--- conflicted
+++ resolved
@@ -28,17 +28,10 @@
 
   def getTicketsList( self, name, startDate = None, endDate = None ):
     """ Return tickets of entity in name
-<<<<<<< HEAD
-@param name: should be the name of the site
-@param startDate: starting date (optional)
-@param endDate: end date (optional)
-"""
-=======
        @param name: should be the name of the site
        @param startDate: starting date (optional)
        @param endDate: end date (optional)
     """
->>>>>>> 2621ac64
     self.siteName = name
     self.statusCount = {}
     self.shortDescription = {}
@@ -113,34 +106,18 @@
 #############################################################################
   def globalStatistics( self ):
     '''
-<<<<<<< HEAD
-Get some statistics about the tickets for the site: total number
-of tickets and number of ticket in different status
-'''
-=======
         Get some statistics about the tickets for the site: total number
         of tickets and number of ticket in different status
     '''
->>>>>>> 2621ac64
     self.selectedTickets = {} # initialize the dictionary of tickets to return
     for ticket in self.ticketList:
       id_ = ticket[3][0]
       if id_ not in self.selectedTickets.keys():
-<<<<<<< HEAD
-        self.selectedTickets[id_] = {}
-        self.selectedTickets[id_]['status'] = ticket[0][0]
-        self.selectedTickets[id_]['shortDescription'] = ticket[1][0]
-        self.selectedTickets[id_]['responsibleUnit'] = ticket[2][0]
-        self.selectedTickets[id_]['site'] = ticket[4][0]
-# print 'total number of tickets: ', len(self.selectedTickets.keys())
-=======
         self.selectedTickets[id_]                     = {}
         self.selectedTickets[id_]['status']           = ticket[0][0]
         self.selectedTickets[id_]['shortDescription'] = ticket[1][0]
         self.selectedTickets[id_]['responsibleUnit']  = ticket[2][0]
         self.selectedTickets[id_]['site']             = ticket[4][0]
-#    print 'total number of tickets: ', len(self.selectedTickets.keys())
->>>>>>> 2621ac64
     self.count = {}
     # group tickets in only 2 categories: open and terminal states
     # create a dictionary to store the short description only for tickets in open states:
