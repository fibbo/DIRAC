--- conflicted
+++ resolved
@@ -12,11 +12,7 @@
 import DIRAC
 from DIRAC                                                   import gConfig
 from DIRAC.Core.Base                                         import Script
-<<<<<<< HEAD
-from DIRAC.Core.Security.Misc                                import getProxyInfo
-=======
 from DIRAC.Core.Security.ProxyInfo                           import getProxyInfo
->>>>>>> 24cb9344
 from DIRAC.ConfigurationSystem.Client.Helpers.Registry       import getVOForGroup
 
 Script.setUsageMessage( '\n'.join( [ __doc__.split( '\n' )[1],
