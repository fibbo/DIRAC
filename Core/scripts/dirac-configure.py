#!/usr/bin/env python
########################################################################
# $HeadURL$
# File :    dirac-configure
# Author :  Ricardo Graciani
########################################################################
"""
  Main script to write dirac.cfg for a new DIRAC installation and initial download of CAs and CRLs
    if necessary.

  To be used by VO specific scripts to configure new DIRAC installations

  There are 2 mandatories arguments:

  -S --Setup=<setup>                               To define the DIRAC setup for the current installation
  -C --ConfigurationServer=<server>|-W --Gateway   To define the reference Configuration Servers/Gateway for the current installation

  others are optional

  -I --IncludeAllServers                           To include all Configuration Servers (by default only those in -C option are included)
  -n --SiteName=<sitename>                         To define the DIRAC Site Name for the installation
  -N --CEName=<cename>                             To determine the DIRAC Site Name from the CE Name
  -V --VO=<vo>                                     To define the VO for the installation
  -U  --UseServerCertificate                       To use Server Certificate for all clients
  -H  --SkipCAChecks                               To skip check of CAs for all clients
  -D  --SkipCADownload                             To skip download of CAs 
  -v --UseVersionsDir                              Use versions directory (This option will properly define RootPath and InstancePath)
  -A --Architecture=<architecture>                 To define /LocalSite/Architecture=<architecture>
  -L --LocalSE=<localse>                           To define /LocalSite/LocalSE=<localse>
  -F --ForceUpdate                                 Forces the update of dirac.cfg, even if it does already exists (use with care)

  Other arguments will take proper defaults if not defined.
  
  Additionally all options can all be passed inside a .cfg file passed as argument. The following options are recognized:

Setup
ConfigurationServer
IncludeAllServers
Gateway
SiteName
CEName
VirtualOrganization
UseServerCertificate
SkipCAChecks
SkipCADownload
UseVersionsDir
Architecture
LocalSE
LogLevel
  
  As in any other script command line option take precedence over .cfg files passed as arguments. 
  The combination of both is written into the installed dirac.cfg. 
  
  Notice: It will not overwrite exiting info in current dirac.cfg if it exists.
  
  Example: dirac-configure -d -S LHCb-Development -C 'dips://lhcbprod.pic.es:9135/Configuration/Server' -W 'dips://lhcbprod.pic.es:9135' --SkipCAChecks

"""
__RCSID__ = "$Id$"

import DIRAC
from DIRAC.Core.Base import Script
from DIRAC.Core.Security.ProxyInfo import getProxyInfo
from DIRAC.ConfigurationSystem.Client.Helpers import cfgInstallPath, cfgPath, Registry
from DIRAC.Core.Utilities.SiteSEMapping import getSEsForSite

import sys, os

logLevel = None
setup = None
configurationServer = None
includeAllServers = False
gatewayServer = None
siteName = None
useServerCert = False
skipCAChecks = False
skipCADownload = False
useVersionsDir = False
architecture = None
localSE = None
ceName = None
vo = None
update = False

def setGateway( optionValue ):
  global gatewayServer
  gatewayServer = optionValue
  setServer( gatewayServer + '/Configuration/Server' )
  DIRAC.gConfig.setOptionValue( cfgInstallPath( 'Gateway' ), gatewayServer )
  return DIRAC.S_OK()


def setServer( optionValue ):
  global configurationServer
  configurationServer = optionValue
  Script.localCfg.addDefaultEntry( '/DIRAC/Configuration/Servers', configurationServer )
  DIRAC.gConfig.setOptionValue( cfgInstallPath( 'ConfigurationServer' ), configurationServer )
  return DIRAC.S_OK()


def setAllServers( optionValue ):
  global includeAllServers
  includeAllServers = True


def setSetup( optionValue ):
  global setup
  setup = optionValue
  DIRAC.gConfig.setOptionValue( '/DIRAC/Setup', setup )
  DIRAC.gConfig.setOptionValue( cfgInstallPath( 'Setup' ), setup )
  return DIRAC.S_OK()


def setSiteName( optionValue ):
  global siteName
  siteName = optionValue
  Script.localCfg.addDefaultEntry( '/LocalSite/Site', siteName )
  DIRAC.__siteName = False
  DIRAC.gConfig.setOptionValue( cfgInstallPath( 'SiteName' ), siteName )
  return DIRAC.S_OK()


def setCEName( optionValue ):
  global ceName
  ceName = optionValue
  DIRAC.gConfig.setOptionValue( cfgInstallPath( 'CEName' ), ceName )
  return DIRAC.S_OK()


def setServerCert( optionValue ):
  global useServerCert
  useServerCert = True
  DIRAC.gConfig.setOptionValue( cfgInstallPath( 'UseServerCertificate' ), useServerCert )
  return DIRAC.S_OK()


def setSkipCAChecks( optionValue ):
  global skipCAChecks
  skipCAChecks = True
  DIRAC.gConfig.setOptionValue( cfgInstallPath( 'SkipCAChecks' ), skipCAChecks )
  return DIRAC.S_OK()

def setSkipCADownload( optionValue ):
  global skipCADownload
  skipCADownload = True
  DIRAC.gConfig.setOptionValue( cfgInstallPath( 'SkipCADownload' ), skipCADownload )
  return DIRAC.S_OK()

def setUseVersionsDir( optionValue ):
  global useVersionsDir
  useVersionsDir = True
  DIRAC.gConfig.setOptionValue( cfgInstallPath( 'UseVersionsDir' ), useVersionsDir )
  return DIRAC.S_OK()

def setArchitecture( optionValue ):
  global architecture
  architecture = optionValue
  Script.localCfg.addDefaultEntry( '/LocalSite/Architecture', architecture )
  DIRAC.gConfig.setOptionValue( cfgInstallPath( 'Architecture' ), architecture )
  return DIRAC.S_OK()


def setLocalSE( optionValue ):
  global localSE
  localSE = optionValue
  Script.localCfg.addDefaultEntry( '/LocalSite/localSE', localSE )
  DIRAC.gConfig.setOptionValue( cfgInstallPath( 'LocalSE' ), localSE )
  return DIRAC.S_OK()

def setVO( optionValue ):
  global vo
  vo = optionValue
  Script.localCfg.addDefaultEntry( '/DIRAC/VirtualOrganization', vo )
  DIRAC.gConfig.setOptionValue( cfgInstallPath( 'VirtualOrganization' ), vo )
  return DIRAC.S_OK()

def forceUpdate( optionValue ):
  global update
  update = True
  return DIRAC.S_OK()

Script.disableCS()

Script.registerSwitch( "S:", "Setup=", "Set <setup> as DIRAC setup", setSetup )
Script.registerSwitch( "C:", "ConfigurationServer=", "Set <server> as DIRAC configuration server", setServer )
Script.registerSwitch( "I", "IncludeAllServers", "include all Configuration Servers", setAllServers )
Script.registerSwitch( "n:", "SiteName=", "Set <sitename> as DIRAC Site Name", setSiteName )
Script.registerSwitch( "N:", "CEName=", "Determiner <sitename> from <cename>", setCEName )
Script.registerSwitch( "V:", "VO=", "Set the VO name", setVO )

Script.registerSwitch( "W:", "gateway=", "Configure <gateway> as DIRAC Gateway for the site", setGateway )

Script.registerSwitch( "U", "UseServerCertificate", "Configure to use Server Certificate", setServerCert )
Script.registerSwitch( "H", "SkipCAChecks", "Configure to skip check of CAs", setSkipCAChecks )
Script.registerSwitch( "D", "SkipCADownload", "Configure to skip download of CAs", setSkipCADownload )

Script.registerSwitch( "v", "UseVersionsDir", "Use versions directory", setUseVersionsDir )

Script.registerSwitch( "A:", "Architecture=", "Configure /Architecture=<architecture>", setArchitecture )
Script.registerSwitch( "L:", "LocalSE=", "Configure LocalSite/LocalSE=<localse>", setLocalSE )

Script.registerSwitch( "F", "ForceUpdate", "Force Update of dirac.cfg (otherwise nothing happens if dirac.cfg already exists)", forceUpdate )

Script.setUsageMessage( '\n'.join( [ __doc__.split( '\n' )[1],
                                    '\nUsage:',
                                    '  %s [option|cfgfile] ...\n' % Script.scriptName ] ) )

Script.parseCommandLine( ignoreErrors = True )
args = Script.getExtraCLICFGFiles()

if not logLevel:
  logLevel = DIRAC.gConfig.getValue( cfgInstallPath( 'LogLevel' ), '' )
  if logLevel:
    DIRAC.gLogger.setLevel( logLevel )
else:
  DIRAC.gConfig.setOptionValue( cfgInstallPath( 'LogLevel' ), logLevel )

if not gatewayServer:
  newGatewayServer = DIRAC.gConfig.getValue( cfgInstallPath( 'Gateway' ), '' )
  if newGatewayServer:
    setGateway( newGatewayServer )

if not configurationServer:
  newConfigurationServer = DIRAC.gConfig.getValue( cfgInstallPath( 'ConfigurationServer' ), '' )
  if newConfigurationServer:
    setServer( newConfigurationServer )

if not includeAllServers:
  newIncludeAllServer = DIRAC.gConfig.getValue( cfgInstallPath( 'IncludeAllServers' ), False )
  if newIncludeAllServer:
    setAllServers( True )

if not setup:
  newSetup = DIRAC.gConfig.getValue( cfgInstallPath( 'Setup' ), '' )
  if newSetup:
    setSetup( newSetup )

if not siteName:
  newSiteName = DIRAC.gConfig.getValue( cfgInstallPath( 'SiteName' ), '' )
  if newSiteName:
    setSiteName( newSiteName )

if not ceName:
  newCEName = DIRAC.gConfig.getValue( cfgInstallPath( 'CEName' ), '' )
  if newCEName:
    setCEName( newCEName )

if not useServerCert:
  newUserServerCert = DIRAC.gConfig.getValue( cfgInstallPath( 'UseServerCertificate' ), False )
  if newUserServerCert:
    setServerCert( newUserServerCert )

if not skipCAChecks:
  newSkipCAChecks = DIRAC.gConfig.getValue( cfgInstallPath( 'SkipCAChecks' ), False )
  if newSkipCAChecks:
    setSkipCAChecks( newSkipCAChecks )

if not skipCADownload:
  newSkipCADownload = DIRAC.gConfig.getValue( cfgInstallPath( 'SkipCADownload' ), False )
  if newSkipCADownload:
    setSkipCADownload( newSkipCADownload )

if not useVersionsDir:
  newUseVersionsDir = DIRAC.gConfig.getValue( cfgInstallPath( 'UseVersionsDir' ), False )
  if newUseVersionsDir:
    setUseVersionsDir( newUseVersionsDir )
    # Set proper Defaults in configuration (even if they will be properly overwrite by InstallTools
    instancePath = os.path.dirname( os.path.dirname( DIRAC.rootPath ) )
    rootPath = os.path.join( instancePath, 'pro' )
    DIRAC.gConfig.setOptionValue( cfgInstallPath( 'InstancePath' ), instancePath )
    DIRAC.gConfig.setOptionValue( cfgInstallPath( 'RootPath' ), rootPath )

if not architecture:
  newArchitecture = DIRAC.gConfig.getValue( cfgInstallPath( 'Architecture' ), '' )
  if newArchitecture:
    setArchitecture( newArchitecture )

if not vo:
  newVO = DIRAC.gConfig.getValue( cfgInstallPath( 'VirtualOrganization' ), '' )
  if newVO:
    setVO( newVO )

DIRAC.gLogger.notice( 'Executing: %s ' % ( ' '.join( sys.argv ) ) )
DIRAC.gLogger.notice( 'Checking DIRAC installation at "%s"' % DIRAC.rootPath )

if update:
  DIRAC.gLogger.notice( 'Will update dirac.cfg' )

if setup:
  DIRAC.gLogger.verbose( '/DIRAC/Setup =', setup )
if vo:
  DIRAC.gLogger.verbose( '/DIRAC/VirtualOrganization =', vo )
if configurationServer:
  DIRAC.gLogger.verbose( '/DIRAC/Configuration/Servers =', configurationServer )

if siteName:
  DIRAC.gLogger.verbose( '/LocalSite/Site =', siteName )
if architecture:
  DIRAC.gLogger.verbose( '/LocalSite/Architecture =', architecture )
if localSE:
  DIRAC.gLogger.verbose( '/LocalSite/localSE =', localSE )

if not useServerCert:
  DIRAC.gLogger.verbose( '/DIRAC/Security/UseServerCertificate =', 'no' )
  Script.localCfg.addDefaultEntry( '/DIRAC/Security/UseServerCertificate', 'no' )
else:
  # will be removed later but it is necessary to initialized the CS in script mode
  Script.localCfg.addDefaultEntry( '/DIRAC/Security/UseServerCertificate', 'yes' )

host = DIRAC.gConfig.getValue( cfgInstallPath( "Host" ), "" )
if host:
  DIRAC.gConfig.setOptionValue( cfgPath( "DIRAC", "Hostname" ), host )

if skipCAChecks:
  DIRAC.gLogger.verbose( '/DIRAC/Security/SkipCAChecks =', 'yes' )
  Script.localCfg.addDefaultEntry( '/DIRAC/Security/SkipCAChecks', 'yes' )
else:
  # Necessary to allow initial download of CA's
  if not skipCADownload:
    DIRAC.gConfig.setOptionValue( '/DIRAC/Security/SkipCAChecks', 'yes' )
if not skipCADownload:
  Script.enableCS()
  try:
    dirName = os.path.join( DIRAC.rootPath, 'etc', 'grid-security', 'certificates' )
    if not os.path.exists( dirName ):
      os.makedirs( dirName )
  except:
    DIRAC.gLogger.exception()
    DIRAC.gLogger.fatal( 'Fail to create directory:', dirName )
    DIRAC.exit( -1 )
  try:
    from DIRAC.FrameworkSystem.Client.BundleDeliveryClient import BundleDeliveryClient
    bdc = BundleDeliveryClient()
    result = bdc.syncCAs()
    if result[ 'OK' ]:
      result = bdc.syncCRLs()
  except:
    DIRAC.gLogger.exception( 'Could not import BundleDeliveryClient' )
    pass
  if not skipCAChecks:
    Script.localCfg.deleteOption( '/DIRAC/Security/SkipCAChecks' )

if ceName or siteName:
  # This is used in the pilot context, we should have a proxy and access to CS
  Script.enableCS()
  # Get the site resource section
  gridSections = DIRAC.gConfig.getSections( '/Resources/Sites/' )
  if not gridSections['OK']:
    DIRAC.gLogger.warn( 'Could not get grid sections list' )
    grids = []
  else:
    grids = gridSections['Value']
  # try to get siteName from ceName or Local SE from siteName using Remote Configuration
  for grid in grids:
    siteSections = DIRAC.gConfig.getSections( '/Resources/Sites/%s/' % grid )
    if not siteSections['OK']:
      DIRAC.gLogger.warn( 'Could not get %s site list' % grid )
      sites = []
    else:
      sites = siteSections['Value']

    if not siteName:
      if ceName:
        for site in sites:
          siteCEs = DIRAC.gConfig.getValue( '/Resources/Sites/%s/%s/CE' % ( grid, site ), [] )
          if ceName in siteCEs:
            siteName = site
            break
    if siteName:
      DIRAC.gLogger.notice( 'Setting /LocalSite/Site = %s' % siteName )
      Script.localCfg.addDefaultEntry( '/LocalSite/Site', siteName )
      DIRAC.__siteName = False
      if ceName:
        DIRAC.gLogger.notice( 'Setting /LocalSite/GridCE = %s' % ceName )
        Script.localCfg.addDefaultEntry( '/LocalSite/GridCE', ceName )

      if not localSE and siteName in sites:
        localSE = getSEsForSite( siteName )
        if localSE['OK'] and localSE['Value']:
          localSE = ','.join( localSE['Value'] )
        else:
          localSE = 'None'
        DIRAC.gLogger.notice( 'Setting /LocalSite/LocalSE =', localSE )
        Script.localCfg.addDefaultEntry( '/LocalSite/LocalSE', localSE )
        break

if useServerCert:
  Script.localCfg.deleteOption( '/DIRAC/Security/UseServerCertificate' )
  # When using Server Certs CA's will be checked, the flag only disables initial download
  # this will be replaced by the use of SkipCADownload
  Script.localCfg.deleteOption( '/DIRAC/Security/SkipCAChecks' )

if gatewayServer:
  DIRAC.gLogger.verbose( '/DIRAC/Gateways/%s =' % DIRAC.siteName(), gatewayServer )
  Script.localCfg.addDefaultEntry( '/DIRAC/Gateways/%s' % DIRAC.siteName(), gatewayServer )

# Create the local dirac.cfg if it is not yet there
if not os.path.exists( DIRAC.gConfig.diracConfigFilePath ):
  configDir = os.path.dirname( DIRAC.gConfig.diracConfigFilePath )
  if not os.path.exists( configDir ):
    os.makedirs( configDir )
  update = True
  DIRAC.gConfig.dumpLocalCFGToFile( DIRAC.gConfig.diracConfigFilePath )

# We need user proxy or server certificate to continue
if not useServerCert:
  Script.enableCS()
  result = getProxyInfo()
  if not result['OK']:
    DIRAC.gLogger.notice( 'Configuration is not completed because no user proxy is available' )
    DIRAC.gLogger.notice( 'Create one using dirac-proxy-init and execute again with -F option' )
    sys.exit( 0 )
else:
  Script.localCfg.addDefaultEntry( '/DIRAC/Security/UseServerCertificate', 'yes' )
  Script.enableCS()
  Script.localCfg.deleteOption( '/DIRAC/Security/UseServerCertificate' )

if includeAllServers:
  DIRAC.gConfig.setOptionValue( '/DIRAC/Configuration/Servers', ','.join( DIRAC.gConfig.getServersList() ) )
  DIRAC.gLogger.verbose( '/DIRAC/Configuration/Servers =', ','.join( DIRAC.gConfig.getServersList() ) )

if update:
  DIRAC.gConfig.dumpLocalCFGToFile( DIRAC.gConfig.diracConfigFilePath )


#Do the vomsdir/vomses magic
# This has to be done for all VOs in the installation

result = Registry.getVOMSServerInfo()
if not result['OK']:
  sys.exit( 1 )

error = ''
vomsDict = result['Value']
for vo in vomsDict:
  voName = vomsDict[vo]['VOMSName']
  vomsDirHosts = vomsDict[vo]['Servers'].keys()
  vomsDirPath = os.path.join( DIRAC.rootPath, 'etc', 'grid-security', 'vomsdir', voName )
  vomsesDirPath = os.path.join( DIRAC.rootPath, 'etc', 'grid-security', 'vomses' )
  for path in ( vomsDirPath, vomsesDirPath ):
    if not os.path.isdir( path ):
      try:
        os.makedirs( path )
      except Exception, e:
        DIRAC.gLogger.error( "Could not create directory", str( e ) )
        sys.exit( 1 )
  vomsesLines = []
  for vomsHost in vomsDirHosts:
    hostFilePath = os.path.join( vomsDirPath, "%s.lsc" % vomsHost )
<<<<<<< HEAD
    if "Servers" in vomsDict[vo]:
      try:
        DN = vomsDict[vo]['Servers'][vomsHost]['DN']
        CA = vomsDict[vo]['Servers'][vomsHost]['CA']
        port = vomsDict[vo]['Servers'][vomsHost]['Port']
        if not DN or not CA or not port:
          DIRAC.gLogger.error( 'DN = %s' % DN )
          DIRAC.gLogger.error( 'CA = %s' % CA )
          DIRAC.gLogger.error( 'Port = %s' % port )
          DIRAC.gLogger.error( 'Missing Parameter for %s' % vomsHost )
          continue
        fd = open( hostFilePath, "wb" )
        fd.write( "%s\n%s\n" % ( DN, CA ) )
        fd.close()
        vomsesLines.append( '"%s" "%s" "%s" "%s" "%s" "24"' % ( voName, vomsHost, port, DN, voName ) )
        DIRAC.gLogger.notice( "Created vomsdir file %s" % hostFilePath )
      except:
        DIRAC.gLogger.exception( "Could not generate vomsdir file for host", vomsHost )
        error = "Could not generate vomsdir file for VO %s, host %s" % (voName, vomsHost)
=======
    try:
      DN = vomsDict[vo]['Servers'][vomsHost]['DN']
      CA = vomsDict[vo]['Servers'][vomsHost]['CA']
      port = vomsDict[vo]['Servers'][vomsHost]['Port']
      if not DN or not CA or not port:
        DIRAC.gLogger.error( 'DN = %s' % DN )
        DIRAC.gLogger.error( 'CA = %s' % CA )
        DIRAC.gLogger.error( 'Port = %s' % port )
        DIRAC.gLogger.error( 'Missing Parameter for %s' % vomsHost )
        continue
      fd = open( hostFilePath, "wb" )
      fd.write( "%s\n%s\n" % ( DN, CA ) )
      fd.close()
      vomsesLines.append( '"%s" "%s" "%s" "%s" "%s" "24"' % ( voName, vomsHost, port, DN, voName ) )
      DIRAC.gLogger.notice( "Created vomsdir file %s" % hostFilePath )
    except:
      DIRAC.gLogger.exception( "Could not generate vomsdir file for host", vomsHost )
      error = "Could not generate vomsdir file for VO %s, host %s" % ( voName, vomsHost )
>>>>>>> 14c36ed7

  try:
    vomsesFilePath = os.path.join( vomsesDirPath, voName )
    fd = open( vomsesFilePath, "wb" )
    fd.write( "%s\n" % "\n".join( vomsesLines ) )
    fd.close()
    DIRAC.gLogger.notice( "Created vomses file %s" % vomsesFilePath )
  except:
    DIRAC.gLogger.exception( "Could not generate vomses file" )
    error = "Could not generate vomses file for VO %s" % voName

if error:
  sys.exit( 1 )

sys.exit( 0 )<|MERGE_RESOLUTION|>--- conflicted
+++ resolved
@@ -447,7 +447,6 @@
   vomsesLines = []
   for vomsHost in vomsDirHosts:
     hostFilePath = os.path.join( vomsDirPath, "%s.lsc" % vomsHost )
-<<<<<<< HEAD
     if "Servers" in vomsDict[vo]:
       try:
         DN = vomsDict[vo]['Servers'][vomsHost]['DN']
@@ -467,27 +466,6 @@
       except:
         DIRAC.gLogger.exception( "Could not generate vomsdir file for host", vomsHost )
         error = "Could not generate vomsdir file for VO %s, host %s" % (voName, vomsHost)
-=======
-    try:
-      DN = vomsDict[vo]['Servers'][vomsHost]['DN']
-      CA = vomsDict[vo]['Servers'][vomsHost]['CA']
-      port = vomsDict[vo]['Servers'][vomsHost]['Port']
-      if not DN or not CA or not port:
-        DIRAC.gLogger.error( 'DN = %s' % DN )
-        DIRAC.gLogger.error( 'CA = %s' % CA )
-        DIRAC.gLogger.error( 'Port = %s' % port )
-        DIRAC.gLogger.error( 'Missing Parameter for %s' % vomsHost )
-        continue
-      fd = open( hostFilePath, "wb" )
-      fd.write( "%s\n%s\n" % ( DN, CA ) )
-      fd.close()
-      vomsesLines.append( '"%s" "%s" "%s" "%s" "%s" "24"' % ( voName, vomsHost, port, DN, voName ) )
-      DIRAC.gLogger.notice( "Created vomsdir file %s" % hostFilePath )
-    except:
-      DIRAC.gLogger.exception( "Could not generate vomsdir file for host", vomsHost )
-      error = "Could not generate vomsdir file for VO %s, host %s" % ( voName, vomsHost )
->>>>>>> 14c36ed7
-
   try:
     vomsesFilePath = os.path.join( vomsesDirPath, voName )
     fd = open( vomsesFilePath, "wb" )
