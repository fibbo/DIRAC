--- conflicted
+++ resolved
@@ -22,11 +22,7 @@
 Script.parseCommandLine( ignoreErrors = True )
 args = Script.getPositionalArgs()
 
-<<<<<<< HEAD
-from DIRAC.Core.Security.Misc                                import getProxyInfo
-=======
 from DIRAC.Core.Security.ProxyInfo                           import getProxyInfo
->>>>>>> 24cb9344
 from DIRAC.ConfigurationSystem.Client.Helpers.Registry       import getVOForGroup
 
 if not len( args ) == 1:
