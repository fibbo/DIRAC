--- conflicted
+++ resolved
@@ -10,11 +10,7 @@
 __RCSID__ = "$Id$"
 import DIRAC
 from DIRAC.Core.Base                                         import Script
-<<<<<<< HEAD
-from DIRAC.Core.Security.Misc                                import getProxyInfo
-=======
 from DIRAC.Core.Security.ProxyInfo                           import getProxyInfo
->>>>>>> 24cb9344
 from DIRAC.ConfigurationSystem.Client.Helpers.Registry       import getVOForGroup
 
 Script.registerSwitch( "H:", "host=", "BDII host" )
