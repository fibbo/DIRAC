########################################################################
# $HeadURL$
# File :   SiteSEMapping.py
########################################################################

"""  The SiteSEMapping module performs the necessary CS gymnastics to
     resolve site and SE combinations.  These manipulations are necessary
     in several components.
"""

__RCSID__ = "$Id$"

from DIRAC import S_OK, S_ERROR
from DIRAC.ConfigurationSystem.Client.Helpers.Operations import Operations
from DIRAC.ConfigurationSystem.Client.Helpers.Resources import Resources, getSiteFullNames

#############################################################################
def getSiteSEMapping():
  """ Returns a dictionary of all sites and their localSEs as a list, e.g.
      {'LCG.CERN.ch':['CERN-RAW','CERN-RDST',...]}
      If gridName is specified, result is restricted to that Grid type.
  """
  siteSEMapping = {}
<<<<<<< HEAD
  resourceHelper = Resources()
  result = resourceHelper.getEligibleSites()
  if not result['OK']:
    return result
  sites = result['Value']
  
  for site in sites:
    result = resourceHelper.getEligibleResources( 'Storage', {'Site':site} )
    if not result['OK']:
      continue
    seList = result['Value']
    
    result = getSiteFullNames( site )
    if not result['OK']:
      continue
    for sName in result['Value']:
      siteSEMapping[sName] = seList   
=======
  gridTypes = gConfig.getSections( 'Resources/Sites/' )
  if not gridTypes['OK']:
    gLogger.warn( 'Problem retrieving sections in /Resources/Sites' )
    return gridTypes

  gridTypes = gridTypes['Value']
  if gridName:
    if not gridName in gridTypes:
      return S_ERROR( 'Could not get sections for /Resources/Sites/%s' % gridName )
    gridTypes = [gridName]

  for grid in gridTypes:
    sites = gConfig.getSections( '/Resources/Sites/%s' % grid )
    if not sites['OK']:
      gLogger.warn( 'Problem retrieving /Resources/Sites/%s section' % grid )
      return sites
    for candidate in sites['Value']:
      candidateSEs = gConfig.getValue( '/Resources/Sites/%s/%s/SE' % ( grid, candidate ), [] )
      if candidateSEs:
        siteSEMapping[candidate] = candidateSEs
>>>>>>> 81639709

  # Add Sites from the SiteToLocalSEMapping in the CS
  opsHelper = Operations()
  result = opsHelper.getSiteMapping( 'Storage', 'LocalSE' )
  if result['OK']:
    mapping = result['Value']
    for site in mapping:
      if site not in siteSEMapping:
        siteSEMapping[site] = mapping[site]
      else:  
        for se in mapping[site]:
          if se not in siteSEMapping[site]:
            siteSEMapping[site].append( se )

  return S_OK( siteSEMapping )

#############################################################################
def getSESiteMapping( gridName = '' ):
  """ Returns a dictionary of all SEs and their associated site(s), e.g.
      {'CERN-RAW':'LCG.CERN.ch','CERN-RDST':'LCG.CERN.ch',...]}
      Although normally one site exists for a given SE, it is possible over all
      Grid types to have multiple entries.
      If gridName is specified, result is restricted to that Grid type.
  """
  seSiteMapping = {}
<<<<<<< HEAD
  resourceHelper = Resources()
  result = resourceHelper.getEligibleResources( 'Storage' )
  if not result['OK']:
    return result
  seList = result['Value']
  for se in seList:
    result = getSitesForSE( se )
    if not result['OK']:
      continue
    site = result['Value']
    seSiteMapping[se] = site
=======
  gridTypes = gConfig.getSections( '/Resources/Sites/' )
  if not gridTypes['OK']:
    gLogger.warn( 'Problem retrieving sections in /Resources/Sites' )
    return gridTypes

  gridTypes = gridTypes['Value']
  if gridName:
    if not gridName in gridTypes:
      return S_ERROR( 'Could not get sections for /Resources/Sites/%s' % gridName )
    gridTypes = [gridName]

  for grid in gridTypes:
    sites = gConfig.getSections( '/Resources/Sites/%s' % grid )
    if not sites['OK']:  # gConfig returns S_ERROR for empty sections until version
      gLogger.warn( 'Problem retrieving /Resources/Sites/%s section' % grid )
      return sites
    if sites:
      for candidate in sites['Value']:
        siteSEs = gConfig.getValue( '/Resources/Sites/%s/%s/SE' % ( grid, candidate ), [] )
        for se in siteSEs:
          if se not in seSiteMapping:
            seSiteMapping[se] = []
          seSiteMapping[se].append( candidate )
>>>>>>> 81639709

  return S_OK( seSiteMapping )

#############################################################################
def getSitesForSE( storageElement, gridName = '' ):
  """ Given a DIRAC SE name this method returns a list of corresponding sites.
      Optionally restrict to Grid specified by name.
  """

  result = getSiteSEMapping( gridName )
  if not result['OK']:
    return result

  mapping = result['Value']

  finalSites = []

  for site in mapping:
    if storageElement in mapping[site]:
      finalSites.append( site )
  return S_OK( finalSites )


#############################################################################
def getSEsForSite( siteName ):
  """ Given a DIRAC site name this method returns a list of corresponding SEs.
  """
  result = getSiteSEMapping()
  if not result['OK']:
    return result

  mapping = result['Value']
  if siteName in mapping:
    return S_OK( mapping[siteName] )

  return S_OK( [] )

#############################################################################
def isSameSiteSE( se1, se2 ):
  """ Check if the 2 SEs are from the same site
  """
  if se1 == se2:
    return S_OK( True )

  result = getSitesForSE( se1 )
  if not result['OK']:
    return result
  sites1 = result['Value']
  result = getSitesForSE( se2 )
  if not result['OK']:
    return result
  sites2 = result['Value']

  for site in sites1:
    if site in sites2:
      return S_OK( True )

  return S_OK( False )

#############################################################################
def getSEsForCountry( country ):
  """ Determines the associated SEs from the country code
  """
  mappedCountries = [country]
  opsHelper = Operations()
  while True:
    mappedCountry = opsHelper.getValue( '/Countries/%s/AssignedTo' % country, country )
    if mappedCountry == country:
      break
    elif mappedCountry in mappedCountries:
      return S_ERROR( 'Circular mapping detected for %s' % country )
    else:
      country = mappedCountry
      mappedCountries.append( mappedCountry )
  res = opsHelper.getOptionsDict( '/Countries/%s/AssociatedSEs' % country )
  if not res['OK']:
    return S_ERROR( 'Failed to obtain AssociatedSEs for %s' % country )
  return S_OK( res['Value'].values() )
<<<<<<< HEAD
=======

#############################################################################
def getSitesGroupedByTierLevel( siteName = '' ):
  """
    It builds a dictionary which key is the tier level obtained from the CS using the MoUTierLevel attribute.
    By default the Tier level is 3. The Tier level retrieved from the CS can be Tier0, Tier1, Tier2, Tier3
  """

  tierSiteMapping = {}

  gridTypes = gConfig.getSections( '/Resources/Sites/' )
  if not gridTypes['OK']:
    gLogger.warn( 'Problem retrieving sections in /Resources/Sites' )
    return gridTypes

  gridTypes = gridTypes['Value']

  for grid in gridTypes:
    sites = gConfig.getSections( '/Resources/Sites/%s' % grid )
    if not sites['OK']:  # gConfig returns S_ERROR for empty sections until version
      gLogger.warn( 'Problem retrieving /Resources/Sites/%s section' % grid )
      return sites
    if sites:
      if siteName:
        if siteName in sites['Value']:
          tierLevel = gConfig.getValue( '/Resources/Sites/%s/%s/MoUTierLevel' % ( grid, siteName ), 3 )
          tierkey = 'Tier%d' % tierLevel
          if tierkey not in tierSiteMapping:
            tierSiteMapping[tierkey] = []
          tierSiteMapping[tierkey] += [siteName]
      else:
        for candidate in sites['Value']:
          tierLevel = gConfig.getValue( '/Resources/Sites/%s/%s/MoUTierLevel' % ( grid, candidate ), 3 )
          tierkey = 'Tier%d' % tierLevel
          if tierkey not in tierSiteMapping:
            tierSiteMapping[tierkey] = []
          tierSiteMapping[tierkey] += [candidate]
  return S_OK( tierSiteMapping )

#############################################################################
def getTier1WithAttachedTier2( siteName = '' ):
  """ this method iterates on the T2 sites and check the SE of the T2.
      In case a SE is found then the T2 is attached to the corresponding T1
  """
  tier1andTier2Maps = {}
  tiers = getSitesGroupedByTierLevel( siteName )
  if not tiers['OK']:
    return tiers

  tier1 = []
  if 'Tier0' in tiers['Value']:
    tier1 += tiers['Value']['Tier0']

  if 'Tier1' in tiers['Value']:
    tier1 += tiers['Value']['Tier1']

  tier2s = getSitesGroupedByTierLevel()

  if not tier2s['OK']:
    return tier2s

  tier2s = tier2s['Value']['Tier2']
  for site in tier1:
    t1SE = getSEsForSite( site )
    if not t1SE['OK']:
      return t1SE

    t1SE = t1SE['Value']
    for tier2 in tier2s:
      t2SE = getSEsForSite( tier2 )
      if not t2SE['OK']:
        return t2SE

      t2SE = t2SE['Value']
      if len( t2SE ) > 0:
        if __isOneSEFound( t1SE, t2SE ):
          if site not in tier1andTier2Maps:
            tier1andTier2Maps[site] = []
          tier1andTier2Maps[site] += [tier2]

  return S_OK( tier1andTier2Maps )

#############################################################################
def getTier1WithTier2( siteName = '' ):
  """
  It returns the T1 sites with the attached T2 using the SiteLocalSEMapping
  """
  tier1andTier2Maps = {}
  retVal = Operations().getOptionsDict( 'SiteLocalSEMapping' )
  if not retVal['OK']:
    return retVal
  else:
    storages = retVal['Value']

  tiers = getSitesGroupedByTierLevel( siteName )
  if not tiers['OK']:
    return tiers
  tier1andTier2Maps = {}  # initialize the dictionary with T1 sites.
  # no T2 associated to a T2 by default.
  if 'Tier0' in tiers['Value']:
    for site in tiers['Value']['Tier0']:
      tier1andTier2Maps[site] = []

  if 'Tier1' in tiers['Value']:
    for site in tiers['Value']['Tier1']:
      tier1andTier2Maps[site] = []

  for site in storages:
    sites = getSitesForSE( storages[site] )
    if not sites['OK']:
      return sites

    sites = sites['Value']
    for i in sites:
      if i in tier1andTier2Maps:
        # it associates the tier2 site the corresponding Tier 1 site.
        tier1andTier2Maps[i] += [site]

  return S_OK( tier1andTier2Maps )

#############################################################################
def __isOneSEFound( se1, se2 ):
  """
  It compares two list which contains different SEs. The two list not have to be identical,
  because we never attach a Tier2 all the SEs which provided by a Tier1.
  """
  if len( se1 ) >= len( se2 ):
    for i in se2:
      for j in se1:
        if i == j:
          return True
    return False
  elif len( se1 ) < len( se2 ):
    for i in se1:
      for j in se2:
        if i == j :
          return True
  return False
>>>>>>> 81639709
<|MERGE_RESOLUTION|>--- conflicted
+++ resolved
@@ -21,7 +21,6 @@
       If gridName is specified, result is restricted to that Grid type.
   """
   siteSEMapping = {}
-<<<<<<< HEAD
   resourceHelper = Resources()
   result = resourceHelper.getEligibleSites()
   if not result['OK']:
@@ -39,28 +38,6 @@
       continue
     for sName in result['Value']:
       siteSEMapping[sName] = seList   
-=======
-  gridTypes = gConfig.getSections( 'Resources/Sites/' )
-  if not gridTypes['OK']:
-    gLogger.warn( 'Problem retrieving sections in /Resources/Sites' )
-    return gridTypes
-
-  gridTypes = gridTypes['Value']
-  if gridName:
-    if not gridName in gridTypes:
-      return S_ERROR( 'Could not get sections for /Resources/Sites/%s' % gridName )
-    gridTypes = [gridName]
-
-  for grid in gridTypes:
-    sites = gConfig.getSections( '/Resources/Sites/%s' % grid )
-    if not sites['OK']:
-      gLogger.warn( 'Problem retrieving /Resources/Sites/%s section' % grid )
-      return sites
-    for candidate in sites['Value']:
-      candidateSEs = gConfig.getValue( '/Resources/Sites/%s/%s/SE' % ( grid, candidate ), [] )
-      if candidateSEs:
-        siteSEMapping[candidate] = candidateSEs
->>>>>>> 81639709
 
   # Add Sites from the SiteToLocalSEMapping in the CS
   opsHelper = Operations()
@@ -86,7 +63,6 @@
       If gridName is specified, result is restricted to that Grid type.
   """
   seSiteMapping = {}
-<<<<<<< HEAD
   resourceHelper = Resources()
   result = resourceHelper.getEligibleResources( 'Storage' )
   if not result['OK']:
@@ -98,31 +74,6 @@
       continue
     site = result['Value']
     seSiteMapping[se] = site
-=======
-  gridTypes = gConfig.getSections( '/Resources/Sites/' )
-  if not gridTypes['OK']:
-    gLogger.warn( 'Problem retrieving sections in /Resources/Sites' )
-    return gridTypes
-
-  gridTypes = gridTypes['Value']
-  if gridName:
-    if not gridName in gridTypes:
-      return S_ERROR( 'Could not get sections for /Resources/Sites/%s' % gridName )
-    gridTypes = [gridName]
-
-  for grid in gridTypes:
-    sites = gConfig.getSections( '/Resources/Sites/%s' % grid )
-    if not sites['OK']:  # gConfig returns S_ERROR for empty sections until version
-      gLogger.warn( 'Problem retrieving /Resources/Sites/%s section' % grid )
-      return sites
-    if sites:
-      for candidate in sites['Value']:
-        siteSEs = gConfig.getValue( '/Resources/Sites/%s/%s/SE' % ( grid, candidate ), [] )
-        for se in siteSEs:
-          if se not in seSiteMapping:
-            seSiteMapping[se] = []
-          seSiteMapping[se].append( candidate )
->>>>>>> 81639709
 
   return S_OK( seSiteMapping )
 
@@ -201,8 +152,6 @@
   if not res['OK']:
     return S_ERROR( 'Failed to obtain AssociatedSEs for %s' % country )
   return S_OK( res['Value'].values() )
-<<<<<<< HEAD
-=======
 
 #############################################################################
 def getSitesGroupedByTierLevel( siteName = '' ):
@@ -340,5 +289,4 @@
       for j in se2:
         if i == j :
           return True
-  return False
->>>>>>> 81639709
+  return False