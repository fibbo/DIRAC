--- conflicted
+++ resolved
@@ -155,7 +155,6 @@
 
 from DIRAC                                  import gLogger
 from DIRAC                                  import S_OK, S_ERROR
-<<<<<<< HEAD
 from DIRAC.Core.Utilities                   import Time
 
 # Get rid of the annoying Deprecation warning of the current MySQLdb
@@ -164,8 +163,6 @@
 with warnings.catch_warnings():
   warnings.simplefilter( 'ignore', DeprecationWarning )
   import MySQLdb
-=======
->>>>>>> 60e91868
 
 # This is for proper initialization of embeded server, it should only be called once
 MySQLdb.server_init( ['--defaults-file=/opt/dirac/etc/my.cnf', '--datadir=/opt/mysql/db'], ['mysqld'] )
