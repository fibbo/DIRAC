--- conflicted
+++ resolved
@@ -8,23 +8,6 @@
 much like the producers/consumers paradigm. Users just need to fill the queue
 with tasks to be executed and worker threads will execute them
 
-<<<<<<< HEAD
-To start working with the ThreadPool first it has to be instanced::
-
-  threadPool = ThreadPool( minThreads, maxThreads, maxQueuedRequests )
-
-minThreads -> at all times no less than <minThreads> workers will be alive
-maxThreads -> at all times no more than <maxThreads> workers will be alive
-maxQueuedRequests -> 
-
-   No more than <maxQueuedRequests> can be waiting to be executed
-   If another request is added to the ThreadPool, the thread will
-   lock until another request is taken out of the queue.
-
-The ThreadPool will automatically increase and decrease the pool of workers as needed
-
-To add requests to the queue::
-=======
 To start working with the ThreadPool first it has to be instanced
 
     threadPool = ThreadPool( minThreads, maxThreads, maxQueuedRequests )
@@ -54,7 +37,6 @@
 Once the requests have been added to the pool. They will be executed as soon as possible. 
 Worker threads automatically return the return value of the requests. To run the result callback 
 functions execute::
->>>>>>> 9338b1f7
 
    threadPool.generateJobAndQueueIt( <functionToExecute>, 
                                      args = ( arg1, arg2, ... ), 
@@ -62,7 +44,6 @@
                                      
 or::
 
-<<<<<<< HEAD
    request = ThreadedJob( <functionToExecute>, 
                           args = ( arg1, arg2, ... )
                           oCallback = <resultCallbackFunction> )
@@ -88,22 +69,7 @@
 soon as the requests have finished. To enable this mode call:
 
    threadPool.daemonize()
-=======
-This method will process the existing return values of the requests. Even if the requests do not return
-anything this method (or any process result method) has to be called to clean the result queues.
-
-To wait until all the requests are finished and process their result call::
-
-     threadPool.processAllRequests()
-  
-This function will block until all requests are finished and their result values have been processed.
-
-It is also possible to set the threadPool in auto processing results mode. It'll process the results as 
-soon as the requests have finished. To enable this mode call::
-
-     threadPool.daemonize()
-
->>>>>>> 9338b1f7
+
 """
 __RCSID__ = "$Id$"
 
