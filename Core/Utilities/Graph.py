########################################################################
# $HeadURL $
# File: Graph.py
# Author: Krzysztof.Ciba@NOSPAMgmail.com
# Date: 2012/09/27 07:22:15
########################################################################
""" 
:mod: Graph
<<<<<<< HEAD

.. module: Graph

:synopsis: graph

.. moduleauthor:: Krzysztof.Ciba@NOSPAMgmail.com

=======
=======================

.. module: Graph
:synopsis: graph
.. moduleauthor:: Krzysztof.Ciba@NOSPAMgmail.com

>>>>>>> 9338b1f7
graph
"""
__RCSID__ = "$Id$"
# #
# @file Graph.py
# @author Krzysztof.Ciba@NOSPAMgmail.com
# @date 2012/09/27 07:22:23
# @brief Definition of Graph class.
# pylint: disable=E1101

class DynamicProps( type ):
  """
  .. class:: DynamicProps

  metaclass allowing to create properties on the fly
  """
  def __new__( cls, name, bases, classdict ):
    """
    new operator 
    """

    def makeProperty( self, name, value, readOnly = False ):
      """ 
      Add property :name: to class

      This also creates a private :_name: attribute
      If you want to make read only property, set :readOnly: flag to True
      :warn: could raise AttributeError if :name: of :_name: is already 
      defined as an attribute
      """
      if hasattr( self, "_" + name ) or hasattr( self, name ):
        raise AttributeError( "_%s or %s is already defined as a member" % ( name, name ) )
      fget = lambda self: self._getProperty( name )
      fset = None if readOnly else lambda self, value: self._setProperty( name, value )
      setattr( self, '_' + name, value )
      setattr( self.__class__, name, property( fget = fget, fset = fset ) )

    def _setProperty( self, name, value ):
      """
      property setter 
      """
      setattr( self, '_' + name, value )

    def _getProperty( self, name ):
      """ 
      property getter 
      """
      return getattr( self, '_' + name )

    classdict["makeProperty"] = makeProperty
    classdict["_setProperty"] = _setProperty
    classdict["_getProperty"] = _getProperty
    return type.__new__( cls, name, bases, classdict )

class Node( object ):
  """
  .. class:: Node

  graph node
  """
  __metaclass__ = DynamicProps

  def __init__( self, name, rwAttrs = None, roAttrs = None ):
    """ 
    c'tor

    :param str name: node name
    :param dict rwAttrs: read/write properties dict
    :param dict roAttrs: read-only properties dict
    """
    self.makeProperty( "name", name, True )
    self.makeProperty( "visited", False )
    self.__edges = list()
    rwAttrs = rwAttrs if type( rwAttrs ) == dict else {}
    for attr, value in rwAttrs.items():
      self.makeProperty( attr, value, False )
    roAttrs = roAttrs if type( roAttrs ) == dict else {}
    for attr, value in roAttrs.items():
      self.makeProperty( attr, value, True )

  def __contains__( self, edge ):
    """
    in operator for edges 
    """
    if not isinstance( edge, Edge ):
      raise TypeError( "edge should be an instance or subclass of Edge" )
    return edge in self.__edges

  def __iter__( self ):
    """
    edges iterator 
    """
    return self.__edges.__iter__()

  def edges( self ):
    """ 
    get edges
    """
    return self.__edges

  def addEdge( self, edge ):
    """ 
    Add edge to the node 
    """
    if not isinstance( edge, Edge ):
      raise TypeError( "supplied edge argument should be an Edge instance or subclass" )
    if edge not in self:
      self.__edges.append( edge )

  def connect( self, other, rwAttrs = None, roAttrs = None ):
    """ 
    Connect self to Node :other: with edge attibutes rw :rwAttrs: and 
    ro :roAttrs:
    """
    if not isinstance( other, Node ):
      raise TypeError( "argument other should be a Node instance!" )
    edge = Edge( self, other, rwAttrs, roAttrs )
    if edge not in self:
      self.__edges.append( edge )
    return edge

class Edge( object ):
  """
  .. class:: Edge

  Directed link between two nodes
  """
  __metaclass__ = DynamicProps

  def __init__( self, fromNode, toNode, rwAttrs = None, roAttrs = None ):
    """
    c'tor

    :param Node fromNode: edge start
    :param Node toNode: edge end
    :param dict rwAttrs: read/write properties dict
    :param dict roAttrs: read only properties dict
    """
    if not isinstance( fromNode, Node ):
      raise TypeError( "supplied argument fromNode should be a Node instance" )
    if not isinstance( toNode, Node ):
      raise TypeError( "supplied argument toNode should be a Node instance" )
    self.makeProperty( "fromNode", fromNode, True )
    self.makeProperty( "toNode", toNode, True )
    self.makeProperty( "name", "%s-%s" % ( self.fromNode.name, self.toNode.name ), True )
    self.makeProperty( "visited", False )
    rwAttrs = rwAttrs if type( rwAttrs ) == dict else {}
    for attr, value in rwAttrs.items():
      self.makeProperty( attr, value, False )
    roAttrs = roAttrs if type( roAttrs ) == dict else {}
    for attr, value in roAttrs.items():
      self.makeProperty( attr, value, True )
    if self not in self.fromNode:
      self.fromNode.addEdge( self )

  def __str__( self ):
    """
    str representation of an object 
    """
    return self.name

  def __repr__( self ):
    """
    repr operator for dot format 
    """
    return "'%s' -> '%s';" % ( self.fromNode.name, self.toNode.name )

########################################################################
class Graph( object ):
  """
  .. class:: Graph

  A generic directed graph with attributes attached to its nodes and edges
  """
  # # metaclass
  __metaclass__ = DynamicProps
  # # flag to indicate PREORDER traversal
  __PREORDER = False
  # # flag to indicate POSTORDER traversal
  __POSTORDER = False

  def __init__( self, name, nodes = None, edges = None ):
    """
    c'tor

    :param self: self reference
    :param str name: graph name
    :param list nodes: initial node list
    :param list edges: initial edge list
    """
    self.makeProperty( "name", name, True )
    nodes = nodes if nodes else list()
    edges = edges if edges else list()
    self.__nodes = []
    self.__edges = []
    for edge in edges:
      if edge not in self:
        self.addEdge( edge )
    for node in nodes:
      if node not in self:
        self.addNode( node )

  def __contains__( self, obj ):
    """
    In operator for edges and nodes 
    """
    return bool( obj in self.__nodes or obj in self.__edges )

  def nodes( self ):
    """ 
    Get nodes dict 
    """
    return self.__nodes

  def getNode( self, nodeName ):
    """
    Get node :nodeName: 
    """
    for node in self.__nodes:
      if node.name == nodeName:
        return node

  def edges( self ):
    """
    Get edges dict 
    """
    return self.__edges

  def getEdge( self, edgeName ):
    """ 
    Get edge :edgeName: 
    """
    for edge in self.__edges:
      if edge.name == edgeName:
        return edge
  @property
  def PREORDER( self ):
    """ 
    PREORDER getter 
    """
    return self.__PREORDER

  @PREORDER.setter
  def PREORDER( self, flag = True ):
    """ 
    PREORDER setter 
    """
    self.__PREORDER = bool( flag )
    self.__POSTORDER = not self.__PREORDER

  @property
  def POSTORDER( self ):
    """ 
    POSTORDER getter 
    """
    return self.__POSTORDER

  @POSTORDER.setter
  def POSTORDER( self, flag = True ):
    """ 
    POSTORDER setter 
    """
    self.__POSTORDER = bool( flag )
    self.__PREORDER = not self.__POSTORDER

  def connect( self, fromNode, toNode, rwAttrs = None, roAttrs = None ):
    """
    Connect :fromNode: to :toNode: with edge of attributes 
    """
    edge = fromNode.connect( toNode, rwAttrs, roAttrs )
    self.addEdge( edge )
    self.addNode( fromNode )
    self.addNode( toNode )
    return edge

  def addNode( self, node ):
    """ 
    Add Node :node: to graph 
    """
    if not isinstance( node, Node ):
      raise TypeError( "Supplied argument should be a Node instance" )
    if node not in self:
      self.__nodes.append( node )
      if not hasattr( node, "graph" ):
        node.makeProperty( "graph", self )
      else:
        node.graph = self
    for edge in node:
      if edge not in self:
        self.addEdge( edge )
        if edge.toNode not in self:
          self.addNode( edge.toNode )

  def addEdge( self, edge ):
    """ 
    Add edge :edge: to the graph 
    """
    if not isinstance( edge, Edge ):
      raise TypeError( "Supplied edge argument should be an Edge instance" )
    if edge.fromNode not in self:
      self.addNode( edge.fromNode )
    if edge.toNode not in self:
      self.addNode( edge.toNode )
    if edge not in self:
      self.__edges.append( edge )
    if not hasattr( edge, "graph" ):
      edge.makeProperty( "graph", self )
    else:
      edge.graph = self

  def reset( self ):
    """ 
    Set visited for all nodes to False 
    """
    for node in self.__nodes:
      node.visited = False
    for edge in self.__edges:
      edge.visited = False

  def walkAll( self, nodeFcn = None, edgeFcn = None, res = None ):
    """ 
    Wall all nodes excuting :nodeFcn: on each node and :edgeFcn: on each 
    edge result is a dict { Node.name : result from :nodeFcn:, 
    Edge.name : result from edgeFcn }
    """
    if not any( ( self.PREORDER, self.POSTORDER ) ):
      self.PREORDER = True
    res = res if res else {}
    self.reset()
    for node in self.nodes():
      if not node.visited:
        res.update( self.walkNode( node, nodeFcn, edgeFcn, res ) )
    return res

  def walkNode( self, node, nodeFcn = None, edgeFcn = None, res = None ):
    """ 
    Walk through the graph calling nodeFcn on nodes and edgeFcn on edges 
    """
    res = res if res else {}
    # # already visited, return
    if node.visited:
      return res

    if self.PREORDER:
      node.visited = True
      if callable( nodeFcn ):
        res.update( { node.name : nodeFcn( node ) } )
      for edge in node:
        # # execute edge fcn
        if callable( edgeFcn ):
          res[edge.name] = edgeFcn( edge )
        # # mark edge visited
        edge.visited = True
        res.update( self.walkNode( edge.toNode, nodeFcn, edgeFcn, res ) )
      return res

    if self.POSTORDER:
      node.visited = True
      for edge in node:
        # # execute edge fcn
        if callable( edgeFcn ):
          res[edge.name] = edgeFcn( edge )
        # # mark edge visited
        edge.visited = True
        res.update( self.walkNode( edge.toNode, nodeFcn, edgeFcn, res ) )
      if callable( nodeFcn ):
        res.update( { node.name : nodeFcn( node ) } )
      return res

  def __repr__( self ):
    """ 
    Repr operator creating dot string 
    """
    out = [ "digraph '%s' {" % self.name ]
    for node in self.nodes():
      out.append( "%s;" % node.name )
    for edge in self.edges():
      out.append( repr( edge ) )
    out.append( "}" )
    return "\n".join( out )


  def explore( self, node, preVisit = None, postVisit = None ):
    """ 
    Explore node 
    """
    node.visited = True
    if callable( preVisit ):
      preVisit( node )
    for edge in node.edges():
      if not edge.toNode.visited:
        self.explore( edge.toNode, preVisit, postVisit )
    if callable( postVisit ):
      postVisit( node )

  def dfs( self, preVisit = None, postVisit = None ):
    """ 
    dfs recursive walk 
    """
    self.reset()
    nodes = list( self.nodes() )
    nodes.sort( key = lambda node: len( node.edges() ), reverse = True )
    for node in nodes:
      if not node.visited:
        self.explore( node, preVisit, postVisit )

  def bfs( self, preVisit = None, postVisit = None ):
    """ 
    bfs walk 
    """
    self.reset()
    nodes = list( self.nodes() )
    nodes.sort( key = lambda node: len( node.edges() ), reverse = True )
    queue = [ nodes[0] ]
    while queue:
      node = queue.pop( 0 )
      if callable( preVisit ):
        preVisit( node )
      node.visited = True
      for edge in node.edges():
        if not edge.toNode.visited:
          queue.append( edge.toNode )
      if callable( postVisit ):
        postVisit( node )
    return nodes

  def dfsIter( self, preVisit = None, postVisit = None ):
    """ 
    Iterative dfs - no recursion 
    """
    nodes = list( self.nodes() )
    nodes.sort( key = lambda node: len( node.edges() ), reverse = True )
    for node in nodes:
      if not hasattr( node, "explored" ):
        node.makeProperty( "explored", False, False )
      if not hasattr( node, "discovered " ):
        node.makeProperty( "discovered", False, False )
    stack = []
    for node in nodes:
      if not node.discovered:
        node.discovered = True
        stack.append( node )
      while stack:
        node = stack[-1]
        if callable( preVisit ):
          preVisit( node )
        for edge in node.edges():
          if not edge.toNode.discovered:
            edge.toNode.discovered = True
            stack.append( edge.toNode )
        if not node.explored:
          node.explored = True
        if callable( postVisit ):
          postVisit( node )
          stack.pop()<|MERGE_RESOLUTION|>--- conflicted
+++ resolved
@@ -6,22 +6,11 @@
 ########################################################################
 """ 
 :mod: Graph
-<<<<<<< HEAD
-
-.. module: Graph
-
-:synopsis: graph
-
-.. moduleauthor:: Krzysztof.Ciba@NOSPAMgmail.com
-
-=======
-=======================
 
 .. module: Graph
 :synopsis: graph
 .. moduleauthor:: Krzysztof.Ciba@NOSPAMgmail.com
 
->>>>>>> 9338b1f7
 graph
 """
 __RCSID__ = "$Id$"
