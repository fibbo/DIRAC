#################################################################
# $HeadURL$
#################################################################
""" :mod: ProcessPool
    =================
    .. module: ProcessPool
    :synopsis: ProcessPool and related classes

ProcessPool
-----------

ProcessPool creates a pool of worker subprocesses to handle a queue of tasks
much like the producers/consumers paradigm. Users just need to fill the queue
with tasks to be executed and worker tasks will execute them.

To construct ProcessPool one first should call its contructor::

  pool = ProcessPool( minSize, maxSize, maxQueuedRequests )

where parameters are::

:param int minSize: at least <minSize> workers will be alive all the time
:param int maxSize: no more than <maxSize> workers will be alive all the time
:param int maxQueuedRequests: size for request waiting in a queue to be executed

In case another request is added to the full queue, the execution will
lock until another request is taken out. The ProcessPool will automatically increase and
decrease the pool of workers as needed, of course not exceeding above limits.

To add a task to the queue one should execute::

  pool.createAndQueueTask( funcDef,
                           args = ( arg1, arg2, ... ),
                           kwargs = { "kwarg1" : value1, "kwarg2" : value2 },
                           callback = callbackDef,
                           exceptionCallback = exceptionCallBackDef )

or alternatively by using ProcessTask instance::

  task = ProcessTask( funcDef ,
                      args = ( arg1, arg2, ... )
                      kwargs = { "kwarg1" : value1, .. },
                      callback = callbackDef,
                      exceptionCallback = exceptionCallbackDef )
  pool.queueTask( task )

where parameters are::

  :param funcDef: callable py object definition (function, lambda, class with __call__ slot defined
  :param list args: argument list
  :param dict kwargs: keyword arguments dictionary
  :param callback: callback function definition
  :param exceptionCallback: exception callback function definition

The callback, exceptionCallbaks and the parameters are all optional. Once task has been added to the pool,
it will be executed as soon as possible. Worker subprocesses automatically return the return value of the task.
To obtain those results one has to execute::

  pool.processRequests()

This method will process the existing return values of the task, even if the task does not return
anything. This method has to be called to clean the result queues. To wait until all the requests are finished
and process their result call::

 pool.processAllRequests()

This function will block until all requests are finished and their result values have been processed.

It is also possible to set the ProcessPool in daemon mode, in which all results are automatically
processed as soon they are available, just after finalisation of task execution. To enable this mode one
has to call::

  pool.daemonize()

Callback functions
------------------

There are two types of callbacks that can be executed for each tasks: exception callback function and
results callback function. The the firts one is executed when unhandled excpetion has been raised during
task processing, and hence no task results are available, otherwise the execution of second callback type
is performed.

The callbacks could be attached in a two places::

- directly in ProcessTask, in that case those have to be shelvable/picklable, so they should be defined as
  global functions with the signature :callback( task, taskResult ): where :task: is a :ProcessTask:
  reference and :taskResult: is whatever task callable it returning for restuls callback and
  :exceptionCallback( task, exc_info): where exc_info is a
  :S_ERROR{ "Exception": { "Value" : exceptionName, "Exc_info" : exceptionInfo }:

- in ProcessPool, in that case there is no limitation on the function type, except the signature, which
  should follow :callback( task ): or :exceptionCallback( task ):, as those callbacks definitions
  are not put into the queues

The first types of callbacks could be used in case various callable objects are put into the ProcessPool,
so you probably want to handle them differently dependin on their results, while the second types are for
executing same type of callables in subprocesses and  hence you are expecting the same type of results
everywhere.
"""

__RCSID__ = "$Id$"

import multiprocessing
import sys
import time
import threading
import os
import signal
import Queue
from types import FunctionType, TypeType, ClassType
import datetime
import uuid

try:
  from DIRAC.FrameworkSystem.Client.Logger import gLogger
except ImportError:
  gLogger = False

try:
  from DIRAC.Core.Utilities.LockRing import LockRing
except ImportError:
  LockRing = False

try:
  from DIRAC.Core.Utilities.ReturnValues import S_OK, S_ERROR
except ImportError:
  def S_OK( val = "" ):
    """ dummy S_OK """
    return { 'OK' : True, 'Value' : val }
  def S_ERROR( mess ):
    """ dummy S_ERROR """
    return { 'OK' : False, 'Message' : mess }


class ProcessTaskTimeOutError( Exception ):
  """ dummy exception rainsed in SIGALRM handler """
  pass

class WorkingProcess( multiprocessing.Process ):
  """
  .. class:: WorkingProcess

  WorkingProcess is a class that represents activity that is run in a separate process.
  """

  def __init__( self, pendingQueue, resultsQueue ):
    """ c'tor

    :param self: self refernce
    :param multiprocess.Queue pendingQueue: queue storing ProcessTask before exection
    :param multiprocess.Queue resultsQueue: queue storing callbacks and exceptionCallbacks
    """
    multiprocessing.Process.__init__( self )
    self.daemon = True
    ## flag to see if task is being treated
    self.__working = multiprocessing.Value( 'i', 0 )
    ## task counter
    self.__taskCounter = multiprocessing.Value( 'i', 0 )
    ## task queue
    self.__pendingQueue = pendingQueue
    ## results queue
    self.__resultsQueue = resultsQueue
    ## placeholder for watchdog thread
    self.__watchdogThread = None
    ## timeout read from task 
    self.__timeOut = 0
    ## startProcessing + timeOut
    self.__deadline = None
    ## task
    self.taskHash = None
    ## read write lock
    self.rwLock = threading.Lock()
    ## start yourself at least    
    self.start()

  def __watchdog( self ):
    """ watchdog thread target

    terminating/killing WorkingProcess when parent process is dead

    :param self: self reference
    """
    
    while True:

      ## task deadline watchdog
      if self.taskHash and self.__deadline:
        # save task hash
        taskHash = self.taskHash
        ## check deadline
        if self.__deadline and self.__deadline < datetime.datetime.now():
          ## send SIGALRM for non-blocked tasks to put back timeout results
          os.kill( self.pid, signal.SIGALRM )

        time.sleep(5)
        ## no task? diff task?
        if self.taskHash != taskHash: 
          continue
        
        if self.rwLock.locked():
          continue
        
        self.rwLock.acquire()
        ## task? same task? deadline? expired? 
        if self.taskHash and self.taskHash == taskHash and self.__deadline and self.__deadline < datetime.datetime.now():    
          ## this time SIGKILL, you're being warned 
          os.kill( self.pid, signal.SIGKILL )
        self.rwLock.release()

      ## parent is dead,  commit suicide
      if os.getppid() == 1:
        os.kill( self.pid, signal.SIGTERM )
        ## wait for a while and if still alive use REAL silencer
        time.sleep(30)
        self.rwLock.acquire()
        ## now you're dead
        os.kill( self.pid, signal.SIGKILL )
        self.rwLock.release()

      time.sleep(5)

  def isWorking( self ):
    """ check if process is running

    :param self: self reference
    """
    return self.__working.value == 1

  def taskProcessed( self ):
    """ for better monitoring tell how many tasks have been processed so far

    :param self: self reference
    """
    return self.__taskCounter

  def run( self ):
    """ task execution

    reads and executes ProcessTask :task: out of pending queue and then pushes it
    to the results queue for callback execution

    :param self: self reference
    """
    ## start watchdog thread
    self.__watchdogThread = threading.Thread( target = self.__watchdog )
    self.__watchdogThread.daemon = True
    self.__watchdogThread.start()

    ## http://cdn.memegenerator.net/instances/400x/19450565.jpg
    if LockRing:
      # Reset all locks
      lr = LockRing()
      lr._openAll()
      lr._setAllEvents()
    ## main loop
    taskCounter = 0
    while True:

      ## commit suicide together with your parent 
      if os.getppid() == 1:
        break 
        #self.taskHash = None
        #self.__deadline = None
        #break

      ## get task from queue
      self.rwLock.acquire()
      try:
        self.taskHash = uuid.uuid4()
        task = self.__pendingQueue.get( block = True, timeout = 10 )   
      except Queue.Empty:
        continue
      finally:
        self.rwLock.release()

      ## conventional murder
      if task.isBullet():
        break
        #self.taskHash = None
        #self.__deadline = None
        #break

      ## toggle __working flag
      self.__working.value = 1
    
      ## execute task

      #self.rwLock.acquire()
      timeOut = task.getTimeOut()
      if timeOut:        
        self.__deadline = datetime.datetime.now() + datetime.timedelta( seconds = timeOut )
      #self.rwLock.release()

      try:
        task.process()
        self.rwLock.acquire()
        self.taskHash = None
        self.__deadline = None
        if task.hasCallback() or task.usePoolCallbacks():
          self.__resultsQueue.put( task )
        self.rwLock.release()
      except (ProcessTaskTimeOutError, TypeError):
        pass
      finally:
        ## increase task counter
        taskCounter += 1
        self.__taskCounter = taskCounter 
        ## toggle __working flag
        self.__working.value = 0
       
<<<<<<< HEAD

=======
>>>>>>> eb4bad74
class BulletTask:
  """ dum-dum bullet """
  def isBullet( self ):
    """ Fire in the hole! Take coover! """
    return True

class ProcessTask:
  """ .. class:: ProcessTask

  Defines task to be executed in WorkingProcess together with its callbacks.
  """
  ## taskID
  taskID = 0

  def __init__( self,
                taskFunction,
                args = None,
                kwargs = None,
                taskID = None,
                callback = None,
                exceptionCallback = None,
                usePoolCallbacks = False,
                timeOut = 0 ):
    """ c'tor

    :warning: taskFunction has to be callable: it could be a function, lambda OR a class with
    __call__ operator defined. But be carefull with interpretation of args and kwargs, as they
    are passed to different places in above cases:

    1. for functions or lambdas args and kwargs are just treated as function parameters

    2. for callable classess (say MyTask) args and kwargs are passed to class contructor
       (MyTask.__init__) and MyTask.__call__ should be a method without parameters, i.e.
       MyTask definition should be::

      class MyTask:
        def __init__( self, *args, **kwargs ):
          ...
        def __call__( self ):
          ...

    :warning: depending on :timeOut: value, taskFunction execution can be forcefully terminated
    using SIGALRM after :timeOut: seconds spent, :timeOut: equal to zero means there is no any
    time out at all, except those during :ProcessPool: finalization

    :param self: self reference
    :param mixed taskFunction: definition of callable object to be executed in this task
    :param tuple args: non-keyword arguments
    :param dict kwargs: keyword arguments
    :param int taskID: task id, if not set,
    :param int timeOut: estimated time to execute taskFunction in seconds (default = 0, no timeOut at all)
    :param mixed callback: result callback function
    :param mixed exceptionCallback: callback function to be fired upon exception in taskFunction
    """
    self.__taskFunction = taskFunction
    self.__taskArgs = args or []
    self.__taskKwArgs = kwargs or {}
    self.__taskID = taskID
    self.__resultCallback = callback
    self.__exceptionCallback = exceptionCallback
    self.__timeOut = 0
    ## set time out
    self.setTimeOut( timeOut )
    self.__done = False
    self.__exceptionRaised = False
    self.__taskException = None
    self.__taskResult = None
    self.__usePoolCallbacks = usePoolCallbacks

  def taskResults( self ):
    """ get task results

    :param self: self reference
    """
    return self.__taskResult

  def taskException( self ):
    """ get task exception

    :param self: self reference
    """
    return self.__taskException

  def enablePoolCallbacks( self ):
    """ (re)enable use of ProcessPool callbacks """
    self.__usePoolCallbacks = True

  def disablePoolCallbacks( self ):
    """ disable execution of ProcessPool callbacks """
    self.__usePoolCallbacks = False

  def usePoolCallbacks( self ):
    """ check if results should be processed by callbacks defined in the :ProcessPool:

    :param self: self reference
    """
    return self.__usePoolCallbacks

  def hasPoolCallback( self ):
    """ check if asked to execute :ProcessPool: callbacks

    :param self: self reference
    """
    return self.__usePoolCallbacks

  def setTimeOut( self, timeOut ):
    """ set time out (in seconds)

    :param self: selt reference
    :param int timeOut: new time out value
    """
    try:
      self.__timeOut = int( timeOut )
      return { "OK" : True, "Value" : self.__timeOut }
    except (TypeError, ValueError), error:
      return { "OK" : False, "Message" : str(error) }

  def getTimeOut( self ):
    """ get timeOut value

    :param self: self reference
    """
    return self.__timeOut

  def hasTimeOutSet( self ):
    """ check if timeout is set

    :param self: self reference
    """
    return bool( self.__timeOut != 0 )

  def isBullet( self ):
    """ No, I'm not. """
    return False

  def getTaskID( self ):
    """ taskID getter

    :param self: self reference
    """
    return self.__taskID

  def hasCallback( self ):
    """ callback existence checking

    :param self: self reference
    :return: True if callbak or exceptionCallback has been defined, False otherwise
    """
    return self.__resultCallback or self.__exceptionCallback or self.__usePoolCallbacks

  def exceptionRaised( self ):
    """ flag to determine exception in process

    :param self: self reference
    """
    return self.__exceptionRaised

  def doExceptionCallback( self ):
    """ execute exceptionCallback

    :param self: self reference
    """
    if self.__done and self.__exceptionRaised and self.__exceptionCallback:
      self.__exceptionCallback( self, self.__taskException )

  def doCallback( self ):
    """ execute result callback function

    :param self: self reference
    """
    if self.__done and not self.__exceptionRaised and self.__resultCallback:
      self.__resultCallback( self, self.__taskResult )

  def process( self ):
    """ execute task

    :param self: self reference
    """ 
    def timeOutHandler( singnum, frame ):
      """ dummy SIGALRM handler """
      raise ProcessTaskTimeOutError()
    
    ## SIGALRM orig handler 
    saveHandler = None
    if self.__timeOut:
      saveHandler = signal.signal( signal.SIGALRM, timeOutHandler )
      
    self.__done = True
    try:
      ## it's a function?
      if type( self.__taskFunction ) is FunctionType:
        self.__taskResult = self.__taskFunction( *self.__taskArgs, **self.__taskKwArgs )
      ## or a class?
      elif type( self.__taskFunction ) in ( TypeType, ClassType ):
        ## create new instance
        taskObj = self.__taskFunction( *self.__taskArgs, **self.__taskKwArgs )
        ### check if it is callable, raise TypeError if not
        if not callable( taskObj ):
          raise TypeError( "__call__ operator not defined not in %s class" % taskObj.__class__.__name__ )
        ### call it at least
        self.__taskResult = taskObj()
    except ProcessTaskTimeOutError:
      self.__taskResult = { "OK" : False, "Message" : "Timed out after %s seconds" % self.__timeOut }
    except Exception, x:
      self.__exceptionRaised = True
      if gLogger:
        gLogger.exception( "Exception in process of pool" )
      if self.__exceptionCallback or self.usePoolCallbacks():
        retDict = S_ERROR( 'Exception' )
        retDict['Value'] = str( x )
        retDict['Exc_info'] = sys.exc_info()[1]
        self.__taskException = retDict
    finally:
      if self.__timeOut and saveHandler:
        signal.signal( signal.SIGALRM, saveHandler )
    signal.alarm(0)    

class ProcessPool:
  """
  .. class:: ProcessPool

  """

  def __init__( self, minSize = 2, maxSize = 0, maxQueuedRequests = 10,
                strictLimits = True, poolCallback=None, poolExceptionCallback=None,
                killPeriod = 60 ):
    """ c'tor

    :param self: self reference
    :param int minSize: minimal number of simultaniously executed tasks
    :param int maxSize: maximal number of simultaniously executed tasks
    :param int maxQueueRequests: size of pending tasks queue
    :param bool strictLimits: flag to kill/terminate idle workers above the limits
    :param callable poolCallbak: results callback
    :param callable poolExceptionCallback: exception callback
    """
    self.__minSize = max( 1, minSize )
    self.__maxSize = max( self.__minSize, maxSize )
    self.__maxQueuedRequests = maxQueuedRequests
    self.__strictLimits = strictLimits
    self.__poolCallback = poolCallback
    self.__poolExceptionCallback = poolExceptionCallback
    self.__pendingQueue = multiprocessing.Queue( self.__maxQueuedRequests )
    self.__resultsQueue = multiprocessing.Queue( 0 )
    self.__prListLock = threading.Lock()

    self.__workersDict = {}

    self.__draining = False
    self.__bullet = BulletTask()
    self.__bulletCounter = 0
    self.__daemonProcess = False
    self.__spawnNeededWorkingProcesses()
    self.__killPeriod = killPeriod
    self.__killIdle = []
    self.__killPeriodStart = time.time()

  def stopProcessing( self ):
    """ case fire

    :param self: self reference
    """
    self.finalize()

  def startProcessing( self ):
    """ restrat processing again 

    :param self: self reference 
    """
    self.__draining = False 
    
  def setPoolCallback( self, callback ):
    """ set ProcessPool callback function

    :param self: self reference
    :param callable callback: callback function
    """
    self.__poolCallback = callback

  def setPoolExceptionCallback( self, exceptionCallback ):
    """ set ProcessPool exception callback function

    :param self: self refernce
    :param callable exceptionCallback: exsception callback function
    """
    self.__poolExceptionCallback = exceptionCallback

  def getMaxSize( self ):
    """ maxSize getter

    :param self: self reference
    """
    return self.__maxSize

  def getMinSize( self ):
    """ minSize getter

    :param self: self reference
    """
    return self.__minSize

  def getNumWorkingProcesses( self ):
    """ count processes currently being executed

    :param self: self reference
    """
    counter = 0
    self.__prListLock.acquire()
    try:
      counter = len( [ pid for pid, worker in self.__workersDict.items() if worker.isWorking() ] )
    finally:
      self.__prListLock.release()
    return counter

  def getNumIdleProcesses( self ):
    """ count processes being idle

    :param self: self reference
    """
    counter = 0
    self.__prListLock.acquire()
    try:
      counter = len( [ pid for pid, worker in self.__workersDict.items() if not worker.isWorking() ] )
    finally:
      self.__prListLock.release()
    return counter

  def getFreeSlots( self ):
    """ get number of free slots availablr for workers

    :param self: self reference
    """
    return max( 0, self.__maxSize - self.getNumWorkingProcesses() )

  def __spawnWorkingProcess( self ):
    """ create new process

    :param self: self reference
    """
    self.__prListLock.acquire()
    try:
      worker = WorkingProcess( self.__pendingQueue, self.__resultsQueue )
      while worker.pid == None:
        time.sleep(0.1)
      self.__workersDict[ worker.pid ] = worker
    finally:
      self.__prListLock.release()

  def __killWorkingProcess( self ):
    """ suspend execution of WorkingProcesses exceeding queue limits
    :param self: self reference
    """
    self.__prListLock.acquire()
    try:
      self.__bulletCounter += 1
      self.__pendingQueue.put( self.__bullet, block = True )
    except Queue.Full:
      self.__bulletCounter -= 1
    finally:
      self.__prListLock.release()

    self.__cleanDeadProcesses()

  def __cleanDeadProcesses( self ):
    """ delete references of dead workingProcesses from ProcessPool.__workingProcessList """
    ## check wounded processes
    self.__prListLock.acquire()
    try:
      for pid, worker in self.__workersDict.items():
        if not worker.is_alive():
          self.__bulletCounter -= 1
          del self.__workersDict[pid]
    finally:
      self.__prListLock.release()

  def __spawnNeededWorkingProcesses( self ):
    """ create N working process (at least self.__minSize, but no more than self.__maxSize)

    :param self: self reference
    """
    self.__cleanDeadProcesses()
    # If we are draining do not spawn processes
    if self.__draining:
      return
    while len( self.__workersDict ) < self.__minSize:
      self.__spawnWorkingProcess()

    while self.hasPendingTasks() and \
          self.getNumIdleProcesses() == 0 and \
          len( self.__workersDict ) < self.__maxSize:
      self.__spawnWorkingProcess()
      time.sleep( 0.1 )

  def __killExceedingWorkingProcesses( self ):
    """ suspend executuion of working processes exceeding the limits

    :param self: self reference
    """
    self.__cleanDeadProcesses()
    now = time.time()
    if now - self.__killPeriodStart < self.__killPeriod:
      self.__killIdle.append( self.getNumIdleProcesses() )
      return
    self.__killPeriodStart = now
    # Kill exceeding processes over the max + average idle processes
    toKill = max( len( self.__workersDict ) - self.__maxSize, 0 )
    for iP in self.__killIdle:
      toKill += iP
    toKill = toKill / len( self.__killIdle )
    self.__killIdle = []
    while toKill:
      self.__killWorkingProcess()
      toKill = toKill - 1

  def queueTask( self, task, blocking = True, usePoolCallbacks= False ):
    """ enqueue new task into pending queue

    :param self: self reference
    :param ProcessTask task: new task to execute
    :param bool blocking: flag to block if necessary and new empty slot is available (default = block)
    :param bool usePoolCallbacks: flag to trigger execution of pool callbacks (default = don't execute)
    """
    if not isinstance( task, ProcessTask ):
      raise TypeError( "Tasks added to the process pool must be ProcessTask instances" )
    if usePoolCallbacks and ( self.__poolCallback or self.__poolExceptionCallback ):
      task.enablePoolCallbacks()

    self.__prListLock.acquire()
    try:
      self.__pendingQueue.put( task, block = blocking )
    except Queue.Full:
      self.__prListLock.release()
      return S_ERROR( "Queue is full" )
    finally:
      self.__prListLock.release()

    self.__spawnNeededWorkingProcesses()
    # Throttle a bit to allow task state propagation
    time.sleep( 0.1 )
    return S_OK()

  def createAndQueueTask( self,
                          taskFunction,
                          args = None,
                          kwargs = None,
                          taskID = None,
                          callback = None,
                          exceptionCallback = None,
                          blocking = True,
                          usePoolCallbacks = False,
                          timeOut = 0):
    """ create new processTask and enqueue it in pending task queue

    :param self: self reference
    :param mixed taskFunction: callable object definition (FunctionType, LambdaType, callable class)
    :param tuple args: non-keyword arguments passed to taskFunction c'tor
    :param dict kwargs: keyword arguments passed to taskFunction c'tor
    :param int taskID: task Id
    :param mixed callback: callback handler, callable object executed after task's execution
    :param mixed exceptionCallback: callback handler executed if testFunction had raised an exception
    :param bool blocking: flag to block queue if necessary until free slot is available
    :param bool usePoolCallbacks: fire execution of pool defined callbacks after task callbacks
    :param int timeOut: time you want to spend executing :taskFunction:
    """
    task = ProcessTask( taskFunction, args, kwargs, taskID, callback, exceptionCallback, usePoolCallbacks, timeOut )
    return self.queueTask( task, blocking )

  def hasPendingTasks( self ):
    """ check if taks are present in pending queue

    :param self: self reference

    :warning: results may be misleading if elements put into the queue are big
    """
    return not self.__pendingQueue.empty()

  def isFull( self ):
    """ check in peding queue is full

    :param self: self reference

    :warning: results may be misleading if elements put into the queue are big
    """
    return self.__pendingQueue.full()

  def isWorking( self ):
    """ check existence of working subprocesses

    :param self: self reference
    """
    return not self.__pendingQueue.empty() or self.getNumWorkingProcesses()

  def processResults( self ):
    """ execute tasks' callbacks removing them from results queue

    :param self: self reference
    """
    processed = 0
    while True:
      self.__spawnNeededWorkingProcesses()
      time.sleep( 0.1 )
      if self.__resultsQueue.empty():
        self.__killExceedingWorkingProcesses()
        break
      try:
        task = self.__resultsQueue.get()
      except TypeError:
        continue
      task.doExceptionCallback()
      task.doCallback()
      ## execute pool callbacks
      if task.usePoolCallbacks():
        if self.__poolExceptionCallback and task.exceptionRaised():
          self.__poolExceptionCallback( task.getTaskID(), task.taskException() )
        if self.__poolCallback and task.taskResults():
          self.__poolCallback( task.getTaskID(), task.taskResults() )

      self.__killExceedingWorkingProcesses()
      processed += 1
    return processed

  def processAllResults( self ):
    """ process all enqueued tasks at once

    :param self: self reference
    """
    while not self.__pendingQueue.empty() or self.getNumWorkingProcesses():
      self.processResults()
      time.sleep( 1 )
    self.processResults()

  def finalize( self, timeout = 10 ):
    """ drain pool, shutdown processing in more or less clean way

    :param self: self reference
    :param timeout: seconds to wait before killing
    """
    # Process all tasks
    self.processAllResults()
    # Drain via bullets processes
    self.__draining = True
    self.__cleanDeadProcesses()
    try:
      bullets = len( self.__workersDict ) #- self.__bulletCounter
      while bullets > 0:
        self.__killWorkingProcess()
        bullets = bullets - 1
      start = time.time()
      self.__cleanDeadProcesses()
      while self.__workersDict:
        if timeout <= 0 or time.time() - start >= timeout:
          break
        time.sleep( 0.1 )
        self.__cleanDeadProcesses()
    finally:
      pass
    # terminate them as it should be done
    for worker in self.__workersDict.values():
      if worker.is_alive():
        worker.terminate()
        worker.join()
    self.__cleanDeadProcesses()
    # Kill 'em all!!
    self.__filicide()
    self.__bulletCounter = 0

  def __filicide( self ):
    """ Kill all children (processes :P) Kill'em all! ...and justice for all!
    """
    while self.__workersDict:
      pid = self.__workersDict.keys().pop(0)
      worker = self.__workersDict[pid]
      if worker.is_alive():
        os.kill( worker.pid(), signal.SIGKILL )
      del self.__workersDict[pid]
<<<<<<< HEAD
  
=======
>>>>>>> eb4bad74

  def daemonize( self ):
    """ Make ProcessPool a finite being for opening and closing doors between chambers.
        Also just run it in a separate background thread to the death of PID 0.

    :param self: self reference
    """
    if self.__daemonProcess:
      return
    self.__daemonProcess = threading.Thread( target = self.__backgroundProcess )
    self.__daemonProcess.setDaemon( 1 )
    self.__daemonProcess.start()

  def __backgroundProcess( self ):
    """ daemon thread target

    :param self: self reference
    """
    while True:
      self.processResults()
      time.sleep( 1 )

  def __del__( self ):
    """
    Finalize
    """
    self.finalize()
<|MERGE_RESOLUTION|>--- conflicted
+++ resolved
@@ -308,10 +308,6 @@
         ## toggle __working flag
         self.__working.value = 0
        
-<<<<<<< HEAD
-
-=======
->>>>>>> eb4bad74
 class BulletTask:
   """ dum-dum bullet """
   def isBullet( self ):
@@ -887,10 +883,6 @@
       if worker.is_alive():
         os.kill( worker.pid(), signal.SIGKILL )
       del self.__workersDict[pid]
-<<<<<<< HEAD
-  
-=======
->>>>>>> eb4bad74
 
   def daemonize( self ):
     """ Make ProcessPool a finite being for opening and closing doors between chambers.
