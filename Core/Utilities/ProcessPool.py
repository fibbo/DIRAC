#################################################################
# $HeadURL$
#################################################################
""" :mod: ProcessPool
    =================
    .. module: ProcessPool
    :synopsis: ProcessPool and related classes

ProcessPool
-----------

ProcessPool creates a pool of worker subprocesses to handle a queue of tasks
much like the producers/consumers paradigm. Users just need to fill the queue
with tasks to be executed and worker tasks will execute them.

To construct ProcessPool one first should call its contructor::

  pool = ProcessPool( minSize, maxSize, maxQueuedRequests )

where parameters are::

:param int minSize: at least <minSize> workers will be alive all the time
:param int maxSize: no more than <maxSize> workers will be alive all the time
:param int maxQueuedRequests: size for request waiting in a queue to be executed

In case another request is added to the full queue, the execution will
lock until another request is taken out. The ProcessPool will automatically increase and
decrease the pool of workers as needed, of course not exceeding above limits.

To add a task to the queue one should execute::

  pool.createAndQueueTask( funcDef,
                           args = ( arg1, arg2, ... ),
                           kwargs = { "kwarg1" : value1, "kwarg2" : value2 },
                           callback = callbackDef,
                           exceptionCallback = exceptionCallBackDef )

or alternatively by using ProcessTask instance::

  task = ProcessTask( funcDef ,
                      args = ( arg1, arg2, ... )
                      kwargs = { "kwarg1" : value1, .. },
                      callback = callbackDef,
                      exceptionCallback = exceptionCallbackDef )
  pool.queueTask( task )

where parameters are::

  :param funcDef: callable py object definition (function, lambda, class with __call__ slot defined
  :param list args: argument list
  :param dict kwargs: keyword arguments dictionary
  :param callback: callback function definition
  :param exceptionCallback: exception callback function definition

The callback, exceptionCallbaks and the parameters are all optional. Once task has been added to the pool,
it will be executed as soon as possible. Worker subprocesses automatically return the return value of the task.
To obtain those results one has to execute::

  pool.processRequests()

This method will process the existing return values of the task, even if the task does not return
anything. This method has to be called to clean the result queues. To wait until all the requests are finished
and process their result call::

 pool.processAllRequests()

This function will block until all requests are finished and their result values have been processed.

It is also possible to set the ProcessPool in daemon mode, in which all results are automatically
processed as soon they are available, just after finalisation of task execution. To enable this mode one
has to call::

  pool.daemonize()

Callback functions
------------------

There are two types of callbacks that can be executed for each tasks: exception callback function and
results callback function. The the firts one is executed when unhandled excpetion has been raised during
task processing, and hence no task results are available, otherwise the execution of second callback type
is performed.

The callbacks could be attached in a two places::

- directly in ProcessTask, in that case those have to be shelvable/picklable, so they should be defined as
  global functions with the signature :callback( task, taskResult ): where :task: is a :ProcessTask:
  reference and :taskResult: is whatever task callable it returning for restuls callback and
  :exceptionCallback( task, exc_info): where exc_info is a
  :S_ERROR{ "Exception": { "Value" : exceptionName, "Exc_info" : exceptionInfo }:

- in ProcessPool, in that case there is no limitation on the function type, except the signature, which
  should follow :callback( task ): or :exceptionCallback( task ):, as those callbacks definitions
  are not put into the queues

The first types of callbacks could be used in case various callable objects are put into the ProcessPool,
so you probably want to handle them differently dependin on their results, while the second types are for
executing same type of callables in subprocesses and  hence you are expecting the same type of results
everywhere.
"""

__RCSID__ = "$Id$"

import multiprocessing
import sys
import time
import threading
import os
import signal
import Queue
from types import FunctionType, TypeType, ClassType
import datetime
import uuid

try:
  from DIRAC.FrameworkSystem.Client.Logger import gLogger
except ImportError:
  gLogger = False

try:
  from DIRAC.Core.Utilities.LockRing import LockRing
except ImportError:
  LockRing = False

try:
  from DIRAC.Core.Utilities.ReturnValues import S_OK, S_ERROR
except ImportError:
  def S_OK( val = "" ):
    """ dummy S_OK """
    return { 'OK' : True, 'Value' : val }
  def S_ERROR( mess ):
    """ dummy S_ERROR """
    return { 'OK' : False, 'Message' : mess }


class ProcessTaskTimeOutError( Exception ):
  """ dummy exception rainsed in SIGALRM handler """
  pass

class WorkingProcess( multiprocessing.Process ):
  """
  .. class:: WorkingProcess

  WorkingProcess is a class that represents activity that is run in a separate process.
  """

  def __init__( self, pendingQueue, resultsQueue ):
    """ c'tor

    :param self: self refernce
    :param multiprocess.Queue pendingQueue: queue storing ProcessTask before exection
    :param multiprocess.Queue resultsQueue: queue storing callbacks and exceptionCallbacks
    """
    multiprocessing.Process.__init__( self )
    self.daemon = True
    ## flag to see if task is being treated
    self.__working = multiprocessing.Value( 'i', 0 )
    ## task counter
    self.__taskCounter = multiprocessing.Value( 'i', 0 )
    ## task queue
    self.__pendingQueue = pendingQueue
    ## results queue
    self.__resultsQueue = resultsQueue
    ## placeholder for watchdog thread
    self.__watchdogThread = None
<<<<<<< HEAD
    ## start yourself at least
=======
    ## timeout read from task 
    self.__timeOut = 0
    ## startProcessing + timeOut
    self.__deadline = None
    ## task
    self.taskHash = None
    ## read write lock
    self.rwLock = threading.Lock()
    ## start yourself at least    
>>>>>>> 3f30f217
    self.start()

  def __watchdog( self ):
    """ watchdog thread target

    terminating/killing WorkingProcess when parent process is dead

    :param self: self reference
    """
<<<<<<< HEAD
    while True:
      ## parent is dead when commit suicide
=======
    
    while True:

      ## task deadline watchdog
      if self.taskHash and self.__deadline:
        # save task hash
        taskHash = self.taskHash
        ## check deadline
        if self.__deadline and self.__deadline < datetime.datetime.now():
          ## send SIGALRM for non-blocked tasks to put back timeout results
          os.kill( self.pid, signal.SIGALRM )

        time.sleep(5)
        ## no task? diff task?
        if self.taskHash != taskHash: 
          continue
        
        if self.rwLock.locked():
          continue
        
        self.rwLock.acquire()
        ## task? same task? deadline? expired? 
        if self.taskHash and self.taskHash == taskHash and self.__deadline and self.__deadline < datetime.datetime.now():    
          ## this time SIGKILL, you're being warned 
          os.kill( self.pid, signal.SIGKILL )
        self.rwLock.release()

      ## parent is dead,  commit suicide
>>>>>>> 3f30f217
      if os.getppid() == 1:
        os.kill( self.pid, signal.SIGTERM )
        ## wait for a while and if still alive use REAL silencer
        time.sleep(30)
<<<<<<< HEAD
        os.kill( self.pid, signal.SIGKILL )
      time.sleep(30)
=======
        self.rwLock.acquire()
        ## now you're dead
        os.kill( self.pid, signal.SIGKILL )
        self.rwLock.release()

      time.sleep(5)
>>>>>>> 3f30f217

  def isWorking( self ):
    """ check if process is running

    :param self: self reference
    """
    return self.__working.value == 1

  def taskProcessed( self ):
    """ for better monitoring tell how many tasks have been processed so far

    :param self: self reference
    """
    return self.__taskCounter

  def run( self ):
    """ task execution

    reads and executes ProcessTask :task: out of pending queue and then pushes it
    to the results queue for callback execution

    :param self: self reference
    """
    ## start watchdog thread
    self.__watchdogThread = threading.Thread( target = self.__watchdog )
    self.__watchdogThread.daemon = True
    self.__watchdogThread.start()
<<<<<<< HEAD
=======

>>>>>>> 3f30f217
    ## http://cdn.memegenerator.net/instances/400x/19450565.jpg
    if LockRing:
      # Reset all locks
      lr = LockRing()
      lr._openAll()
      lr._setAllEvents()
    ## main loop
    taskCounter = 0
    while True:
<<<<<<< HEAD
      ## commit suicide together with your parent 
      if os.getppid() == 1:
        break
      ## get task from queue
=======

      ## commit suicide together with your parent 
      if os.getppid() == 1:
        break 
        #self.taskHash = None
        #self.__deadline = None
        #break

      ## get task from queue
      self.rwLock.acquire()
>>>>>>> 3f30f217
      try:
        self.taskHash = uuid.uuid4()
        task = self.__pendingQueue.get( block = True, timeout = 10 )   
      except Queue.Empty:
        continue
<<<<<<< HEAD
      ## conventional murder
      if task.isBullet():
        break
      ## toggle __working flag
      self.__working.value = 1
      ## execute task, put back callbacks
      try:
        task.process()
        if task.hasCallback() or task.usePoolCallbacks():
          self.__resultsQueue.put( task, block = True, timeout = 60 )
      finally:
        taskCounter += 1
        ## increase task counter
        self.__taskCounter = taskCounter 
        ## toggle __working flag
        self.__working.value = 0
=======
      finally:
        self.rwLock.release()

      ## conventional murder
      if task.isBullet():
        break
        #self.taskHash = None
        #self.__deadline = None
        #break

      ## toggle __working flag
      self.__working.value = 1
    
      ## execute task

      #self.rwLock.acquire()
      timeOut = task.getTimeOut()
      if timeOut:        
        self.__deadline = datetime.datetime.now() + datetime.timedelta( seconds = timeOut )
      #self.rwLock.release()

      try:
        task.process()
        self.rwLock.acquire()
        self.taskHash = None
        self.__deadline = None
        if task.hasCallback() or task.usePoolCallbacks():
          self.__resultsQueue.put( task )
        self.rwLock.release()
      except (ProcessTaskTimeOutError, TypeError):
        pass
      finally:
        ## increase task counter
        taskCounter += 1
        self.__taskCounter = taskCounter 
        ## toggle __working flag
        self.__working.value = 0
       
>>>>>>> 3f30f217

class BulletTask:
  """ dum-dum bullet """
  def isBullet( self ):
    """ Fire in the hole! Take coover! """
    return True

class ProcessTask:
  """ .. class:: ProcessTask

  Defines task to be executed in WorkingProcess together with its callbacks.
  """
  ## taskID
  taskID = 0

  def __init__( self,
                taskFunction,
                args = None,
                kwargs = None,
                taskID = None,
                callback = None,
                exceptionCallback = None,
                usePoolCallbacks = False,
                timeOut = 0 ):
    """ c'tor

    :warning: taskFunction has to be callable: it could be a function, lambda OR a class with
    __call__ operator defined. But be carefull with interpretation of args and kwargs, as they
    are passed to different places in above cases:

    1. for functions or lambdas args and kwargs are just treated as function parameters

    2. for callable classess (say MyTask) args and kwargs are passed to class contructor
       (MyTask.__init__) and MyTask.__call__ should be a method without parameters, i.e.
       MyTask definition should be::

      class MyTask:
        def __init__( self, *args, **kwargs ):
          ...
        def __call__( self ):
          ...

    :warning: depending on :timeOut: value, taskFunction execution can be forcefully terminated
    using SIGALRM after :timeOut: seconds spent, :timeOut: equal to zero means there is no any
    time out at all, except those during :ProcessPool: finalization

    :param self: self reference
    :param mixed taskFunction: definition of callable object to be executed in this task
    :param tuple args: non-keyword arguments
    :param dict kwargs: keyword arguments
    :param int taskID: task id, if not set,
    :param int timeOut: estimated time to execute taskFunction in seconds (default = 0, no timeOut at all)
    :param mixed callback: result callback function
    :param mixed exceptionCallback: callback function to be fired upon exception in taskFunction
    """
    self.__taskFunction = taskFunction
    self.__taskArgs = args or []
    self.__taskKwArgs = kwargs or {}
    self.__taskID = taskID
    self.__resultCallback = callback
    self.__exceptionCallback = exceptionCallback
    self.__timeOut = 0
    ## set time out
    self.setTimeOut( timeOut )
    self.__done = False
    self.__exceptionRaised = False
    self.__taskException = None
    self.__taskResult = None
    self.__usePoolCallbacks = usePoolCallbacks

  def taskResults( self ):
    """ get task results

    :param self: self reference
    """
    return self.__taskResult

  def taskException( self ):
    """ get task exception

    :param self: self reference
    """
    return self.__taskException

  def enablePoolCallbacks( self ):
    """ (re)enable use of ProcessPool callbacks """
    self.__usePoolCallbacks = True

  def disablePoolCallbacks( self ):
    """ disable execution of ProcessPool callbacks """
    self.__usePoolCallbacks = False

  def usePoolCallbacks( self ):
    """ check if results should be processed by callbacks defined in the :ProcessPool:

    :param self: self reference
    """
    return self.__usePoolCallbacks

  def hasPoolCallback( self ):
    """ check if asked to execute :ProcessPool: callbacks

    :param self: self reference
    """
    return self.__usePoolCallbacks

  def setTimeOut( self, timeOut ):
    """ set time out (in seconds)

    :param self: selt reference
    :param int timeOut: new time out value
    """
    try:
      self.__timeOut = int( timeOut )
      return { "OK" : True, "Value" : self.__timeOut }
    except (TypeError, ValueError), error:
      return { "OK" : False, "Message" : str(error) }

  def getTimeOut( self ):
    """ get timeOut value

    :param self: self reference
    """
    return self.__timeOut

  def hasTimeOutSet( self ):
    """ check if timeout is set

    :param self: self reference
    """
    return bool( self.__timeOut != 0 )

  def isBullet( self ):
    """ No, I'm not. """
    return False

  def getTaskID( self ):
    """ taskID getter

    :param self: self reference
    """
    return self.__taskID

  def hasCallback( self ):
    """ callback existence checking

    :param self: self reference
    :return: True if callbak or exceptionCallback has been defined, False otherwise
    """
    return self.__resultCallback or self.__exceptionCallback or self.__usePoolCallbacks

  def exceptionRaised( self ):
    """ flag to determine exception in process

    :param self: self reference
    """
    return self.__exceptionRaised

  def doExceptionCallback( self ):
    """ execute exceptionCallback

    :param self: self reference
    """
    if self.__done and self.__exceptionRaised and self.__exceptionCallback:
      self.__exceptionCallback( self, self.__taskException )

  def doCallback( self ):
    """ execute result callback function

    :param self: self reference
    """
    if self.__done and not self.__exceptionRaised and self.__resultCallback:
      self.__resultCallback( self, self.__taskResult )

  def process( self ):
    """ execute task

    :param self: self reference
<<<<<<< HEAD
    """
    class TimeOutError( Exception ):
      """ dummy exception raised after :timeOut: seconds """
      pass
    ## reference to SIGALRM handler
    saveHandler = None

    if self.hasTimeOutSet():
      def timeOutHandler( singnum, frame ):
        raise TimeOutError()
      saveHandler = signal.signal(signal.SIGALRM, timeOutHandler)
      signal.alarm(self.__timeOut)
=======
    """ 
    def timeOutHandler( singnum, frame ):
      """ dummy SIGALRM handler """
      raise ProcessTaskTimeOutError()
    
    ## SIGALRM orig handler 
    saveHandler = None
    if self.__timeOut:
      saveHandler = signal.signal( signal.SIGALRM, timeOutHandler )
      
>>>>>>> 3f30f217
    self.__done = True
    try:
      ## it's a function?
      if type( self.__taskFunction ) is FunctionType:
        self.__taskResult = self.__taskFunction( *self.__taskArgs, **self.__taskKwArgs )
      ## or a class?
      elif type( self.__taskFunction ) in ( TypeType, ClassType ):
        ## create new instance
        taskObj = self.__taskFunction( *self.__taskArgs, **self.__taskKwArgs )
        ### check if it is callable, raise TypeError if not
        if not callable( taskObj ):
          raise TypeError( "__call__ operator not defined not in %s class" % taskObj.__class__.__name__ )
        ### call it at least
        self.__taskResult = taskObj()
    except ProcessTaskTimeOutError:
      self.__taskResult = { "OK" : False, "Message" : "Timed out after %s seconds" % self.__timeOut }
    except Exception, x:
      self.__exceptionRaised = True
      if gLogger:
        gLogger.exception( "Exception in process of pool" )
      if self.__exceptionCallback or self.usePoolCallbacks():
        retDict = S_ERROR( 'Exception' )
        retDict['Value'] = str( x )
        retDict['Exc_info'] = sys.exc_info()[1]
        self.__taskException = retDict
    finally:
<<<<<<< HEAD
      if self.hasTimeOutSet() and saveHandler:
        signal.signal(signal.SIGALRM, saveHandler)
    ## reset alarm signal
    signal.alarm(0)
=======
      if self.__timeOut and saveHandler:
        signal.signal( signal.SIGALRM, saveHandler )
    signal.alarm(0)    
>>>>>>> 3f30f217

class ProcessPool:
  """
  .. class:: ProcessPool

  """

  def __init__( self, minSize = 2, maxSize = 0, maxQueuedRequests = 10,
                strictLimits = True, poolCallback=None, poolExceptionCallback=None,
                killPeriod = 60 ):
    """ c'tor

    :param self: self reference
    :param int minSize: minimal number of simultaniously executed tasks
    :param int maxSize: maximal number of simultaniously executed tasks
    :param int maxQueueRequests: size of pending tasks queue
    :param bool strictLimits: flag to kill/terminate idle workers above the limits
    :param callable poolCallbak: results callback
    :param callable poolExceptionCallback: exception callback
    """
    self.__minSize = max( 1, minSize )
    self.__maxSize = max( self.__minSize, maxSize )
    self.__maxQueuedRequests = maxQueuedRequests
    self.__strictLimits = strictLimits
    self.__poolCallback = poolCallback
    self.__poolExceptionCallback = poolExceptionCallback
    self.__pendingQueue = multiprocessing.Queue( self.__maxQueuedRequests )
    self.__resultsQueue = multiprocessing.Queue( 0 )
    self.__prListLock = threading.Lock()

    self.__workersDict = {}

    self.__draining = False
    self.__bullet = BulletTask()
    self.__bulletCounter = 0
    self.__daemonProcess = False
    self.__spawnNeededWorkingProcesses()
    self.__killPeriod = killPeriod
    self.__killIdle = []
    self.__killPeriodStart = time.time()

  def stopProcessing( self ):
    """ case fire

    :param self: self reference
    """
    self.finalize()

  def startProcessing( self ):
    """ restrat processing again 

    :param self: self reference 
    """
    self.__draining = False 
    
  def setPoolCallback( self, callback ):
    """ set ProcessPool callback function

    :param self: self reference
    :param callable callback: callback function
    """
    self.__poolCallback = callback

  def setPoolExceptionCallback( self, exceptionCallback ):
    """ set ProcessPool exception callback function

    :param self: self refernce
    :param callable exceptionCallback: exsception callback function
    """
    self.__poolExceptionCallback = exceptionCallback

  def getMaxSize( self ):
    """ maxSize getter

    :param self: self reference
    """
    return self.__maxSize

  def getMinSize( self ):
    """ minSize getter

    :param self: self reference
    """
    return self.__minSize

  def getNumWorkingProcesses( self ):
    """ count processes currently being executed

    :param self: self reference
    """
    counter = 0
    self.__prListLock.acquire()
    try:
      counter = len( [ pid for pid, worker in self.__workersDict.items() if worker.isWorking() ] )
    finally:
      self.__prListLock.release()
    return counter

  def getNumIdleProcesses( self ):
    """ count processes being idle

    :param self: self reference
    """
    counter = 0
    self.__prListLock.acquire()
    try:
      counter = len( [ pid for pid, worker in self.__workersDict.items() if not worker.isWorking() ] )
    finally:
      self.__prListLock.release()
    return counter

  def getFreeSlots( self ):
    """ get number of free slots availablr for workers

    :param self: self reference
    """
    return max( 0, self.__maxSize - self.getNumWorkingProcesses() )

  def __spawnWorkingProcess( self ):
    """ create new process

    :param self: self reference
    """
    self.__prListLock.acquire()
    try:
      worker = WorkingProcess( self.__pendingQueue, self.__resultsQueue )
      while worker.pid == None:
        time.sleep(0.1)
      self.__workersDict[ worker.pid ] = worker
    finally:
      self.__prListLock.release()

  def __killWorkingProcess( self ):
    """ suspend execution of WorkingProcesses exceeding queue limits
    :param self: self reference
    """
    self.__prListLock.acquire()
    try:
      self.__bulletCounter += 1
      self.__pendingQueue.put( self.__bullet, block = True )
    except Queue.Full:
      self.__bulletCounter -= 1
    finally:
      self.__prListLock.release()

    self.__cleanDeadProcesses()

  def __cleanDeadProcesses( self ):
    """ delete references of dead workingProcesses from ProcessPool.__workingProcessList """
    ## check wounded processes
    self.__prListLock.acquire()
    try:
      for pid, worker in self.__workersDict.items():
        if not worker.is_alive():
          self.__bulletCounter -= 1
          del self.__workersDict[pid]
    finally:
      self.__prListLock.release()

  def __spawnNeededWorkingProcesses( self ):
    """ create N working process (at least self.__minSize, but no more than self.__maxSize)

    :param self: self reference
    """
    self.__cleanDeadProcesses()
    # If we are draining do not spawn processes
    if self.__draining:
      return
    while len( self.__workersDict ) < self.__minSize:
      self.__spawnWorkingProcess()

    while self.hasPendingTasks() and \
          self.getNumIdleProcesses() == 0 and \
          len( self.__workersDict ) < self.__maxSize:
      self.__spawnWorkingProcess()
      time.sleep( 0.1 )

  def __killExceedingWorkingProcesses( self ):
    """ suspend executuion of working processes exceeding the limits

    :param self: self reference
    """
    self.__cleanDeadProcesses()
    now = time.time()
    if now - self.__killPeriodStart < self.__killPeriod:
      self.__killIdle.append( self.getNumIdleProcesses() )
      return
    self.__killPeriodStart = now
    # Kill exceeding processes over the max + average idle processes
    toKill = max( len( self.__workersDict ) - self.__maxSize, 0 )
    for iP in self.__killIdle:
      toKill += iP
    toKill = toKill / len( self.__killIdle )
    self.__killIdle = []
    while toKill:
      self.__killWorkingProcess()
      toKill = toKill - 1

  def queueTask( self, task, blocking = True, usePoolCallbacks= False ):
    """ enqueue new task into pending queue

    :param self: self reference
    :param ProcessTask task: new task to execute
    :param bool blocking: flag to block if necessary and new empty slot is available (default = block)
    :param bool usePoolCallbacks: flag to trigger execution of pool callbacks (default = don't execute)
    """
    if not isinstance( task, ProcessTask ):
      raise TypeError( "Tasks added to the process pool must be ProcessTask instances" )
    if usePoolCallbacks and ( self.__poolCallback or self.__poolExceptionCallback ):
      task.enablePoolCallbacks()

    self.__prListLock.acquire()
    try:
      self.__pendingQueue.put( task, block = blocking )
    except Queue.Full:
      self.__prListLock.release()
      return S_ERROR( "Queue is full" )
    finally:
      self.__prListLock.release()

    self.__spawnNeededWorkingProcesses()
    # Throttle a bit to allow task state propagation
    time.sleep( 0.1 )
    return S_OK()

  def createAndQueueTask( self,
                          taskFunction,
                          args = None,
                          kwargs = None,
                          taskID = None,
                          callback = None,
                          exceptionCallback = None,
                          blocking = True,
                          usePoolCallbacks = False,
                          timeOut = 0):
    """ create new processTask and enqueue it in pending task queue

    :param self: self reference
    :param mixed taskFunction: callable object definition (FunctionType, LambdaType, callable class)
    :param tuple args: non-keyword arguments passed to taskFunction c'tor
    :param dict kwargs: keyword arguments passed to taskFunction c'tor
    :param int taskID: task Id
    :param mixed callback: callback handler, callable object executed after task's execution
    :param mixed exceptionCallback: callback handler executed if testFunction had raised an exception
    :param bool blocking: flag to block queue if necessary until free slot is available
    :param bool usePoolCallbacks: fire execution of pool defined callbacks after task callbacks
    :param int timeOut: time you want to spend executing :taskFunction:
    """
    task = ProcessTask( taskFunction, args, kwargs, taskID, callback, exceptionCallback, usePoolCallbacks, timeOut )
    return self.queueTask( task, blocking )

  def hasPendingTasks( self ):
    """ check if taks are present in pending queue

    :param self: self reference

    :warning: results may be misleading if elements put into the queue are big
    """
    return not self.__pendingQueue.empty()

  def isFull( self ):
    """ check in peding queue is full

    :param self: self reference

    :warning: results may be misleading if elements put into the queue are big
    """
    return self.__pendingQueue.full()

  def isWorking( self ):
    """ check existence of working subprocesses

    :param self: self reference
    """
    return not self.__pendingQueue.empty() or self.getNumWorkingProcesses()

  def processResults( self ):
    """ execute tasks' callbacks removing them from results queue

    :param self: self reference
    """
    processed = 0
    while True:
      self.__spawnNeededWorkingProcesses()
      time.sleep( 0.1 )
      if self.__resultsQueue.empty():
        self.__killExceedingWorkingProcesses()
        break
      try:
        task = self.__resultsQueue.get()
      except TypeError:
        continue
      task.doExceptionCallback()
      task.doCallback()
      ## execute pool callbacks
      if task.usePoolCallbacks():
        if self.__poolExceptionCallback and task.exceptionRaised():
          self.__poolExceptionCallback( task.getTaskID(), task.taskException() )
        if self.__poolCallback and task.taskResults():
          self.__poolCallback( task.getTaskID(), task.taskResults() )

      self.__killExceedingWorkingProcesses()
      processed += 1
    return processed

  def processAllResults( self ):
    """ process all enqueued tasks at once

    :param self: self reference
    """
    while not self.__pendingQueue.empty() or self.getNumWorkingProcesses():
      self.processResults()
      time.sleep( 1 )
    self.processResults()

  def finalize( self, timeout = 10 ):
    """ drain pool, shutdown processing in more or less clean way

    :param self: self reference
    :param timeout: seconds to wait before killing
    """
    # Process all tasks
    self.processAllResults()
    # Drain via bullets processes
    self.__draining = True
    self.__cleanDeadProcesses()
    try:
<<<<<<< HEAD
      bullets = len( self.__workersDict ) - self.__bulletCounter
      while bullets:
=======
      bullets = len( self.__workersDict ) #- self.__bulletCounter
      while bullets > 0:
>>>>>>> 3f30f217
        self.__killWorkingProcess()
        bullets = bullets - 1
      start = time.time()
      self.__cleanDeadProcesses()
<<<<<<< HEAD
      while len( self.__workersDict ) > 0:
=======
      while self.__workersDict:
>>>>>>> 3f30f217
        if timeout <= 0 or time.time() - start >= timeout:
          break
        time.sleep( 0.1 )
        self.__cleanDeadProcesses()
    finally:
      pass
    # terminate them as it should be done
    for worker in self.__workersDict.values():
      if worker.is_alive():
        worker.terminate()
        worker.join()
    self.__cleanDeadProcesses()
    # Kill 'em all!!
    self.__filicide()
    self.__bulletCounter = 0

  def __filicide( self ):
    """ Kill all children (processes :P) Kill'em all! ...and justice for all!
    """
    while self.__workersDict:
      pid = self.__workersDict.keys().pop(0)
      worker = self.__workersDict[pid]
      if worker.is_alive():
        os.kill( worker.pid(), signal.SIGKILL )
      del self.__workersDict[pid]
<<<<<<< HEAD

=======
  
>>>>>>> 3f30f217

  def daemonize( self ):
    """ Make ProcessPool a finite being for opening and closing doors between chambers.
        Also just run it in a separate background thread to the death of PID 0.

    :param self: self reference
    """
    if self.__daemonProcess:
      return
    self.__daemonProcess = threading.Thread( target = self.__backgroundProcess )
    self.__daemonProcess.setDaemon( 1 )
    self.__daemonProcess.start()

  def __backgroundProcess( self ):
    """ daemon thread target

    :param self: self reference
    """
    while True:
      self.processResults()
      time.sleep( 1 )

  def __del__( self ):
    """
    Finalize
    """
    self.finalize()
<|MERGE_RESOLUTION|>--- conflicted
+++ resolved
@@ -162,9 +162,6 @@
     self.__resultsQueue = resultsQueue
     ## placeholder for watchdog thread
     self.__watchdogThread = None
-<<<<<<< HEAD
-    ## start yourself at least
-=======
     ## timeout read from task 
     self.__timeOut = 0
     ## startProcessing + timeOut
@@ -174,7 +171,6 @@
     ## read write lock
     self.rwLock = threading.Lock()
     ## start yourself at least    
->>>>>>> 3f30f217
     self.start()
 
   def __watchdog( self ):
@@ -184,10 +180,6 @@
 
     :param self: self reference
     """
-<<<<<<< HEAD
-    while True:
-      ## parent is dead when commit suicide
-=======
     
     while True:
 
@@ -216,22 +208,16 @@
         self.rwLock.release()
 
       ## parent is dead,  commit suicide
->>>>>>> 3f30f217
       if os.getppid() == 1:
         os.kill( self.pid, signal.SIGTERM )
         ## wait for a while and if still alive use REAL silencer
         time.sleep(30)
-<<<<<<< HEAD
-        os.kill( self.pid, signal.SIGKILL )
-      time.sleep(30)
-=======
         self.rwLock.acquire()
         ## now you're dead
         os.kill( self.pid, signal.SIGKILL )
         self.rwLock.release()
 
       time.sleep(5)
->>>>>>> 3f30f217
 
   def isWorking( self ):
     """ check if process is running
@@ -259,10 +245,6 @@
     self.__watchdogThread = threading.Thread( target = self.__watchdog )
     self.__watchdogThread.daemon = True
     self.__watchdogThread.start()
-<<<<<<< HEAD
-=======
-
->>>>>>> 3f30f217
     ## http://cdn.memegenerator.net/instances/400x/19450565.jpg
     if LockRing:
       # Reset all locks
@@ -272,12 +254,6 @@
     ## main loop
     taskCounter = 0
     while True:
-<<<<<<< HEAD
-      ## commit suicide together with your parent 
-      if os.getppid() == 1:
-        break
-      ## get task from queue
-=======
 
       ## commit suicide together with your parent 
       if os.getppid() == 1:
@@ -288,30 +264,11 @@
 
       ## get task from queue
       self.rwLock.acquire()
->>>>>>> 3f30f217
       try:
         self.taskHash = uuid.uuid4()
         task = self.__pendingQueue.get( block = True, timeout = 10 )   
       except Queue.Empty:
         continue
-<<<<<<< HEAD
-      ## conventional murder
-      if task.isBullet():
-        break
-      ## toggle __working flag
-      self.__working.value = 1
-      ## execute task, put back callbacks
-      try:
-        task.process()
-        if task.hasCallback() or task.usePoolCallbacks():
-          self.__resultsQueue.put( task, block = True, timeout = 60 )
-      finally:
-        taskCounter += 1
-        ## increase task counter
-        self.__taskCounter = taskCounter 
-        ## toggle __working flag
-        self.__working.value = 0
-=======
       finally:
         self.rwLock.release()
 
@@ -350,8 +307,6 @@
         ## toggle __working flag
         self.__working.value = 0
        
->>>>>>> 3f30f217
-
 class BulletTask:
   """ dum-dum bullet """
   def isBullet( self ):
@@ -529,20 +484,6 @@
     """ execute task
 
     :param self: self reference
-<<<<<<< HEAD
-    """
-    class TimeOutError( Exception ):
-      """ dummy exception raised after :timeOut: seconds """
-      pass
-    ## reference to SIGALRM handler
-    saveHandler = None
-
-    if self.hasTimeOutSet():
-      def timeOutHandler( singnum, frame ):
-        raise TimeOutError()
-      saveHandler = signal.signal(signal.SIGALRM, timeOutHandler)
-      signal.alarm(self.__timeOut)
-=======
     """ 
     def timeOutHandler( singnum, frame ):
       """ dummy SIGALRM handler """
@@ -553,7 +494,6 @@
     if self.__timeOut:
       saveHandler = signal.signal( signal.SIGALRM, timeOutHandler )
       
->>>>>>> 3f30f217
     self.__done = True
     try:
       ## it's a function?
@@ -580,16 +520,9 @@
         retDict['Exc_info'] = sys.exc_info()[1]
         self.__taskException = retDict
     finally:
-<<<<<<< HEAD
-      if self.hasTimeOutSet() and saveHandler:
-        signal.signal(signal.SIGALRM, saveHandler)
-    ## reset alarm signal
-    signal.alarm(0)
-=======
       if self.__timeOut and saveHandler:
         signal.signal( signal.SIGALRM, saveHandler )
     signal.alarm(0)    
->>>>>>> 3f30f217
 
 class ProcessPool:
   """
@@ -917,22 +850,13 @@
     self.__draining = True
     self.__cleanDeadProcesses()
     try:
-<<<<<<< HEAD
-      bullets = len( self.__workersDict ) - self.__bulletCounter
-      while bullets:
-=======
       bullets = len( self.__workersDict ) #- self.__bulletCounter
       while bullets > 0:
->>>>>>> 3f30f217
         self.__killWorkingProcess()
         bullets = bullets - 1
       start = time.time()
       self.__cleanDeadProcesses()
-<<<<<<< HEAD
-      while len( self.__workersDict ) > 0:
-=======
       while self.__workersDict:
->>>>>>> 3f30f217
         if timeout <= 0 or time.time() - start >= timeout:
           break
         time.sleep( 0.1 )
@@ -958,11 +882,6 @@
       if worker.is_alive():
         os.kill( worker.pid(), signal.SIGKILL )
       del self.__workersDict[pid]
-<<<<<<< HEAD
-
-=======
-  
->>>>>>> 3f30f217
 
   def daemonize( self ):
     """ Make ProcessPool a finite being for opening and closing doors between chambers.
