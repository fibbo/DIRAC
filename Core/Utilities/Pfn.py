# $HeadURL$

''' 
:mod: Pfn 
 
.. module: Pfn
:synopsis: pfn URI (un)parsing
.. moduleauthor:: Krzysztof.Ciba@NOSPAMgmail.com
<<<<<<< HEAD

'''
=======
"""
>>>>>>> 00c1c790

__RCSID__ = "$Id:$"

## imports
import os
## from DIRAC
from DIRAC import S_OK, S_ERROR, gLogger

def pfnunparse( pfnDict ):
  """ 
  Create PFN URI from pfnDict

  :param dict pfnDict: 
  """
  ## make sure all keys are in
  allDict = dict.fromkeys( [ "Protocol", "Host", "Port", "WSUrl", "Path", "FileName" ], "" )
  if type( allDict ) != type( pfnDict ):
    return S_ERROR( "pfnunparse: wrong type fot pfnDict argument, expected a dict, got %s" % type(pfnDict) )
  allDict.update( pfnDict )
  pfnDict = allDict

  ## c
  ## /a/b/c
  filePath = os.path.normpath( '/' + pfnDict["Path"] + '/' + pfnDict["FileName"] ).replace( '//','/' )
    
  ## host
  uri = pfnDict["Host"]
  if pfnDict["Host"]:
    if pfnDict["Port"]:
      # host:port
      uri = "%s:%s" % ( pfnDict["Host"], pfnDict["Port"] )
    if pfnDict["WSUrl"]:
      if "?" in pfnDict["WSUrl"] and "=" in pfnDict["WSUrl"]:
        # host/wsurl
        # host:port/wsurl
        uri = "%s%s" % ( uri, pfnDict["WSUrl"] )
      else:
        # host/wsurl
        # host:port/wsurl
        uri = "%s%s?=" % ( uri, pfnDict["WSUrl"] )

  if pfnDict["Protocol"]:
    if uri:
      # proto://host
      # proto://host:port
      # proto://host:port/wsurl
      uri = "%s://%s" % ( pfnDict["Protocol"], uri )
    else:
      # proto:
      uri = "%s:" % pfnDict["Protocol"]

  pfn = "%s%s" % ( uri, filePath )
  # c
  # /a/b/c
  # proto:/a/b/c
  # proto://host/a/b/c
  # proto://host:port/a/b/c
  # proto://host:port/wsurl/a/b/c 
  return S_OK( pfn )

def pfnparse( pfn ):
  """ 
  Parse pfn and save all bits of information into dictionary

  :param str pfn: pfn string
  """
  if not pfn:
    return S_ERROR("wrong 'pfn' argument value in function call, expected non-empty string, got %s" % str(pfn) )
  pfnDict = dict.fromkeys( [ "Protocol", "Host", "Port", "WSUrl", "Path", "FileName" ], "" )
  try:
    if ":" not in pfn:
      # pfn = /a/b/c
      pfnDict["Path"] = os.path.dirname( pfn )
      pfnDict["FileName"] = os.path.basename( pfn )
    else:
      # pfn = protocol:/a/b/c
      # pfn = protocol://host/a/b/c
      # pfn = protocol://host:port/a/b/c
      # pfn = protocol://host:port/wsurl?=/a/b/c
      pfnDict["Protocol"] = pfn[ 0:pfn.index(":") ]
      ## remove protocol:
      pfn = pfn[len(pfnDict["Protocol"]):] 
      ## remove :// or :
      pfn = pfn[3:] if pfn.startswith("://") else pfn[1:]
      if pfn.startswith("/"):
        ## /a/b/c
        pfnDict["Path"] = os.path.dirname( pfn )
        pfnDict["FileName"] = os.path.basename( pfn )
      else:
        ## host/a/b/c  
        ## host:port/a/b/c
        ## host:port/wsurl?=/a/b/c
        if ":" not in pfn:
          ## host/a/b/c
          pfnDict["Host"] = pfn[ 0:pfn.index("/") ]
          pfn = pfn[len(pfnDict["Host"]):]
          pfnDict["Path"] = os.path.dirname( pfn )
          pfnDict["FileName"] = os.path.basename( pfn )
        else:
          ## host:port/a/b/c
          ## host:port/wsurl?=/a/b/c
          pfnDict["Host"] = pfn[0:pfn.index(":")]
          ## port/a/b/c
          ## port/wsurl?=/a/b/c
          pfn = pfn[ len(pfnDict["Host"])+1: ]
          pfnDict["Port"] = pfn[0:pfn.index("/")]
          ## /a/b/c
          ## /wsurl?=/a/b/c
          pfn = pfn[ len(pfnDict["Port"]): ]
          WSUrl = pfn.find("?")
          WSUrlEnd = pfn.find("=")
          if WSUrl == -1 and WSUrlEnd == -1:
            ## /a/b/c
            pfnDict["Path"] = os.path.dirname( pfn )
            pfnDict["FileName"] = os.path.basename( pfn )
          else:
            ## /wsurl?blah=/a/b/c
            pfnDict["WSUrl"] = pfn[ 0:WSUrlEnd+1 ]
            ## /a/b/c
            pfn = pfn[ len(pfnDict["WSUrl"]):]
            pfnDict["Path"] = os.path.dirname( pfn )
            pfnDict["FileName"] = os.path.basename( pfn )
    return S_OK( pfnDict )
  except Exception:
    errStr = "Pfn.pfnparse: Exception while parsing pfn: " + str( pfn )
    gLogger.exception( errStr )
    return S_ERROR( errStr )
<|MERGE_RESOLUTION|>--- conflicted
+++ resolved
@@ -6,12 +6,8 @@
 .. module: Pfn
 :synopsis: pfn URI (un)parsing
 .. moduleauthor:: Krzysztof.Ciba@NOSPAMgmail.com
-<<<<<<< HEAD
 
 '''
-=======
-"""
->>>>>>> 00c1c790
 
 __RCSID__ = "$Id:$"
 
