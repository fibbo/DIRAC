--- conflicted
+++ resolved
@@ -7,22 +7,13 @@
 except AttributeError:
   #No getcallargs
   def getcallargs(func, *positional, **named):
-<<<<<<< HEAD
-    """Get the mapping of arguments to values when calling func(\*positional, \**named).
-
-    A dict is returned, with keys the function argument names (including the
-    names of the \* and \** arguments, if any), and values the respective bound
-    values from 'positional' and 'named'
-    """
-    
-=======
     """
     Get the mapping of arguments to values when calling ``func(*positional, **named)``.
 
     A dict is returned, with keys the function argument names (including the
     names of the `*` and `**` arguments, if any), and values the respective bound
     values from 'positional' and 'named'."""
->>>>>>> 9338b1f7
+
     args, varargs, varkw, defaults = inspect.getargspec(func)
     f_name = func.__name__
     arg2value = {}
