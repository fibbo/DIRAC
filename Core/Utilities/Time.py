--- conflicted
+++ resolved
@@ -18,14 +18,9 @@
 
 Notice: datetime.timedelta objects allow multiplication and division by interger
 but not by float. Thus:
-<<<<<<< HEAD
-- DIRAC.Times.second * 1.5             is not allowed
-- DIRAC.Times.second * 3 / 2           is allowed
-=======
 
   - DIRAC.Times.second * 1.5             is not allowed
   - DIRAC.Times.second * 3 / 2           is allowed
->>>>>>> 9338b1f7
 
 An timeInterval class provides a method to check
 if a give datetime is in the defined interval.
