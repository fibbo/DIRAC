--- conflicted
+++ resolved
@@ -22,7 +22,6 @@
 import inspect
 from sets import Set
 
-<<<<<<< HEAD
 # Stage Request are issue with a length of "PinLength"
 # However, once Staged, the entry in the StageRequest will set a PinExpiryTime only for "PinLength" / THROTTLING_STEPS
 # As PinExpiryTime arrives, StageRequest and their corresponding CacheReplicas entries are cleaned
@@ -33,18 +32,6 @@
 #  - "PinLength" is an Option of the StageRequest Agent that defaults to THROTTLING_TIME
 #  - "DiskCacheTB" is an Option of the StorageElement that defaults to 1 (TB)
 #
-=======
-# Stage Request are issue with a length of "PinLifetime"
-# However, once Staged, the entry in the StageRequest will set a PinExpiryTime only for "PinLifetime" / THROTTLING_STEPS
-# As PinExpiryTime arrives, StageRequest and their corresponding CacheReplicas entries are cleaned
-# This allows to throttle the submission of Stage Requests up to a maximum of "DiskCacheTB" per "PinLifetime"
-# After "PinLifetime" / THROTTLING_STEPS seconds, entries are removed, so new requests for the same replica will trigger
-# a new Stage Request to the SE, and thus an update of the Pinning on the SE.
-#
-#  - "PinLifetime" is an Option of the StageRequest Agent that defaults to THROTTLING_TIME
-#  - "DiskCacheTB" is an Option of the StorageElement that defaults to 1 (TB)
-
->>>>>>> a66e1913
 THROTTLING_TIME = 86400
 THROTTLING_STEPS = 12
 
@@ -56,11 +43,7 @@
     self.TASKPARAMS = ['TaskID', 'Status', 'Source', 'SubmitTime', 'LastUpdate', 'CompleteTime', 'CallBackMethod', 'SourceTaskID']
     self.REPLICAPARAMS = ['ReplicaID', 'Type', 'Status', 'SE', 'LFN', 'PFN', 'Size', 'FileChecksum', 'GUID', 'SubmitTime', 'LastUpdate', 'Reason', 'Links']
     self.STAGEPARAMS = ['ReplicaID', 'StageStatus', 'RequestID', 'StageRequestSubmitTime', 'StageRequestCompletedTime', 'PinLength', 'PinExpiryTime']
-<<<<<<< HEAD
     self.STATES = ['Failed', 'New', 'Waiting', 'Offline', 'StageSubmitted', 'Staged']
-=======
-    self.STATES = ['Failed', 'New', 'Waiting', 'StageSubmitted', 'Staged']
->>>>>>> a66e1913
 
   def __getConnection( self, connection ):
     if connection:
@@ -198,7 +181,6 @@
       tasksInStatus[state] = []
 
     req = "SELECT T.TaskID,T.Status FROM Tasks AS T, TaskReplicas AS R WHERE R.ReplicaID IN ( %s ) AND R.TaskID = T.TaskID GROUP BY T.TaskID;" % intListToString( replicaIDs )
-<<<<<<< HEAD
     res = self._query( req, connection )
     if not res['OK']:
       return res
@@ -208,68 +190,6 @@
       subres = self._query( subreq, connection )
       if not subres['OK']:
         return subres
-=======
-    res = self._query( req, connection )
-    if not res['OK']:
-      return res
-
-    for taskId, status in res['Value']:
-      subreq = "SELECT DISTINCT(C.Status) FROM TaskReplicas AS R, CacheReplicas AS C WHERE R.TaskID=%s AND R.ReplicaID = C.ReplicaID;" % taskId
-      subres = self._query( subreq, connection )
-      if not subres['OK']:
-        return subres
-
-      cacheStatesForTask = [row[0] for row in subres['Value']]
-      if not cacheStatesForTask:
-        tasksInStatus['Failed'].append( taskId )
-        continue
-
-      wrongState = False
-      for state in cacheStatesForTask:
-        if state not in self.STATES:
-          wrongState = True
-          break
-      if wrongState:
-        tasksInStatus['Failed'].append( taskId )
-        continue
-      for state in self.STATES:
-        if state in cacheStatesForTask:
-          if status != state:
-            tasksInStatus[state].append( taskId )
-          break
-
-    for newStatus in tasksInStatus.keys():
-      if tasksInStatus[newStatus]:
-        res = self.__updateTaskStatus( tasksInStatus[newStatus], newStatus, True, connection = connection )
-        if not res['OK']:
-          gLogger.warn( "Failed to update task associated to replicas", res['Message'] )
-          #return res
-    return S_OK( tasksInStatus )
-
-  def _getReplicaTasks( self, replicaIDs, connection = False ):
-    """ no longer used """
-    connection = self.__getConnection( connection )
-    #Daniela: should select only tasks with complete replicaID sets
-    #only if ALL Replicas belonging to a Task have a certain state, the task should be selected for state update
-    req = "SELECT DISTINCT(TaskID) FROM TaskReplicas WHERE ReplicaID IN (%s);" % intListToString( replicaIDs )
-    res = self._query( req, connection )
-    if not res['OK']:
-      return res
-    taskIDs = [row[0] for row in res['Value']]
-    # fix
-    finalTaskIDs = []
-    for taskID in taskIDs:
-      subreq = "SELECT Status from CacheReplicas where ReplicaID in (SELECT ReplicaID from TaskReplicas where TaskID=%s);" % taskID
-      subres = self._query( subreq, connection )
-      if not subres['OK']:
-        return subres
-      statesForTask = [row[0] for row in subres['Value']]
-      setOriginalReplicaIDs = Set( replicaIDs )
-      setReplicaIDsForTask = Set( replicaIDsForTask )
-      if setReplicaIDsForTask <= setOriginalReplicaIDs:
-        finalTaskIDs.append( taskID )
-    #end_fix
->>>>>>> a66e1913
 
       cacheStatesForTask = [row[0] for row in subres['Value']]
       if not cacheStatesForTask:
@@ -606,27 +526,15 @@
           gLogger.verbose( 'StorageManagementDB.setRequest: Replica already exists in CacheReplicas table %s @ %s' % ( lfn, se ) )
           existingFileState = existingReplicas[lfn][1]
           taskState = self.__getTaskStateFromReplicaState( existingFileState )
-<<<<<<< HEAD
-=======
-
->>>>>>> a66e1913
         else:
           res = self._insertReplicaInformation( lfn, se, 'Stage', connection = connection )
           if not res['OK']:
             self._cleanTask( taskID, connection = connection )
             return res
-<<<<<<< HEAD
 
           existingReplicas[lfn] = ( res['Value'], 'New' )
           newFileState = existingReplicas[lfn][1]
           taskState = self.__getTaskStateFromReplicaState( newFileState )
-=======
-          else:
-            existingReplicas[lfn] = ( res['Value'], 'New' )
-            newFileState = existingReplicas[lfn][1]
-            taskState = self.__getTaskStateFromReplicaState( newFileState )
-
->>>>>>> a66e1913
         if not taskState in taskStates:
           taskStates.append( taskState )
 
@@ -875,13 +783,8 @@
 
   def getSubmittedStagePins( self ):
     # change the query to take into account pin expiry time
-<<<<<<< HEAD
     req = "SELECT SE,COUNT(*),SUM(Size) from CacheReplicas WHERE Status NOT IN ('New','Waiting','Offline','Failed') GROUP BY SE;"
     # req = "SELECT SE,Count(*),SUM(Size) from CacheReplicas,StageRequests WHERE Status NOT IN ('New','Waiting','Failed') and CacheReplicas.ReplicaID=StageRequests.ReplicaID and PinExpiryTime>UTC_TIMESTAMP() GROUP BY SE;"
-=======
-    req = "SELECT SE,COUNT(*),SUM(Size) from CacheReplicas WHERE Status NOT IN ('New','Waiting','Failed') GROUP BY SE;"
-    #req = "SELECT SE,Count(*),SUM(Size) from CacheReplicas,StageRequests WHERE Status NOT IN ('New','Waiting','Failed') and CacheReplicas.ReplicaID=StageRequests.ReplicaID and PinExpiryTime>Now() GROUP BY SE;"
->>>>>>> a66e1913
     res = self._query( req )
     if not res['OK']:
       gLogger.error( 'StorageManagementDB.getSubmittedStagePins: Failed to obtain submitted requests.', res['Message'] )
@@ -954,11 +857,7 @@
 
   def wakeupOldRequests( self, replicaIDs , retryInterval, connection = False ):
     """
-<<<<<<< HEAD
     get only StageRequests with StageRequestSubmitTime older than 1 day AND are still not staged
-=======
-    get only StageRequests with StageRequestSubmitTime older than retryInterval hours AND are still not staged
->>>>>>> a66e1913
     delete these requests
     reset Replicas with corresponding ReplicaIDs to Status='New'
     """
@@ -1083,7 +982,6 @@
     return res
 
   def removeUnlinkedReplicas( self, connection = False ):
-<<<<<<< HEAD
     """ This will remove Replicas from the CacheReplicas that are not associated to any Task.
         If the Replica has been Staged, 
           wait until StageRequest.PinExpiryTime and remove the StageRequest and CacheReplicas entries 
@@ -1094,17 +992,11 @@
     # First, check if there is a StageRequest and PinExpiryTime has arrived
     req = "select SR.ReplicaID from CacheReplicas CR,StageRequests SR WHERE CR.Links = 0 and CR.ReplicaID=SR.ReplicaID group by SR.ReplicaID HAVING max(SR.PinExpiryTime) < UTC_TIMESTAMP();"
     # req = "SELECT ReplicaID from CacheReplicas WHERE Links = 0;"
-=======
-    """ This will remove from the CacheReplicas and StageRequest tables where there are no associated links AND the pinning is expired. """
-    connection = self.__getConnection( connection )
-    req = "select SR.ReplicaID from CacheReplicas CR,StageRequests SR WHERE CR.Links = 0 and CR.ReplicaID=SR.ReplicaID group by SR.ReplicaID HAVING max(SR.PinExpiryTime) < UTC_TIMESTAMP();"
->>>>>>> a66e1913
     res = self._query( req, connection )
     if not res['OK']:
       gLogger.error( "StorageManagementDB.removeUnlinkedReplicas. Problem selecting entries from CacheReplicas where Links = 0." )
       return res
 
-<<<<<<< HEAD
     replicaIDs = [ row[0] for row in res['Value'] ]
     if replicaIDs:
       # Removed the entries from the StageRequests table that are expired
@@ -1121,14 +1013,6 @@
         gLogger.error( "StorageManagementDB.removeUnlinkedReplicas. Problem deleting from StageRequests." )
         return res
       gLogger.info( "%s.%s_DB: deleted StageRequests" % ( self._caller(), 'removeUnlinkedReplicas' ) )
-=======
-    reqSelect = "SELECT * FROM StageRequests WHERE ReplicaID IN (%s);" % intListToString( replicaIDs )
-    resSelect = self._query( reqSelect )
-    if not resSelect['OK']:
-      gLogger.info( "%s.%s_DB: problem retrieving record: %s. %s" % ( self._caller(), 'removeUnlinkedReplicas', reqSelect, resSelect['Message'] ) )
-    for record in resSelect['Value']:
-      gLogger.info( "%s.%s_DB: to_delete StageRequests = %s" % ( self._caller(), 'removeUnlinkedReplicas', record ) )
->>>>>>> a66e1913
 
       gLogger.debug( "StorageManagementDB.removeUnlinkedReplicas: Successfully removed %s StageRequests entries for ReplicaIDs: %s." % ( res['Value'], replicaIDs ) )
 
