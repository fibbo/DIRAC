--- conflicted
+++ resolved
@@ -1397,85 +1397,6 @@
     req = "UPDATE DataFiles SET Status = '%s' WHERE FileID IN (%s);" % ( status, intListToString( fileIDs ) )
     return self._update( req, connection )
 
-<<<<<<< HEAD
-  def __addFileTuples( self, fileTuples, connection = False ):
-    ''' Add files and replicas '''
-    lfns = [x[0] for x in fileTuples ]
-    res = self.__addDataFiles( lfns, connection = connection )
-    if not res['OK']:
-      return res
-    lfnFileIDs = res['Value']
-    _toRemove = []
-    for lfn, pfn, se in fileTuples:
-      fileID = lfnFileIDs[lfn]
-      res = self.__addReplica( fileID, se, pfn, connection = connection )
-      if not res['OK']:
-        lfnFileIDs.pop( lfn )
-    return S_OK( lfnFileIDs )
-
-  ###########################################################################
-  #
-  # These methods manipulate the Replicas table
-  #
-
-  def __addReplica( self, fileID, se, pfn, connection = False ):
-    ''' Add a SE,PFN for the given fileID in the Replicas table.
-    '''
-    req = "SELECT FileID FROM Replicas WHERE FileID=%s AND SE='%s';" % ( fileID, se )
-    res = self._query( req, connection )
-    if not res['OK']:
-      return res
-    elif res['Value']:
-      return S_OK()
-    req = "INSERT INTO Replicas (FileID,SE,PFN) VALUES (%s,'%s','%s');" % ( fileID, se, pfn )
-    res = self._update( req, connection )
-    if not res['OK']:
-      return res
-    return S_OK()
-
-  def __getFileReplicas( self, fileIDs, allStatus = False, connection = False ):
-    fileReplicas = {}
-    req = "SELECT FileID,SE,PFN,Status FROM Replicas WHERE FileID IN (%s);" % intListToString( fileIDs )
-    res = self._query( req )
-    if not res['OK']:
-      return res
-    for fileID, se, pfn, status in res['Value']:
-      if ( allStatus ) or ( status.lower() != 'problematic' ):
-        if not fileReplicas.has_key( fileID ):
-          fileReplicas[fileID] = {}
-        fileReplicas[fileID][se] = pfn
-    return S_OK( fileReplicas )
-
-  def __deleteFileReplicas( self, fileIDs, se = '', connection = False ):
-    req = "DELETE FROM Replicas WHERE FileID IN (%s)" % intListToString( fileIDs )
-    if se:
-      req = "%s AND SE = '%s';" % ( req, se )
-    return self._update( req, connection )
-
-  def __updateReplicaStatus( self, fileIDs, status, se = '', connection = False ):
-    req = "UPDATE Replicas SET Status='%s' WHERE FileID IN (%s)" % ( status, intListToString( fileIDs ) )
-    if se and ( se.lower() != 'any' ):
-      req = "%s AND SE = '%s'" % ( req, se )
-    return self._update( req, connection )
-
-  def __getReplicaStatus( self, fileIDs, connection = False ):
-    req = "SELECT FileID,SE,Status FROM Replicas WHERE FileID IN (%s);" % intListToString( fileIDs )
-    return self._query( req )
-
-  def __updateReplicaSE( self, fileIDs, oldSE, newSE, connection = False ):
-    # First check whether there are existing replicas at this SE (to avoid primary key restrictions)
-    req = "SELECT FileID,SE FROM Replicas WHERE FileIDs IN (%s) AND SE = '%s';" % ( intListToString( fileIDs ), newSE )
-    res = self._query( req, connection )
-    if not res['OK']:
-      return res
-    for fileID, _se in res['Value']:
-      fileIDs.remove( fileID )
-    req = "UPDATE Replicas SET SE='%s' WHERE FileID IN (%s) AND SE = '%s';" % ( newSE,
-                                                                                intListToString( fileIDs ), oldSE )
-    return self._update( req, connection )
-
-=======
->>>>>>> f8c68307
   ###########################################################################
   #
   # Fill in / get the counters
@@ -1767,82 +1688,6 @@
     resDict = {'Successful':successful, 'Failed':failed}
     return S_OK( resDict )
 
-<<<<<<< HEAD
-  def getReplicas( self, lfns, allStatus = False, connection = False ):
-    ''' Get replicas for the files specified by the lfn list '''
-    gLogger.info( "TransformationDB.getReplicas: Attempting to get replicas for %s files." % len( lfns ) )
-    connection = self.__getConnection( connection )
-    res = self.__getFileIDsForLfns( lfns, connection = connection )
-    if not res['OK']:
-      return res
-    fileIDs, _lfnFilesIDs = res['Value']
-    failed = {}
-    successful = {}
-    fileIDsValues = set( fileIDs.values() )
-    for lfn in lfns:
-      if not lfn in fileIDsValues:
-        failed[lfn] = 'File does not exist'
-    if fileIDs:
-      res = self.__getFileReplicas( fileIDs.keys(), allStatus = allStatus, connection = connection )
-      if not res['OK']:
-        return res
-      for fileID in fileIDs.keys():
-        # To catch the case where a file has no replicas
-        replicas = {}
-        if fileID in res['Value'].keys():
-          replicas = res['Value'][fileID]
-        successful[fileIDs[fileID]] = replicas
-    resDict = {'Successful':successful, 'Failed':failed}
-    return S_OK( resDict )
-
-  def removeReplica( self, replicaDicts, connection = False ):
-    """ Remove replica pfn of lfn. 
-    Input dict is {LFN:{SE}}
-    """
-    gLogger.info( "TransformationDB.removeReplica: Attempting to remove %s replicas." % len( replicaDicts.keys() ) )
-    successful = {}
-    failed = {}
-    lfns = replicaDicts.keys()
-    
-    connection = self.__getConnection( connection )
-    res = self.__getFileIDsForLfns( lfns, connection = connection )
-    if not res['OK']:
-      return res
-    fileIDs, lfnFilesIDs = res['Value']
-    for lfn in lfns:
-      if not lfnFilesIDs.has_key( lfn ):
-        successful[lfn] = 'File did not exist'
-    seFiles = {}
-    if fileIDs:
-      for lfn, info in replicaDicts.items():
-        se = info['SE']
-        if not seFiles.has_key( se ):
-          seFiles[se] = []
-        seFiles[se].append( lfnFilesIDs[lfn] )
-    for se, files in seFiles.items():
-      res = self.__deleteFileReplicas( files, se = se, connection = connection )
-      if not res['OK']:
-        for fileID in files:
-          failed[fileIDs[fileID]] = res['Message']
-      else:
-        for fileID in files:
-          successful[fileIDs[fileID]] = True
-    res = self.__getFileReplicas( fileIDs.keys(), allStatus = True, connection = connection )
-    if not res['OK']:
-      gLogger.warn( "Failed to remove single replica files" )
-    else:
-      noReplicas = []
-      fileReplicas = res['Value']
-      for fileID in fileIDs.keys():
-        if not fileID in fileReplicas.keys():
-          noReplicas.append( fileIDs[fileID] )
-      if noReplicas:
-        self.removeFile( noReplicas )
-    resDict = {'Successful':successful, 'Failed':failed}
-    return S_OK( resDict )
-
-=======
->>>>>>> f8c68307
   def removeFile( self, lfns, connection = False ):
     ''' Remove file specified by lfn from the ProcessingDB
     '''
