--- conflicted
+++ resolved
@@ -259,19 +259,11 @@
 
         For backward compatibility purposes, the status and LFNs can be passed in 2 ways:
         
-<<<<<<< HEAD
-        - newLFNsStatus is a dictionary with the form:
-          {'/this/is/an/lfn1.txt': 'StatusA', '/this/is/an/lfn2.txt': 'StatusB',  ... }
-          and at this point lfns is not considered
-        - newLFNStatus is a string, that applies to all the LFNs in lfns
-        
-=======
           - newLFNsStatus is a dictionary with the form:
             {'/this/is/an/lfn1.txt': 'StatusA', '/this/is/an/lfn2.txt': 'StatusB',  ... }
             and at this point lfns is not considered
           - newLFNStatus is a string, that applies to all the LFNs in lfns
 
->>>>>>> 9338b1f7
     """
     rpcClient = self._getRPC( rpc = rpc, url = url, timeout = timeout )
 
