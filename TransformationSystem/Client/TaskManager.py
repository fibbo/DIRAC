""" TaskManager contains WorkflowsTasks and RequestTasks modules, for managing jobs and requests tasks
"""
__RCSID__ = "$Id$"

COMPONENT_NAME = 'TaskManager'

import time, types, os, copy

from DIRAC                                                      import S_OK, S_ERROR, gLogger
from DIRAC.Core.Security.ProxyInfo                              import getProxyInfo
from DIRAC.Core.Utilities.List                                  import fromChar
from DIRAC.Core.Utilities.ModuleFactory                         import ModuleFactory
from DIRAC.Interfaces.API.Job                                   import Job
from DIRAC.RequestManagementSystem.Client.ReqClient             import ReqClient
from DIRAC.RequestManagementSystem.Client.Request               import Request
from DIRAC.RequestManagementSystem.Client.Operation             import Operation
from DIRAC.RequestManagementSystem.Client.File                  import File
from DIRAC.RequestManagementSystem.private.RequestValidator     import gRequestValidator
from DIRAC.WorkloadManagementSystem.Client.WMSClient            import WMSClient
from DIRAC.WorkloadManagementSystem.Client.JobMonitoringClient  import JobMonitoringClient
from DIRAC.TransformationSystem.Client.TransformationClient     import TransformationClient
from DIRAC.ConfigurationSystem.Client.Helpers.Operations        import Operations
from DIRAC.ConfigurationSystem.Client.Helpers.Registry          import getDNForUsername

# FIXME: This should disappear!
from DIRAC.RequestManagementSystem.Client.RequestClient         import RequestClient

def __taskName( transID, taskID ):
  return str( transID ).zfill( 8 ) + '_' + str( taskID ).zfill( 8 )

class TaskBase( object ):

  def __init__( self, transClient = None, logger = None ):

    if not transClient:
      self.transClient = TransformationClient()
    else:
      self.transClient = transClient

    if not logger:
      self.log = gLogger.getSubLogger( 'TaskBase' )
    else:
      self.log = logger

  def prepareTransformationTasks( self, transBody, taskDict ):
    return S_ERROR( "Not implemented" )

  def submitTransformationTasks( self, taskDict ):
    return S_ERROR( "Not implemented" )

  def submitTasksToExternal( self, task ):
    return S_ERROR( "Not implemented" )

  def updateDBAfterTaskSubmission( self, taskDict ):
    """ Sets tasks status after the submission to "Submitted", in case of success
    """
    updated = 0
    startTime = time.time()
    for taskID in sorted( taskDict ):
      transID = taskDict[taskID]['TransformationID']
      if taskDict[taskID]['Success']:
        res = self.transClient.setTaskStatusAndWmsID( transID, taskID, 'Submitted',
                                                      str( taskDict[taskID]['ExternalID'] ) )
        if not res['OK']:
          self.log.warn( "updateDBAfterSubmission: Failed to update task status after submission" ,
                         "%s %s" % ( taskDict[taskID]['ExternalID'], res['Message'] ) )
        updated += 1
    self.log.info( "updateDBAfterSubmission: Updated %d tasks in %.1f seconds" % ( updated, time.time() - startTime ) )
    return S_OK()

  def updateTransformationReservedTasks( self, taskDicts ):
    return S_ERROR( "Not implemented" )

  def getSubmittedTaskStatus( self, taskDicts ):
    return S_ERROR( "Not implemented" )

  def getSubmittedFileStatus( self, fileDicts ):
    return S_ERROR( "Not implemented" )

class RequestTasks( TaskBase ):

  def __init__( self, transClient = None, logger = None, requestClient = None, requestClass = None, ):
    """ c'tor

        the requestClass is by default Request.
        If extensions want to use an extended type, they can pass it as a parameter.
        This is the same behavior as WorfkloTasks and jobClass
    """

    if not logger:
      logger = gLogger.getSubLogger( 'RequestTasks' )

    super( RequestTasks, self ).__init__( transClient, logger )

    if not requestClient:
      self.requestClient = ReqClient()
    else:
      self.requestClient = requestClient

    if not requestClass:
      self.requestClass = Request
    else:
      self.requestClass = requestClass

  def prepareTransformationTasks( self, transBody, taskDict, owner = '', ownerGroup = '' ):
    """ Prepare tasks, given a taskDict, that is created (with some manipulation) by the DB
    """
    if ( not owner ) or ( not ownerGroup ):
      res = getProxyInfo( False, False )
      if not res['OK']:
        return res
      proxyInfo = res['Value']
      owner = proxyInfo['username']
      ownerGroup = proxyInfo['group']

    res = getDNForUsername( owner )
    if not res['OK']:
      return res
    ownerDN = res['Value'][0]

    requestOperation = 'ReplicateAndRegister'
    if transBody:
      try:
        _requestType, requestOperation = transBody.split( ';' )
      except AttributeError:
        pass

    for taskID in sorted( taskDict ):
      paramDict = taskDict[taskID]
      if paramDict['InputData']:
        transID = paramDict['TransformationID']

        oRequest = Request()
        transfer = Operation()
        transfer.Type = requestOperation
        transfer.TargetSE = paramDict['TargetSE']

        if type( paramDict['InputData'] ) == type( [] ):
          files = paramDict['InputData']
        elif type( paramDict['InputData'] ) == type( '' ):
          files = paramDict['InputData'].split( ';' )
        for lfn in files:
          trFile = File()
          trFile.LFN = lfn

          transfer.addFile( trFile )

        oRequest.addOperation( transfer )
<<<<<<< HEAD
        oRequest.RequestName = str( transID ).zfill( 8 ) + '_' + str( taskID ).zfill( 8 )
        oRequest.OwnerDN = ownerDN
=======
        oRequest.RequestName = __taskName( transID, taskID )
        oRequest.OwnerDN = owner
>>>>>>> 43559ace
        oRequest.OwnerGroup = ownerGroup

      isValid = gRequestValidator.validate( oRequest )
      if not isValid['OK']:
        return isValid

      taskDict[taskID]['TaskObject'] = oRequest

    return S_OK( taskDict )

  def submitTransformationTasks( self, taskDict ):
    """ Submit requests one by one
    """
    submitted = 0
    failed = 0
    startTime = time.time()
    for taskID in sorted( taskDict ):
      if not taskDict[taskID]['TaskObject']:
        taskDict[taskID]['Success'] = False
        failed += 1
        continue
      res = self.submitTaskToExternal( taskDict[taskID]['TaskObject'] )
      if res['OK']:
        taskDict[taskID]['ExternalID'] = res['Value']
        taskDict[taskID]['Success'] = True
        submitted += 1
      else:
        self.log.error( "Failed to submit task to RMS", res['Message'] )
        taskDict[taskID]['Success'] = False
        failed += 1
    self.log.info( 'submitTasks: Submitted %d tasks to RMS in %.1f seconds' % ( submitted, time.time() - startTime ) )
    if failed:
      self.log.info( 'submitTasks: Failed to submit %d tasks to RMS.' % ( failed ) )
    return S_OK( taskDict )

  def submitTaskToExternal( self, oRequest ):
    """ Submits a request using ReqClient
    """
    if isinstance( oRequest, self.requestClass ):
      return self.requestClient.putRequest( oRequest )
    else:
      return S_ERROR( "Request should be a Request object" )

  def updateTransformationReservedTasks( self, taskDicts ):
    taskNameIDs = {}
    noTasks = []
    for taskDict in taskDicts:
      requestName = __taskName( taskDict['TransformationID'], taskDict['TaskID'] )

      # FIXME: trying to see if it is in the old system
      reqID = self.__getRequestIDOLDSystem( requestName )
      # FIXME: and in the new, if it is not in the previous one
      if not reqID:
        reqID = self.__getRequestID( requestName )

      if reqID:
        taskNameIDs[requestName] = reqID
      else:
        noTasks.append( requestName )
    return S_OK( {'NoTasks':noTasks, 'TaskNameIDs':taskNameIDs} )

  def __getRequestIDOLDSystem( self, requestName ):
    """ for the OLD RMS
    """
    # FIXME: this should disappear
    res = RequestClient().getRequestInfo( requestName )
    if res['OK']:
      return res['Value'][0]
    else:
      return 0

  def __getRequestID( self, requestName ):
    """ Getting the info from the new RMS
    """
    # FIXME: this should stay
    res = self.requestClient.getRequestInfo( requestName )
    if res['OK']:
      return res['Value'][0]
    else:
      return 0

  def getSubmittedTaskStatus( self, taskDicts ):
    updateDict = {}

    for taskDict in taskDicts:
      transID = taskDict['TransformationID']
      taskID = taskDict['TaskID']
      oldStatus = taskDict['ExternalStatus']
      requestName = __taskName( transID, taskID )

      # FIXME: trying to see if it is in the old system
      newStatus = self.__getRequestStatusOLDSystem( requestName )
      # FIXME: and in the new, if it is not in the previous one
      if not newStatus:
        newStatus = self.__getRequestStatus( requestName )

      if not newStatus:
        self.log.info( "getSubmittedTaskStatus: Failed to get requestID for request" )

      if newStatus and ( newStatus != oldStatus ):
        updateDict.update( newStatus, [] ).append( taskDict['TaskID'] )
    return S_OK( updateDict )

  def __getRequestStatusOLDSystem( self, requestName ):
    """ for the OLD RMS
    """
    # FIXME: this should disappear
    res = RequestClient().getRequestStatus( requestName )
    if res['OK']:
      return res['Value']['RequestStatus']
    else:
      return ''

  def __getRequestStatus( self, requestName ):
    """ Getting the Request status from the new RMS
    """
    # FIXME: this should stay
    res = self.requestClient.getRequestStatus( requestName )
    if res['OK']:
      return res['Value']
    else:
      return ''

  def getSubmittedFileStatus( self, fileDicts ):
    taskFiles = {}
    submittedTasks = {}
    # Don't try and get status of not submitted tasks!
    for fileDict in fileDicts:
      submittedTasks.setdefault( fileDict['TransformationID'], set() ).add( int( fileDict['TaskID'] ) )
    for transID in submittedTasks:
      res = self.transClient.getTransformationTasks( { 'TransformationID':transID, 'TaskID': list( submittedTasks[transID] )} )
      if not res['OK']:
        return res
      for taskDict in res['Value']:
        taskID = taskDict['TaskID']
        if taskDict['ExternalStatus'] == 'Created':
          submittedTasks[transID].remove( taskID )

    for fileDict in fileDicts:
      transID = fileDict['TransformationID']
      taskID = int( fileDict['TaskID'] )
      if taskID in submittedTasks[transID]:
        taskName = __taskName( transID, taskID )
        taskFiles.setdefault( taskName, {} )[fileDict['LFN']] = fileDict['Status']

    updateDict = {}
    for taskName in sorted( taskFiles ):
      lfnDict = taskFiles[taskName]

      # FIXME: trying to see if it is in the old system
      statusDict = self.__getRequestFileStatusOLDSystem( requestName, lfnDict.keys() )
      # FIXME: and in the new, if it is not in the previous one
      if not statusDict:
        statusDict = self.__getRequestFileStatus( requestName, lfnDict.keys() )

      if not statusDict:
        self.log.warn( "getSubmittedFileStatus: Failed to get files status for request" )
        continue

      for lfn, newStatus in statusDict.items():
        if newStatus == lfnDict[lfn]:
          pass
        elif newStatus == 'Done':
          updateDict[lfn] = 'Processed'
        elif newStatus == 'Failed':
          updateDict[lfn] = 'Problematic'
    return S_OK( updateDict )

  def __getRequestFileStatusOLDSystem( self, requestName, lfns ):
    """ for the OLD RMS
    """
    # FIXME: this should disappear
    res = RequestClient().getRequestFileStatus( requestName, lfns )
    if res['OK']:
      return res['Value']
    else:
      return {}

  def __getRequestFileStatus( self, requestName, lfns ):
    """ Getting the Request status from the new RMS
    """
    # FIXME: this should stay
    res = self.requestClient.getRequestFileStatus( requestName, lfns )
    if res['OK']:
      return res['Value']
    else:
      return {}


class WorkflowTasks( TaskBase ):
  """ Handles jobs
  """

  def __init__( self, transClient = None, logger = None, submissionClient = None, jobMonitoringClient = None,
                outputDataModule = None, jobClass = None, opsH = None ):
    """ Generates some default objects.
        jobClass is by default "DIRAC.Interfaces.API.Job.Job". An extension of it also works:
        VOs can pass in their job class extension, if present
    """

    if not logger:
      logger = gLogger.getSubLogger( 'WorkflowTasks' )

    super( WorkflowTasks, self ).__init__( transClient, logger )

    if not submissionClient:
      self.submissionClient = WMSClient()
    else:
      self.submissionClient = submissionClient

    if not jobMonitoringClient:
      self.jobMonitoringClient = JobMonitoringClient()
    else:
      self.jobMonitoringClient = jobMonitoringClient

    if not jobClass:
      self.jobClass = Job
    else:
      self.jobClass = jobClass

    if not opsH:
      self.opsH = Operations()
    else:
      self.opsH = opsH

    if not outputDataModule:
      self.outputDataModule = self.opsH.getValue( "Transformations/OutputDataModule", "" )
    else:
      self.outputDataModule = outputDataModule


  def prepareTransformationTasks( self, transBody, taskDict, owner = '', ownerGroup = '' ):
    """ Prepare tasks, given a taskDict, that is created (with some manipulation) by the DB
        jobClass is by default "DIRAC.Interfaces.API.Job.Job". An extension of it also works.
    """
    if ( not owner ) or ( not ownerGroup ):
      res = getProxyInfo( False, False )
      if not res['OK']:
        return res
      proxyInfo = res['Value']
      owner = proxyInfo['username']
      ownerGroup = proxyInfo['group']


    for taskNumber in sorted( taskDict ):
      oJob = self.jobClass( transBody )
      paramsDict = taskDict[taskNumber]
      site = oJob.workflow.findParameter( 'Site' ).getValue()
      paramsDict['Site'] = site
      transID = paramsDict['TransformationID']
      self.log.verbose( 'Setting job owner:group to %s:%s' % ( owner, ownerGroup ) )
      oJob.setOwner( owner )
      oJob.setOwnerGroup( ownerGroup )
      transGroup = str( transID ).zfill( 8 )
      self.log.verbose( 'Adding default transformation group of %s' % ( transGroup ) )
      oJob.setJobGroup( transGroup )
      constructedName = str( transID ).zfill( 8 ) + '_' + str( taskNumber ).zfill( 8 )
      self.log.verbose( 'Setting task name to %s' % constructedName )
      oJob.setName( constructedName )
      oJob._setParamValue( 'PRODUCTION_ID', str( transID ).zfill( 8 ) )
      oJob._setParamValue( 'JOB_ID', str( taskNumber ).zfill( 8 ) )
      inputData = None

      self.log.debug( 'TransID: %s, TaskID: %s, paramsDict: %s' % ( transID, taskNumber, str( paramsDict ) ) )

      # These helper functions do the real job
      sites = self._handleDestination( paramsDict )
      if not sites:
        self.log.error( 'Could not get a list a sites' )
        taskDict[taskNumber]['TaskObject'] = ''
        continue
      else:
        self.log.verbose( 'Setting Site: ', str( sites ) )
        res = oJob.setDestination( sites )
        if not res['OK']:
          self.log.error( 'Could not set the site: %s' % res['Message'] )
          continue

      self._handleInputs( oJob, paramsDict )
      self._handleRest( oJob, paramsDict )

      hospitalTrans = [int( x ) for x in self.opsH.getValue( "Hospital/Transformations", [] )]
      if int( transID ) in hospitalTrans:
        self._handleHospital( oJob )

      taskDict[taskNumber]['TaskObject'] = ''
      if self.outputDataModule:
        res = self.getOutputData( {'Job':oJob._toXML(), 'TransformationID':transID,
                                   'TaskID':taskNumber, 'InputData':inputData},
                                  moduleLocation = self.outputDataModule )
        if not res ['OK']:
          self.log.error( "Failed to generate output data", res['Message'] )
          continue
        for name, output in res['Value'].items():
          oJob._addJDLParameter( name, ';'.join( output ) )
      taskDict[taskNumber]['TaskObject'] = self.jobClass( oJob._toXML() )
    return S_OK( taskDict )

  #############################################################################

  def _handleDestination( self, paramsDict, getSitesForSE = None ):
    """ Handle Sites and TargetSE in the parameters
    """

    try:
      sites = ['ANY']
      if paramsDict['Site']:
        # 'Site' comes from the XML and therefore is ; separated
        sites = fromChar( paramsDict['Site'], sepChar = ';' )
    except KeyError:
      pass

    try:
      seList = ['Unknown']
      if paramsDict['TargetSE']:
        seList = fromChar( paramsDict['TargetSE'] )
    except KeyError:
      pass

    if not seList or seList == ['Unknown']:
      return sites

    # from now on we know there is some TargetSE requested
    if not getSitesForSE:
      from DIRAC.Core.Utilities.SiteSEMapping import getSitesForSE

    seSites = []
    for se in seList:
      res = getSitesForSE( se )
      if not res['OK']:
        self.log.warn( 'Could not get Sites associated to SE', res['Message'] )
      else:
        thisSESites = res['Value']
        if not thisSESites:
          continue
        if seSites == []:
          seSites = copy.deepcopy( thisSESites )
        else:
          # We make an OR of the possible sites
          for nSE in list( thisSESites ):
            if nSE not in seSites:
              seSites.append( nSE )

    # Now we need to make the AND with the sites, if defined
    if sites == ['ANY']:
      return seSites
    else:
      # Need to get the AND
      for nSE in list( seSites ):
        if nSE not in sites:
          seSites.remove( nSE )

      return seSites


  def _handleInputs( self, oJob, paramsDict ):
    """ set job inputs (+ metadata)
    """
    inputData = paramsDict.get( 'InputData' )
    if inputData:
      self.log.verbose( 'Setting input data to %s' % inputData )
      oJob.setInputData( inputData )

  def _handleRest( self, oJob, paramsDict ):
    """ add as JDL parameters all the other parameters that are not for inputs or destination
    """
    for paramName, paramValue in paramsDict.items():
      if paramName not in ( 'InputData', 'Site', 'TargetSE' ):
        if paramValue:
          self.log.verbose( 'Setting %s to %s' % ( paramName, paramValue ) )
          oJob._addJDLParameter( paramName, paramValue )

  def _handleHospital( self, oJob ):
    """ Optional handle of hospital jobs
    """
    oJob.setType( 'Hospital' )
    oJob.setInputDataPolicy( 'download', dataScheduling = False )
    hospitalSite = self.opsH.getValue( "Hospital/HospitalSite", 'DIRAC.JobDebugger.ch' )
    oJob.setDestination( hospitalSite )
    hospitalCEs = self.opsH.getValue( "Hospital/HospitalCEs", [] )
    if hospitalCEs:
      oJob._addJDLParameter( 'GridRequiredCEs', hospitalCEs )

  #############################################################################

  def getOutputData( self, paramDict, moduleLocation ):
    moduleFactory = ModuleFactory()

    moduleInstance = moduleFactory.getModule( moduleLocation, paramDict )
    if not moduleInstance['OK']:
      return moduleInstance
    module = moduleInstance['Value']
    return module.execute()

  def submitTransformationTasks( self, taskDict ):
    """ Submit jobs one by one
    """
    submitted = 0
    failed = 0
    startTime = time.time()
    for taskID in sorted( taskDict ):
      if not taskDict[taskID]['TaskObject']:
        taskDict[taskID]['Success'] = False
        failed += 1
        continue
      res = self.submitTaskToExternal( taskDict[taskID]['TaskObject'] )
      if res['OK']:
        taskDict[taskID]['ExternalID'] = res['Value']
        taskDict[taskID]['Success'] = True
        submitted += 1
      else:
        self.log.error( "Failed to submit task to WMS", res['Message'] )
        taskDict[taskID]['Success'] = False
        failed += 1
    self.log.info( 'submitTransformationTasks: Submitted %d tasks to WMS in %.1f seconds' % ( submitted,
                                                                                            time.time() - startTime ) )
    if failed:
      self.log.error( 'submitTransformationTasks: Failed to submit %d tasks to WMS.' % ( failed ) )
    return S_OK( taskDict )

  def submitTaskToExternal( self, job ):
    """ Submits a single job to the WMS.
    """
    if type( job ) in types.StringTypes:
      try:
        oJob = self.jobClass( job )
      except Exception, x:
        self.log.exception( "Failed to create job object", '', x )
        return S_ERROR( "Failed to create job object" )
    elif isinstance( job, self.jobClass ):
      oJob = job
    else:
      self.log.error( "No valid job description found" )
      return S_ERROR( "No valid job description found" )
    workflowFile = open( "jobDescription.xml", 'w' )
    workflowFile.write( oJob._toXML() )
    workflowFile.close()
    jdl = oJob._toJDL()
    res = self.submissionClient.submitJob( jdl )
    os.remove( "jobDescription.xml" )
    return res

  def updateTransformationReservedTasks( self, taskDicts ):
    taskNames = []
    for taskDict in taskDicts:
      transID = taskDict['TransformationID']
      taskID = taskDict['TaskID']
      taskName = __taskName( transID, taskID )
      taskNames.append( taskName )
    res = self.jobMonitoringClient.getJobs( {'JobName':taskNames} )
    if not ['OK']:
      self.log.info( "updateTransformationReservedTasks: Failed to get task from WMS", res['Message'] )
      return res
    taskNameIDs = {}
    allAccounted = True
    for wmsID in res['Value']:
      res = self.jobMonitoringClient.getJobPrimarySummary( int( wmsID ) )
      if not res['OK']:
        self.log.warn( "updateTransformationReservedTasks: Failed to get task summary from WMS", res['Message'] )
        allAccounted = False
        continue
      jobName = res['Value']['JobName']
      taskNameIDs[jobName] = int( wmsID )
    noTask = []
    if allAccounted:
      for taskName in taskNames:
        if taskName not in taskNameIDs:
          noTask.append( taskName )
    return S_OK( {'NoTasks':noTask, 'TaskNameIDs':taskNameIDs} )

  def getSubmittedTaskStatus( self, taskDicts ):
    wmsIDs = []
    for taskDict in taskDicts:
      wmsID = int( taskDict['ExternalID'] )
      wmsIDs.append( wmsID )
    res = self.jobMonitoringClient.getJobsStatus( wmsIDs )
    if not res['OK']:
      self.log.warn( "Failed to get job status from the WMS system" )
      return res
    updateDict = {}
    statusDict = res['Value']
    for taskDict in taskDicts:
      transID = taskDict['TransformationID']
      taskID = taskDict['TaskID']
      wmsID = int( taskDict['ExternalID'] )
      if not wmsID:
        continue
      oldStatus = taskDict['ExternalStatus']
      newStatus = "Removed"
      if wmsID in statusDict:
        newStatus = statusDict[wmsID]['Status']
      if oldStatus != newStatus:
        if newStatus == "Removed":
          self.log.verbose( 'Production/Job %d/%d removed from WMS while it is in %s status' % ( transID,
                                                                                                 taskID,
                                                                                                 oldStatus ) )
          newStatus = "Failed"
        self.log.verbose( 'Setting job status for Production/Job %d/%d to %s' % ( transID, taskID, newStatus ) )
        updateDict.setdefault( newStatus, [] ).append( taskID )
    return S_OK( updateDict )

  def getSubmittedFileStatus( self, fileDicts ):
    taskFiles = {}
    for fileDict in fileDicts:
      transID = fileDict['TransformationID']
      taskID = fileDict['TaskID']
      taskName = __taskName( transID, taskID )
      if taskName not in taskFiles:
        taskFiles[taskName] = {}
      taskFiles[taskName][fileDict['LFN']] = fileDict['Status']
    res = self.updateTransformationReservedTasks( fileDicts )
    if not res['OK']:
      self.log.warn( "Failed to obtain taskIDs for files" )
      return res
    noTasks = res['Value']['NoTasks']
    taskNameIDs = res['Value']['TaskNameIDs']
    updateDict = {}
    for taskName in noTasks:
      for lfn, oldStatus in taskFiles[taskName].items():
        if oldStatus != 'Unused':
          updateDict[lfn] = 'Unused'
    res = self.jobMonitoringClient.getJobsStatus( taskNameIDs.values() )
    if not res['OK']:
      self.log.warn( "Failed to get job status from the WMS system" )
      return res
    statusDict = res['Value']
    for taskName, wmsID in taskNameIDs.items():
      newFileStatus = ''
      if wmsID in statusDict:
        jobStatus = statusDict[wmsID]['Status']
        if jobStatus in ['Done', 'Completed']:
          newFileStatus = 'Processed'
        elif jobStatus in ['Failed']:
          newFileStatus = 'Unused'
      if newFileStatus:
        for lfn, oldFileStatus in taskFiles[taskName].items():
          if newFileStatus != oldFileStatus:
            updateDict[lfn] = newFileStatus
    return S_OK( updateDict )
<|MERGE_RESOLUTION|>--- conflicted
+++ resolved
@@ -146,13 +146,8 @@
           transfer.addFile( trFile )
 
         oRequest.addOperation( transfer )
-<<<<<<< HEAD
-        oRequest.RequestName = str( transID ).zfill( 8 ) + '_' + str( taskID ).zfill( 8 )
+        oRequest.RequestName = __taskName( transID, taskID )
         oRequest.OwnerDN = ownerDN
-=======
-        oRequest.RequestName = __taskName( transID, taskID )
-        oRequest.OwnerDN = owner
->>>>>>> 43559ace
         oRequest.OwnerGroup = ownerGroup
 
       isValid = gRequestValidator.validate( oRequest )
