--- conflicted
+++ resolved
@@ -381,13 +381,8 @@
       self.outputDataModule = outputDataModule
 
 
-<<<<<<< HEAD
-  def prepareTransformationTasks( self, transBody, taskDict, owner = '', ownerGroup = '' ):
+  def prepareTransformationTasks( self, transBody, taskDict, owner = '', ownerGroup = '', ownerDN = '' ):
     ''' Prepare tasks, given a taskDict, that is created (with some manipulation) by the DB
-=======
-  def prepareTransformationTasks( self, transBody, taskDict, owner = '', ownerGroup = '', ownerDN = '' ):
-    """ Prepare tasks, given a taskDict, that is created (with some manipulation) by the DB
->>>>>>> 35ded576
         jobClass is by default "DIRAC.Interfaces.API.Job.Job". An extension of it also works.
     '''
     if ( not owner ) or ( not ownerGroup ):
