""" FileReport class encapsulates methods to report file status to the transformation DB """

<<<<<<< HEAD
from DIRAC import S_OK, S_ERROR, gLogger
=======
from DIRAC import S_OK
>>>>>>> c90cf458
from DIRAC.Core.Utilities                                     import DEncode
from DIRAC.TransformationSystem.Client.TransformationClient   import TransformationClient
from DIRAC.RequestManagementSystem.Client.Operation           import Operation

import copy

class FileReport( object ):
  """ A stateful object for reporting to TransformationDB
  """

  def __init__( self, server = 'Transformation/TransformationManager' ):
    self.transClient = TransformationClient()
    self.transClient.setServer( server )
    self.statusDict = {}
    self.transformation = None
    self.force = False

  def setFileStatus( self, transformation, lfn, status, sendFlag = False ):
    """ Set file status in the context of the given transformation """
    if not self.transformation:
      self.transformation = transformation
    self.statusDict[lfn] = status
    if sendFlag:
      return self.commit()
    return S_OK()

  def setCommonStatus( self, status ):
    """ Set common status for all files in the internal cache """
    for lfn in self.statusDict.keys():
      self.statusDict[lfn] = status
    return S_OK()

  def getFiles( self ):
    """ Get the statuses of the files already accumulated in the FileReport object """
    return copy.deepcopy( self.statusDict )

  def commit( self ):
    """ Commit pending file status update records """
    if not self.statusDict:
      return S_OK()

<<<<<<< HEAD
    # create intermediate status dictionary
    sDict = {}
    for lfn, status in self.statusDict.items():
      if not sDict.has_key( status ):
        sDict[status] = []
      sDict[status].append( lfn )

    summaryDict = {}
    failedResults = []
    for status, lfns in sDict.items():
      res = self.transClient.setFileStatusForTransformation( self.transformation, status, lfns )
      if not res['OK']:
        failedResults.append( res )
        continue
      for lfn, error in res['Value']['Failed'].items():
        gLogger.error( "Failed to update file status", "%s %s" % ( lfn, error ) )
      if res['Value']['Successful']:
        summaryDict[status] = len( res['Value']['Successful'] )
        for lfn in res['Value']['Successful']:
          self.statusDict.pop( lfn )
=======
    res = self.transClient.setFileStatusForTransformation( self.transformation, self.statusDict, force = self.force )
    if not res['OK']:
      return res
>>>>>>> c90cf458

    return S_OK()

  def generateForwardDISET( self ):
    """ Commit the accumulated records and generate request eventually """
    result = self.commit()
    forwardDISETOp = None
    if not result['OK']:
      # Generate Request
      if result.has_key( 'rpcStub' ):
        forwardDISETOp = Operation()
        forwardDISETOp.Type = "ForwardDISET"
        forwardDISETOp.Arguments = DEncode.encode( result['rpcStub'] )

    return S_OK( forwardDISETOp )<|MERGE_RESOLUTION|>--- conflicted
+++ resolved
@@ -1,10 +1,6 @@
 """ FileReport class encapsulates methods to report file status to the transformation DB """
 
-<<<<<<< HEAD
-from DIRAC import S_OK, S_ERROR, gLogger
-=======
 from DIRAC import S_OK
->>>>>>> c90cf458
 from DIRAC.Core.Utilities                                     import DEncode
 from DIRAC.TransformationSystem.Client.TransformationClient   import TransformationClient
 from DIRAC.RequestManagementSystem.Client.Operation           import Operation
@@ -46,32 +42,9 @@
     if not self.statusDict:
       return S_OK()
 
-<<<<<<< HEAD
-    # create intermediate status dictionary
-    sDict = {}
-    for lfn, status in self.statusDict.items():
-      if not sDict.has_key( status ):
-        sDict[status] = []
-      sDict[status].append( lfn )
-
-    summaryDict = {}
-    failedResults = []
-    for status, lfns in sDict.items():
-      res = self.transClient.setFileStatusForTransformation( self.transformation, status, lfns )
-      if not res['OK']:
-        failedResults.append( res )
-        continue
-      for lfn, error in res['Value']['Failed'].items():
-        gLogger.error( "Failed to update file status", "%s %s" % ( lfn, error ) )
-      if res['Value']['Successful']:
-        summaryDict[status] = len( res['Value']['Successful'] )
-        for lfn in res['Value']['Successful']:
-          self.statusDict.pop( lfn )
-=======
     res = self.transClient.setFileStatusForTransformation( self.transformation, self.statusDict, force = self.force )
     if not res['OK']:
       return res
->>>>>>> c90cf458
 
     return S_OK()
 
