--- conflicted
+++ resolved
@@ -60,16 +60,6 @@
   types_addMessages = [ ListType, StringTypes, StringTypes ]
   #A normal exported function (begins with export_)
   def export_addMessages( self, messagesList, site, nodeFQDN ):
-<<<<<<< HEAD
-    """ This is the interface to the service
-        
-        :param list msgList: contains a  list of Message Objects.
-        :return: :
-           
-           S_OK if no exception was raised
-           S_ERROR if an exception was raised
-           
-=======
     """ 
     This is the interface to the service
     Inputs:
@@ -81,7 +71,6 @@
       S_OK if no exception was raised
       S_ERROR if an exception was raised
 
->>>>>>> 9338b1f7
     """
     for messageTuple in messagesList:
       messageObject = tupleToMessage( messageTuple )
