--- conflicted
+++ resolved
@@ -291,14 +291,7 @@
     """
     credDict = self.getRemoteCredentials()
     if not Properties.PROXY_MANAGEMENT in credDict[ 'properties' ]:
-<<<<<<< HEAD
-      result = Registry.getDNForUsername( credDict[ 'username' ] )
-      if not result[ 'OK' ]:
-        return S_ERROR( "You are not a valid user!" )
-      selDict[ 'UserDN' ] = result[ 'Value' ]
-=======
       selDict[ 'UserName' ] = credDict[ 'username' ]
->>>>>>> 24cb9344
     return gProxyDB.getProxiesContent( selDict, sortDict, start, limit )
 
   types_getLogContents = [ types.DictType, ( types.ListType, types.TupleType ),
