########################################################################
# $HeadURL$
########################################################################
""" ProxyRepository class is a front-end to the proxy repository Database
"""

__RCSID__ = "$Id$"

import time
import random
import types
try:
<<<<<<< HEAD
  import hashlib
=======
  import hashlib 
>>>>>>> 2de40a98
  md5 = hashlib
except:
  import md5
from DIRAC  import gConfig, gLogger, S_OK, S_ERROR
from DIRAC.Core.Base.DB import DB
from DIRAC.Core.Security.X509Request import X509Request
from DIRAC.Core.Security.X509Chain import X509Chain
from DIRAC.Core.Security.MyProxy import MyProxy
from DIRAC.Core.Security.VOMS import VOMS
from DIRAC.Core.Security import Properties
from DIRAC.ConfigurationSystem.Client.Helpers import Registry
from DIRAC.FrameworkSystem.Client.NotificationClient import NotificationClient


class ProxyDB( DB ):

  NOTIFICATION_TIMES = [ 2592000, 1296000 ]

  def __init__( self,
                useMyProxy = False,
                maxQueueSize = 10 ):
    DB.__init__( self, 'ProxyDB', 'Framework/ProxyDB', maxQueueSize )
    random.seed()
    self.__defaultRequestLifetime = 300 # 5min
    self.__defaultTokenLifetime = 86400 * 7 # 1 week
    self.__defaultTokenMaxUses = 50
    self.__useMyProxy = useMyProxy
    self._minSecsToAllowStore = 3600
    self.__notifClient = NotificationClient()
    retVal = self.__initializeDB()
    if not retVal[ 'OK' ]:
      raise Exception( "Can't create tables: %s" % retVal[ 'Message' ] )
    self.purgeExpiredProxies( sendNotifications = False )
    self.__checkDBVersion()

  def getMyProxyServer( self ):
    return gConfig.getValue( "/DIRAC/VOPolicy/MyProxyServer" , "myproxy.cern.ch" )

  def getMyProxyMaxLifeTime( self ):
    return gConfig.getValue( "/DIRAC/VOPolicy/MyProxyMaxDelegationTime", 168 ) * 3600

  def __initializeDB( self ):
    """
    Create the tables
    """
    retVal = self._query( "show tables" )
    if not retVal[ 'OK' ]:
      return retVal

    tablesInDB = [ t[0] for t in retVal[ 'Value' ] ]
    tablesD = {}

    if 'ProxyDB_Requests' not in tablesInDB:
      tablesD[ 'ProxyDB_Requests' ] = { 'Fields' : { 'Id' : 'INTEGER AUTO_INCREMENT NOT NULL',
                                                     'UserDN' : 'VARCHAR(255) NOT NULL',
                                                     'Pem' : 'BLOB',
                                                     'ExpirationTime' : 'DATETIME'
                                                   },
                                        'PrimaryKey' : 'Id'
                                      }

    if 'ProxyDB_Proxies' not in tablesInDB:
      tablesD[ 'ProxyDB_Proxies' ] = { 'Fields' : { 'UserName' : 'VARCHAR(64) NOT NULL',
                                                    'UserDN' : 'VARCHAR(255) NOT NULL',
                                                    'UserGroup' : 'VARCHAR(255) NOT NULL',
                                                    'Pem' : 'BLOB',
                                                    'ExpirationTime' : 'DATETIME',
                                                    'PersistentFlag' : 'ENUM ("True","False") NOT NULL DEFAULT "True"',
                                                  },
                                      'PrimaryKey' : [ 'UserDN', 'UserGroup' ]
                                     }

    if 'ProxyDB_VOMSProxies' not in tablesInDB:
      tablesD[ 'ProxyDB_VOMSProxies' ] = { 'Fields' : { 'UserName' : 'VARCHAR(64) NOT NULL',
                                                        'UserDN' : 'VARCHAR(255) NOT NULL',
                                                        'UserGroup' : 'VARCHAR(255) NOT NULL',
                                                        'VOMSAttr' : 'VARCHAR(255) NOT NULL',
                                                        'Pem' : 'BLOB',
                                                        'ExpirationTime' : 'DATETIME',
                                                  },
                                           'PrimaryKey' : [ 'UserDN', 'UserGroup', 'vomsAttr'  ]
                                     }

    if 'ProxyDB_Log' not in tablesInDB:
      tablesD[ 'ProxyDB_Log' ] = { 'Fields' : { 'IssuerDN' : 'VARCHAR(255) NOT NULL',
                                                'IssuerGroup' : 'VARCHAR(255) NOT NULL',
                                                'TargetDN' : 'VARCHAR(255) NOT NULL',
                                                'TargetGroup' : 'VARCHAR(255) NOT NULL',
                                                'Action' : 'VARCHAR(128) NOT NULL',
                                                'Timestamp' : 'DATETIME',
                                              }
                                  }

    if 'ProxyDB_Tokens' not in tablesInDB:
      tablesD[ 'ProxyDB_Tokens' ] = { 'Fields' : { 'Token' : 'VARCHAR(64) NOT NULL',
                                                   'RequesterDN' : 'VARCHAR(255) NOT NULL',
                                                   'RequesterGroup' : 'VARCHAR(255) NOT NULL',
                                                   'ExpirationTime' : 'DATETIME NOT NULL',
                                                   'UsesLeft' : 'SMALLINT UNSIGNED DEFAULT 1',
                                                 },
                                      'PrimaryKey' : 'Token'
                                  }

    if 'ProxyDB_ExpNotifs' not in tablesInDB:
      tablesD[ 'ProxyDB_ExpNotifs' ] = { 'Fields' : { 'UserDN' : 'VARCHAR(255) NOT NULL',
                                                      'UserGroup' : 'VARCHAR(255) NOT NULL',
                                                      'LifeLimit' : 'INTEGER UNSIGNED DEFAULT 0',
                                                      'ExpirationTime' : 'DATETIME NOT NULL',
                                                    },
                                         'PrimaryKey' : [ 'UserDN', 'UserGroup' ]
                                       }

    return self._createTables( tablesD )

  def __addUserNameToTable( self, tableName ):
    result = self._update( "ALTER TABLE `%s` ADD COLUMN UserName VARCHAR(64) NOT NULL" % tableName )
    if not result[ 'OK' ]:
      return result
    result = self._query( "SELECT DISTINCT UserName, UserDN FROM `%s`" % tableName )
    if not result[ 'OK' ]:
      return result
    data = result[ 'Value' ]
    for userName, userDN in data:
      if not userName:
        result = Registry.getUsernameForDN( userDN )
        if not result[ 'OK' ]:
          self.log.error( "Could not retrieve username for DN %s" % userDN )
          continue
        userName = result[ 'Value' ]
        result = self._escapeString( userName )
        if not result[ 'OK' ]:
          self.log.error( "Could not escape username %s" % userName )
          continue
        userName = result[ 'Value' ]
        result = self._update( "UPDATE `%s` SET UserName=%s WHERE UserDN='%s'" % ( tableName, userName, userDN ) )
        if not result[ 'OK' ]:
          self.log.error( "Could update username for DN %s: %s" % ( userDN, result[ 'Message' ] ) )
          continue
        self.log.info( "UserDN %s has user %s" % ( userDN, userName ) )
    return S_OK()


  def __checkDBVersion( self ):
    for tableName in ( "ProxyDB_Proxies", "ProxyDB_VOMSProxies" ):
      result = self._query( "describe `%s`" % tableName )
      if not result[ 'OK' ]:
        return result
      if 'UserName' not in [ row[0] for row in result[ 'Value' ] ]:
        self.log.notice( "Username missing in table %s schema. Adding it" % tableName )
        result = self.__addUserNameToTable( tableName )
        if not result[ 'OK' ]:
          return result



  def generateDelegationRequest( self, proxyChain, userDN ):
    """
    Generate a request  and store it for a given proxy Chain
    """
    retVal = self._getConnection()
    if not retVal[ 'OK' ]:
      return retVal
    connObj = retVal[ 'Value' ]
    retVal = proxyChain.generateProxyRequest()
    if not retVal[ 'OK' ]:
      return retVal
    request = retVal[ 'Value' ]
    retVal = request.dumpRequest()
    if not retVal[ 'OK' ]:
      return retVal
    reqStr = retVal[ 'Value' ]
    retVal = request.dumpPKey()
    if not retVal[ 'OK' ]:
      return retVal
    allStr = reqStr + retVal[ 'Value' ]
    cmd = "INSERT INTO `ProxyDB_Requests` ( Id, UserDN, Pem, ExpirationTime )"
    cmd += " VALUES ( 0, '%s', '%s', TIMESTAMPADD( SECOND, %s, UTC_TIMESTAMP() ) )" % ( userDN,
                                                                              allStr,
                                                                              self.__defaultRequestLifetime )
    retVal = self._update( cmd, conn = connObj )
    if not retVal[ 'OK' ]:
      return retVal
    #99% of the times we will stop here
    if 'lastRowId' in retVal:
      return S_OK( { 'id' : retVal['lastRowId'], 'request' : reqStr } )
    #If the lastRowId hack does not work. Get it by hand
    retVal = self._query( "SELECT Id FROM `ProxyDB_Requests` WHERE Pem='%s'" % reqStr )
    if not retVal[ 'OK' ]:
      return retVal
    data = retVal[ 'Value' ]
    if len( data ) == 0:
      return S_ERROR( "Insertion of the request in the db didn't work as expected" )
    retVal = proxyChain.getDIRACGroup()
    if retVal[ 'OK' ] and retVal[ 'Value' ]:
      userGroup = retVal[ 'Value' ]
    else:
      userGroup = "unset"
    self.logAction( "request upload", userDN, userGroup, userDN, "any" )
    #Here we go!
    return S_OK( { 'id' : data[0][0], 'request' : reqStr } )

  def retrieveDelegationRequest( self, requestId, userDN ):
    """
    Retrieve a request from the DB
    """
    cmd = "SELECT Pem FROM `ProxyDB_Requests` WHERE Id = %s AND UserDN = '%s'" % ( requestId,
                                                                                   userDN )
    retVal = self._query( cmd )
    if not retVal[ 'OK' ]:
      return retVal
    data = retVal[ 'Value' ]
    if len( data ) == 0:
      return S_ERROR( "No requests with id %s" % requestId )
    request = X509Request()
    retVal = request.loadAllFromString( data[0][0] )
    if not retVal[ 'OK' ]:
      return retVal
    return S_OK( request )

  def purgeExpiredRequests( self ):
    """
    Purge expired requests from the db
    """
    cmd = "DELETE FROM `ProxyDB_Requests` WHERE ExpirationTime < UTC_TIMESTAMP()"
    return self._update( cmd )

  def deleteRequest( self, requestId ):
    """
    Delete a request from the db
    """
    cmd = "DELETE FROM `ProxyDB_Requests` WHERE Id=%s" % requestId
    return self._update( cmd )

  def completeDelegation( self, requestId, userDN, delegatedPem ):
    """
    Complete a delegation and store it in the db
    """
    retVal = self.retrieveDelegationRequest( requestId, userDN )
    if not retVal[ 'OK' ]:
      return retVal
    request = retVal[ 'Value' ]
    chain = X509Chain( keyObj = request.getPKey() )
    retVal = chain.loadChainFromString( delegatedPem )
    if not retVal[ 'OK' ]:
      return retVal
    retVal = chain.isValidProxy( ignoreDefault = True )
    if not retVal[ 'OK' ]:
      return retVal

    result = chain.isVOMS()
    if result[ 'OK' ] and result[ 'Value' ]:
      return S_ERROR( "Proxies with VOMS extensions are not allowed to be uploaded" )

    retVal = request.checkChain( chain )
    if not retVal[ 'OK' ]:
      return retVal
    if not retVal[ 'Value' ]:
      return S_ERROR( "Received chain does not match request: %s" % retVal[ 'Message' ] )

    retVal = chain.getDIRACGroup()
    if not retVal[ 'OK' ]:
      return retVal
    userGroup = retVal[ 'Value' ]
    if not userGroup:
      userGroup = Registry.getDefaultUserGroup()

    retVal = Registry.getGroupsForDN( userDN )
    if not retVal[ 'OK' ]:
      return retVal
    if not userGroup in retVal[ 'Value' ]:
      return S_ERROR( "%s group is not valid for %s" % ( userGroup, userDN ) )

    retVal = self.storeProxy( userDN, userGroup, chain )
    if not retVal[ 'OK' ]:
      return retVal
    retVal = self.deleteRequest( requestId )
    if not retVal[ 'OK' ]:
      return retVal
    return S_OK()

  def storeProxy( self, userDN, userGroup, chain ):
    """ Store user proxy into the Proxy repository for a user specified by his
        DN and group.
    """
    retVal = Registry.getUsernameForDN( userDN )
    if not retVal[ 'OK' ]:
      return retVal
    userName = retVal[ 'Value' ]
    #Get remaining secs
    retVal = chain.getRemainingSecs()
    if not retVal[ 'OK' ]:
      return retVal
    remainingSecs = retVal[ 'Value' ]
    if remainingSecs < self._minSecsToAllowStore:
      return S_ERROR( "Cannot store proxy, remaining secs %s is less than %s" % ( remainingSecs, self._minSecsToAllowStore ) )

    #Compare the DNs
    retVal = chain.getIssuerCert()
    if not retVal[ 'OK' ]:
      return retVal
    proxyIdentityDN = retVal[ 'Value' ].getSubjectDN()[ 'Value' ]
    if not userDN == proxyIdentityDN:
      msg = "Mismatch in the user DN"
      vMsg = "Proxy says %s and credentials are %s" % ( proxyIdentityDN, userDN )
      self.log.error( msg, vMsg )
      return S_ERROR( "%s. %s" % ( msg, vMsg ) )
    #Check the groups
    retVal = chain.getDIRACGroup()
    if not retVal[ 'OK' ]:
      return retVal
    proxyGroup = retVal[ 'Value' ]
    if not proxyGroup:
      proxyGroup = Registry.getDefaultUserGroup()
    if not userGroup == proxyGroup:
      msg = "Mismatch in the user group"
      vMsg = "Proxy says %s and credentials are %s" % ( proxyGroup, userGroup )
      self.log.error( msg, vMsg )
      return S_ERROR( "%s. %s" % ( msg, vMsg ) )
    #Check if its limited
    if chain.isLimitedProxy()['Value']:
      return S_ERROR( "Limited proxies are not allowed to be stored" )
    dLeft = remainingSecs / 86400
    hLeft = remainingSecs / 3600 - dLeft * 24
    mLeft = remainingSecs / 60 - hLeft * 60 - dLeft * 1440
    sLeft = remainingSecs - hLeft * 3600 - mLeft * 60 - dLeft * 86400
    self.log.info( "Storing proxy for credentials %s (%d:%02d:%02d:%02d left)" % ( proxyIdentityDN, dLeft, hLeft, mLeft, sLeft ) )

    # Check what we have already got in the repository
    cmd = "SELECT TIMESTAMPDIFF( SECOND, UTC_TIMESTAMP(), ExpirationTime ), Pem FROM `ProxyDB_Proxies` WHERE UserDN='%s' AND UserGroup='%s'" % ( userDN,
                                                                                                               userGroup )
    result = self._query( cmd )
    if not result['OK']:
      return result
    # check if there is a previous ticket for the DN
    data = result[ 'Value' ]
    sqlInsert = True
    if len( data ) > 0:
      sqlInsert = False
      pem = data[0][1]
      if pem:
        remainingSecsInDB = data[0][0]
        if remainingSecs <= remainingSecsInDB:
          self.log.info( "Proxy stored is longer than uploaded, omitting.", "%s in uploaded, %s in db" % ( remainingSecs, remainingSecsInDB ) )
          return S_OK()

    pemChain = chain.dumpAllToString()['Value']
    dValues = { 'UserName' : self._escapeString( userName )[ 'Value' ],
                'UserDN' : self._escapeString( userDN )[ 'Value' ],
                'UserGroup' : self._escapeString( userGroup )[ 'Value' ],
                'Pem' : self._escapeString( pemChain )[ 'Value' ],
                'ExpirationTime' : 'TIMESTAMPADD( SECOND, %s, UTC_TIMESTAMP() )' % int( remainingSecs ),
                'PersistentFlag' : "'False'" }
    if sqlInsert:
      sqlFields = []
      sqlValues = []
      for key in dValues:
        sqlFields.append( key )
        sqlValues.append( dValues[ key ] )
      cmd = "INSERT INTO `ProxyDB_Proxies` ( %s ) VALUES ( %s )" % ( ", ".join( sqlFields ), ", ".join( sqlValues ) )
    else:
      sqlSet = []
      sqlWhere = []
      for k in dValues:
        if k in ( 'UserDN', 'UserGroup' ):
          sqlWhere.append( "%s = %s" % ( k, dValues[k] ) )
        else:
          sqlSet.append( "%s = %s" % ( k, dValues[k] ) )
      cmd = "UPDATE `ProxyDB_Proxies` SET %s WHERE %s" % ( ", ".join( sqlSet ), " AND ".join( sqlWhere ) )

    self.logAction( "store proxy", userDN, userGroup, userDN, userGroup )
    return self._update( cmd )

  def purgeExpiredProxies( self, sendNotifications = True ):
    """
    Purge expired requests from the db
    """

    purged = 0
    for tableName in ( "ProxyDB_Proxies", "ProxyDB_VOMSProxies" ):
      cmd = "DELETE FROM `%s` WHERE ExpirationTime < UTC_TIMESTAMP()" % tableName
      result = self._update( cmd )
      if not result[ 'OK' ]:
        return result
      purged += result[ 'Value' ]
      self.log.info( "Purged %s expired proxies from %s" % ( result[ 'Value' ], tableName ) )
    if sendNotifications:
      result = self.sendExpirationNotifications()
      if not result[ 'OK' ]:
        return result
    return S_OK( purged )


  def deleteProxy( self, userDN, userGroup ):
    """ Remove proxy of the given user from the repository
    """

    req = "DELETE FROM `ProxyDB_Proxies` WHERE UserDN='%s' AND UserGroup='%s'" % ( userDN,
                                                                                   userGroup )
    return self._update( req )

  def __getPemAndTimeLeft( self, userDN, userGroup = False, vomsAttr = False ):
    if not vomsAttr:
      table = "`ProxyDB_Proxies`"
    else:
      table = "`ProxyDB_VOMSProxies`"
    cmd = "SELECT Pem, TIMESTAMPDIFF( SECOND, UTC_TIMESTAMP(), ExpirationTime ) from %s" % table
    cmd += "WHERE UserDN='%s' AND TIMESTAMPDIFF( SECOND, UTC_TIMESTAMP(), ExpirationTime ) > 0" % ( userDN )
    if userGroup:
      cmd += " AND UserGroup='%s'" % userGroup
    if vomsAttr:
      cmd += " AND VOMSAttr='%s'" % vomsAttr
    retVal = self._query( cmd )
    if not retVal['OK']:
      return retVal
    data = retVal[ 'Value' ]
    for record in data:
      if record[0]:
        return S_OK( ( record[0], record[1] ) )
    if userGroup:
      userMask = "%s@%s" % ( userDN, userGroup )
    else:
      userMask = userDN
    return S_ERROR( "%s has no proxy registered" % userMask )

  def renewFromMyProxy( self, userDN, userGroup, lifeTime = False, chain = False ):
    if not lifeTime:
      lifeTime = 43200
    if not self.__useMyProxy:
      return S_ERROR( "myproxy is disabled" )
    #Get the chain
    if not chain:
      retVal = self.__getPemAndTimeLeft( userDN, userGroup )
      if not retVal[ 'OK' ]:
        return retVal
      pemData = retVal[ 'Value' ][0]
      chain = X509Chain()
      retVal = chain.loadProxyFromString( pemData )
      if not retVal[ 'OK' ]:
        return retVal

    originChainLifeTime = chain.getRemainingSecs()[ 'Value' ]
    maxMyProxyLifeTime = self.getMyProxyMaxLifeTime()
    #If we have a chain that's 0.8 of max mplifetime don't ask to mp
    if originChainLifeTime > maxMyProxyLifeTime * 0.8:
      self.log.error( "Skipping myproxy download",
                     "user %s %s  chain has %s secs and requested %s secs" % ( userDN,
                                                                               userGroup,
                                                                               originChainLifeTime,
                                                                               maxMyProxyLifeTime ) )
      return S_OK( chain )

    lifeTime *= 1.3
    if lifeTime > maxMyProxyLifeTime:
      lifeTime = maxMyProxyLifeTime
    self.log.error( "Renewing proxy from myproxy", "user %s %s for %s secs" % ( userDN, userGroup, lifeTime ) )

    myProxy = MyProxy( server = self.getMyProxyServer() )
    retVal = myProxy.getDelegatedProxy( chain, lifeTime )
    if not retVal[ 'OK' ]:
      return retVal
    mpChain = retVal[ 'Value' ]
    retVal = mpChain.getRemainingSecs()
    if not retVal[ 'OK' ]:
      return S_ERROR( "Can't retrieve remaining secs from renewed proxy: %s" % retVal[ 'Message' ] )
    mpChainSecsLeft = retVal['Value']
    if mpChainSecsLeft < originChainLifeTime:
      self.log.info( "Chain downloaded from myproxy has less lifetime than the one stored in the db",
                    "\n Downloaded from myproxy: %s secs\n Stored in DB: %s secs" % ( mpChainSecsLeft, originChainLifeTime ) )
      return S_OK( chain )
    retVal = mpChain.getDIRACGroup()
    if not retVal[ 'OK' ]:
      return S_ERROR( "Can't retrieve DIRAC Group from renewed proxy: %s" % retVal[ 'Message' ] )
    chainGroup = retVal['Value']
    if chainGroup != userGroup:
      return S_ERROR( "Mismatch between renewed proxy group and expected: %s vs %s" % ( userGroup, chainGroup ) )
    retVal = self.storeProxy( userDN, userGroup, mpChain )
    if not retVal[ 'OK' ]:
      self.log.error( "Cannot store proxy after renewal", retVal[ 'Message' ] )
    retVal = myProxy.getServiceDN()
    if not retVal[ 'OK' ]:
      hostDN = userDN
    else:
      hostDN = retVal[ 'Value' ]
    self.logAction( "myproxy renewal", hostDN, "host", userDN, userGroup )
    return S_OK( mpChain )

  def getProxy( self, userDN, userGroup, requiredLifeTime = False ):
    """ Get proxy string from the Proxy Repository for use with userDN
        in the userGroup
    """

    retVal = self.__getPemAndTimeLeft( userDN, userGroup )
    if not retVal[ 'OK' ]:
      return retVal
    pemData = retVal[ 'Value' ][0]
    timeLeft = retVal[ 'Value' ][1]
    chain = X509Chain()
    retVal = chain.loadProxyFromString( pemData )
    if not retVal[ 'OK' ]:
      return retVal
    if requiredLifeTime:
      if timeLeft < requiredLifeTime:
        retVal = self.renewFromMyProxy( userDN, userGroup, lifeTime = requiredLifeTime, chain = chain )
        if not retVal[ 'OK' ]:
          return S_ERROR( "Can't get a proxy for %s seconds: %s" % ( requiredLifeTime, retVal[ 'Message' ] ) )
        chain = retVal[ 'Value' ]
    #Proxy is invalid for some reason, let's delete it
    if not chain.isValidProxy()['Value']:
      self.deleteProxy( userDN, userGroup )
      return S_ERROR( "%s@%s has no proxy registered" % ( userDN, userGroup ) )
    return S_OK( ( chain, timeLeft ) )

  def __getVOMSAttribute( self, userGroup, requiredVOMSAttribute = False ):

    if requiredVOMSAttribute:
      return S_OK( { 'attribute' : requiredVOMSAttribute, 'VOMSVO' : Registry.getVOMSVOForGroup( userGroup ) } )

    csVOMSMapping = Registry.getVOMSAttributeForGroup( userGroup )
    if not csVOMSMapping:
      return S_ERROR( "No mapping defined for group %s in the CS" % userGroup )

    return S_OK( { 'attribute' : csVOMSMapping, 'VOMSVO' : Registry.getVOMSVOForGroup( userGroup ) } )

  def getVOMSProxy( self, userDN, userGroup, requiredLifeTime = False, requestedVOMSAttr = False ):
    """ Get proxy string from the Proxy Repository for use with userDN
        in the userGroup and VOMS attr
    """
    retVal = self.__getVOMSAttribute( userGroup, requestedVOMSAttr )
    if not retVal[ 'OK' ]:
      return retVal
    vomsAttr = retVal[ 'Value' ][ 'attribute' ]
    vomsVO = retVal[ 'Value' ][ 'VOMSVO' ]

    #Look in the cache
    retVal = self.__getPemAndTimeLeft( userDN, userGroup, vomsAttr )
    if retVal[ 'OK' ]:
      pemData = retVal[ 'Value' ][0]
      vomsTime = retVal[ 'Value' ][1]
      chain = X509Chain()
      retVal = chain.loadProxyFromString( pemData )
      if retVal[ 'OK' ]:
        retVal = chain.getRemainingSecs()
        if retVal[ 'OK' ]:
          remainingSecs = retVal[ 'Value' ]
          if requiredLifeTime and requiredLifeTime <= vomsTime and requiredLifeTime <= remainingSecs:
            return S_OK( ( chain, min( vomsTime, remainingSecs ) ) )

    retVal = self.getProxy( userDN, userGroup, requiredLifeTime )
    if not retVal[ 'OK' ]:
      return retVal
    chain, secsLeft = retVal[ 'Value' ]

    if requiredLifeTime and requiredLifeTime > secsLeft:
      return S_ERROR( "Stored proxy is not long lived enough" )

    vomsMgr = VOMS()

    retVal = vomsMgr.getVOMSAttributes( chain )
    if retVal[ 'OK' ]:
      attrs = retVal[ 'Value' ]
      if len( attrs ) > 0:
        if attrs[0] != vomsAttr:
          return S_ERROR( "Stored proxy has already a different VOMS attribute %s than requested %s" % ( vomsAttr, attrs[0] ) )
        else:
          result = self.__storeVOMSProxy( userDN, userGroup, vomsAttr, chain )
          if not result[ 'OK' ]:
            return result
          secsLeft = result[ 'Value' ]
          if requiredLifeTime and requiredLifeTime <= secsLeft:
            return S_OK( ( chain, secsLeft ) )
          return S_ERROR( "Stored proxy has already a different VOMS attribute and is not long lived enough" )

    retVal = vomsMgr.setVOMSAttributes( chain , vomsAttr, vo = vomsVO )
    if not retVal[ 'OK' ]:
      return S_ERROR( "Cannot append voms extension: %s" % retVal[ 'Message' ] )
    chain = retVal[ 'Value' ]
    result = self.__storeVOMSProxy( userDN, userGroup, vomsAttr, chain )
    if not result[ 'OK' ]:
      return result
    secsLeft = result[ 'Value' ]
    return S_OK( ( chain, secsLeft ) )

  def __storeVOMSProxy( self, userDN, userGroup, vomsAttr, chain ):
    retVal = self._getConnection()
    if not retVal[ 'OK' ]:
      return retVal
    connObj = retVal[ 'Value' ]
    retVal1 = VOMS().getVOMSProxyInfo( chain, 'actimeleft' )
    retVal2 = VOMS().getVOMSProxyInfo( chain, 'timeleft' )
    if not retVal1[ 'OK' ]:
      return retVal1
    if not retVal2[ 'OK' ]:
      return retVal2
    try:
      vomsSecsLeft1 = int( retVal1[ 'Value' ].strip() )
      vomsSecsLeft2 = int( retVal2[ 'Value' ].strip() )
      vomsSecsLeft = min( vomsSecsLeft1, vomsSecsLeft2 )
    except Exception, e:
      return S_ERROR( "Can't parse VOMS time left: %s" % str( e ) )
    secsLeft = min( vomsSecsLeft, chain.getRemainingSecs()[ 'Value' ] )
    pemData = chain.dumpAllToString()[ 'Value' ]
    result = Registry.getUsernameForDN( userDN )
    if not result[ 'OK' ]:
      userName = ""
    else:
      userName = result[ 'Value' ]
    cmd = "REPLACE INTO `ProxyDB_VOMSProxies` ( UserName, UserDN, UserGroup, VOMSAttr, Pem, ExpirationTime ) VALUES "
    cmd += "( '%s', '%s', '%s', '%s', '%s', TIMESTAMPADD( SECOND, %s, UTC_TIMESTAMP() ) )" % ( userName, userDN, userGroup,
                                                                                              vomsAttr, pemData, secsLeft )
    result = self._update( cmd, conn = connObj )
    if not result[ 'OK' ]:
      return result
    return S_OK( secsLeft )

  def getRemainingTime( self, userDN, userGroup ):
    """
    Returns the remaining time the proxy is valid
    """
    cmd = "SELECT TIMESTAMPDIFF( SECOND, UTC_TIMESTAMP(), ExpirationTime ) FROM `ProxyDB_Proxies`"
    retVal = self._query( "%s WHERE UserDN = '%s' AND UserGroup = '%s'" % ( cmd, userDN, userGroup ) )
    if not retVal[ 'OK' ]:
      return retVal
    data = retVal[ 'Value' ]
    if not data:
      return S_OK( 0 )
    return S_OK( int( data[0][0] ) )

  def getUsers( self, validSecondsLeft = 0, dnMask = False, groupMask = False, userMask = False ):
    """ Get all the distinct users from the Proxy Repository. Optionally, only users
        with valid proxies within the given validity period expressed in seconds
    """

    cmd = "SELECT UserName, UserDN, UserGroup, ExpirationTime, PersistentFlag FROM `ProxyDB_Proxies`"
    sqlCond = []

    if validSecondsLeft:
      try:
        validSecondsLeft = int( validSecondsLeft )
      except ValueError:
        return S_ERROR( "Seconds left has to be an integer" )
      sqlCond.append( "TIMESTAMPDIFF( SECOND, UTC_TIMESTAMP(), ExpirationTime ) > %d" % validSecondsLeft )

    for field, mask in ( ( 'UserDN', dnMask ), ( 'UserGroup', groupMask ), ( 'UserName', userMask ) ):
      if not mask:
        continue
      if type( mask ) not in ( types.ListType, types.TupleType ):
        mask = [ mask ]
      mask = [ self._escapeString( entry )[ 'Value' ] for entry in mask ]
      sqlCond.append( "%s in ( %s )" % ( field, ", ".join( mask ) ) )

    if sqlCond:
      cmd += " WHERE %s" % " AND ".join( sqlCond )

    retVal = self._query( cmd )
    if not retVal[ 'OK' ]:
      return retVal
    data = []
    for record in retVal[ 'Value' ]:
      data.append( { 'Name': record[0],
                     'DN' : record[1],
                     'group' : record[2],
                     'expirationtime' : record[3],
                     'persistent' : record[4] == 'True' } )
    return S_OK( data )

  def getCredentialsAboutToExpire( self, requiredSecondsLeft, onlyPersistent = True ):
    cmd = "SELECT UserDN, UserGroup, ExpirationTime, PersistentFlag FROM `ProxyDB_Proxies`"
    cmd += " WHERE TIMESTAMPDIFF( SECOND, ExpirationTime, UTC_TIMESTAMP() ) < %s and TIMESTAMPDIFF( SECOND, ExpirationTime, UTC_TIMESTAMP() ) > 0" % requiredSecondsLeft
    if onlyPersistent:
      cmd += " AND PersistentFlag = 'True'"
    return self._query( cmd )

  def setPersistencyFlag( self, userDN, userGroup, persistent = True ):
    """ Set the proxy PersistentFlag to the flag value
    """
    if persistent:
      sqlFlag = "True"
    else:
      sqlFlag = "False"
    retVal = self._query( "SELECT PersistentFlag FROM `ProxyDB_Proxies` WHERE UserDN='%s' AND UserGroup='%s'" % ( userDN, userGroup ) )
    sqlInsert = True
    if retVal[ 'OK' ]:
      data = retVal[ 'Value' ]
      if len( data ) > 0:
        sqlInsert = False
        if data[0][0] == sqlFlag:
          return S_OK()
    if sqlInsert:
      #If it's not in the db and we're removing the persistency then do nothing
      if not persistent:
        return S_OK()
      cmd = "INSERT INTO `ProxyDB_Proxies` ( UserDN, UserGroup, Pem, ExpirationTime, PersistentFlag ) VALUES "
      cmd += "( '%s', '%s', '', UTC_TIMESTAMP(), 'True' )" % ( userDN, userGroup )
    else:
      cmd = "UPDATE `ProxyDB_Proxies` SET PersistentFlag='%s' WHERE UserDN='%s' AND UserGroup='%s'" % ( sqlFlag,
                                                                                            userDN,
                                                                                            userGroup )

    retVal = self._update( cmd )
    if not retVal[ 'OK' ]:
      return retVal
    return S_OK()

  def getProxiesContent( self, selDict, sortList, start = 0, limit = 0 ):
    """
    Function to get the contents of the db
      parameters are a filter to the db
    """
    fields = ( "UserName", "UserDN", "UserGroup", "ExpirationTime", "PersistentFlag" )
    cmd = "SELECT %s FROM `ProxyDB_Proxies`" % ", ".join( fields )
    sqlWhere = [ "Pem is not NULL" ]
    for field in selDict:
      if field not in fields:
        continue
      fVal = selDict[field]
      if type( fVal ) in ( types.DictType, types.TupleType, types.ListType ):
        sqlWhere.append( "%s in (%s)" % ( field, ", ".join( [ self._escapeString( str( value ) )[ 'Value' ] for value in fVal ] ) ) )
      else:
        sqlWhere.append( "%s = %s" % ( field, self._escapeString( str( fVal ) )[ 'Value' ] ) )
    sqlOrder = []
    if sortList:
      for sort in sortList:
        if len( sort ) == 1:
          sort = ( sort, "DESC" )
        elif len( sort ) > 2:
          return S_ERROR( "Invalid sort %s" % sort )
        if sort[0] not in fields:
          return S_ERROR( "Invalid sorting field %s" % sort[0] )
        if sort[1].upper() not in ( "ASC", "DESC" ):
          return S_ERROR( "Invalid sorting order %s" % sort[1] )
        sqlOrder.append( "%s %s" % ( sort[0], sort[1] ) )
    if sqlWhere:
      cmd = "%s WHERE %s" % ( cmd, " AND ".join( sqlWhere ) )
    if sqlOrder:
      cmd = "%s ORDER BY %s" % ( cmd, ", ".join( sqlOrder ) )
    if limit:
      try:
        start = int( start )
        limit = int( limit )
      except ValueError:
        return S_ERROR( "start and limit have to be integers" )
      cmd += " LIMIT %d,%d" % ( start, limit )
    retVal = self._query( cmd )
    if not retVal[ 'OK' ]:
      return retVal
    data = []
    for record in retVal[ 'Value' ]:
      record = list( record )
      if record[4] == 'True':
        record[4] = True
      else:
        record[4] = False
      data.append( record )
    totalRecords = len( data )
    cmd = "SELECT COUNT( UserGroup ) FROM `ProxyDB_Proxies`"
    if sqlWhere:
      cmd = "%s WHERE %s" % ( cmd, " AND ".join( sqlWhere ) )
    retVal = self._query( cmd )
    if retVal[ 'OK' ]:
      totalRecords = retVal[ 'Value' ][0][0]
    return S_OK( { 'ParameterNames' : fields, 'Records' : data, 'TotalRecords' : totalRecords } )

  def logAction( self, action, issuerDN, issuerGroup, targetDN, targetGroup ):
    """
      Add an action to the log
    """
    cmd = "INSERT INTO `ProxyDB_Log` ( Action, IssuerDN, IssuerGroup, TargetDN, TargetGroup, Timestamp ) VALUES "
    cmd += "( '%s', '%s', '%s', '%s', '%s', UTC_TIMESTAMP() )" % ( action,
                                                                   issuerDN,
                                                                   issuerGroup,
                                                                   targetDN,
                                                                   targetGroup )
    retVal = self._update( cmd )
    if not retVal[ 'OK' ]:
      self.log.error( "Can't add a proxy action log: ", retVal[ 'Message' ] )

  def purgeLogs( self ):
    """
    Purge expired requests from the db
    """
    cmd = "DELETE FROM `ProxyDB_Log` WHERE TIMESTAMPDIFF( SECOND, Timestamp, UTC_TIMESTAMP() ) > 15552000"
    return self._update( cmd )

  def getLogsContent( self, selDict, sortList, start = 0, limit = 0 ):
    """
    Function to get the contents of the logs table
      parameters are a filter to the db
    """
    fields = ( "Action", "IssuerDN", "IssuerGroup", "TargetDN", "TargetGroup", "Timestamp" )
    cmd = "SELECT %s FROM `ProxyDB_Log`" % ", ".join( fields )
    if selDict:
      qr = []
      if 'beforeDate' in selDict:
        qr.append( "Timestamp < %s" % self._escapeString( selDict[ 'beforeDate' ] )[ 'Value' ] )
        del( selDict[ 'beforeDate' ] )
      if 'afterDate' in selDict:
        qr.append( "Timestamp > %s" % self._escapeString( selDict[ 'afterDate' ] )[ 'Value' ] )
        del( selDict[ 'afterDate' ] )
      for field in selDict:
        qr.append( "(%s)" % " OR ".join( [ "%s=%s" % ( field, self._escapeString( str( value ) )[ 'Value' ] ) for value in selDict[field] ] ) )
      whereStr = " WHERE %s" % " AND ".join( qr )
      cmd += whereStr
    else:
      whereStr = ""
    if sortList:
      cmd += " ORDER BY %s" % ", ".join( [ "%s %s" % ( sort[0], sort[1] ) for sort in sortList ] )
    if limit:
      cmd += " LIMIT %d,%d" % ( start, limit )
    retVal = self._query( cmd )
    if not retVal[ 'OK' ]:
      return retVal
    data = retVal[ 'Value' ]
    totalRecords = len( data )
    cmd = "SELECT COUNT( Timestamp ) FROM `ProxyDB_Log`"
    cmd += whereStr
    retVal = self._query( cmd )
    if retVal[ 'OK' ]:
      totalRecords = retVal[ 'Value' ][0][0]
    return S_OK( { 'ParameterNames' : fields, 'Records' : data, 'TotalRecords' : totalRecords } )

  def generateToken( self, requesterDN, requesterGroup, numUses = 1, lifeTime = 0, retries = 10 ):
    """
    Generate and return a token and the number of uses for the token
    """
    if not lifeTime:
      lifeTime = gConfig.getValue( "/DIRAC/VOPolicy/TokenLifeTime", self.__defaultTokenLifetime )
    maxUses = gConfig.getValue( "/DIRAC/VOPolicy/TokenMaxUses", self.__defaultTokenMaxUses )
    numUses = max( 1, min( numUses, maxUses ) )
    m = md5.md5()
    rndData = "%s.%s.%s.%s" % ( time.time(), random.random(), numUses, lifeTime )
    m.update( rndData )
    token = m.hexdigest()
    fieldsSQL = ", ".join( ( "Token", "RequesterDN", "RequesterGroup", "ExpirationTime", "UsesLeft" ) )
    valuesSQL = ", ".join( ( self._escapeString( token )['Value'],
                              self._escapeString( requesterDN )['Value'],
                              self._escapeString( requesterGroup )['Value'],
                            "TIMESTAMPADD( SECOND, %s, UTC_TIMESTAMP() )" % lifeTime,
                            str( numUses ) ) )

    insertSQL = "INSERT INTO `ProxyDB_Tokens` ( %s ) VALUES ( %s )" % ( fieldsSQL, valuesSQL )
    result = self._update( insertSQL )
    if result[ 'OK' ]:
      return S_OK( ( token, numUses ) )
    if result[ 'Message' ].find( "uplicate entry" ) > -1:
      if retries:
        return self.generateToken( numUses, lifeTime, retries - 1 )
      return S_ERROR( "Max retries reached for token generation. Aborting" )
    return result

  def purgeExpiredTokens( self ):
    delSQL = "DELETE FROM `ProxyDB_Tokens` WHERE ExpirationTime < UTC_TIMESTAMP() OR UsesLeft < 1"
    return self._update( delSQL )

  def useToken( self, token, requesterDN, requesterGroup ):
    sqlCond = " AND ".join( ( "UsesLeft > 0",
                              "Token=%s" % self._escapeString( token )['Value'],
                              "RequesterDN=%s" % self._escapeString( requesterDN )['Value'],
                              "RequesterGroup=%s" % self._escapeString( requesterGroup )['Value'],
                              "ExpirationTime >= UTC_TIMESTAMP()" ) )
    updateSQL = "UPDATE `ProxyDB_Tokens` SET UsesLeft = UsesLeft - 1 WHERE %s" % sqlCond
    result = self._update( updateSQL )
    if not result[ 'OK' ]:
      return result
    return S_OK( result[ 'Value' ] > 0 )

  def __cleanExpNotifs( self ):
    cmd = "DELETE FROM `ProxyDB_ExpNotifs` WHERE ExpirationTime < UTC_TIMESTAMP()"
    return self._update( cmd )

  def sendExpirationNotifications( self ):
    print "KEWL"*10
    result = self.__cleanExpNotifs()
    if not result[ 'OK' ]:
      return result
    cmd = "SELECT UserDN, UserGroup, LifeLimit FROM `ProxyDB_ExpNotifs`"
    result = self._query( cmd )
    if not result[ 'OK' ]:
      return result
    notifDone = dict( [ ( ( row[0], row[1] ), row[2] ) for row in result[ 'Value' ] ] )
    notifLimits = sorted( [ int( x ) for x in self.getCSOption( "NotificationTimes", ProxyDB.NOTIFICATION_TIMES ) ] )
    sqlSel = "UserDN, UserGroup, TIMESTAMPDIFF( SECOND, UTC_TIMESTAMP(), ExpirationTime )"
    sqlCond = "TIMESTAMPDIFF( SECOND, UTC_TIMESTAMP(), ExpirationTime ) < %d" % max( notifLimits )
    cmd = "SELECT %s FROM `ProxyDB_Proxies` WHERE %s" % ( sqlSel, sqlCond )
    result = self._query( cmd )
    if not result[ 'OK' ]:
      return result
    pilotProps = ( Properties.GENERIC_PILOT, Properties.PILOT )
    data = result[ 'Value' ]
    sent = []
    for row in data:
      userDN, group, lTime = row
      #If it's a pilot proxy, skip it
      if Registry.groupHasProperties( group, pilotProps ):
        continue
      #IF it dosn't hace the auto upload proxy, skip it
      if not Registry.getGroupOption( group, "AutoUploadProxy", False ):
        continue
      notKey = ( userDN, group )
      for notifLimit in notifLimits:
        if notifLimit < lTime:
          #Not yet in this notification limit
          continue
        if notKey in notifDone and notifDone[ notKey ] <= notifLimit:
          #Already notified for this notification limit
          break
        if not self.__notifyProxyAboutToExpire( userDN, group, lTime, notifLimit ):
          #Cannot send notification, retry later
          break
        if notKey not in notifDone:
          values = "( '%s', '%s', %d, TIMESTAMPADD( SECOND, %s, UTC_TIMESTAMP() ) )" % ( userDN, group, notifLimit, lTime )
          cmd = "INSERT INTO `ProxyDB_ExpNotifs` ( UserDN, UserGroup, LifeLimit, ExpirationTime ) VALUES %s" % values
          result = self._update( cmd )
          if not result[ 'OK' ]:
            gLogger.error( "Could not mark notification as sent", result[ 'Message' ] )
        else:
          values = "LifeLimit = %d, ExpirationTime = TIMESTAMPADD( SECOND, %s, UTC_TIMESTAMP() )" % ( notifLimit, lTime )
          cmd = "UPDATE `ProxyDB_ExpNotifs` SET %s WHERE UserDN = '%s' AND UserGroup = '%s'" % ( values, userDN, group )
          result = self._update( cmd )
          if not result[ 'OK' ]:
            gLogger.error( "Could not mark notification as sent", result[ 'Message' ] )
        sent.append( ( userDN, group, lTime ) )
        notifDone[ notKey ] = notifLimit
    return S_OK( sent )

  def __notifyProxyAboutToExpire( self, userDN, userGroup, lTime, notifLimit ):
    result = Registry.getUsernameForDN( userDN )
    if not result[ 'OK' ]:
      return False
    userName = result[ 'Value' ]
    userEMail = Registry.getUserOption( userName, "Email", "" )
    if not userEMail:
      gLogger.error( "Could not discover %s's email" % userName )
      return False
    daysLeft = int( lTime / 86400 )
    msgSubject = "Your proxy uploaded to DIRAC will expire in %d days" % daysLeft
    msgBody = """\
Dear %s,

  The proxy you uploaded to DIRAC will expire in aproximately %d days. The proxy
  information is:

  DN:    %s
  Group: %s

  If you plan on keep using this credentials please upload a newer proxy to
  DIRAC by executing:

  $ dirac-proxy-init -UP -g %s

  If you have been issued different certificate, please make sure you have a
  proxy uploaded with that certificate.

Cheers,
 DIRAC's Proxy Manager
""" % ( userName, daysLeft, userDN, userGroup, userGroup )
    result = self.__notifClient.sendMail( userEMail, msgSubject, msgBody, fromAddress = 'proxymanager@diracgrid.org' )
    if not result[ 'OK' ]:
      gLogger.error( "Could not send email", result[ 'Message' ] )
      return False
    return True<|MERGE_RESOLUTION|>--- conflicted
+++ resolved
@@ -10,11 +10,7 @@
 import random
 import types
 try:
-<<<<<<< HEAD
-  import hashlib
-=======
   import hashlib 
->>>>>>> 2de40a98
   md5 = hashlib
 except:
   import md5
