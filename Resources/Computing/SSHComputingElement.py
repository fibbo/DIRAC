--- conflicted
+++ resolved
@@ -25,16 +25,10 @@
 CE_NAME = 'SSH'
 MANDATORY_PARAMETERS = [ 'Queue' ]
 
-<<<<<<< HEAD
-class SSH( object ):
+class SSH:
   """ The SSH interface
   """
-  def __init__( self, user = None, host = None, password = None, key = None, parameters = {} ):
-=======
-class SSH:
-
   def __init__( self, user = None, host = None, password = None, key = None, parameters = {}, options = "" ):
->>>>>>> 194df229
 
     self.user = user
     if not user:
