--- conflicted
+++ resolved
@@ -434,9 +434,6 @@
       return result
     return self.__analyzeExitCode( result[ 'Value' ] )
 
-<<<<<<< HEAD
-  def getDynamicInfo( self ):
-=======
     resultTuple = result['Value']
     status = resultTuple[0]
     stdOutput = resultTuple[1]
@@ -472,7 +469,6 @@
 
   #############################################################################
   def getCEStatus( self ):
->>>>>>> 3df1fe9c
     """ Method to return information on running and pending jobs.
     """
     result = S_OK()
