""" A computing element class that attempts to use glexec if available then
    defaults to the standard InProcess Computing Element behaviour.
"""

__RCSID__ = "$Id$"


import os, stat, tempfile, pickle, shutil, random, base64
from string import Template
import distutils.spawn

from DIRAC.Resources.Computing.ComputingElement             import ComputingElement
from DIRAC.Core.Utilities.ThreadScheduler                   import gThreadScheduler
from DIRAC.Core.Utilities.Subprocess                        import systemCall
from DIRAC.Core.Utilities.Os                                import which
from DIRAC.Core.Security                                    import ProxyInfo, Properties
from DIRAC                                                  import S_OK, S_ERROR, gConfig

import DIRAC

class glexecComputingElement( ComputingElement ):

  #############################################################################
  def __init__( self, ceUniqueID ):
    """ Standard constructor.
    """
    self.__errorCodes = { 127 : 'Shell exited, command not found',
                          129 : 'Shell interrupt signal 1 (SIGHUP)',
                          130 : 'Shell interrupt signal 2 (SIGINT)',
                          201 : 'glexec failed with client error',
                          202 : 'glexec failed with internal error',
                          203 : 'glexec failed with authorization error'
                        }
    self.__gl = False
    self.__mktmp = False
    self.__proxyObj = False
    self.__execFile = False
    self.__glDir = False
    self.__glBaseDir = False
    self.__pilotProxyLocation = False
    self.__payloadProxyLocation = False
    self.__glCommand = False
    self.__jobData = {}
    random.seed()
    ComputingElement.__init__( self, ceUniqueID )
    self.submittedJobs = 0


  def __check_credentials( self ):
    if os.environ.has_key( 'X509_USER_PROXY' ):
      self.__pilotProxyLocation = os.environ['X509_USER_PROXY']
      return S_OK()
    return S_ERROR( "Missing X509_USER_PROXY" )

  def __locate_glexec( self ):
    """ Try to find glexec
    """
    for glpath in ( os.environ.get( 'OSG_GLEXEC_LOCATION', '' ),
                   '%s/sbin/glexec' % ( os.environ.get( 'GLITE_LOCATION', '/opt/glite' ) ),
                   '%s/sbin/glexec' % ( os.environ.get( 'GLEXEC_LOCATION', '/opt/glite' ) ),
                   '/usr/sbin/glexec' ):
      if glpath and os.path.exists( glpath ):
        self.__gl = glpath
        return S_OK()
    glpath = which( "glexec" )
    if glpath:
      self.__gl = glpath
      return S_OK()

    return S_ERROR( "Unable to locate glexec" )

  def writeProxyToFile( self, proxyObj ):
    """ Write proxy to file + set glexec enforced perms
    """
    result = super( glexecComputingElement, self ).writeProxyToFile( proxyObj )
    if not result[ 'OK' ]:
      return result
    location = result[ 'Value' ]
    os.chmod( location, stat.S_IREAD | stat.S_IWRITE )
    return S_OK( location )

  def __prepare_glenv( self ):
    os.environ[ 'GLEXEC_CLIENT_CERT' ] = self.__payloadProxyLocation
    os.environ[ 'GLEXEC_SOURCE_PROXY' ] = self.__payloadProxyLocation
    self.log.info( "Payload proxy deployed to %s" % self.__payloadProxyLocation )
    return S_OK()


  def __addperm( self, path, perms ):
    currentPerms = os.stat( path )[0]
    try:
      os.chmod( path, currentPerms | perms )
    except Exception, excp:
      self.log.error( "Could not set perms for %s: %s" % ( path, excp ) )
      return False
    return True


  def __allow_gl_travel( self, dirpath ):
    if dirpath == "/" or not dirpath:
      return
    if self.__addperm( dirpath, stat.S_IEXEC | stat.S_IXGRP | stat.S_IXOTH ):
      self.__allow_gl_travel( os.path.dirname( dirpath ) )

  def __allow_gl_see( self, dirpath, extraPerm = 0 ):
    if not self.__addperm( dirpath, stat.S_IRGRP | stat.S_IXGRP | stat.S_IROTH | stat.S_IWOTH | extraPerm ):
      return False
    for entry in os.listdir( dirpath ):
      epath = os.path.join( dirpath, entry )
      if os.path.isdir( epath ):
        if not self.__allow_gl_see( epath ):
          return False
      elif not self.__addperm( epath, stat.S_IRGRP | stat.S_IROTH | extraPerm ):
        return False
    return True

  def __prepare_tmpdir( self ):
    self.log.info( "Setting world-take-a-loot-at-all-my-things permissions..." )
    self.__allow_gl_see( DIRAC.rootPath )
    self.log.info( "Allowing everybody to execute my scripts..." )
    self.__allow_gl_see( os.path.join( DIRAC.rootPath, "scripts" ), stat.S_IXOTH )
    self.log.info( "You're welcome to execute my binaries...." )
    self.__allow_gl_see( os.path.join( DIRAC.rootPath, DIRAC.platform, "bin" ), stat.S_IXOTH )
    self.log.info( "Rob-all-my-house mode ON" )
    finder = 0
    self.__glBaseDir = os.path.join( os.getcwd(), "glexec", "gl-%s.%03d.%.4f" % ( self.__jobData[ 'jid' ], finder, random.random() * 1000 ) )
    while os.path.isdir( self.__glBaseDir ):
      finder += 1
      self.__glBaseDir = os.path.join( os.getcwd(), "glexec", "gl-%s.%03d.%.4f" % ( self.__jobData[ 'jid' ], finder, random.random() * 1000 ) )
    try:
      os.makedirs( self.__glBaseDir )
    except Exception, excp:
      return S_ERROR( "Could not create base dir for glexec: %s" % ( excp ) )
    self.__allow_gl_travel( self.__glBaseDir )
    self.log.info( "Robbers can now get 'hasta-la-cocina'" )
    os.chmod( self.__glBaseDir, stat.S_IRWXU | stat.S_IXGRP | stat.S_IXOTH )
    sticky = os.path.join( self.__glBaseDir, "trans" )
    try:
      os.makedirs( sticky )
      os.chmod( sticky, stat.S_ISVTX | stat.S_IRWXU | stat.S_IRWXG | stat.S_IRWXO )
    except Exception, excp :
      return S_ERROR( "Could not create %s: %s" % ( sticky, excp ) )
    self.log.info( "Pegajoso dir created" )
    self.__glDir = os.path.join( sticky, "glid" )
    result = self.__execute( [ "/bin/sh", "-c", "mkdir '%s'; chmod 700 '%s'" % ( self.__glDir, self.__glDir ) ] )
    print result
    if not result[ 'OK' ]:
      return S_ERROR( "OOOPS. Something went bad when doobedobedooo: %s" % result[ 'Message' ] )

    self.log.info( "gldir is %s" % self.__glDir )
    return S_OK()

  def __test( self ):

    #Because glexec is SOOOOPER easy to use
    fd, testFile = tempfile.mkstemp( "glexec.test", dir = os.path.dirname( self.__glDir ) )

    self.log.info( "Test script lives in %s" % testFile )

    testdata = """#!/usr/bin/env python

import os
import urllib
import sys
import pickle
import base64

codedEnv="$codedEnv"

print "# Unwrapping env"
env = pickle.loads( base64.b64decode( codedEnv ) )
for k in env:
  if k not in ( 'X509_USER_PROXY', 'HOME', 'LOGNAME', 'USER', '_' ):
    os.environ[ k ] = env[ k ]

os.environ[ 'DIRAC_GLEXEC' ] = '$glexecLocation'

print "# glexec test"
print "CWD=%s" % os.getcwd()
print "UID=%s" % os.geteuid()
print "GID=%s" % os.getegid()
try:
  print "LOGIN=%s" % os.getlogin()
except Exception, excp:
  if 'USER' in os.environ:
    print "LOGIN=%s(can't get via os.getlogin)" % os.environ[ 'USER' ]
  else:
    print "LOGIN=UNKNOWN:%s" % str( excp )
envKeys = list( os.environ.keys() )
envKeys.sort()
for k in envKeys:
  print "ENV:%s=%s" % ( k, os.environ[ k ] )
try:
  open( os.environ[ 'X509_USER_PROXY' ], "r" ).read()
  print "TEST:READ_PROXY=true"
except Exception, excp:
  print "TEST_READ_PROXY=false,%s" % str( excp )
try:
  urllib.urlopen( "http://google.com" ).read()
  print "TEST:OUTBOUND_TCP=true"
except Exception, excp:
  print "TEST:OUTBOUND_TCP=false,%s" % str( excp )
sys.stdout.flush()
if os.system( "voms-proxy-info -all" ) == 0:
  print "TEST:VOMS=true"
else:
  print "TEST:VOMS=false"
sys.stdout.flush()
if os.system( "dirac-proxy-info --steps" ) == 0:
  print "TEST:DIRAC-PROXY-INFO=true"
else:
  print "TEST:DIRAC-PROXY-INFO=false"
"""

    os.write( fd, Template( testdata ).substitute( { 'codedEnv' : base64.b64encode( pickle.dumps( os.environ ) ), 'glexecLocation' : self.__gl } ) )
    os.close( fd )
    self.log.info( 'Changing permissions of test script to 0755' )
    try:
      os.chmod( os.path.abspath( testFile ), stat.S_IRWXU | stat.S_IREAD | stat.S_IEXEC )
    except Exception, x:
<<<<<<< HEAD
      self.log.error( 'Failed to change permissions of test script to 0755 with exception:\n%s' % ( x ) )
      return S_ERROR( 'Could not change permissions of test script' )

    return self.__execute( [ testFile ] )

  def __construct_payload( self ):
    writeDir = os.path.dirname( self.__glDir )
    glwrapper = os.path.join( writeDir, "glwrapper" )
    glwrapperdata = """#!/usr/bin/env python
import pickle
import base64
import os

codedEnv="$codedEnv"

print "Unwrapping env"
env = pickle.loads( base64.b64decode( codedEnv ) )
for k in env:
  if k not in ( 'X509_USER_PROXY', 'HOME', 'LOGNAME', 'USER', '_' ):
    os.environ[ k ] = env[ k ]

os.environ[ 'DIRAC_GLEXEC' ] = '$glexec'
=======
      self.log.error( 'Failed to change permissions of executable to 0755 with exception', 
                      '\n%s' % ( x ) )

    result = self.glexecExecute( os.path.abspath( executableFile ), glexecLocation )
    if not result['OK']:
      self.analyseExitCode( result['Value'] ) #take no action as we currently default to InProcess
      self.log.error( 'Failed glexecExecute', result )
      return result
>>>>>>> eb8cac3b

#GO TO WORKING DIR
os.chdir( "$workDir" )
os.execl( "$executable" )
"""
    with open( glwrapper, "w" ) as fd:
      fd.write( Template( glwrapperdata ).substitute( { 'codedEnv' : base64.b64encode( pickle.dumps( os.environ ) ),
                                                        'workDir' : self.__glDir,
                                                        'executable' : self.__execFile,
                                                        'glexec' : self.__gl } ) )

    os.chmod( glwrapper, stat.S_IRWXU | stat.S_IRGRP | stat.S_IXGRP | stat.S_IROTH | stat.S_IXOTH )
    os.chmod( self.__execFile, stat.S_IRWXU | stat.S_IRGRP | stat.S_IXGRP | stat.S_IROTH | stat.S_IXOTH )

    self.log.info( "Written %s" % glwrapper )

    self.__glCommand = glwrapper
    self.log.info( "glexec command will be %s" % self.__glCommand )
    return S_OK()

  def __executeInProcess( self, executableFile ):
    os.environ[ 'X509_USER_PROXY' ] = self.__payloadProxyLocation
    self.__addperm( executableFile, stat.S_IRWXU )

    result = systemCall( 0, [ executableFile ], callbackFunction = self.sendOutput )
    if not result[ 'OK' ]:
      return result
    return self.__analyzeExitCode( result[ 'Value' ] )

  def getDynamicInfo( self ):
    """ Method to return information on running and pending jobs.
    """
    result = S_OK()
    result['SubmittedJobs'] = 0
    result['RunningJobs'] = 0
    result['WaitingJobs'] = 0
    return result

  def getCEStatus( self ):
    #CRAPCRAP
    return self.getDynamicInfo()


  def __cleanup( self ):
    self.log.info( "Cleaning up %s" % self.__glDir )
    if self.__glDir and os.path.isdir( self.__glDir ):
      workDir = os.path.dirname( self.__glDir )
      for entry in os.listdir( workDir ):
        obj = os.path.join( workDir, entry )
        try:
          if os.path.isdir( obj ):
            shutil.rmtree( obj )
          else:
            os.unlink( obj )
        except:
          pass
      result = self.__execute( [ "/bin/rm", '-rf', self.__glDir ] )
      if not result[ 'OK' ]:
       self.log.error( "Could not cleanup: %s" % result[ 'Message' ] )
    if self.__glBaseDir:
      try:
        shutil.rmtree( self.__glBaseDir )
      except Exception, excp:
        self.log.error( "Could not cleanup %s: %s" % ( self.__glBaseDir, excp ) )

  def submitJob( self, executableFile, proxyObj, jobData ):
    """ Method to submit job
    """
    self.log.info( "Executable file is %s" % executableFile )
    self.__proxyObj = proxyObj
    self.__execFile = executableFile
    self.__jobData = jobData

    self.log.verbose( 'Setting up proxy for payload' )
    result = self.writeProxyToFile( self.__proxyObj )
    if not result['OK']:
      return result
    self.__payloadProxyLocation = result['Value']

    glEnabled = True
    glOK = True

    if gConfig.getValue( "/DIRAC/Security/UseServerCertificate", False ):
      self.log.info( "Running with a certificate. Avoid using glexec" )
      glEnabled = False
    else:
      result = ProxyInfo.getProxyInfo( self.__pilotProxyLocation, disableVOMS = True )
      if result[ 'OK' ]:
        if not Properties.GENERIC_PILOT in result[ 'Value' ].get( 'groupProperties', [] ):
          self.log.info( "Pilot is NOT running with a generic pilot. Skipping glexec" )
          glEnabled = False
        else:
          self.log.info( "Pilot is generic. Trying glexec" )

    if not glEnabled:
      self.log.notice( "glexec is not enabled ")
    else:
      self.log.info( "Trying glexec..." )
      for step in ( self.__check_credentials, self.__locate_glexec,
                    self.__prepare_glenv, self.__prepare_tmpdir,
                    self.__test, self.__construct_payload ):
        self.log.info( "Running step %s" % step.__name__ )
        result = step()
        if not result[ 'OK' ]:
          self.log.error( "Step %s failed: %s" % ( step.__name__, result[ 'Message' ] ) )
          if self.ceParameters.get( "RescheduleOnError", False ):
            result = S_ERROR( 'glexec CE failed on step %s : %s' % ( step.__name__, result[ 'Message' ] ) )
            result['ReschedulePayload'] = True
            return result
          glOK = False
          break
      if not glOK:
        self.log.notice( "glexec failed miserably... Running without it." )

    self.log.verbose( 'Starting process for monitoring payload proxy' )
    result = gThreadScheduler.addPeriodicTask( self.proxyCheckPeriod, self.monitorProxy,
                                               taskArgs = ( self.__pilotProxyLocation, self.__payloadProxyLocation ),
                                               executions = 0, elapsedTime = 0 )
    if not result[ 'OK' ]:
      return S_ERROR( "Could not schedule monitor proxy task: %s" % result[ 'Message' ] )
    pTask = result[ 'Value' ]

    if glEnabled and glOK:
      result = self.__execute( [ self.__glCommand ] )
    else:
      result = self.__executeInProcess( executableFile )
    gThreadScheduler.removeTask( pTask )
    self.__cleanup()
    return result

  def __analyzeExitCode( self, resultTuple ):
    """ Analyses the exit codes in case of glexec failures.  The convention for
        glexec exit codes is listed below:

          Shell exit codes:
          127 - command not found
          129 - command died due to signal 1 (SIGHUP)
          130 - command died due to signal 2 (SIGINT)

          glexec specific codes:
          201 - client error
          202 - internal error
          203 - authz error
    """
    if not resultTuple:
      return S_OK()

    # FIXME: the wrapper will return:
    #   > 0 if there are problems with the payload
    #   < 0 if there are problems with the wrapper itself
    #   0 if everything is OK

    status = resultTuple[0]
    stdOutput = resultTuple[1].strip()
    stdError = resultTuple[2].strip()

<<<<<<< HEAD
    if status == 0:
      self.log.info( 'call suceeded' )
    else:
      self.log.info( 'call failed with status %s' % ( status ) )
    if stdOutput:
      self.log.info( 'stdout:\n%s' % stdOutput )
    if stdError:
      self.log.info( 'stderr:\n%s' % stdError )

    if status != 0:
      error = None
      if status in self.__errorCodes:
        error = self.__errorCodes[ status ]
        self.log.error( 'Resolved glexec return code %s = %s' % ( status, error ) )
        return S_ERROR( "Error %s = %s" % ( status, error ) )

      self.log.error( 'exit code %s not in expected list' % status )
      return S_ERROR( "Error code %s" % status )

    return S_OK()
=======
    self.log.info( 'glexec call failed with status %s' % ( status ) )
    self.log.info( 'glexec stdout:\n%s' % stdOutput )
    self.log.info( 'glexec stderr:\n%s' % stdError )

    error = None
    for code, msg in codes.items():
      self.log.verbose( 'Exit code %s => %s' % ( code, msg ) )
      if status == code:
        error = msg

    if not error:
      self.log.error( 'glexec exit code not in expected list', '%s' % status )
    else:
      self.log.error( 'Error in glexec return code', '%s = %s' % ( status, error ) )

    return S_OK( error )

  #############################################################################
  def glexecTest( self, glexecLocation ):
    """Ensure that the current DIRAC distribution is group readable e.g. dirac-proxy-info
       also check the status code of the glexec call.
    """
    if not glexecLocation:
      return S_OK( 'Nothing to test' )

    testFile = 'glexecTest.sh'
    cmds = ['#!/bin/sh']
    cmds.append( 'id' )
    cmds.append( 'hostname' )
    cmds.append( 'date' )
    cmds.append( '%s/scripts/dirac-proxy-info' % DIRAC.rootPath )
    fopen = open( testFile, 'w' )
    fopen.write( '\n'.join( cmds ) )
    fopen.close()
    self.log.info( 'Changing permissions of test script to 0755' )
    try:
      os.chmod( os.path.abspath( testFile ), 0755 )
    except Exception, x:
      self.log.error( 'Failed to change permissions of test script to 0755 with exception', 
                      '\n%s' % ( x ) )
      return S_ERROR( 'Could not change permissions of test script' )
>>>>>>> eb8cac3b


  def __execute( self, executableList ):
    """Run glexec with checking of the exit status code. With no executable it will renew the glexec proxy
    """
    #Just in case
    glCmd = [ self.__gl ]
    if executableList:
      try:
        os.chmod( executableList[0], os.stat( executableList[0] )[0] | stat.S_IEXEC | stat.S_IRGRP | stat.S_IXGRP | stat.S_IROTH | stat.S_IXOTH )
      except:
        pass
      glCmd.extend( executableList )
    self.log.info( 'CE submission command is: %s' % glCmd )
    result = systemCall( 0, glCmd, callbackFunction = self.sendOutput )
    if not result[ 'OK' ]:
      return result
    return self.__analyzeExitCode( result[ 'Value' ] )

    resultTuple = result['Value']
    status = resultTuple[0]
    stdOutput = resultTuple[1]
    stdError = resultTuple[2]
    self.log.info( "Status after the glexec execution is %s" % str( status ) )
    if status >=127:
      error = S_ERROR( status )
      error['Value'] = ( status, stdOutput, stdError )
      return error

    return result

  #############################################################################
  def glexecLocate( self ):
    """Try to find glexec on the local system, if not found default to InProcess.
    """
    glexecPath = ""
    if os.environ.has_key( 'OSG_GLEXEC_LOCATION' ):
      glexecPath = '%s' % ( os.environ['OSG_GLEXEC_LOCATION'] )
    elif os.environ.has_key( 'GLITE_LOCATION' ):
      glexecPath = '%s/sbin/glexec' % ( os.environ['GLITE_LOCATION'] )
    else: #try to locate the excutable in the PATH
      glexecPath = distutils.spawn.find_executable( "glexec" )
    if not glexecPath:
      self.log.info( 'Unable to locate glexec, site does not have GLITE_LOCATION nor OSG_GLEXEC_LOCATION defined' )
      return S_ERROR( 'glexec not found' )

    if not os.path.exists( glexecPath ):
      self.log.info( 'glexec not found at path %s' % ( glexecPath ) )
      return S_ERROR( 'glexec not found' )

    return S_OK( glexecPath )

  #############################################################################
  def getCEStatus( self ):
    """ Method to return information on running and pending jobs.
    """
    result = S_OK()
    result['SubmittedJobs'] = 0
    result['RunningJobs'] = 0
    result['WaitingJobs'] = 0
    return result

  def getCEStatus( self ):
    #CRAPCRAP
    return self.getDynamicInfo()

  def monitorProxy( self, pilotProxyLocation, payloadProxyLocation ):
    """ Monitor the payload proxy and renew as necessary.
    """
    retVal = super( glexecComputingElement, self ).monitorProxy( pilotProxyLocation, payloadProxyLocation )
    if not retVal['OK']:
      # Failed to renew the proxy, nothing else to be done
      return retVal

    if not retVal['Value']:
      # No need to renew the proxy, nothing else to be done
      return retVal

    if self.__gl:
      self.log.info( 'Rerunning glexec without arguments to renew payload proxy' )
      result = self.__execute()
      if not result['OK']:
        self.log.error( 'Failed glexecExecute', result )
    else:
      self.log.info( 'Running without glexec, checking local proxy' )

    return S_OK( 'Proxy checked' )

#EOF#EOF#EOF#EOF#EOF#EOF#EOF#EOF#EOF#EOF#EOF#EOF#EOF#EOF#EOF#EOF#EOF#EOF#EOF#<|MERGE_RESOLUTION|>--- conflicted
+++ resolved
@@ -218,7 +218,6 @@
     try:
       os.chmod( os.path.abspath( testFile ), stat.S_IRWXU | stat.S_IREAD | stat.S_IEXEC )
     except Exception, x:
-<<<<<<< HEAD
       self.log.error( 'Failed to change permissions of test script to 0755 with exception:\n%s' % ( x ) )
       return S_ERROR( 'Could not change permissions of test script' )
 
@@ -241,16 +240,6 @@
     os.environ[ k ] = env[ k ]
 
 os.environ[ 'DIRAC_GLEXEC' ] = '$glexec'
-=======
-      self.log.error( 'Failed to change permissions of executable to 0755 with exception', 
-                      '\n%s' % ( x ) )
-
-    result = self.glexecExecute( os.path.abspath( executableFile ), glexecLocation )
-    if not result['OK']:
-      self.analyseExitCode( result['Value'] ) #take no action as we currently default to InProcess
-      self.log.error( 'Failed glexecExecute', result )
-      return result
->>>>>>> eb8cac3b
 
 #GO TO WORKING DIR
 os.chdir( "$workDir" )
@@ -407,7 +396,6 @@
     stdOutput = resultTuple[1].strip()
     stdError = resultTuple[2].strip()
 
-<<<<<<< HEAD
     if status == 0:
       self.log.info( 'call suceeded' )
     else:
@@ -428,23 +416,6 @@
       return S_ERROR( "Error code %s" % status )
 
     return S_OK()
-=======
-    self.log.info( 'glexec call failed with status %s' % ( status ) )
-    self.log.info( 'glexec stdout:\n%s' % stdOutput )
-    self.log.info( 'glexec stderr:\n%s' % stdError )
-
-    error = None
-    for code, msg in codes.items():
-      self.log.verbose( 'Exit code %s => %s' % ( code, msg ) )
-      if status == code:
-        error = msg
-
-    if not error:
-      self.log.error( 'glexec exit code not in expected list', '%s' % status )
-    else:
-      self.log.error( 'Error in glexec return code', '%s = %s' % ( status, error ) )
-
-    return S_OK( error )
 
   #############################################################################
   def glexecTest( self, glexecLocation ):
@@ -470,8 +441,6 @@
       self.log.error( 'Failed to change permissions of test script to 0755 with exception', 
                       '\n%s' % ( x ) )
       return S_ERROR( 'Could not change permissions of test script' )
->>>>>>> eb8cac3b
-
 
   def __execute( self, executableList ):
     """Run glexec with checking of the exit status code. With no executable it will renew the glexec proxy
