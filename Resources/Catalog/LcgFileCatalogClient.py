""" Class for the LCG File Catalog Client

"""
import DIRAC
from DIRAC                                                    import S_OK, S_ERROR, gLogger, gConfig
from DIRAC.Resources.Catalog.FileCatalogueBase                import FileCatalogueBase
from DIRAC.Core.Utilities.Time                                import fromEpoch
from DIRAC.Core.Utilities.List                                import breakListIntoChunks
from DIRAC.Core.Security.ProxyInfo                            import getProxyInfo, formatProxyInfoAsString
from DIRAC.ConfigurationSystem.Client.Helpers.Registry        import getDNForUsername, getVOMSAttributeForGroup, \
                                                                     getVOForGroup, getVOOption
from DIRAC.ConfigurationSystem.Client.Helpers.Resources import Resources
                                                                     
from stat import *
import os, re, types, time

lfc = None
importedLFC = None

####################################################################
#
# These are some functions used by all methods in the class
#

def getClientCertInfo():
  res = getProxyInfo( False, False )
  if not res['OK']:
    gLogger.error( "ReplicaManager.__getClientCertGroup: Failed to get client proxy information.",
                   res['Message'] )
    return res
  proxyInfo = res['Value']
  gLogger.debug( formatProxyInfoAsString( proxyInfo ) )
  if 'group' not in proxyInfo:
    errStr = "ReplicaManager.__getClientCertGroup: Proxy information does not contain the group."
    gLogger.error( errStr )
    return S_ERROR( errStr )
  if 'VOMS' not in proxyInfo:
    proxyInfo['VOMS'] = getVOMSAttributeForGroup( proxyInfo['group'] )
    errStr = "ReplicaManager.__getClientCertGroup: Proxy information does not contain the VOMs information."
    gLogger.warn( errStr )
  res = getDNForUsername( proxyInfo['username'] )
  if not res['OK']:
    errStr = "ReplicaManager.__getClientCertGroup: Error getting known proxies for user."
    gLogger.error( errStr, res['Message'] )
    return S_ERROR( errStr )
  diracGroup = proxyInfo.get( 'group', 'Unknown' )
  vo = getVOForGroup( diracGroup )
  vomsVO = getVOOption( vo, 'VOMSVO', '' )
  resDict = { 'DN'       : proxyInfo['identity'],
              'Role'     : proxyInfo['VOMS'],
              'User'     : proxyInfo['username'],
              'AllDNs'   : res['Value'],
              'Group'    : diracGroup,
              'VO'       : vo,
              'VOMSVO'   : vomsVO
            }
  return S_OK( resDict )

def existsGuid( guid ):
  """ Check if the guid exists
  """
  fstat = lfc.lfc_filestatg()
  error = lfc.lfc_statg( '', guid, fstat )
  return returnCode( error and lfc.cvar.serrno != 2, not error )

def getDNFromUID( userID ):
  buff = " " * ( lfc.CA_MAXNAMELEN + 1 )
  res = lfc.lfc_getusrbyuid( userID, buff )
  if res == 0:
    dn = buff[:buff.find( '\x00' )]
    gLogger.debug( "LcgFileCatalogClient.getDNFromUID: UID %s maps to %s." % ( userID, dn ) )
    return S_OK( dn )
  else:
    errStr = "LcgFileCatalogClient.getDNFromUID: Failed to get DN from UID"
    gLogger.error( errStr, "%s %s" % ( userID, lfc.sstrerror( lfc.cvar.serrno ) ) )
    return S_ERROR( errStr )

def getRoleFromGID( groupID ):
  buff = " " * ( lfc.CA_MAXNAMELEN + 1 )
  res = lfc.lfc_getgrpbygid( groupID, buff )
  if res == 0:
    role = buff[:buff.find( '\x00' )]
    if role == 'lhcb':
      role = 'lhcb/Role=user'
    gLogger.debug( "LcgFileCatalogClient.getRoleFromGID: GID %s maps to %s." % ( groupID, role ) )
    return S_OK( role )
  else:
    errStr = "LcgFileCatalogClient:getRoleFromGID: Failed to get role from GID"
    gLogger.error( errStr, "%s %s" % ( groupID, lfc.sstrerror( lfc.cvar.serrno ) ) )
    return S_ERROR()

def addReplica( guid, pfn, se, master ):
  fid = lfc.lfc_fileid()
  status = 'U'
  f_type = 'D'
  poolname = ''
  fs = ''
  error = lfc.lfc_addreplica( guid, fid, se, pfn, status, f_type, poolname, fs )
  return returnCode( error and lfc.sstrerror( lfc.cvar.serrno ) != "File exists" )

def removeReplica( pfn ):
  fid = lfc.lfc_fileid()
  error = lfc.lfc_delreplica( '', fid, pfn )
  return returnCode( error and error != 2 )

def setReplicaStatus( pfn, status ):
  return returnCode( lfc.lfc_setrstatus( pfn, status ) )

def modReplica( pfn, newse ):
  return returnCode( lfc.lfc_modreplica( pfn, '', '', newse ) )

def closeDirectory( oDirectory ):
  return returnCode( lfc.lfc_closedir( oDirectory ) )

def getDNUserID( dn ):
  error, users = lfc.lfc_getusrmap()
  userid = None
  for userMap in users if not error else []:
    if userMap.username == dn:
      userid = userMap.userid
      break
  return returnCode( userid == None, userid, errMsg = "DN does not exist" if not error else '' )

def addUserDN( userID, dn ):
  error = lfc.lfc_enterusrmap( userID, dn )
  # 17 is if dn already exists, then OK
  return returnCode( error and lfc.cvar.serrno != 17 )

def returnCode( error, value = '', errMsg = '' ):
  if not error:
    return S_OK( value )
  elif errMsg:
    return S_ERROR( errMsg )
  else:
    return S_ERROR( lfc.sstrerror( lfc.cvar.serrno ) )

#####################################################
#
# LFC catalog client class
#
#####################################################

class LcgFileCatalogClient( FileCatalogueBase ):

  def __init__( self, infosys = None, host = None, name='LFC' ):
    global lfc, importedLFC

    FileCatalogueBase.__init__( self, name )

    if importedLFC == None:
      try:
        import lfcthr as lfc
        # This is necessary to make the LFC client thread safe.
        lfc.init()
        importedLFC = True
        gLogger.debug( "LcgFileCatalogClient.__init__: Successfully imported lfc module." )

      except ImportError:
        importedLFC = False
        gLogger.exception( "LcgFileCatalogClient.__init__: Failed to import lfc module." )

    self.valid = importedLFC

    if not infosys or not host:
      result = Resources().getCatalogOptionsDict( self.name )
      catConfig = {}
      if result['OK']:
        catConfig = result['Value']
    
      if not infosys:
        # if not provided, take if from CS
        infosys = catConfig.get( 'LcgGfalInfosys', '' )
      if not infosys and 'LCG_GFAL_INFOSYS' in os.environ:
        # if not in CS take from environ
        infosys = os.environ['LCG_GFAL_INFOSYS']
  
      if not host:
        # if not provided, take if from CS
        host = catConfig.get( 'MasterHost', '' )
      if not host and 'LFC_HOST' in os.environ:
        # if not in CS take from environ
        host = os.environ['LFC_HOST']

    self.host = host
    result = gConfig.getOption( '/DIRAC/Setup' )
    if not result['OK']:
      gLogger.fatal( 'Failed to get the /DIRAC/Setup' )
      return

    if host:
      os.environ['LFC_HOST'] = host
    if infosys:
      os.environ['LCG_GFAL_INFOSYS'] = infosys

    if not 'LFC_CONRETRYINT' in os.environ:
      os.environ['LFC_CONRETRYINT'] = '5'
    if not 'LFC_CONNTIMEOUT' in os.environ:
      os.environ['LFC_CONNTIMEOUT'] = '5'
    if not 'LFC_CONRETRY' in os.environ:
      os.environ['LFC_CONRETRY'] = '5'

    self.prefix = '/grid'
    self.session = False
    self.transaction = False
    # Verify if the LFC can be accessed, if not, declare it invalid
    created = self.__openSession()
    if created < 0:
      self.isValid = False
    self.__closeSession()

  ####################################################################
  #
  # These are the get/set methods for use within the client
  #

  def isOK( self ):
    return self.valid

  def getName( self ):
    return S_OK( self.name )

  ####################################################################
  #
  # These are the methods for session/transaction manipulation
  #

  def __checkArgumentFormat( self, path ):
    if not self.isOK():
      return S_ERROR( "LcgFileCatalogClient: %s catalog is invalid" % self.getName() )
    if type( path ) in types.StringTypes:
      urls = {path:False}
    elif type( path ) == types.ListType:
      urls = {}
      for url in path:
        urls[url] = False
    elif type( path ) == types.DictType:
      urls = path
    else:
      return S_ERROR( "LcgFileCatalogClient.self.__checkArgumentFormat: Supplied path is not of the correct format." )
    return S_OK( urls )

  def __openSession( self ):
    """Open the LFC client/server session"""
    if self.session:
      # Another thread is holding a session, can't create it
      return 0
    else:
      sessionName = 'DIRAC_%s.%s at %s at time %s' % ( DIRAC.majorVersion,
                                                       DIRAC.minorVersion,
                                                       DIRAC.siteName(),
                                                       time.time() )
      rc = lfc.lfc_startsess( self.host, sessionName )
      self.session = ( rc == 0 )
      # if there was an error, return -1, to be tested just after the call...
      return 1 if self.session else -1

  def __closeSession( self ):
    """Close the LFC client/server session"""
    if self.session:
      lfc.lfc_endsess()
      self.session = False

  def __startTransaction( self ):
    """ Begin transaction for one time commit """
    if not self.transaction:
      transactionName = 'Transaction: DIRAC_%s.%s at %s at time %s' % ( DIRAC.majorVersion,
                                                                        DIRAC.minorVersion,
                                                                        DIRAC.siteName(),
                                                                        time.time() )
      lfc.lfc_starttrans( self.host, transactionName )
      self.transaction = True

  def __abortTransaction( self ):
    """ Abort transaction """
    if self.transaction:
      lfc.lfc_aborttrans()
      self.transaction = False

  def __endTransaction( self ):
    """ End transaction gracefully """
    if self.transaction:
      lfc.lfc_endtrans()
      self.transaction = False

  def setAuthorizationId( self, dn ):
    """ Set authorization id for the proxy-less LFC communication """
    lfc.lfc_client_setAuthorizationId( 0, 0, 'GSI', dn )

  ####################################################################
  #
  # The following are read methods for paths
  #

  def exists( self, path ):
    """ Check if the path exists
    """
    res = self.__checkArgumentFormat( path )
    if not res['OK']:
      return res
    lfns = res['Value']
    created = self.__openSession()
    if created < 0:
      return S_ERROR( "Error opening LFC session" )
    failed = {}
    successful = {}
    for lfn, guid in lfns.items():
      res = self.__existsLfn( lfn )
      if not res['OK']:
        failed[lfn] = res['Message']
      elif res['Value']:
        successful[lfn] = lfn
      elif not guid:
        successful[lfn] = False
      else:
        res = existsGuid( guid )
        if not res['OK']:
          failed[lfn] = res['Message']
        elif not res['Value']:
          successful[lfn] = False
        else:
          successful[lfn] = self.__getLfnForGUID( guid )['Value']
    if created:
      self.__closeSession()
    resDict = {'Failed':failed, 'Successful':successful}
    return S_OK( resDict )

  def __getClientCertInfo( self ):
    res = getProxyInfo( False, False )
    if not res['OK']:
      gLogger.error( "ReplicaManager.__getClientCertGroup: Failed to get client proxy information.",
                     res['Message'] )
      return res
    proxyInfo = res['Value']
    gLogger.debug( formatProxyInfoAsString( proxyInfo ) )
    if not proxyInfo.has_key( 'group' ):
      errStr = "ReplicaManager.__getClientCertGroup: Proxy information does not contain the group."
      gLogger.error( errStr )
      return S_ERROR( errStr )
    if not proxyInfo.has_key( 'VOMS' ):
      proxyInfo['VOMS'] = getVOMSAttributeForGroup( proxyInfo['group'] )
      errStr = "ReplicaManager.__getClientCertGroup: Proxy information does not contain the VOMs information."
      gLogger.warn( errStr )
    res = getDNForUsername( proxyInfo['username'] )
    if not res['OK']:
      errStr = "ReplicaManager.__getClientCertGroup: Error getting known proxies for user."
      gLogger.error( errStr, res['Message'] )
      return S_ERROR( errStr )
    diracGroup = proxyInfo.get( 'group', 'Unknown' )
    vo = getVOForGroup( diracGroup )
    vomsVO = getVOOption( vo, 'VOMSVO', '')
    resDict = { 'DN'       : proxyInfo['identity'],
                'Role'     : proxyInfo['VOMS'],
                'User'     : proxyInfo['username'],
                'AllDNs'   : res['Value'],
                'Group'    : diracGroup,
                'VO'       : vo,
                'VOMSVO'   : vomsVO
              }
    return S_OK( resDict )

  def __getPathAccess( self, path ):
    """ Determine the permissions using the lfc function lfc_access """
    permDict = { 'Read': 1,
                 'Write': 2,
                 'Execute': 4}
    resDict = {}
    for p in permDict:

      code = permDict[ p ]
      value = lfc.lfc_access( self.__fullLfn( path ), code )
      if value == 0:
        resDict[ p ] = True
      else:
        resDict[ p ] = False
    return S_OK( resDict )

  def getPathPermissions( self, path ):
    """ Determine the VOMs based ACL information for a supplied path
    """
    res = self.__checkArgumentFormat( path )
    if not res['OK']:
      return res
    lfns = res['Value']
    created = self.__openSession()
    if created < 0:
      return S_ERROR( "Error opening LFC session" )
    failed = {}
    successful = {}
    for path in lfns:
      res = self.__getBasePath( path )
      if not res['OK']:
        failed[path] = res['Message']
      else:
        basePath = res['Value']
        res = self.__getPathAccess( basePath )
        if not res['OK']:
          failed[path] = res['Message']
        else:
          lfcPerm = res['Value']
          res = self.__getACLInformation( basePath )
          if not res['OK']:
            failed[path] = res['Message']
          else:
          # Evaluate access rights
            val = res['Value']
            try:
              lfcPerm['user'] = val['user']
              lfcPerm['group'] = val['group']
              lfcPerm['world'] = val['world']
              lfcPerm['DN'] = val['DN']
              lfcPerm['Role'] = val['Role']
            except KeyError:
              print 'key not found: __getACLInformation returned incomplete dictionary', KeyError
              failed[path] = lfcPerm
              continue
          successful[path] = lfcPerm

    if created:
      self.__closeSession()
    resDict = {'Failed':failed, 'Successful':successful}
    return S_OK( resDict )

  ####################################################################
  #
  # The following are read methods for files
  #

  def isFile( self, lfn ):
    res = self.__checkArgumentFormat( lfn )
    if not res['OK']:
      return res
    lfns = res['Value']
    # If we have less than three lfns to query a session doesn't make sense
    created = self.__openSession()
    if created < 0:
      return S_ERROR( "Error opening LFC session" )
    failed = {}
    successful = {}
    for lfn in lfns:
      res = self.__getPathStat( lfn )
      if not res['OK']:
        failed[lfn] = res['Message']
      elif S_ISREG( res['Value'].filemode ):
        successful[lfn] = True
      else:
        successful[lfn] = False
    if created:
      self.__closeSession()
    resDict = {'Failed':failed, 'Successful':successful}
    return S_OK( resDict )

  def getFileMetadata( self, lfn, ownership = False ):
    """ Returns the file metadata associated to a supplied LFN
    """
    res = self.__checkArgumentFormat( lfn )
    if not res['OK']:
      return res
    lfns = res['Value']
    # If we have less than three lfns to query a session doesn't make sense
    created = self.__openSession()
    if created < 0:
      return S_ERROR( "Error opening LFC session" )
    failed = {}
    successful = {}
    for lfn in lfns:
      res = self.__getPathStat( lfn )
      if not res['OK']:
        failed[lfn] = res['Message']
      else:
        fstat = res['Value']
        successful[lfn] = {}
        successful[lfn]['Size'] = fstat.filesize
        successful[lfn]['CheckSumType'] = fstat.csumtype
        successful[lfn]['Checksum'] = fstat.csumvalue
        successful[lfn]['GUID'] = fstat.guid
        successful[lfn]['Status'] = fstat.status
        successful[lfn]['CreationDate'] = fromEpoch( fstat.ctime )
        successful[lfn]['ModificationDate'] = fromEpoch( fstat.mtime )
        successful[lfn]['NumberOfLinks'] = fstat.nlink
        successful[lfn]['Mode'] = S_IMODE( fstat.filemode )
        if ownership:
          res = getDNFromUID( fstat.uid )
          if res['OK']:
            successful[lfn]['OwnerDN'] = res['Value']
          else:
            successful[lfn]['OwnerDN'] = None
          res = getRoleFromGID( fstat.gid )
          if res['OK']:
            successful[lfn]['OwnerRole'] = res['Value']
          else:
            successful[lfn]['OwnerRole'] = None
    if created:
      self.__closeSession()
    resDict = {'Failed':failed, 'Successful':successful}
    return S_OK( resDict )

  def getFileSize( self, lfn ):
    """ Get the size of a supplied file
    """
    res = self.__checkArgumentFormat( lfn )
    if not res['OK']:
      return res
    lfns = res['Value']
    # If we have less than three lfns to query a session doesn't make sense
    created = False
    if len( lfns ) > 2:
      created = self.__openSession()
      if created < 0:
        return S_ERROR( "Error opening LFC session" )
    failed = {}
    successful = {}
    for lfn in lfns:
      res = self.__getPathStat( lfn )
      if not res['OK']:
        failed[lfn] = res['Message']
      else:
        successful[lfn] = res['Value'].filesize
    if created:
      self.__closeSession()
    resDict = {'Failed':failed, 'Successful':successful}
    return S_OK( resDict )


  def getReplicas( self, lfn, allStatus = False ):
    """ Returns replicas for an LFN or list of LFNs
    """
    res = self.__checkArgumentFormat( lfn )
    if not res['OK']:
      return res
    lfns = res['Value']
    lfnChunks = breakListIntoChunks( lfns.keys(), 1000 )
    # If we have less than three groups to query a session doesn't make sense
    created = False
    if len( lfnChunks ) > 2:
      created = self.__openSession()
      if created < 0:
        return S_ERROR( "Error opening LFC session" )
    failed = {}
    successful = {}
    for lfnList in lfnChunks:
      fullLfnList = [self.__fullLfn( lfn ) for lfn in lfnList]
      value, replicaList = lfc.lfc_getreplicasl( fullLfnList, '' )
      if value != 0:
        for lfn in lfnList:
          failed[lfn] = lfc.sstrerror( lfc.cvar.serrno )
        continue
      guid = ''
      it = iter( lfnList )
      replicas = {}
      # This is useless but makes pylinit happy as lfn is defined in the loop when the guid changes
      lfn = lfnList[0]
      for oReplica in replicaList:
        if oReplica.errcode != 0:
          if ( oReplica.guid == '' ) or ( oReplica.guid != guid ):
            if replicas:
              successful[lfn] = replicas
              replicas = {}
            lfn = it.next()
            failed[lfn] = lfc.sstrerror( oReplica.errcode )
            guid = oReplica.guid
        elif oReplica.sfn == '':
          if replicas:
            successful[lfn] = replicas
            replicas = {}
          lfn = it.next()
          failed[lfn] = 'File has zero replicas'
          guid = oReplica.guid
        else:
          # This is where we change lfn for good!
          if ( oReplica.guid != guid ):
            if replicas:
              successful[lfn] = replicas
              replicas = {}
            lfn = it.next()
            guid = oReplica.guid
          if ( oReplica.status != 'P' ) or allStatus:
            se = oReplica.host
            pfn = oReplica.sfn#.strip()
            replicas[se] = pfn
      if replicas:
        successful[lfn] = replicas
    if created:
      self.__closeSession()
    resDict = {'Failed':failed, 'Successful':successful}
    return S_OK( resDict )

  def getReplicaStatus( self, lfn ):
    res = self.__checkArgumentFormat( lfn )
    if not res['OK']:
      return res
    lfns = res['Value']
    # If we have less than three lfns to query a session doesn't make sense
    created = False
    if len( lfns ) > 2:
      created = self.__openSession()
      if created < 0:
        return S_ERROR( "Error opening LFC session" )
    failed = {}
    successful = {}
    for lfn, se in lfns.items():
      res = self.__getFileReplicaStatus( lfn, se )
      if not res['OK']:
        failed[lfn] = res['Message']
      else:
        successful[lfn] = res['Value']
    if created:
      self.__closeSession()
    resDict = {'Failed':failed, 'Successful':successful}
    return S_OK( resDict )

  def getLFNForPFN( self, pfn ):
    res = self.__checkArgumentFormat( pfn )
    if not res['OK']:
      return res
    pfns = res['Value']
    created = self.__openSession()
    if created < 0:
      return S_ERROR( "Error opening LFC session" )
    failed = {}
    successful = {}
    for pfn in pfns:
      res = self.__getLFNForPFN( pfn )
      if not res['OK']:
        failed[pfn] = res['Message']
      else:
        successful[pfn] = res['Value']
    if created:
      self.__closeSession()
    resDict = {'Failed':failed, 'Successful':successful}
    return S_OK( resDict )

  ####################################################################
  #
  # The following a read methods for directories
  #

  def isDirectory( self, lfn ):
    """ Determine whether the path is a directory
    """
    res = self.__checkArgumentFormat( lfn )
    if not res['OK']:
      return res
    lfns = res['Value']
    # If we have less than three lfns to query a session doesn't make sense
    created = False
    if len( lfns ) > 2:
      created = self.__openSession()
      if created < 0:
        return S_ERROR( "Error opening LFC session" )
    failed = {}
    successful = {}
    for lfn in lfns:
      res = self.__getPathStat( lfn )
      if not res['OK']:
        failed[lfn] = res['Message']
      elif S_ISDIR( res['Value'].filemode ):
        successful[lfn] = True
      else:
        successful[lfn] = False
    if created:
      self.__closeSession()
    resDict = {'Failed':failed, 'Successful':successful}
    return S_OK( resDict )

  def getDirectoryMetadata( self, lfn ):
    res = self.__checkArgumentFormat( lfn )
    if not res['OK']:
      return res
    lfns = res['Value']
    # If we have less than three lfns to query a session doesn't make sense
    created = self.__openSession()
    if created < 0:
      return S_ERROR( "Error opening LFC session" )
    failed = {}
    successful = {}
    for lfn in lfns:
      res = self.__getPathStat( lfn )
      if not res['OK']:
        failed[lfn] = res['Message']
      else:
        fstat = res['Value']
        successful[lfn] = {}
        successful[lfn]['Size'] = fstat.filesize
        successful[lfn]['CheckSumType'] = fstat.csumtype
        successful[lfn]['Checksum'] = fstat.csumvalue
        successful[lfn]['GUID'] = fstat.guid
        successful[lfn]['Status'] = fstat.status
        successful[lfn]['CreationDate'] = fromEpoch( fstat.ctime )
        successful[lfn]['ModificationDate'] = fromEpoch( fstat.mtime )
        successful[lfn]['NumberOfSubPaths'] = fstat.nlink
        res = getDNFromUID( fstat.uid )
        if res['OK']:
          successful[lfn]['OwnerDN'] = res['Value']
        else:
          successful[lfn]['OwnerDN'] = None
        res = getRoleFromGID( fstat.gid )
        if res['OK']:
          successful[lfn]['OwnerRole'] = res['Value']
        else:
          successful[lfn]['OwnerRole'] = None
        successful[lfn]['Mode'] = S_IMODE( fstat.filemode )
    if created:
      self.__closeSession()
    resDict = {'Failed':failed, 'Successful':successful}
    return S_OK( resDict )

  def getDirectoryReplicas( self, lfn, allStatus = False ):
    """ This method gets all of the pfns in the directory
    """
    res = self.__checkArgumentFormat( lfn )
    if not res['OK']:
      return res
    lfns = res['Value']
    created = self.__openSession()
    if created < 0:
      return S_ERROR( "Error opening LFC session" )
    failed = {}
    successful = {}
    for path in lfns:
      res = self.__getDirectoryContents( path )
      if not res['OK']:
        failed[path] = res['Message']
      else:
        pathReplicas = {}
        files = res['Value']['Files']
        for lfn, fileDict in files.items():
          pathReplicas[lfn] = {}
          for se, seDict in fileDict['Replicas'].items():
            pfn = seDict['PFN']
            status = seDict['Status']
            if ( status != 'P' ) or allStatus:
              pathReplicas[lfn][se] = pfn
        successful[path] = pathReplicas
    if created:
      self.__closeSession()
    resDict = {'Failed':failed, 'Successful':successful}
    return S_OK( resDict )

  def listDirectory( self, lfn, verbose = False ):
    """ Returns the result of __getDirectoryContents for multiple supplied paths
    """
    res = self.__checkArgumentFormat( lfn )
    if not res['OK']:
      return res
    lfns = res['Value']
    created = self.__openSession()
    if created < 0:
      return S_ERROR( "Error opening LFC session" )
    failed = {}
    successful = {}
    for path in lfns:
      res = self.__getDirectoryContents( path, verbose )
      if res['OK']:
        successful[path] = res['Value']
      else:
        failed[path] = res['Message']
    if created:
      self.__closeSession()
    resDict = {'Failed':failed, 'Successful':successful}
    return S_OK( resDict )

  def getDirectorySize( self, lfn ):
    res = self.__checkArgumentFormat( lfn )
    if not res['OK']:
      return res
    lfns = res['Value']
    created = self.__openSession()
    if created < 0:
      return S_ERROR( "Error opening LFC session" )
    failed = {}
    successful = {}
    for path in lfns:
      res = self.__getDirectorySize( path )
      if res['OK']:
        successful[path] = res['Value']
      else:
        failed[path] = res['Message']
    if created:
      self.__closeSession()
    resDict = {'Failed':failed, 'Successful':successful}
    return S_OK( resDict )

  ####################################################################
  #
  # The following are read methods for links
  #

  def isLink( self, link ):
    res = self.__checkArgumentFormat( link )
    if not res['OK']:
      return res
    links = res['Value']
    # If we have less than three lfns to query a session doesn't make sense
    failed = {}
    successful = {}
    created = self.__openSession()
    if created < 0:
      return S_ERROR( "Error opening LFC session" )
    for link in links:
      res = self.__getLinkStat( link )
      if not res['OK']:
        failed[link] = res['Message']
      elif S_ISLNK( res['Value'].filemode ):
        successful[link] = True
      else:
        successful[link] = False
    if created:
      self.__closeSession()
    resDict = {'Failed':failed, 'Successful':successful}
    return S_OK( resDict )

  def readLink( self, link ):
    res = self.__checkArgumentFormat( link )
    if not res['OK']:
      return res
    links = res['Value']
    # If we have less than three lfns to query a session doesn't make sense
    created = False
    if len( links ) > 2:
      created = self.__openSession()
      if created < 0:
        return S_ERROR( "Error opening LFC session" )
    failed = {}
    successful = {}
    for link in links:
      res = self.__readLink( link )
      if res['OK']:
        successful[link] = res['Value']
      else:
        failed[link] = res['Message']
    if created:
      self.__closeSession()
    resDict = {'Failed':failed, 'Successful':successful}
    return S_OK( resDict )

  ####################################################################
  #
  # The following are read methods for datasets
  #

  def resolveDataset( self, dataset, allStatus = False ):
    res = self.__checkArgumentFormat( dataset )
    if not res['OK']:
      return res
    datasets = res['Value']
    created = self.__openSession()
    if created < 0:
      return S_ERROR( "Error opening LFC session" )
    successful = {}
    failed = {}
    for datasetName in datasets:
      res = self.__getDirectoryContents( datasetName )
      if not res['OK']:
        failed[datasetName] = res['Message']
      else:
        #linkDict = res['Value']['Links']
        linkDict = res['Value']['Files']
        datasetFiles = {}
        for link, fileMetadata in linkDict.items():
          #target = fileMetadata[link]['MetaData']['Target']
          target = link
          datasetFiles[target] = fileMetadata['Replicas']
        successful[datasetName] = datasetFiles
    if created:
      self.__closeSession()
    resDict = {'Failed':failed, 'Successful':successful}
    return S_OK( resDict )

  ####################################################################
  #
  # The following a write methods for files
  #

  def addFile( self, lfn ):
    res = self.__checkArgumentFormat( lfn )
    if not res['OK']:
      return res
    lfns = res['Value']
    created = self.__openSession()
    if created < 0:
      return S_ERROR( "Error opening LFC session" )
    failed = {}
    successful = {}
    baseDirs = []
    for lfn in lfns:
      baseDir = os.path.dirname( lfn )
      if baseDir in baseDirs:
        continue
      baseDirs.append( baseDir )
      res = self.__executeOperation( baseDir, 'exists' )
      # If we failed to find out whether the directory exists
      if not res['OK']:
        continue
      # If the directory exists
      if res['Value']:
        continue
      #Make the directories recursively if needed
      res = self.__makeDirs( baseDir )
      # If we failed to make the directory for the file
      if not res['OK']:
        continue
    lfc.lfc_umask( 0000 )
    for lfnList in breakListIntoChunks( sorted( lfns ), 1000 ):
      for lfn in list( lfnList ):
        lfnInfo = lfns[lfn]
        pfn = lfnInfo['PFN']
        size = lfnInfo['Size']
        se = lfnInfo['SE']
        guid = lfnInfo['GUID']
        checksum = lfnInfo['Checksum']
        res = self.__checkAddFile( lfn, pfn, size, se, guid, checksum )
        if not res['OK']:
          # Error
          failed[lfn] = res['Message']
          lfnList.remove( lfn )
        elif not res['Value']:
          # File already exists adn is consistent
          successful[lfn] = True
          lfnList.remove( lfn )
        else:
          # File doesn't exist, create it
          oFile = lfc.lfc_filereg()
          oFile.lfn = self.__fullLfn( lfn )
          oFile.sfn = pfn
          oFile.size = size
          oFile.mode = 0664
          oFile.server = se
          oFile.guid = guid
          oFile.csumtype = 'AD'
          oFile.status = 'U'
          oFile.csumvalue = lfnInfo['Checksum']
      if not lfnList:
        continue
      error, errCodes = lfc.lfc_registerfiles( lfnList )
      if error or ( len( errCodes ) != len( lfnList ) ):
        for lfn in lfnList:
          failed[lfn] = lfc.sstrerror( lfc.cvar.serrno )
        continue
      for index in range( len( errCodes ) ):
        lfn = lfnList[index]
        errCode = errCodes[index]
        if errCode == 0:
          successful[lfn] = True
        elif errCode == 17:
          failed[lfn] = "The supplied GUID is already used"
          res = self.__getLfnForGUID( guid )
          if res['OK']:
            failed[lfn] = "The supplied GUID is already used by %s" % res['Value']
        else:
          failed[lfn] = lfc.sstrerror( errCode )
    if created:
      self.__closeSession()
    resDict = {'Failed':failed, 'Successful':successful}
    return S_OK( resDict )

  def addReplica( self, lfn ):
    """ This adds a replica to the catalogue.
    """
    res = self.__checkArgumentFormat( lfn )
    if not res['OK']:
      return res
    lfns = res['Value']
    created = self.__openSession()
    if created < 0:
      return S_ERROR( "Error opening LFC session" )
    failed = {}
    successful = {}
    for lfn, info in lfns.items():
      pfn = info['PFN']
      se = info['SE']
      if 'Master' not in info:
        master = False
      else:
        master = info['Master']
      res = self.__getLFNGuid( lfn )
      if not res['OK']:
        failed[lfn] = res['Message']
      else:
        guid = res['Value']
        res = addReplica( guid, pfn, se, master )
        if res['OK']:
          successful[lfn] = True
        else:
          failed[lfn] = res['Message']
    if created:
      self.__closeSession()
    resDict = {'Failed':failed, 'Successful':successful}
    return S_OK( resDict )

  def removeFile( self, lfn ):
    """ Remove the supplied path
    """
    res = self.__checkArgumentFormat( lfn )
    if not res['OK']:
      return res
    lfns = res['Value']
    created = self.__openSession()
    if created < 0:
      return S_ERROR( "Error opening LFC session" )
    res = self.exists( lfns )
    if not res['OK']:
      if created:
        self.__closeSession()
      return res
    failed = res['Value']['Failed']
    successful = {}
    for lfn, exists in res['Value']['Successful'].items():
      if not exists:
        successful[lfn] = True
      else:
        res = self.__unlinkPath( lfn )
        if res['OK']:
          successful[lfn] = True
        else:
          failed[lfn] = res['Message']
    if created:
      self.__closeSession()
    resDict = {'Failed':failed, 'Successful':successful}
    return S_OK( resDict )

  def removeReplica( self, lfn ):
    res = self.__checkArgumentFormat( lfn )
    if not res['OK']:
      return res
    lfns = res['Value']
    created = False
    if len( lfns ) > 2:
      created = self.__openSession()
      if created < 0:
        return S_ERROR( "Error opening LFC session" )
    res = self.getReplicas( lfn ) #We need the PFNs of the input lfn (list)
    if not res['OK']:
      return res
    for lfn, lfnrep in res['Value']['Successful'].items():
      if not "PFN" in lfns[lfn]:#Update only if the PFN was not supplied
        lfns[lfn]["PFN"] = lfnrep[ lfns[lfn]['SE'] ]
    failed = {}
    for lfn, message in res['Value']['Failed'].items():
      if not "PFN" in lfns[lfn]:#Change only if PFN is not there
        failed[lfn] = message #The replicas are not available, mark the lfn as failed
        lfns.pop( lfn ) #and remove them
    successful = {}
    for lfn, info in lfns.items():
      if ( 'PFN' not in info ) or ( 'SE' not in info ):
        failed[lfn] = "Required parameters not supplied"
      else:
        pfn = info['PFN']
        se = info['SE']
        res = removeReplica( pfn )
        if res['OK']:
          successful[lfn] = True
        else:
          if res['Message'] == 'No such file or directory':
            # The PFN didn't exist, but maybe it wsa changed...
            res1 = self.getReplicas( lfn )
            if res1['OK']:
              pfn1 = res1['Value']['Successful'].get( lfn, {} ).get( se )
              if pfn1 and pfn1 != pfn:
                res = removeReplica( pfn1 )
          if res['OK']:
            successful[lfn] = True
          else:
            failed[lfn] = res['Message']
    lfnRemoved = successful.keys()
    if len( lfnRemoved ) > 0:
      res = self.getReplicas( lfnRemoved, True )
      zeroReplicaFiles = []
      if not res['OK']:
        if created:
          self.__closeSession()
        return res
      else:
        for lfn, repDict in res['Value']['Successful'].items():
          if len( repDict ) == 0:
            zeroReplicaFiles.append( lfn )
      if len( zeroReplicaFiles ) > 0:
        res = self.removeFile( zeroReplicaFiles )
        if not res['OK']:
          if created:
            self.__closeSession()
          return res
    if created:
      self.__closeSession()
    resDict = {'Failed':failed, 'Successful':successful}
    return S_OK( resDict )

  def setReplicaStatus( self, lfn ):
    res = self.__checkArgumentFormat( lfn )
    if not res['OK']:
      return res
    lfns = res['Value']
    created = False
    if len( lfns ) > 2:
      created = self.__openSession()
      if created < 0:
        return S_ERROR( "Error opening LFC session" )
    failed = {}
    successful = {}
    for lfn, info in lfns.items():
      pfn = info['PFN']
      status = info['Status']
      res = setReplicaStatus( pfn, status[0] )
      if res['OK']:
        successful[lfn] = True
      else:
        failed[lfn] = res['Message']
    if created:
      self.__closeSession()
    resDict = {'Failed':failed, 'Successful':successful}
    return S_OK( resDict )

  def setReplicaHost( self, lfn ):
    """ This modifies the replica metadata for the SE.
    """
    res = self.__checkArgumentFormat( lfn )
    if not res['OK']:
      return res
    lfns = res['Value']
    created = False
    if len( lfns ) > 2:
      created = self.__openSession()
      if created < 0:
        return S_ERROR( "Error opening LFC session" )
    failed = {}
    successful = {}
    for lfn, info in lfns.items():
      pfn = info['PFN']
      newse = info['NewSE']
      res = modReplica( pfn, newse )
      if res['OK']:
        successful[lfn] = True
      else:
        failed[lfn] = res['Message']
    if created:
      self.__closeSession()
    resDict = {'Failed':failed, 'Successful':successful}
    return S_OK( resDict )

  ####################################################################
  #
  # The following are write methods for directories
  #

  def removeDirectory( self, lfn, recursive = False ):
    res = self.__checkArgumentFormat( lfn )
    if not res['OK']:
      return res
    lfns = res['Value']
    created = self.__openSession()
    if created < 0:
      return S_ERROR( "Error opening LFC session" )
    res = self.exists( lfns )
    if not res['OK']:
      if created:
        self.__closeSession()
      return res
    failed = res['Value']['Failed']
    successful = {}
    for lfn, exists in res['Value']['Successful'].items():
      if not exists:
        successful[lfn] = True
        continue
      if recursive:
        res = self.__removeDirs( lfn )
      else:
        res = self.__removeDirectory( lfn )
      if res['OK']:
        successful[lfn] = True
      else:
        failed[lfn] = res['Message']
    if created:
      self.__closeSession()
    resDict = {'Failed':failed, 'Successful':successful}
    return S_OK( resDict )

  def createDirectory( self, lfn ):
    res = self.__checkArgumentFormat( lfn )
    if not res['OK']:
      return res
    lfns = res['Value']
    created = self.__openSession()
    if created < 0:
      return S_ERROR( "Error opening LFC session" )
    failed = {}
    successful = {}
    for path in lfns:
      res = self.__makeDirs( path )
      if res['OK']:
        successful[path] = True
      else:
        failed[path] = res['Message']
    if created:
      self.__closeSession()
    resDict = {'Failed':failed, 'Successful':successful}
    return S_OK( resDict )

  ####################################################################
  #
  # The following are write methods for links
  #

  def createLink( self, link ):
    res = self.__checkArgumentFormat( link )
    if not res['OK']:
      return res
    links = res['Value']
    # If we have less than three lfns to query a session doesn't make sense
    created = self.__openSession()
    if created < 0:
      return S_ERROR( "Error opening LFC session" )
    failed = {}
    successful = {}
    for link, target in links.items():
      res = self.__makeDirs( os.path.dirname( link ) )
      if not res['OK']:
        failed[link] = res['Message']
      else:
        res = self.__makeLink( link, target )
        if not res['OK']:
          failed[link] = res['Message']
        else:
          successful[link] = target
    if created:
      self.__closeSession()
    resDict = {'Failed':failed, 'Successful':successful}
    return S_OK( resDict )

  def removeLink( self, link ):
    res = self.__checkArgumentFormat( link )
    if not res['OK']:
      return res
    links = res['Value']
    # If we have less than three lfns to query a session doesn't make sense
    created = False
    if len( links ) > 2:
      created = self.__openSession()
      if created < 0:
        return S_ERROR( "Error opening LFC session" )
    failed = {}
    successful = {}
    for link in links:
      res = self.__unlinkPath( link )
      if not res['OK']:
        failed[link] = res['Message']
      else:
        successful[link] = True
    if created:
      self.__closeSession()
    resDict = {'Failed':failed, 'Successful':successful}
    return S_OK( resDict )

  ####################################################################
  #
  # The following are write methods for datasets
  #

  def createDataset( self, dataset ):
    res = self.__checkArgumentFormat( dataset )
    if not res['OK']:
      return res
    datasets = res['Value']
    created = self.__openSession()
    if created < 0:
      return S_ERROR( "Error opening LFC session" )
    successful = {}
    failed = {}
    for datasetName, lfns in datasets.items():
      res = self.__executeOperation( datasetName, 'exists' )
      if not res['OK']:
        return res
      elif res['Value']:
        return S_ERROR( "LcgFileCatalogClient.createDataset: This dataset already exists." )
      res = self.__createDataset( datasetName, lfns )
      if res['OK']:
        successful[datasetName] = True
      else:
        self.__executeOperation( datasetName, 'removeDataset' )
        failed[datasetName] = res['Message']
    if created:
      self.__closeSession()
    resDict = {'Failed':failed, 'Successful':successful}
    return S_OK( resDict )

  def removeDataset( self, dataset ):
    res = self.__checkArgumentFormat( dataset )
    if not res['OK']:
      return res
    datasets = res['Value']
    created = self.__openSession()
    if created < 0:
      return S_ERROR( "Error opening LFC session" )
    successful = {}
    failed = {}
    for datasetName in datasets:
      res = self.__removeDataset( datasetName )
      if not res['OK']:
        failed[datasetName] = res['Message']
      else:
        successful[datasetName] = True
    if created:
      self.__closeSession()
    resDict = {'Failed':failed, 'Successful':successful}
    return S_OK( resDict )

  def removeFileFromDataset( self, dataset ):
    res = self.__checkArgumentFormat( dataset )
    if not res['OK']:
      return res
    datasets = res['Value']
    created = self.__openSession()
    if created < 0:
      return S_ERROR( "Error opening LFC session" )
    successful = {}
    failed = {}
    for datasetName, lfns in datasets.items():
      res = self.__removeFilesFromDataset( datasetName, lfns )
      if not res['OK']:
        failed[datasetName] = res['Message']
      else:
        successful[datasetName] = True
    if created:
      self.__closeSession()
    resDict = {'Failed':failed, 'Successful':successful}
    return S_OK( resDict )

  ####################################################################
  #
  # These are the internal methods to be used by all methods
  #

  def __executeOperation( self, path, method ):
    """ Executes the requested functionality with the supplied path
    """
    fcn = None
    if hasattr( self, method ) and callable( getattr( self, method ) ):
      fcn = getattr( self, method )
    if not fcn:
      return S_ERROR( "Unable to invoke %s, it isn't a member function of LcgFileCatalogClient" % method )
    res = fcn( path )
    if type( path ) == types.DictType:
      path = path.keys()[0]
    if not res['OK']:
      return res
    elif path not in res['Value']['Successful']:
      return S_ERROR( res['Value']['Failed'][path] )
    return S_OK( res['Value']['Successful'][path] )

  def __getLFNForPFN( self, pfn ):
    fstat = lfc.lfc_filestatg()
    error = lfc.lfc_statr( pfn, fstat )
    return returnCode( error, self.__getLfnForGUID( fstat.guid ) if not error else None )

  def __existsLfn( self, lfn ):
    """ Check whether the supplied LFN exists
    """
    error = lfc.lfc_access( self.__fullLfn( lfn ), 0 )
    return returnCode( error and lfc.cvar.serrno != 2, error == 0 )

  def __getLfnForGUID( self, guid ):
    """ Resolve the LFN for a supplied GUID
    """
    if not guid:
      return S_OK()
    linkList = lfc.lfc_list()
    lfnlist = []
    listlinks = lfc.lfc_listlinks( '', guid, lfc.CNS_LIST_BEGIN, linkList )
    while listlinks:
      ll = listlinks.path
      if re.search ( '^' + self.prefix, ll ):
        ll = listlinks.path.replace( self.prefix, "", 1 )
      lfnlist.append( ll )
      listlinks = lfc.lfc_listlinks( '', guid, lfc.CNS_LIST_CONTINUE, linkList )
    else:
      lfc.lfc_listlinks( '', guid, lfc.CNS_LIST_END, linkList )
    return S_OK( lfnlist[0] )

  def __getBasePath( self, path ):
    exists = False
    while not exists:
      res = self.__executeOperation( path, 'exists' )
      if not res['OK']:
        return res
      else:
        exists = res['Value']
        if not exists:
          path = os.path.dirname( path )
    return S_OK( path )

  def __getACLInformation( self, path ):
    results, objects = lfc.lfc_getacl( self.__fullLfn( path ), 256 )#lfc.CNS_ACL_GROUP_OBJ)
    if results == -1:
      errStr = "LcgFileCatalogClient.__getACLInformation: Failed to obtain all path ACLs."
      gLogger.error( errStr, "%s %s" % ( path, lfc.sstrerror( lfc.cvar.serrno ) ) )
      return S_ERROR( errStr )
    permissionsDict = {}
    for obj in objects:
      if obj.a_type == lfc.CNS_ACL_USER_OBJ:
        res = getDNFromUID( obj.a_id )
        if not res['OK']:
          return res
        permissionsDict['DN'] = res['Value']
        permissionsDict['user'] = obj.a_perm
      elif obj.a_type == lfc.CNS_ACL_GROUP_OBJ:
        res = getRoleFromGID( obj.a_id )
        if not res['OK']:
          return res
        role = res['Value']
        permissionsDict['Role'] = role
        permissionsDict['group'] = obj.a_perm
      elif obj.a_type == lfc.CNS_ACL_OTHER:
        permissionsDict['world'] = obj.a_perm
      else:
        errStr = "LcgFileCatalogClient.__getACLInformation: ACL type not considered."
        gLogger.debug( errStr, obj.a_type )
    gLogger.verbose( "LcgFileCatalogClient.__getACLInformation: %s owned by %s:%s." % ( path,
                                                                                        permissionsDict['DN'],
                                                                                        permissionsDict['Role'] ) )
    return S_OK( permissionsDict )

  def __getPathStat( self, path = '', guid = '' ):
    if path:
      path = self.__fullLfn( path )
    fstat = lfc.lfc_filestatg()
    error = lfc.lfc_statg( path, guid, fstat )
    return returnCode( error, fstat )

  def __getFileReplicas( self, lfn, allStatus ):
    error, replicaObjects = lfc.lfc_getreplica( self.__fullLfn( lfn ), '', '' )
    return returnCode( error or not replicaObjects,
                         dict( [( replica.host, replica.sfn ) for replica in replicaObjects if allStatus or replica.status != 'P'] ) if not error else None,
                         errMsg = 'File has zero replicas' if not error else '' )

  def __getFileReplicaStatus( self, lfn, se ):
    error, replicaObjects = lfc.lfc_getreplica( self.__fullLfn( lfn ), '', '' )
    status = None
    for replica in replicaObjects if not error else []:
      if se == replica.host:
        status = replica.status
        break
    return returnCode( status == None, status, errMsg = "No replica at supplied site" if not error else '' )

  def __checkAddFile( self, lfn, pfn, size, se, guid, checksum ):
    res = self.__getPathStat( lfn )
    if not res['OK']:
      if res['Message'] != 'No such file or directory':
        return S_ERROR( "Failed to find pre-existance of LFN" )
    else:
      # File exists, check if consistent with supplied parameters
      fstat = res['Value']
      errStr = ''
      if fstat.guid != guid:
        errStr = "This LFN %s is already registered with another GUID" % lfn
      elif fstat.filesize != size:
        errStr = "This LFN %s is already registered with another size" % lfn
      elif fstat.csumvalue.upper() != checksum.upper():
        errStr = "This LFN %s is already registered with another adler32" % lfn
      if errStr:
        return S_ERROR( errStr )
      res = self.__getFileReplicas( lfn, True )
      if not res['OK']:
        return S_ERROR( "Failed to obtain replicas for existing LFN %s" % lfn )
      replicas = res['Value']
      if replicas.get( se ) != pfn:
        return S_ERROR( "This LFN %s is already registered with another SE/PFN" % lfn )
      return S_OK( False )
    # We reach here only if the file doesn't exist, which is what we look for!!
    # Now we check the arguments
    try:
      size = long( size )
    except Exception:
      errStr = "The size of the file must be an 'int','long' or 'string'"
    if not se:
      errStr = "The SE for the file was not supplied."
    elif not pfn:
      errStr = "The PFN for the file was not supplied."
    elif not lfn:
      errStr = "The LFN for the file was not supplied."
    elif not guid:
      errStr = "The GUID for the file was not supplied."
    elif not checksum:
      errStr = "The adler32 for the file was not supplied."
    if errStr:
      return S_ERROR( errStr )
    return S_OK( True )

  def __unlinkPath( self, lfn ):
    return returnCode( lfc.lfc_unlink( self.__fullLfn( lfn ) ) )

  def __removeDirectory( self, path ):
    return returnCode( lfc.lfc_rmdir( self.__fullLfn( path ) ) )

  def __removeDirs( self, path ):
    """ Black magic contained within...
    """
    res = self.__getDirectoryContents( path )
    if not res['OK']:
      return res
    subDirs = res['Value']['SubDirs']
    files = res['Value']['Files']
    for subDir in subDirs:
      res = self.__removeDirs( subDir )
      if not res['OK']:
        return res
    if files:
      return S_ERROR( "Directory not empty" )
    return self.__removeDirectory( path )

  def __makeDirs( self, path, mode = 0775 ):
    """  Black magic contained within....
    """
    dirName = os.path.dirname( path )
    res = self.__executeOperation( path, 'exists' )
    if not res['OK']:
      return res
    if res['Value']:
      return S_OK()
    res = self.__executeOperation( dirName, 'exists' )
    if not res['OK']:
      return res
    if res['Value']:
      res = self.__makeDirectory( path, mode )
    else:
      res = self.__makeDirs( dirName, mode )
      res = self.__makeDirectory( path, mode )
    return res

  def __makeDirectory( self, path, mode ):
    lfc.lfc_umask( 0000 )
    return returnCode( lfc.lfc_mkdir( self.__fullLfn( path ), mode ) )

  def __openDirectory( self, path ):
    value = lfc.lfc_opendirg( self.__fullLfn( path ), '' )
    return returnCode( not value, value )

  def __getDirectoryContents( self, path, verbose = False ):
    """ Returns a dictionary containing all of the contents of a directory.
        This includes the metadata associated to files (replicas, size, guid, status) and the subdirectories found.
    """
    # First check that the directory exists
    res = self.__executeOperation( path, 'exists' )
    if not res['OK']:
      return res
    if not res['Value']:
      return S_ERROR( 'No such file or directory' )

    res = self.__getPathStat( path )
    if not res['OK']:
      return res
    nbfiles = res['Value'].nlink
    res = self.__openDirectory( path )
    if not res['OK']:
      return res
    oDirectory = res['Value']
    subDirs = {}
    links = {}
    files = {}
    loop = range( nbfiles + 1 )
    while loop.pop():
      result = lfc.lfc_readdirxr( oDirectory, "" )
      if not result:
        # In some rare cases we reach the end of oDirectory, before nbfiles iterations (!!!)
        break
      entry, fileInfo = result
      pathMetadata = {}
      pathMetadata['Mode'] = S_IMODE( entry.filemode )
      subPath = '%s/%s' % ( path, entry.d_name )
      if verbose:
        statRes = self.__getPathStat( subPath )
        if statRes['OK']:
          oPath = statRes['Value']
          pathMetadata['Size'] = oPath.filesize
          pathMetadata['CheckSumType'] = oPath.csumtype
          pathMetadata['Checksum'] = oPath.csumvalue
          pathMetadata['GUID'] = oPath.guid
          pathMetadata['Status'] = oPath.status
          pathMetadata['CreationDate'] = fromEpoch( oPath.ctime )
          pathMetadata['ModificationDate'] = fromEpoch( oPath.mtime )
          pathMetadata['NumberOfLinks'] = oPath.nlink
          pathMetadata['LastAccess'] = oPath.atime
          res = getDNFromUID( oPath.uid )
          if res['OK']:
            pathMetadata['OwnerDN'] = res['Value']
          else:
            pathMetadata['OwnerDN'] = None
          res = getRoleFromGID( oPath.gid )
          if res['OK']:
            pathMetadata['OwnerRole'] = res['Value']
          else:
            pathMetadata['OwnerRole'] = None
      if S_ISDIR( entry.filemode ):
        subDirs[subPath] = pathMetadata
      else:
        replicaDict = {}
        if fileInfo:
          for replica in fileInfo:
            replicaDict[replica.host] = {'PFN':replica.sfn, 'Status':replica.status}
        pathMetadata['Size'] = entry.filesize
        pathMetadata['GUID'] = entry.guid
        if S_ISLNK( entry.filemode ):
          res = self.__executeOperation( subPath, 'readLink' )
          if res['OK']:
            pathMetadata['Target'] = res['Value']
          links[subPath] = {}
          links[subPath]['MetaData'] = pathMetadata
          links[subPath]['Replicas'] = replicaDict
        elif S_ISREG( entry.filemode ):
          files[subPath] = {}
          files[subPath]['Replicas'] = replicaDict
          files[subPath]['MetaData'] = pathMetadata
    pathDict = {}
    res = closeDirectory( oDirectory )
    pathDict = {'Files': files, 'SubDirs':subDirs, 'Links':links}
    return S_OK( pathDict )

  def __getDirectorySize( self, path ):
    res = self.__executeOperation( path, 'exists' )
    if not res['OK']:
      return res
    if not res['Value']:
      return S_ERROR( 'No such file or directory' )

    res = self.__getPathStat( path )
    if not res['OK']:
      return res
    nbfiles = res['Value'].nlink
    res = self.__openDirectory( path )
    if not res['OK']:
      return res
    oDirectory = res['Value']
    pathDict = {'SubDirs':{}, 'ClosedDirs':[], 'Files':0, 'TotalSize':0, 'SiteUsage':{}}
    loop = range( nbfiles + 1 )
    while loop.pop():
      entry, fileInfo = lfc.lfc_readdirxr( oDirectory, "" )
      if S_ISDIR( entry.filemode ):
        subDir = '%s/%s' % ( path, entry.d_name )
        permissions = S_IMODE( entry.filemode )
        if ( not permissions & S_IWUSR ) and ( not permissions & S_IWGRP ) and ( not permissions & S_IWOTH ):
          pathDict['ClosedDirs'].append( subDir )
        modTime = time.ctime()
        statRes = self.__getPathStat( subDir )
        if statRes['OK']:
          modTime = fromEpoch( statRes['Value'].mtime )
        pathDict['SubDirs'][subDir] = modTime
      else:
        fileSize = entry.filesize
        pathDict['TotalSize'] += fileSize
        pathDict['Files'] += 1
        if not fileInfo:
          gLogger.error( "LcgFileCatalogClient.__getDirectorySize: File found with no replicas",
                         "%s/%s" % ( path, entry.d_name ) )
        else:
          for replica in fileInfo:
            if replica.host not in pathDict['SiteUsage']:
              pathDict['SiteUsage'][replica.host] = {'Files':0, 'Size':0}
            pathDict['SiteUsage'][replica.host]['Size'] += fileSize
            pathDict['SiteUsage'][replica.host]['Files'] += 1
    res = closeDirectory( oDirectory )
    return S_OK( pathDict )

  def __getLinkStat( self, link ):
    lstat = lfc.lfc_filestat()
    return returnCode( lfc.lfc_lstat( self.__fullLfn( link ), lstat ), lstat )

  def __readLink( self, link ):
    buff = " " * ( lfc.CA_MAXPATHLEN + 1 )
    chars = lfc.lfc_readlink( self.__fullLfn( link ), buff, lfc.CA_MAXPATHLEN )
    if chars > 0:
      error = 0
      chars = buff[:chars].replace( self.prefix, '', 1 ).replace( '\x00', '' )
    else:
      error = 1
    return returnCode( error, chars )

  def __makeLink( self, source, target ):
    return returnCode( lfc.lfc_symlink( self.__fullLfn( target ), self.__fullLfn( source ) ) )

  def __getLFNGuid( self, lfn ):
    """Get the GUID for the given lfn"""
    fstat = lfc.lfc_filestatg()
    return returnCode( lfc.lfc_statg( self.__fullLfn( lfn ), '', fstat ), fstat.guid )

  def __createDataset( self, datasetName, lfns ):
    res = self.__makeDirs( datasetName )
    if not res['OK']:
      return res
    links = {}
    for lfn in lfns:
      res = self.__getLFNGuid( lfn )
      if not res['OK']:
        return res
      else:
        link = "%s/%s" % ( datasetName, res['Value'] )
        links[link] = lfn
    res = self.createLink( links )
    if len( res['Value']['Successful'] ) == len( links ):
      return S_OK()
    totalError = ""
    for link, error in res['Value']['Failed'].items():
      gLogger.error( "LcgFileCatalogClient.__createDataset: Failed to create link for %s." % link, error )
      totalError = "%s\n %s : %s" % ( totalError, link, error )
    return S_ERROR( totalError )

  def __removeDataset( self, datasetName ):
    res = self.__getDirectoryContents( datasetName )
    if not res['OK']:
      return res
    links = res['Value']['Files'].keys()
    res = self.removeLink( links )
    if not res['OK']:
      return res
    elif len( res['Value']['Failed'] ):
      return S_ERROR( "Failed to remove all links" )
    else:
      res = self.__executeOperation( datasetName, 'removeDirectory' )
      return res

  def __removeFilesFromDataset( self, datasetName, lfns ):
    links = []
    for lfn in lfns:
      res = self.__getLFNGuid( lfn )
      if not res['OK']:
        return res
      guid = res['Value']
      linkPath = "%s/%s" % ( datasetName, guid )
      links.append( linkPath )
    res = self.removeLink( links )
    if not res['OK']:
      return res
    if len( res['Value']['Successful'] ) == len( links ):
      return S_OK()
    totalError = ""
    for link, error in res['Value']['Failed'].items():
      gLogger.error( "LcgFileCatalogClient.__removeFilesFromDataset: Failed to remove link %s." % link, error )
      totalError = "%s %s : %s" % ( totalError, link, error )
    return S_ERROR( totalError )

  ####################################################################
  #
  # These are the methods required for the admin interface
  #

  def getUserDirectory( self, username ):
    """ Takes a list of users and determines whether their directories already exist
    """
<<<<<<< HEAD
    result = self.__getClientCertInfo()
=======
    result = getClientCertInfo()
>>>>>>> 2db3c162
    if not result['OK']:
      return result
    vo = result['Value']['VO']
    res = self.__checkArgumentFormat( username )
    if not res['OK']:
      return res
    usernames = res['Value'].keys()
    usernameDict = {}
    for username in usernames:
      userDirectory = "/%s/user/%s/%s" % ( vo, username[0], username )
      usernameDict[userDirectory] = username
    res = self.exists( usernameDict.keys() )
    if not res['OK']:
      return res
    failed = {}
    for directory, reason in res['Value']['Failed'].items():
      failed[usernameDict[directory]] = reason
    successful = {}
    for directory, exists in res['Value']['Successful'].items():
      successful[usernameDict[directory]] = exists
    resDict = {'Failed':failed, 'Successful':successful}
    return S_OK( resDict )

  def createUserDirectory( self, username ):
    """ Creates the user directory
    """
<<<<<<< HEAD
    result = self.__getClientCertInfo()
=======
    result = getClientCertInfo()
>>>>>>> 2db3c162
    if not result['OK']:
      return result
    vo = result['Value']['VO']
    res = self.__checkArgumentFormat( username )
    if not res['OK']:
      return res
    usernames = res['Value'].keys()
    successful = {}
    failed = {}
    created = self.__openSession()
    if created < 0:
      return S_ERROR( "Error opening LFC session" )
    for username in usernames:
      userDirectory = "/%s/user/%s/%s" % ( vo, username[0], username )
      res = self.__makeDirs( userDirectory, 0755 )
      if res['OK']:
        successful[username] = userDirectory
      else:
        failed[username] = res['Message']
    if created:
      self.__closeSession()
    resDict = {'Failed':failed, 'Successful':successful}
    return S_OK( resDict )

  def removeUserDirectory( self, username ):
    """ Remove the user directory and remove the user mapping
    """
    created = self.__openSession()
    if created < 0:
      return S_ERROR( "Error opening LFC session" )
    res = self.getUserDirectory( username )
    if not res['OK']:
      return res
    failed = {}
    for username, error in res['Value']['Failed'].items():
      failed[username] = error
    directoriesToRemove = {}
    successful = {}
    for username, directory in res['Value']['Successful'].items():
      if not directory:
        successful[username] = True
      else:
        directoriesToRemove[directory] = username
    res = self.removeDirectory( directoriesToRemove.keys() )
    if not res['OK']:
      return res
    for directory, error in res['Value']['Failed'].items():
      failed[directoriesToRemove[directory]] = error
    for directory in res['Value']['Successful']:
      successful[directoriesToRemove[directory]] = True
    if created:
      self.__closeSession()
    resDict = {'Failed':failed, 'Successful':successful}
    return S_OK( resDict )

  def changeDirectoryOwner( self, directory ):
    """ Change the ownership of the directory to the user associated to the supplied DN
    """
    res = self.__checkArgumentFormat( directory )
    if not res['OK']:
      return res
    directory = res['Value']
    successful = {}
    failed = {}
    created = self.__openSession()
    if created < 0:
      return S_ERROR( "Error opening LFC session" )
    for dirPath, dn in directory.items():
      res = getDNUserID( dn )
      if not res['OK']:
        failed[dirPath] = res['Message']
      else:
        userID = res['Value']
        res = self.__changeOwner( dirPath, userID )
        if not res['OK']:
          failed[dirPath] = res['Message']
        else:
          successful[dirPath] = True
    if created:
      self.__closeSession()
    resDict = {'Failed':failed, 'Successful':successful}
    return S_OK( resDict )

  def createUserMapping( self, userDN ):
    """ Create a user with the supplied DN and return the userID
    """
    res = self.__checkArgumentFormat( userDN )
    if not res['OK']:
      return res
    userDNs = res['Value']
    successful = {}
    failed = {}
    created = self.__openSession()
    if created < 0:
      return S_ERROR( "Error opening LFC session" )
    for userDN, uid in userDNs.items():
      if not uid:
        uid = -1
      res = addUserDN( uid, userDN )
      if not res['OK']:
        failed[userDN] = res['Message']
      else:
        res = getDNUserID( userDN )
        if not res['OK']:
          failed[userDN] = res['Message']
        else:
          successful[userDN] = res['Value']
    if created:
      self.__closeSession()
    resDict = {'Failed':failed, 'Successful':successful}
    return S_OK( resDict )

  ####################################################################
  #
  # These are the internal methods used for the admin interface
  #

  def __changeOwner( self, lfn, userID ):
    return returnCode( lfc.lfc_chown( self.__fullLfn( lfn ), userID, -1 ) )

  def __changeMod( self, lfn, mode ):
    return returnCode( lfc.lfc_chmod( self.__fullLfn( lfn ), mode ) )

  def __fullLfn( self, lfn ):
    return self.prefix + lfn

  # THIS IS NOT YET WORKING
  def getReplicasNew( self, lfn, allStatus = False ):
    """ Returns replicas for an LFN or list of LFNs
    """
    res = self.__checkArgumentFormat( lfn )
    if not res['OK']:
      return res
    lfns = res['Value']
    lfnChunks = breakListIntoChunks( sorted( lfns ), 1000 )
    # If we have less than three groups to query a session doesn't make sense
    created = False
    if len( lfnChunks ) > 2:
      created = self.__openSession()
      if created < 0:
        return S_ERROR( "Error opening LFC session" )
    failed = {}
    successful = {}
    for lfnList in lfnChunks:
      value, replicaList = lfc.lfc_getreplicasl( lfnList, '' )
      if value != 0:
        for lfn in lfnList:
          failed[lfn] = lfc.sstrerror( lfc.cvar.serrno )
        continue
      for oReplica in replicaList:
        #TODO WORK OUT WHICH LFN THIS CORRESPONDS
        status = oReplica.status
        if ( status != 'P' ) or allStatus:
          se = oReplica.host
          pfn = oReplica.sfn#.strip()
          # replicas[se] = pfn
    if created:
      self.__closeSession()
    resDict = {'Failed':failed, 'Successful':successful}
    return S_OK( resDict )<|MERGE_RESOLUTION|>--- conflicted
+++ resolved
@@ -1742,11 +1742,7 @@
   def getUserDirectory( self, username ):
     """ Takes a list of users and determines whether their directories already exist
     """
-<<<<<<< HEAD
-    result = self.__getClientCertInfo()
-=======
     result = getClientCertInfo()
->>>>>>> 2db3c162
     if not result['OK']:
       return result
     vo = result['Value']['VO']
@@ -1773,11 +1769,7 @@
   def createUserDirectory( self, username ):
     """ Creates the user directory
     """
-<<<<<<< HEAD
-    result = self.__getClientCertInfo()
-=======
     result = getClientCertInfo()
->>>>>>> 2db3c162
     if not result['OK']:
       return result
     vo = result['Value']['VO']
