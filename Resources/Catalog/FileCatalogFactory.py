--- conflicted
+++ resolved
@@ -13,21 +13,12 @@
 from DIRAC.Core.Security.ProxyInfo import getVOfromProxyGroup
 from DIRAC.Core.Utilities.ObjectLoader import ObjectLoader
 
-<<<<<<< HEAD
-class FileCatalogFactory( object ):
-  
-  def __init__(self):
-    self.log = gLogger.getSubLogger('FileCatalogFactory')
-  
-  def createCatalog( self, catalogName, useProxy = False, vo = None, catalogConfig = {} ):
-=======
 class FileCatalogFactory:
 
   def __init__( self ):
     self.log = gLogger.getSubLogger( 'FileCatalogFactory' )
 
   def createCatalog( self, catalogName, useProxy = False ):
->>>>>>> fdcaebf8
     """ Create a file catalog object from its name and CS description
     """    
     if useProxy:
@@ -35,7 +26,6 @@
       return S_OK( catalog )
 
     # get the CS description first
-<<<<<<< HEAD
     catConfig = catalogConfig
     if not catConfig:
       if not vo:
@@ -50,22 +40,12 @@
       catConfig = result['Value']
     
     catalogType = catConfig.get('CatalogType', catalogName)
-    catalogURL = catConfig.get('CatalogURL', '')
+    catalogURL = catConfig.get('CatalogURL', "DataManagement/" + catalogType)
     
     self.log.verbose( 'Creating %s client' % catalogName )
     
     objectLoader = ObjectLoader()
     result = objectLoader.loadObject( 'Resources.Catalog.%sClient' % catalogType, catalogType+'Client' )
-=======
-    catalogPath = getCatalogPath( catalogName )
-    catalogType = gConfig.getValue( catalogPath + '/CatalogType', catalogName )
-    catalogURL = gConfig.getValue( catalogPath + '/CatalogURL', "DataManagement/" + catalogType )
-
-    self.log.verbose( 'Creating %s client' % catalogName )
-
-    objectLoader = ObjectLoader.ObjectLoader()
-    result = objectLoader.loadObject( 'Resources.Catalog.%sClient' % catalogType, catalogType + 'Client' )
->>>>>>> fdcaebf8
     if not result['OK']:
       gLogger.error( 'Failed to load catalog object: %s' % result['Message'] )
       return result
@@ -75,23 +55,13 @@
     try:
       if catalogType in ['LcgFileCatalogCombined', 'LcgFileCatalog']:
         # The LFC special case
-<<<<<<< HEAD
-        infoSys = catConfig.get('LcgGfalInfosys', '')
-        host = catConfig.get('MasterHost', '')
-=======
-        infoSys = gConfig.getValue( catalogPath + '/LcgGfalInfosys', '' )
-        host = gConfig.getValue( catalogPath + '/MasterHost', '' )
->>>>>>> fdcaebf8
+        infoSys = catConfig.get( 'LcgGfalInfosys', '' )
+        host = catConfig.get( 'MasterHost', '' )
         catalog = catalogClass( infoSys, host )
       else:
         if catalogURL:
-<<<<<<< HEAD
           catalog = catalogClass( url = catalogURL )  
         else:  
-=======
-          catalog = catalogClass( url = catalogURL )
-        else:
->>>>>>> fdcaebf8
           catalog = catalogClass()
       self.log.debug( 'Loaded module %sClient' % catalogType )
       return S_OK( catalog )
