--- conflicted
+++ resolved
@@ -30,7 +30,6 @@
     self.readCatalogs = []
     self.writeCatalogs = []
     self.vo = vo if vo else getVOfromProxyGroup().get( 'Value', None )
-<<<<<<< HEAD
     if self.vo:
       self.opHelper = Operations( vo = self.vo )
       self.reHelper = Resources( vo = self.vo ) 
@@ -44,14 +43,6 @@
         self.valid = False
       elif ( len( self.readCatalogs ) == 0 ) and ( len( self.writeCatalogs ) == 0 ):
         self.valid = False  
-=======
-
-    self.opHelper = Operations( vo = self.vo )
-    if type( catalogs ) in types.StringTypes:
-      catalogs = [catalogs]
-    if catalogs:
-      res = self._getSelectedCatalogs( catalogs )
->>>>>>> e16b9a4d
     else:
       res = self._getCatalogs()
     if not res['OK']:
