--- conflicted
+++ resolved
@@ -519,16 +519,10 @@
     
     if not protocol:
       protocols = self.turlProtocols
-<<<<<<< HEAD
     elif type( protocol ) is ListType:
       protocols = protocol
-    else:
-=======
     elif type( protocol ) == type( '' ):
->>>>>>> aaa77b1a
       protocols = [protocol]
-    elif type( protocol ) == type( [] ):
-      protocols = protocol
 
     self.methodName = "getTransportURL"
     result = self.__executeMethod( lfn, protocols = protocols )    
