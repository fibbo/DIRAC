""" This is the StorageElement class.
"""
from types import ListType

__RCSID__ = "$Id$"
# # custom duty
import re
# # from DIRAC
from DIRAC import gLogger, gConfig
from DIRAC.Core.Utilities.ReturnValues import S_OK, S_ERROR, returnSingleResult
from DIRAC.Resources.Storage.StorageFactory import StorageFactory
from DIRAC.Core.Utilities.Pfn import pfnparse
from DIRAC.Core.Utilities.SiteSEMapping import getSEsForSite
from DIRAC.Core.Security.ProxyInfo import getVOfromProxyGroup
from DIRAC.ConfigurationSystem.Client.Helpers.Operations import Operations
from DIRAC.Core.Utilities.DictCache import DictCache
from DIRAC.Resources.Utilities import checkArgumentFormat
from DIRAC.Resources.Catalog.FileCatalog import FileCatalog

class StorageElementCache( object ):

  def __init__( self ):
    self.seCache = DictCache()

  def __call__( self, name, protocols = None, vo = None ):
    self.seCache.purgeExpired( expiredInSeconds = 60 )
    argTuple = ( name, protocols, vo )
    seObj = self.seCache.get( argTuple )

    if not seObj:
      seObj = StorageElementItem( name, protocols, vo )
      # Add the StorageElement to the cache for 1/2 hour
      self.seCache.add( argTuple, 1800, seObj )

    return seObj

class StorageElementItem( object ):
  """
  .. class:: StorageElement

  common interface to the grid storage element



  self.name is the resolved name of the StorageElement i.e CERN-tape
  self.options is dictionary containing the general options defined in the CS e.g. self.options['Backend] = 'Castor2'
  self.storages is a list of the stub objects created by StorageFactory for the protocols found in the CS.
  self.localPlugins is a list of the local protocols that were created by StorageFactory
  self.remotePlugins is a list of the remote protocols that were created by StorageFactory
  self.protocolOptions is a list of dictionaries containing the options found in the CS. (should be removed)



  dynamic method :
  retransferOnlineFile( lfn )
  exists( lfn )
  isFile( lfn )
  getFile( lfn, localPath = False )
  putFile( lfnLocal, sourceSize = 0 ) : {lfn:local}
  replicateFile( lfn, sourceSize = 0 )
  getFileMetadata( lfn )
  getFileSize( lfn )
  removeFile( lfn )
  prestageFile( lfn, lifetime = 86400 )
  prestageFileStatus( lfn )
  pinFile( lfn, lifetime = 60 * 60 * 24 )
  releaseFile( lfn )
  isDirectory( lfn )
  getDirectoryMetadata( lfn )
  getDirectorySize( lfn )
  listDirectory( lfn )
  removeDirectory( lfn, recursive = False )
  createDirectory( lfn )
  putDirectory( lfn )
  getDirectory( lfn, localPath = False )


  """

  __deprecatedArguments = ["singleFile", "singleDirectory"]  # Arguments that are now useless

  # Some methods have a different name in the StorageElement and the plugins...
  # We could avoid this static list in the __getattr__ by checking the storage plugin and so on
  # but fine... let's not be too smart, otherwise it becomes unreadable :-)
  __equivalentMethodNames = {"exists" : "exists",
                            "isFile" : "isFile",
                            "getFile" : "getFile",
                            "putFile" : "putFile",
                            "replicateFile" : "putFile",
                            "getFileMetadata" : "getFileMetadata",
                            "getFileSize" : "getFileSize",
                            "removeFile" : "removeFile",
                            "prestageFile" : "prestageFile",
                            "prestageFileStatus" : "prestageFileStatus",
                            "pinFile" : "pinFile",
                            "releaseFile" : "releaseFile",
                            "isDirectory" : "isDirectory",
                            "getDirectoryMetadata" : "getDirectoryMetadata",
                            "getDirectorySize" : "getDirectorySize",
                            "listDirectory" : "listDirectory",
                            "removeDirectory" : "removeDirectory",
                            "createDirectory" : "createDirectory",
                            "putDirectory" : "putDirectory",
                            "getDirectory" : "getDirectory",
                            }

  # We can set default argument in the __executeFunction which impacts all plugins
  __defaultsArguments = {"putFile" : {"sourceSize"  : 0 },
                         "getFile": { "localPath": False },
                         "prestageFile" : { "lifetime" : 86400 },
                         "pinFile" : { "lifetime" : 60 * 60 * 24 },
                         "removeDirectory" : { "recursive" : False },
                         "getDirectory" : { "localPath" : False },
                         }

  def __init__( self, name, plugins = None, vo = None ):
    """ c'tor

    :param str name: SE name
    :param list plugins: requested storage plugins
    :param vo
    """

    self.methodName = None

    if vo:
      self.vo = vo
    else:
      result = getVOfromProxyGroup()
      if not result['OK']:
        return
      self.vo = result['Value']
    self.opHelper = Operations( vo = self.vo )

    proxiedProtocols = gConfig.getValue( '/LocalSite/StorageElements/ProxyProtocols', "" ).split( ',' )
    useProxy = ( gConfig.getValue( "/Resources/StorageElements/%s/AccessProtocol.1/Protocol" % name, "UnknownProtocol" )
                in proxiedProtocols )

    if not useProxy:
      useProxy = gConfig.getValue( '/LocalSite/StorageElements/%s/UseProxy' % name, False )
    if not useProxy:
      useProxy = self.opHelper.getValue( '/Services/StorageElements/%s/UseProxy' % name, False )

    self.valid = True
    if plugins == None:
      res = StorageFactory( useProxy = useProxy, vo = self.vo ).getStorages( name, pluginList = [] )
    else:
      res = StorageFactory( useProxy = useProxy, vo = self.vo ).getStorages( name, pluginList = plugins )

    if not res['OK']:
      self.valid = False
      self.name = name
      self.errorReason = res['Message']
    else:
      factoryDict = res['Value']
      self.name = factoryDict['StorageName']
      self.options = factoryDict['StorageOptions']
      self.localPlugins = factoryDict['LocalPlugins']
      self.remotePlugins = factoryDict['RemotePlugins']
      self.storages = factoryDict['StorageObjects']
      self.protocolOptions = factoryDict['ProtocolOptions']
      self.turlProtocols = factoryDict['TurlProtocols']
      for storage in self.storages:
        storage.setStorageElement( self )

    self.log = gLogger.getSubLogger( "SE[%s]" % self.name )
    self.useCatalogURL = gConfig.getValue( '/Resources/StorageElements/%s/UseCatalogURL' % self.name, False )

    #                         'getTransportURL',
    self.readMethods = [ 'getFile',
                         'prestageFile',
                         'prestageFileStatus',
                         'getDirectory']

    self.writeMethods = [ 'retransferOnlineFile',
                          'putFile',
                          'replicateFile',
                          'pinFile',
                          'releaseFile',
                          'createDirectory',
                          'putDirectory' ]

    self.removeMethods = [ 'removeFile', 'removeDirectory' ]

    self.checkMethods = [ 'exists',
                          'getDirectoryMetadata',
                          'getDirectorySize',
                          'getFileSize',
                          'getFileMetadata',
                          'listDirectory',
                          'isDirectory',
                          'isFile',
                           ]

    self.okMethods = [ 'getLocalProtocols',
                       'getProtocols',
                       'getRemoteProtocols',
                       'getStorageElementName',
                       'getStorageParameters',
                       'getTransportURL',
                       'isLocalSE' ]

    self.__fileCatalog = None

  def dump( self ):
    """ Dump to the logger a summary of the StorageElement items. """
    log = self.log.getSubLogger( 'dump', True )
    log.verbose( "Preparing dump for StorageElement %s." % self.name )
    if not self.valid:
      log.debug( "Failed to create StorageElement plugins.", self.errorReason )
      return
    i = 1
    outStr = "\n\n============ Options ============\n"
    for key in sorted( self.options ):
      outStr = "%s%s: %s\n" % ( outStr, key.ljust( 15 ), self.options[key] )

    for storage in self.storages:
      outStr = "%s============Protocol %s ============\n" % ( outStr, i )
      storageParameters = storage.getParameters()
      for key in sorted( storageParameters ):
        outStr = "%s%s: %s\n" % ( outStr, key.ljust( 15 ), storageParameters[key] )
      i = i + 1
    log.verbose( outStr )

  #################################################################################################
  #
  # These are the basic get functions for storage configuration
  #

  def getStorageElementName( self ):
    """ SE name getter """
    self.log.getSubLogger( 'getStorageElementName' ).verbose( "The Storage Element name is %s." % self.name )
    return S_OK( self.name )

  def getChecksumType( self ):
    """ get local /Resources/StorageElements/SEName/ChecksumType option if defined, otherwise
        global /Resources/StorageElements/ChecksumType
    """
    self.log.getSubLogger( 'getChecksumType' ).verbose( "get checksum type for %s." % self.name )
    return S_OK( str( gConfig.getValue( "/Resources/StorageElements/ChecksumType", "ADLER32" ) ).upper()
                 if "ChecksumType" not in self.options else str( self.options["ChecksumType"] ).upper() )

  def getStatus( self ):
    """
     Return Status of the SE, a dictionary with:
      - Read: True (is allowed), False (it is not allowed)
      - Write: True (is allowed), False (it is not allowed)
      - Remove: True (is allowed), False (it is not allowed)
      - Check: True (is allowed), False (it is not allowed).
      NB: Check always allowed IF Read is allowed (regardless of what set in the Check option of the configuration)
      - DiskSE: True if TXDY with Y > 0 (defaults to True)
      - TapeSE: True if TXDY with X > 0 (defaults to False)
      - TotalCapacityTB: float (-1 if not defined)
      - DiskCacheTB: float (-1 if not defined)
    """

    self.log.getSubLogger( 'getStatus' ).verbose( "determining status of %s." % self.name )

    retDict = {}
    if not self.valid:
      retDict['Read'] = False
      retDict['Write'] = False
      retDict['Remove'] = False
      retDict['Check'] = False
      retDict['DiskSE'] = False
      retDict['TapeSE'] = False
      retDict['TotalCapacityTB'] = -1
      retDict['DiskCacheTB'] = -1
      return S_OK( retDict )

    # If nothing is defined in the CS Access is allowed
    # If something is defined, then it must be set to Active
    retDict['Read'] = not ( 'ReadAccess' in self.options and self.options['ReadAccess'] not in ( 'Active', 'Degraded' ) )
    retDict['Write'] = not ( 'WriteAccess' in self.options and self.options['WriteAccess'] not in ( 'Active', 'Degraded' ) )
    retDict['Remove'] = not ( 'RemoveAccess' in self.options and self.options['RemoveAccess'] not in ( 'Active', 'Degraded' ) )
    if retDict['Read']:
      retDict['Check'] = True
    else:
      retDict['Check'] = not ( 'CheckAccess' in self.options and self.options['CheckAccess'] not in ( 'Active', 'Degraded' ) )
    diskSE = True
    tapeSE = False
    if 'SEType' in self.options:
      # Type should follow the convention TXDY
      seType = self.options['SEType']
      diskSE = re.search( 'D[1-9]', seType ) != None
      tapeSE = re.search( 'T[1-9]', seType ) != None
    retDict['DiskSE'] = diskSE
    retDict['TapeSE'] = tapeSE
    try:
      retDict['TotalCapacityTB'] = float( self.options['TotalCapacityTB'] )
    except Exception:
      retDict['TotalCapacityTB'] = -1
    try:
      retDict['DiskCacheTB'] = float( self.options['DiskCacheTB'] )
    except Exception:
      retDict['DiskCacheTB'] = -1

    return S_OK( retDict )

  def isValid( self, operation = '' ):
    """ check CS/RSS statuses for :operation:

    :param str operation: operation name
    """
    log = self.log.getSubLogger( 'isValid', True )
    log.verbose( "Determining if the StorageElement %s is valid for VO %s" % ( self.name, self.vo ) )

    if not self.valid:
      log.debug( "Failed to create StorageElement plugins.", self.errorReason )
<<<<<<< HEAD
      return S_ERROR( "SE.isValid: Failed to create StorageElement plugins." )
=======
      return S_ERROR( "SE.isValid: Failed to create StorageElement plugins: %s" % self.errorReason )
>>>>>>> c6e81416

    # Check if the Storage Element is eligible for the user's VO
    if 'VO' in self.options and not self.vo in self.options['VO']:
      log.debug( "StorageElement is not allowed for VO", self.vo )
      return S_ERROR( "SE.isValid: StorageElement is not allowed for VO." )
    log.verbose( "Determining if the StorageElement %s is valid for %s" % ( self.name, operation ) )
    if ( not operation ) or ( operation in self.okMethods ):
      return S_OK()

    # Determine whether the StorageElement is valid for checking, reading, writing
    res = self.getStatus()
    if not res[ 'OK' ]:
      log.debug( "Could not call getStatus", res['Message'] )
      return S_ERROR( "SE.isValid could not call the getStatus method" )
    checking = res[ 'Value' ][ 'Check' ]
    reading = res[ 'Value' ][ 'Read' ]
    writing = res[ 'Value' ][ 'Write' ]
    removing = res[ 'Value' ][ 'Remove' ]

    # Determine whether the requested operation can be fulfilled
    if ( not operation ) and ( not reading ) and ( not writing ) and ( not checking ):
      log.debug( "Read, write and check access not permitted." )
      return S_ERROR( "SE.isValid: Read, write and check access not permitted." )

    # The supplied operation can be 'Read','Write' or any of the possible StorageElement methods.
    if ( operation in self.readMethods ) or ( operation.lower() in ( 'read', 'readaccess' ) ):
      operation = 'ReadAccess'
    elif operation in self.writeMethods or ( operation.lower() in ( 'write', 'writeaccess' ) ):
      operation = 'WriteAccess'
    elif operation in self.removeMethods or ( operation.lower() in ( 'remove', 'removeaccess' ) ):
      operation = 'RemoveAccess'
    elif operation in self.checkMethods or ( operation.lower() in ( 'check', 'checkaccess' ) ):
      operation = 'CheckAccess'
    else:
      log.debug( "The supplied operation is not known.", operation )
      return S_ERROR( "SE.isValid: The supplied operation is not known." )
    log.debug( "check the operation: %s " % operation )
    # Check if the operation is valid
    if operation == 'CheckAccess':
      if not reading:
        if not checking:
          log.debug( "Check access not currently permitted." )
          return S_ERROR( "SE.isValid: Check access not currently permitted." )
    if operation == 'ReadAccess':
      if not reading:
        log.debug( "Read access not currently permitted." )
        return S_ERROR( "SE.isValid: Read access not currently permitted." )
    if operation == 'WriteAccess':
      if not writing:
        log.debug( "Write access not currently permitted." )
        return S_ERROR( "SE.isValid: Write access not currently permitted." )
    if operation == 'RemoveAccess':
      if not removing:
        log.debug( "Remove access not currently permitted." )
        return S_ERROR( "SE.isValid: Remove access not currently permitted." )
    return S_OK()

  def getPlugins( self ):
    """ Get the list of all the plugins defined for this Storage Element
    """
    self.log.getSubLogger( 'getPlugins' ).verbose( "Obtaining all plugins of %s." % self.name )
    if not self.valid:
      return S_ERROR( self.errorReason )
    allPlugins = self.localPlugins + self.remotePlugins
    return S_OK( allPlugins )

  def getRemotePlugins( self ):
    """ Get the list of all the remote access protocols defined for this Storage Element
    """
    self.log.getSubLogger( 'getRemotePlugins' ).verbose( "Obtaining remote protocols for %s." % self.name )
    if not self.valid:
      return S_ERROR( self.errorReason )
    return S_OK( self.remotePlugins )

  def getLocalPlugins( self ):
    """ Get the list of all the local access protocols defined for this Storage Element
    """
    self.log.getSubLogger( 'getLocalPlugins' ).verbose( "Obtaining local protocols for %s." % self.name )
    if not self.valid:
      return S_ERROR( self.errorReason )
    return S_OK( self.localPlugins )

  def getStorageParameters( self, plugin ):
    """ Get plugin specific options
      :param plugin : plugin we are interested in
    """

    log = self.log.getSubLogger( 'getStorageParameters' )
    log.verbose( "Obtaining storage parameters for %s plugin %s." % ( self.name,
                                                                                                                plugin ) )
    res = self.getPlugins()
    if not res['OK']:
      return res
    availablePlugins = res['Value']
    if not plugin in availablePlugins:
      errStr = "Requested plugin not available for SE."
      log.debug( errStr, '%s for %s' % ( plugin, self.name ) )
      return S_ERROR( errStr )
    for storage in self.storages:
      storageParameters = storage.getParameters()
      if storageParameters['PluginName'] == plugin:
        return S_OK( storageParameters )
    errStr = "Requested plugin supported but no object found."
    log.debug( errStr, "%s for %s" % ( plugin, self.name ) )
    return S_ERROR( errStr )

  def negociateProtocolWithOtherSE( self, sourceSE, protocols = None ):
    """ Negotiate what protocol could be used for a third party transfer
        between the sourceSE and ourselves. If protocols is given,
        the chosen protocol has to be among those

        :param sourceSE : storageElement instance of the sourceSE
        :param protocols: protocol restriction list

        :return a list protocols that fits the needs, or None

    """

    # We should actually separate source and destination protocols
    # For example, an SRM can get as a source an xroot or gsiftp url...
    # but with the current implementation, we get only srm

    destProtocols = set( [destStorage.protocolParameters['Protocol'] for destStorage in self.storages] )
    sourceProtocols = set( [sourceStorage.protocolParameters['Protocol'] for sourceStorage in sourceSE.storages] )

    commonProtocols = destProtocols & sourceProtocols

    if protocols:
      protocols = set( list( protocols ) ) if protocols else set()
      commonProtocols = commonProtocols & protocols

    return S_OK( list( commonProtocols ) )

  #################################################################################################
  #
  # These are the basic get functions for lfn manipulation
  #

  def __getURLPath( self, url ):
    """  Get the part of the URL path below the basic storage path.
         This path must coincide with the LFN of the file in order to be compliant with the DIRAC conventions.
    """
    log = self.log.getSubLogger( '__getURLPath' )
    log.verbose( "Getting path from url in %s." % self.name )
    if not self.valid:
      return S_ERROR( self.errorReason )
    res = pfnparse( url )
    if not res['OK']:
      return res
    fullURLPath = '%s/%s' % ( res['Value']['Path'], res['Value']['FileName'] )

    # Check all available storages and check whether the url is for that protocol
    urlPath = ''
    for storage in self.storages:
      res = storage.isNativeURL( url )
      if res['OK']:
        if res['Value']:
          parameters = storage.getParameters()
          saPath = parameters['Path']
          if not saPath:
            # If the sa path doesn't exist then the url path is the entire string
            urlPath = fullURLPath
          else:
            if re.search( saPath, fullURLPath ):
              # Remove the sa path from the fullURLPath
              urlPath = fullURLPath.replace( saPath, '' )
      if urlPath:
        return S_OK( urlPath )
    # This should never happen. DANGER!!
    errStr = "Failed to get the url path for any of the protocols!!"
    log.debug( errStr )
    return S_ERROR( errStr )

  def getLFNFromURL( self, urls ):
    """ Get the LFN from the PFNS .
        :param lfn : input lfn or lfns (list/dict)
    """
    result = checkArgumentFormat( urls )
    if result['OK']:
      urlDict = result['Value']
    else:
      errStr = "Supplied urls must be string, list of strings or a dictionary."
      self.log.getSubLogger( 'getLFNFromURL' ).debug( errStr )
      return S_ERROR( errStr )

    retDict = { "Successful" : {}, "Failed" : {} }
    for url in urlDict:
      res = self.__getURLPath( url )
      if res["OK"]:
        retDict["Successful"][url] = res["Value"]
      else:
        retDict["Failed"][url] = res["Message"]
    return S_OK( retDict )

  ###########################################################################################
  #
  # This is the generic wrapper for file operations
  #

  def getURL( self, lfn, protocol = False, replicaDict = None ):
    """ execute 'getTransportURL' operation.
      :param str lfn: string, list or dictionary of lfns
      :param protocol: if no protocol is specified, we will request self.turlProtocols
      :param replicaDict: optional results from the File Catalog replica query
    """

    self.log.getSubLogger( 'getURL' ).verbose( "Getting accessUrl %s for lfn in %s." % ( "(%s)" % protocol if protocol else "", self.name ) )

    if not protocol:
      protocols = self.turlProtocols
    elif type( protocol ) is ListType:
      protocols = protocol
    elif type( protocol ) == type( '' ):
      protocols = [protocol]

    self.methodName = "getTransportURL"
    result = self.__executeMethod( lfn, protocols = protocols )
    return result

  def __isLocalSE( self ):
    """ Test if the Storage Element is local in the current context
    """
    self.log.getSubLogger( 'sLocalSE' ).verbose( "iDetermining whether %s is a local SE." % self.name )

    import DIRAC
    localSEs = getSEsForSite( DIRAC.siteName() )['Value']
    if self.name in localSEs:
      return S_OK( True )
    else:
      return S_OK( False )

  def __getFileCatalog( self ):

    if not self.__fileCatalog:
      self.__fileCatalog = FileCatalog( vo = self.vo )
    return self.__fileCatalog

  def __generateURLDict( self, lfns, storage, replicaDict = {} ):
    """ Generates a dictionary (url : lfn ), where the url are constructed
        from the lfn using the constructURLFromLFN method of the storage plugins.
        :param: lfns : dictionary {lfn:whatever}
        :returns dictionary {constructed url : lfn}
    """
    log = self.log.getSubLogger( "__generateURLDict" )
    log.verbose( "generating url dict for %s lfn in %s." % ( len( lfns ), self.name ) )

    urlDict = {}  # url : lfn
    failed = {}  # lfn : string with errors
    for lfn in lfns:
      if self.useCatalogURL:
        # Is this self.name alias proof?
        url = replicaDict.get( lfn, {} ).get( self.name, '' )
        if url:
          urlDict[url] = lfn
          continue
        else:
          fc = self.__getFileCatalog()
          result = fc.getReplicas()
          if not result['OK']:
            failed[lfn] = result['Message']
          url = result['Value']['Successful'].get( lfn, {} ).get( self.name, '' )

        if not url:
          failed[lfn] = 'Failed to get catalog replica'
        else:
          # Update the URL according to the current SE description
          result = returnSingleResult( storage.updateURL( url ) )
          if not result['OK']:
            failed[lfn] = result['Message']
          else:
            urlDict[result['Value']] = lfn
      else:
        result = storage.constructURLFromLFN( lfn, withWSUrl = True )
        if not result['OK']:
          errStr = result['Message']
          log.debug( errStr, 'for %s' % ( lfn ) )
          failed[lfn] = "%s %s" % ( failed[lfn], errStr ) if lfn in failed else errStr
        else:
          urlDict[result['Value']] = lfn

    res = S_OK( {'Successful': urlDict, 'Failed' : failed} )
#     res['Failed'] = failed
    return res

  def __executeMethod( self, lfn, *args, **kwargs ):
    """ Forward the call to each storage in turn until one works.
        The method to be executed is stored in self.methodName
        :param lfn : string, list or dictionnary
        :param *args : variable amount of non-keyword arguments. SHOULD BE EMPTY
        :param **kwargs : keyword arguments
        :returns S_OK( { 'Failed': {lfn : reason} , 'Successful': {lfn : value} } )
                The Failed dict contains the lfn only if the operation failed on all the storages
                The Successful dict contains the value returned by the successful storages.
    """

    removedArgs = {}
    log = self.log.getSubLogger( '__executeMethod' )
    log.verbose( "preparing the execution of %s" % ( self.methodName ) )

    # args should normaly be empty to avoid problem...
    if len( args ):
      log.verbose( "args should be empty!%s" % args )
      # because there is normally only one kw argument, I can move it from args to kwargs
      methDefaultArgs = StorageElementItem.__defaultsArguments.get( self.methodName, {} ).keys()
      if len( methDefaultArgs ):
        kwargs[methDefaultArgs[0] ] = args[0]
        args = args[1:]
      log.verbose( "put it in kwargs, but dirty and might be dangerous!args %s kwargs %s" % ( args, kwargs ) )


    # We check the deprecated arguments
    for depArg in StorageElementItem.__deprecatedArguments:
      if depArg in kwargs:
        log.verbose( "%s is not an allowed argument anymore. Please change your code!" % depArg )
        removedArgs[depArg] = kwargs[depArg]
        del kwargs[depArg]



    # Set default argument if any
    methDefaultArgs = StorageElementItem.__defaultsArguments.get( self.methodName, {} )
    for argName in methDefaultArgs:
      if argName not in kwargs:
        log.debug( "default argument %s for %s not present.\
         Setting value %s." % ( argName, self.methodName, methDefaultArgs[argName] ) )
        kwargs[argName] = methDefaultArgs[argName]

    res = checkArgumentFormat( lfn )
    if not res['OK']:
      errStr = "Supplied lfns must be string, list of strings or a dictionary."
      log.debug( errStr )
      return S_ERROR( errStr )
    lfnDict = res['Value']

    log.verbose( "Attempting to perform '%s' operation with %s lfns." % ( self.methodName, len( lfnDict ) ) )

    res = self.isValid( operation = self.methodName )
    if not res['OK']:
      return res
    else:
      if not self.valid:
        return S_ERROR( self.errorReason )

    successful = {}
    failed = {}
    localSE = self.__isLocalSE()['Value']
    # Try all of the storages one by one
    for storage in self.storages:
      # Determine whether to use this storage object
      storageParameters = storage.getParameters()
      if not storageParameters:
        log.debug( "Failed to get storage parameters.", "%s %s" % ( self.name, res['Message'] ) )
        continue
      pluginName = storageParameters['PluginName']
      if not lfnDict:
        log.debug( "No lfns to be attempted for %s protocol." % pluginName )
        continue
      if not ( pluginName in self.remotePlugins ) and not localSE and not storage.pluginName == "Proxy":
        # If the SE is not local then we can't use local protocols
        log.debug( "Local protocol not appropriate for remote use: %s." % pluginName )
        continue

      log.verbose( "Generating %s protocol URLs for %s." % ( len( lfnDict ), pluginName ) )
      replicaDict = kwargs.pop( 'replicaDict', {} )
      if storage.pluginName != "Proxy":
        res = self.__generateURLDict( lfnDict, storage, replicaDict = replicaDict )
        urlDict = res['Value']['Successful']  # url : lfn
        failed.update( res['Value']['Failed'] )
      else:
        urlDict = dict( [ ( lfn, lfn ) for lfn in lfnDict ] )
      if not len( urlDict ):
        log.verbose( "__executeMethod No urls generated for protocol %s." % pluginName )
      else:
        log.verbose( "Attempting to perform '%s' for %s physical files" % ( self.methodName, len( urlDict ) ) )
        fcn = None
        if hasattr( storage, self.methodName ) and callable( getattr( storage, self.methodName ) ):
          fcn = getattr( storage, self.methodName )
        if not fcn:
          return S_ERROR( "SE.__executeMethod: unable to invoke %s, it isn't a member function of storage" )

        urlsToUse = {}  # url : the value of the lfn dictionary for the lfn of this url
        for url in urlDict:
          urlsToUse[url] = lfnDict[urlDict[url]]

        res = fcn( urlsToUse, *args, **kwargs )
        if not res['OK']:
          errStr = "Completely failed to perform %s." % self.methodName
          log.debug( errStr, 'with plugin %s: %s' % ( pluginName, res['Message'] ) )
          for lfn in urlDict.values():
            if lfn not in failed:
              failed[lfn] = ''
            failed[lfn] = "%s %s" % ( failed[lfn], res['Message'] ) if failed[lfn] else res['Message']
        else:
          for url, lfn in urlDict.items():
            if url not in res['Value']['Successful']:
              if lfn not in failed:
                failed[lfn] = ''
              if url in res['Value']['Failed']:
                failed[lfn] = "%s %s" % ( failed[lfn], res['Value']['Failed'][url] ) if failed[lfn] else res['Value']['Failed'][url]
              else:
                errStr = 'No error returned from plug-in'
                failed[lfn] = "%s %s" % ( failed[lfn], errStr ) if failed[lfn] else errStr
            else:
              successful[lfn] = res['Value']['Successful'][url]
              if lfn in failed:
                failed.pop( lfn )
              lfnDict.pop( lfn )

    return S_OK( { 'Failed': failed, 'Successful': successful } )


  def __getattr__( self, name ):
    """ Forwards the equivalent Storage calls to __executeMethod"""
    # We take either the equivalent name, or the name itself
    self.methodName = StorageElementItem.__equivalentMethodNames.get( name, None )

    if self.methodName:
      return self.__executeMethod

    raise AttributeError( "StorageElement does not have a method '%s'" % name )



StorageElement = StorageElementCache()<|MERGE_RESOLUTION|>--- conflicted
+++ resolved
@@ -307,11 +307,7 @@
 
     if not self.valid:
       log.debug( "Failed to create StorageElement plugins.", self.errorReason )
-<<<<<<< HEAD
-      return S_ERROR( "SE.isValid: Failed to create StorageElement plugins." )
-=======
       return S_ERROR( "SE.isValid: Failed to create StorageElement plugins: %s" % self.errorReason )
->>>>>>> c6e81416
 
     # Check if the Storage Element is eligible for the user's VO
     if 'VO' in self.options and not self.vo in self.options['VO']:
