<<<<<<< HEAD
[v6r5p7]

FIX: merged in patch v6r4p28

[v6r5p6]

FIX: merged in patch v6r4p27

*Transformation
BUGFIX: TransformationDB - StringType must be imported before it can be used

[v6r5p5]

FIX: merged in patch v6r4p26

[v6r5p4]

FIX: merged in patch v6r4p25

[v6r5p3]

*Transformation
FIX: merged in patch v6r4p24

[v6r5p1]

*Core
BUGFIX: ExecutorMindHandler - return S_OK() in the initializeHandler
FIX: OptimizationMindHandler - if the manifest is not dirty it will not be updated by the Mind

*Configuration
NEW: Resources helper - added getCompatiblePlatform(), getDIRACPlatform() methods

*Resources
FIX: SSHComputingElement - add -q option to ssh command to avoid banners in the output
FIX: BOINCComputingElement - removed debugging printout
FIX: ComputingElement - use Platform CS option which will be converted to LHCbPlatform for legacy compatibility

*DMS
FIX: RequestAgentBase - lowering loglevel from ALWAYS to INFO to avoid flooding SystemLogging

*WMS:
FIX: SiteDirector - provide CE platform parameter when interrogating the TQ
FIX: GridPilotDirector - publish pilot OwnerGroup rather than VOMS role
FIX: WMSUtilities - add new error string into the parsing of the job output retrieval

[v6r5]

NEW: Executor framework

*Core
NEW: MySQL.py - added Test case for Time.dateTime time stamps
NEW: MySQL.py - insertFields and updateFields can get values via Lists or Dicts
NEW: DataIntegrityDB - use the new methods from MySQL and add test cases
NEW: DataIntegrityHandler - check connection to DB and create tables (or update their schema)
NEW: DataLoggingDB - use the new methods from MySQL and add test cases
NEW: DataLoggingHandler - check connection to DB and create tables (or update their schema)
FIX: ProcessPool - killing stuck workers after timeout
CHANGE: DB will throw a RuntimeException instead of a sys.exit in case it can't contact the DB
CHANGE: Several improvements on DISET
CHANGE: Fixed all DOS endings to UNIX
CHANGE: Agents, Services and Executors know how to react to CSSection/Module and react accordingly
NEW: install tools are updated to deal with executors
FIX: dirac-install - add -T/--Timeout option to define timeout for distribution downloads
NEW: dirac-install - added possibility of defining dirac-install's global defaults by command line switch
BUGFIX: avoid PathFinder.getServiceURL and use Client class ( DataLoggingClient,LfcFileCatalogProxyClient ) 
FIX: MySQL - added TIMESTAMPADD and TIMESTAMPDIFF to special values not to be scaped by MySQL
NEW: ObjectLoader utility
CHANGE: dirac-distribution - added global defaults flag and changed the flag to -M or --defaultsURL
FIX: Convert to string before trying to escape value in MySQL
NEW: DISET Services - added PacketTimeout option
NEW: SystemLoggingDB - updated to use the renewed MySQL interface and SQL schema
NEW: Added support for multiple entries in /Registry/DefaultGroup, for multi-VO installations
CHANGE: Component installation procedure updated to cope with components inheriting Modules
CHANGE: InstallTools - use dirac- command in runit run scripts
FIX: X509Chain - avoid a return of error when the group is not valid
FIX: MySQL - reduce verbosity of log messages when high level methods are used
CHANGE: Several DB classes have been updated to use the MySQL buildCondition method
NEW: MySQL - provide support for greater and smaller arguments to all MySQL high level methods
FIX: Service.py - check all return values from all initializers

*Configuration
CHANGE: By default return option and section lists ordered as in the CS
NEW: ConfigurationClient - added function to refresh remote configuration

*Framework
FIX: Registry.findDefaultGroup will never return False
CHANGE: ProxyManager does not accept proxies without explicit group
CHANGE: SystemAdministratorHandler - force refreshing the configuration after new component setup

*RSS
CHANGE: removed code execution from __init__
CHANGE: removed unused methods
NEW: Log all policy results 

*Resources
NEW: updated SSHComputingElement which allows multiple job submission
FIX: SGETimeLeft - better parsing of the batch system commands output
FIX: InProcessComputingElement - when starting a new job discard renewal of the previous proxy
NEW: BOINCComputingElement - new CE client to work with the BOINC desktop grid infrastructure 

*WMS
CHANGE: WMS Optimizers are now executors
CHANGE: SandboxStoreClient can directly access the DB if available
CHANGE: Moved JobDescription and improved into JobManifest
FIX: typo in JobLoggingDB
NEW: JobState/CachedJobState allow access to the Job via DB/JobStateSync Service automatically
BUGFIX: DownloadInputData - when not enough disk space, message was using "buffer" while it should be using "data"
FIX: the sandboxmetadataDB explosion when using the sandboxclient without direct access to the DB
NEW: Added support for reset/reschedule in the OptimizationMind
CHANGE: Whenever a DB is not properly initialized it will raise a catchable RuntimeError exception 
        instead of silently returning
FIX: InputDataResolution - just quick mod for easier extensibility, plus removed some LHCb specific stuff
NEW: allow jobids in a file in dirac-wms-job-get-output
NEW: JobManager - zfill in %n parameter substitution to allow alphabetical sorting
NEW: Directors - added checking of the TaskQueue limits when getting eligible queues
CHANGE: Natcher - refactor to simpify the logic, introduced Limiter class
CHANGE: Treat MaxCPUTime and CPUTime the same way in the JDL to avoid confusion
NEW: SiteDirector - added options PilotScript, MaxPilotsToSubmit, MaxJobsInFillMode
BUGFIX: StalledJobAgent - use cpuNormalization as float, not string 
FIX: Don't kill an executor if a task has been taken out from it
NEW: dirac-boinc-pilot - pilot script to be used on the BOINC volunteer nodes
FIX: SiteDirector - better handling of tokens and filling mode 
NEW: Generic pilot identities are automatically selected by the TQD and the SiteDirector 
     if not explicitly defined in /Pilot/GenericDN and GenericGroup
NEW: Generic pilot groups can have a VO that will be taken into account when selecting generic 
     credentials to submit pilots
NEW: Generic pilots that belong to a VO can only match jobs from that VO
NEW: StalledJobAgent - added rescheduling of jobs stuck in Matched or Rescheduled status
BUGFIX: StalledJobAgent - default startTime and endTime to "now", avoid None value
NEW: JobAgent - stop after N failed matching attempts (nothing to do), use StopAfterFailedMatches option
CHANGE: JobAgent - provide resource description as a dictionary to avoid extra JDL parsing by the Matcher
CHANGE: Matcher - report pilot info once instead of sending it several times from the job
CHANGE: Matcher - set the job site instead of making a separate call to JobStateUpdate
NEW: Matcher - added Matches done and matches OK statistics
NEW: TaskQueue - don't delete fresh task queues. Wait 5 minutes to do so.
CHANGE: Disabled TQs can also be matched, if no jobs are there, a retry will be triggered

*Transformation
FIX: TransformationAgent - a small improvement: now can pick the prods status to handle from the CS, 
     plus few minor corrections (e.g. logger messages)
FIX: TransformationCLI - take into accout possible failures in resetFile command     

*Accounting
NEW: AccountingDB - added retrieving RAW records for internal stuff
FIX: AccountingDB - fixed some logic for readonly cases
CHANGE: Added new simpler and faster bucket insertion mechanism
NEW: Added more info when rebucketing
FIX: Calculate the rebucket ETA using remaining records to be processed instead of the total records to be processed
FIX: Plots with no data still carry the plot name

*DMS
NEW: SRM2Storage - added retry in the gfal calls
NEW: added new FTSCleaningAgent cleaning up TransferDB tables
FIX: DataLoggingClient and DataLoggingDB - tests moved to separate files
CHANGE: request agents cleanup

*RMS
CHANGE: Stop using RequestAgentMixIn in the request agents
=======
[v6r4p29]

*RMS
BUGFIX: RequestDBMySQL - wrong indentation in __updateSubRequestFiles()
>>>>>>> 5309f684

[v6r4p28]

*Interfaces
CHANGE: Dirac.py, DiracAdmin.py - remove explicit timeout on RPC client instantiation

*RSS
FIX: CS.py - fix for updated CS location (backward compatible)

*DMS
BUGFIX: StrategyHandler - bug fixed determineReplicationTree()
FIX: FTSRequest - add checksum string to SURLs file before submitting an FTS job

*WMS
FIX: JobWrapper - protection for double quotes in JobName
CHANGE: SiteDirector - switched some logging messages from verbose to info level

*RMS
NEW: Request(Client,DBMySQL,Manager) - added readRequestsForJobs() method

[v6r4p27]

*RSS
NEW: CS.py - Space Tokens were hardcoded, now are obtained after scanning the StorageElements.

*DMS
FIX: SRM2Storage - removed hack for EOS (fixed server-side)

*Transformation
CHANGE: TransformationClient - limit to 100 the number of transformations in getTransformations()
NEW: TransformationAgent - define the transformations type to use in the configuration

*Interfacses
FIX: Job.py -  fix for empty environmentDict (setExecutionEnv)

[v6r4p26]

*Transformation
BUGFIX: TransformationClient - fixed calling sequence in rpcClient.getTransformationTasks()
NEW: TransformationClient - added log messages in verbose level.

[v6r4p25]

*DMS
BUGFIX: StrategyHandler - sanity check for wrong replication tree 

[v6r4p24]

*Core
NEW: MySQL - add 'offset' argument to the buildCondition()

*Transformation
FIX: TransformationAgent - randomize the LFNs for removal/replication case when large number of those
CHANGE: TransformationClient(DB,Manager) - get transformation files in smaller chunks to
        improve performance
FIX: TransformationAgent(DB) - do not return redundant LFNs in getTransformationFiles()        

[v6r4p22]

*DMS
FIX: SRM2Storage - fix the problem with the CERN-EOS storage 

[v6r4p21]

*Core
BUGFIX: SGETimeLeft - take into account dd:hh:mm:ss format of the cpu consumed

[v6r4p20]

*WMS
BUGFIX: PilotDirector, GridPilotDirector - make sure that at least 1 pilot is to be submitted
BUGFIX: GridPilotDirector - bug on how pilots are counted when there is an error in the submit loop.
BUGFIX: dirac-pilot - proper install script installation on OSG sites

[v6r4p19]

*RMS
FIX: RequestDBMySQL - optimized request selection query 

[v6r4p18]

*Configuration
BUGFIX: CE2CSAgent.py - the default value must be set outside the loop

*DMS
NEW: dirac-dms-create-replication-request
BUGFIX: dirac-dms-fts-submit, dirac-dms-fts-monitor - print out error messages

*Resources
BUGFIX: TorqueComputingElement.py, plus add UserName for shared Queues

*WMS
BUGFIX: JobManagerHandler - default value for pStart (to avoid Exception)

[v6r4p17]

*Core
FIX: dirac-configure - setup was not updated in dirac.cfg even with -F option
FIX: RequestHandler - added fix for Missing ConnectionError

*DMS
FIX: dirac-dms-clean-directory - command fails with `KeyError: 'Replicas'`.

*WMS
FIX: SiteDirector - adapt to the new method in the Matcher getMatchingTaskQueue 
FIX: SiteDirector - added all SubmitPools to TQ requests

[v6r4p16]

*Core:
FIX: dirac-install - bashrc/cshrc were wrongly created when using versionsDir

*Accounting
CHANGE: Added new simpler and faster bucket insertion mechanism
NEW: Added more info when rebucketing

*WMS
CHANGE: Matcher - refactored to take into account job limits when providing info to directors
NEW: JoAgent - reports SubmitPool parameter if applicable
FIX: Matcher - bad codition if invalid result

[v6r4p15]

*WMS
FIX: gLitePilotDirector - fix the name of the MyProxy server to avoid crasehs of the gLite WMS

*Transformation
FIX: TaskManager - when the file is on many SEs, wrong results were generated

[v6r4p13]

*DMS
FIX: dirac-admin-allow-se - added missing interpreter line

[v6r4p12]

*DMS
CHANGE: RemovalTask - for DataManager shifter change creds after failure of removal with her/his proxy.

*RSS
NEW: Added RssConfiguration class
FIX: ResourceManagementClient  - Fixed wrong method name

[v6r4p11]

*Core
FIX: GGUSTicketsClient - GGUS SOAP URL updated

*DMS
BUGFIX: ReplicaManager - wrong for loop

*RequestManagement
BUGFIX: RequestClient - bug fix in finalizeRequest()

*Transformation
FIX: TaskManager - fix for correctly setting the sites (as list)

[v6r4p10]

*RequestManagement
BUGFIX: RequestContainer - in addSubrequest() function

*Resources
BUGFIX: SRM2Storage - in checksum type evaluation

*ResourceStatusSystem
BUGFIX: InfoGetter - wrong import statement

*WMS
BUGFIX: SandboxMetadataDB - __init__() can not return a value

[v6r4p9]

*DMS
CHANGE: FailoverTransfer - ensure the correct execution order of the subrequests

[v6r4p8]

Bring in fixes from v6r3p17

*Core:
FIX: Don't have the __init__ return True for all DBs
NEW: Added more protection for exceptions thrown in callbacks for the ProcessPool
FIX: Operations will now look in 'Defaults' instead of 'Default'

*DataManagement:
FIX: Put more protection in StrategyHandler for neither channels  not throughput read out of TransferDB
FIX: No JobIDs supplied in getRequestForJobs function for RequestDBMySQL taken into account
FIX: Fix on getRequestStatus
CHANGE: RequestClient proper use of getRequestStatus in finalizeRequest
CHANGE: Refactored RequestDBFile

[v6r4p7]

*WorkloadManagement
FIX: SandboxMetadataDB won't explode DIRAC when there's no access to the DB 
CHANGE: Whenever a DB fails to initialize it raises a catchable exception instead of just returning silently

*DataManagement
CHANGE: Added Lost and Unavailable to the file metadata

[v6r4p6]

Bring fixes from v6r4p6

[v6r4p5]

*Configuration
NEW: Added function to generate Operations CS paths

*Core
FIX: Added proper ProcessPool checks and finalisation

*DataManagement
FIX: don't set Files.Status to Failed for non-existign files, failover transfers won't go
FIX: remove classmethods here and there to unblock requestHolder
CHANGE: RAB, TA: change task timeout: 180 and 600 (was 600 and 900 respectively)
FIX: sorting replication tree by Ancestor, not hopAncestorgit add DataManagementSystem/Agent/TransferAgent.py
NEW: TA: add finalize
CHANGE: TransferAgent: add AcceptableFailedFiles to StrategyHandler to ban FTS channel from scheduling
FIX: if there is no failed files, put an empty dict


*RSS
FIX: RSS is setting Allowed but the StorageElement checks for Active

*Workflows
FIX: Part of WorfklowTask rewritten to fix some issues and allow 'ANY' as site

*Transformation
FIX: Wrong calls to TCA::cleanMetadataCatalogFiles

[v6r4p4]

*Core
FIX: Platform.py - check if Popen.terminate is available (only from 2.6)

[v6r4p3]

*Core
FIX: ProcessPool with watchdog and timeouts - applied in v6r3 first

[v6r4p2]

*StorageManagement
BUGFIX: StorageElement - staging is a Read operation and should be allowed as such

*WMS
BUGFIX: InProcessComputingElement, JobAgent - proper return status code from the job wrapper

*Core
FIX: Platform - manage properly the case of exception in the ldconfig execution

[v6r4p1]

*DMS
FIX: TransferDB.getChannelObservedThroughput - the channelDict was created in a wrong way

*RSS
FIX: ResourceStatus was not returning Allowed by default

[v6r4]

*Core
FIX: dirac-install-db.py: addDatabaseOptionsToCS has added a new keyed argument
NEW: SGETimeLeft.py: Support for SGE backend
FIX: If several extensions are installed, merge ConfigTemplate.cfg
NEW: Service framework - added monitoring of file descriptors open
NEW: Service framework - Reduced handshake timeout to prevent stuck threads
NEW: MySQL class with new high level methods - buildCondition,insertFields,updateFields
     deleteEntries, getFields, getCounters, getDistinctAttributeValues
FIX: ProcessPool - fixes in the locking mechanism with LockRing, stopping workers when the
     parent process is finished     
FIX: Added more locks to the LockRing
NEW: The installation tools are updated to install components by name with the components module specified as an option

*DMS
FIX: TransferDB.py - speed up the Throughput determination
NEW: dirac-dms-add-files: script similar to dirac-dms-remove-files, 
     allows for 1 file specification on the command line, using the usual dirac-dms-add-file options, 
     but also can take a text file in input to upload a bunch of files. Exit code is 0 only if all 
     was fine and is different for every error found. 
NEW: StorageElementProxy- support for data downloading with http protocol from arbitrary storage, 
     needed for the web data download
BUGFIX: FileCatalogCLI - replicate operation does a proper replica registration ( closes #5 )     
FIX: ReplicaManager - __cleanDirectory now working and thus dirac-dms-clean-directory

*WMS
NEW: CPU normalization script to run a quick test in the pilot, used by the JobWrapper
     to report the CPU consumption to the accounting
FIX: StalledJobAgent - StalledTimeHours and FailedTimeHours are read each cycle, refer to the 
     Watchdog heartBeat period (should be renamed); add NormCPUTime to Accounting record
NEW: SiteDirector - support for the operation per VO in multi-VO installations
FIX: StalledJobAgent - get ProcessingType from JDL if defined
BUGFIX: dirac-wms-job-peek - missing printout in the command
NEW: SiteDirector - take into account the number of already waiting pilots when evaluating the number of pilots to submit
FIX: properly report CPU usage when the Watchdog kill the payload.

*RSS
BUGFIX: Result in ClientCache table is a varchar, but the method was getting a datetime
NEW: CacheFeederAgent - VOBOX and SpaceTokenOccupancy commands added (ported from LHCbDIRAC)
CHANGE: RSS components get operational parameters from the Operations handler

*DataManagement
FIX: if there is no failed files, put an empty dict

*Transformation
FIX: Wrong calls to TCA::cleanMetadataCatalogFiles

[v6r3p19]

*WMS
FIX: gLitePilotDirector - fix the name of the MyProxy server to avoid crashes of the gLite WMS

[v6r3p18]

*Resources
BUGFIX: SRM2Storage - in checksum type evaluation

[v6r3p17]

*DataManagement
FIX: Fixes issues #783 and #781. Bugs in ReplicaManager removePhisicalReplica and getFilesFromDirectory
FIX: Return S_ERROR if missing jobid arguments
NEW: Checksum can be verified during FTS and SRM2Storage 

[v6r3p16]

*DataManagement
FIX: better monitoring of FTS channels 
FIX: Handle properly None value for channels and bandwidths

*Core
FIX: Properly calculate the release notes if there are newer releases in the release.notes file

[v6r3p15]

*DataManagement
FIX: if there is no failed files, put an empty dict

*Transformation
FIX: Wrong calls to TCA::cleanMetadataCatalogFiles


[v6r3p14]

* Core

BUGFIX: ProcessPool.py: clean processing and finalisation
BUGFIX: Pfn.py: don't check for 'FileName' in pfnDict

* DMS

NEW: dirac-dms-show-fts-status.py: script showing last hour history for FTS channels
NEW: TransferDBMonitoringHandler.py: new function exporting FST channel queues
BUGFIX: TransferAgent.py,RemovalAgent.py,RegistrationAgent.py - unlinking of temp proxy files, corection of values sent to gMonitor
BUGFIX: StrategyHandler - new config option 'AcceptableFailedFiles' to unblock scheduling for channels if problematic transfers occured for few files
NEW: TransferAgent,RemovalAgent,RegistrationAgent - new confing options for setting timeouts for tasks and ProcessPool finalisation
BUGFIX: ReplicaManager.py - reverse sort of LFNs when deleting files and directories to avoid blocks
NEW: moved StrategyHandler class def to separate file under DMS/private

* TMS

FIX: TransformationCleaningAgent.py: some refactoring, new way of disabling/enabline execution by 'EnableFlag' config option

[v6r3p13]

*Core
FIX: Added proper ProcessPool checks and finalisation

*DataManagement
FIX: don't set Files.Status to Failed for non-existign files, failover transfers won't go
FIX: remove classmethods here and there to unblock requestHolder
CHANGE: RAB, TA: change task timeout: 180 and 600 (was 600 and 900 respectively)
FIX: sorting replication tree by Ancestor, not hopAncestorgit add DataManagementSystem/Agent/TransferAgent.py
NEW: TA: add finalize
CHANGE: TransferAgent: add AcceptableFailedFiles to StrategyHandler to ban FTS channel from scheduling

[v6r3p12]

*Core
FIX: Platform.py - check if Popen.terminate is available (only from 2.6)

[v6r3p11]

*Core
FIX: ProcessPool with watchdog and timeouts

[v6r3p10]

*StorageManagement
BUGFIX: StorageElement - staging is a Read operation and should be allowed as such

*WMS
BUGFIX: InProcessComputingElement, JobAgent - proper return status code from the job wrapper

*Core
FIX: Platform - manage properly the case of exception in the ldconfig execution

[v6r3p9]

*DMS
FIX: TransferDB.getChannelObservedThroughput - the channelDict was created in a wrong way

[v6r3p8]

*Web
CHANGE: return back to the release web2012041601

[v6r3p7]

*Transformation
FIX: TransformationCleaningAgent - protection from deleting requests with jobID 0 

[v6r3p6]

*Core
FIX: dirac-install-db - proper key argument (follow change in InstallTools)
FIX: ProcessPool - release all locks every time WorkignProcess.run is executed, more fixes to come
FIX: dirac-configure - for Multi-Community installations, all vomsdir/vomses files are now created

*WMS
NEW: SiteDirector - add pilot option with CE name to allow matching of SAM jobs.
BUGFIX: dirac-pilot - SGE batch ID was overwriting the CREAM ID
FIX: PilotDirector - protect the CS master if there are at least 3 slaves
NEW: Watchdog - set LocalJobID in the SGE case

[v6r3p5]

*Core:
BUGFIX: ProcessPool - bug making TaskAgents hang after max cycles
BUGFIX: Graphs - proper handling plots with data containing empty string labels
FIX: GateWay - transfers were using an old API
FIX: GateWay - properly calculate the gateway URL
BUGFIX: Utilities/Pfn.py - bug in pfnunparse() when concatenating Path and FileName

*Accounting
NEW: ReportGenerator - make AccountingDB readonly
FIX: DataCache - set daemon the datacache thread
BUGFIX: BasePlotter - proper handling of the Petabyte scale data

*DMS:
BUGFIX: TransferAgent, RegistrationTask - typos 

[v6r3p4]

*DMS:
BUGFIX: TransferAgent - wrong value for failback in TA:execute

[v6r3p3]

*Configuration
BUGFIX: Operations helper - typo

*DMS:
FIX: TransferAgent - change the way of redirecting request to task

[v6r3p2]

*DMS
FIX: FTSRequest - updating metadata for accouting when finalizing FTS requests

*Core
FIX: DIRAC/__init__.py - default version is set to v6r3

[v6r3p1]

*WMS
CHANGE: Use ResourcesStatus and Resources helpers in the InputDataAgent logic

*Configuration
NEW: added getStorageElementOptions in Resources helper

*DMS
FIX: resourceStatus object created in TransferAgent instead of StrategyHandler

[v6r3]

*Core
NEW: Added protections due to the process pool usage in the locking logic

*Resources
FIX: LcgFileCatalogClient - reduce the number of retries: LFC_CONRETRY = 5 to 
     avoid combined catalog to be stuck on a faulty LFC server
     
*RSS
BUGFIX: ResourceStatus - reworked helper to keep DB connections     

*DMS
BUGFIX: ReplicaManager::CatalogBase::_callFileCatalogFcnSingleFile() - wrong argument

*RequestManagement
FIX: TaskAgents - set timeOut for task to 10 min (15 min)
NEW: TaskAgents - fill in Error fields in case of failing operations

*Interfaces
BUGFIX: dirac-wms-select-jobs - wrong use of the Dirac API

[v6r2p9]

*Core
FIX: dirac-configure - make use of getSEsForSite() method to determine LocalSEs

*WMS
NEW: DownloadInputData,InputDataByProtocol - check Files on Tape SEs are on Disk cache 
     before Download or getturl calls from Wrapper
CHANGE: Matcher - add Stalled to "Running" Jobs when JobLimits are applied   
CHANGE: JobDB - allow to specify required platform as Platform JDL parameter,
        the specified platform is taken into account even without /Resources/Computing/OSCompatibility section

*DMS
CHANGE: dirac-admin-allow(ban)-se - removed lhcb-grid email account by default, 
        and added switch to avoid sending email
FIX: TaskAgents - fix for non-existing files
FIX: change verbosity in failoverReplication 
FIX: FileCatalog - remove properly metadata indices 
BUGFIX: FileManagerBase - bugfix in the descendants evaluation logic  
FIX: TransferAgent and TransferTask - update Files.Status to Failed when ReplicaManager.replicateAndRegister 
     will fail completely; when no replica is available at all.

*Core
FIX: dirac-pilot - default lcg bindings version set to 2012-02-20

[v6r2p8]

*DMS:
CHANGE: TransferAgent - fallback to task execution if replication tree is not found

[v6r2p7]

*WMS
BUGFIX: SiteDirector - wrong CS option use: BundleProxy -> HttpProxy
FIX: SiteDirector - use short lines in compressed/encoded files in the executable
     python script

[v6r2p6]

*DataManagement
FIX: Bad logic in StrategyHandler:MinimiseTotalWait

*Core
CHANGE: updated GGUS web portal URL

*RSS
BUGFIX: meta key cannot be reused, it is popped from dictionary

*Framework
FIX: The Gateway service does not have a handler
NEW: ConfingTemplate entry for Gateway
FIX: distribution notes allow for word wrap

*WorkloadManagement
FIX: avoid unnecessary call if no LFN is left in one of the SEs
FIX: When Uploading job outputs, try first Local SEs, if any


[v6r2p5]

*RSS
BUGFIX: several minor bug fixes

*RequestManagement
BUGFIX: RequestDBMySQL - removed unnecessary request type check

*DMS
BUGFIX: FileCatalogClienctCLI - wrong evaluation of the operation in the find command
NEW: FileCatalog - added possibility to remove specified metadata for a given path 
BUGFIX: ReplicaManager - wrong operation order causing failure of UploadLogFile module

*Core
NEW: dirac-install - generate cshrc DIRAC environment setting file for the (t)csh 

*Interfaces
CHANGE: Job - added InputData to each element in the ParametricInputData

*WMS
CHANGE: dirac-jobexec - pass ParametericInputData to the workflow as a semicolon separated string

[v6r2p4]

*WMS
BUGFIX: StalledJobAgent - protection against jobs with no PilotReference in their parameters
BUGFIX: WMSAdministratorHandler - wrong argument type specification for getPilotInfo method

*StorageManagement
BUGFIX: RequestFinalizationAgent - no method existence check when calling RPC method

[v6r2p3]

*WMS
CHANGE: Matcher - fixed the credentials check in requestJob() to simplify it

*ConfigurationSystem
CHANGE: Operations helper - fix that allow no VO to be defined for components that do not need it

*Core
BUGFIX: InstallTools - when applying runsvctrl to a list of components make sure that the config server is treated first and the sysadmin service - last
        
[v6r2p2]

*WMS
BUGFIX: Matcher - restored logic for checking private pilot asking for a given DN for belonging to the same group with JOB_SHARING property.

[v6r2p1]

*RequestManagementSystem
BUGFIX: RequestCleaningAgent - missing import of the "second" interval definition 

[v6r2]

*General
FIX: replaced use of exec() python statement in favor of object method execution

*Accounting
CHANGE: Accounting 'byte' units are in powers of 1000 instead of powers of 1024 (closes #457)

*Core
CHANGE: Pfn.py - pfnparse function rewritten for speed up and mem usage, unit test case added
FIX: DISET Clients are now thread-safe. Same clients used twice in different threads was not 
closing the previous connection
NEW: reduce wait times in DISET protocol machinery to improve performance    
NEW: dirac-fix-mysql-script command to fix the mysql start-up script for the given installation
FIX: TransferClient closes connections properly
FIX: DISET Clients are now thread-safe. Same client used twice in different threads will not close the previous connection
CHANGE: Beautification and reduce wait times to improve performance
NEW: ProcessPool - added functionality to kill all children processes properly when destroying ProcessPool objects
NEW: CS Helper for LocalSite section, with gridEnv method
NEW: Grid module will use Local.gridEnv if nothing passed in the arguments
CHANGE: Add deprecated sections in the CS Operations helper to ease the transition
FIX: dirac-install - execute dirac-fix-mysql-script, if available, to fix the mysql.server startup script
FIX: dirac-distribution - Changed obsoleted tar.list file URL
FIX: typo in dirac-admin-add-host in case of error
CHANGE: dirac-admin-allow(ban)-se - use diracAdmin.sendMail() instead of NotificationClient.sendMail()

*Framework
BUGFIX: UserProfileDB - no more use of "type" variable as it is a reserved keyword 

*RequestManagement:
FIX: RequestDBFile - more consistent treatment of requestDB Path
FIX: RequestMySQL - Execution order is evaluated based on not Done state of subrequests
NEW: RequestCleaningAgent - resetting Assigned requests to Waiting after a configurable period of time

*RSS
CHANGE: RSS Action now inherits from a base class, and Actions are more homogeneous, they all take a uniform set of arguments. The name of modules has been changed from PolType to Action as well.
FIX: CacheFeederAgent - too verbose messages moved to debug instead of info level
BUGFIX: fixed a bug preventing RSS clients to connect to the services     
FIX: Proper services synchronization
FIX: Better handling of exceptions due to timeouts in GOCDBClient   
FIX: RSS.Notification emails are sent again
FIX: Commands have been modified to return S_OK, S_ERROR inside the Result dict. This way, policies get a S_ERROR / S_OK object. CacheFeederAgent has been updated accordingly.
FIX: allow clients, if db connection fails, to reconnect ( or at least try ) to the servers.
CHANGE: access control using CS Authentication options. Default is SiteManager, and get methods are all.
BUGFIX: MySQLMonkey - properly escaped all parameters of the SQL queries, other fixes.
NEW: CleanerAgent renamed to CacheCleanerAgent
NEW: Updated RSS scripts, to set element statuses and / or tokens.
NEW: Added a new script, dirac-rss-synch
BUGFIX: Minor bugfixes spotted on the Web development
FIX: Removed useless decorator from RSS handlers
CHANGE: ResourceStatus helper tool moved to RSS/Client directory, no RSS objects created if the system is InActive
CHANGE: Removed ClientFastDec decorator, using a more verbose alternative.
CHANGE: Removed useless usage of **kwargs on helper functions.  
NEW: added getSESitesList method to RSSClient      
FIX: _checkFloat() checks INTEGERS, not datetimes

*DataManagement
CHANGE: refactoring of DMS agents executing requests, allow requests from arbitrary users
NEW: DFC - allow to specify multiple replicas, owner, mode when adding files
CHANGE: DFC - optimization of the directory size evaluation
NEW: Added CREATE TEMPORARY TABLES privilege to FileCatalogDB
CHANGE: DFC - getCatalogCounters() update to show numbers of directories
NEW: lfc_dfc_copy script to migrate data from LFC to DFC
FIX: dirac-dms-user-lfns - fixed the case when the baseDir is specified
FIX: FTS testing scripts were using sys.argv and getting confused if options are passed
NEW: DFC - use DirectoryUsage tables for the storage usage evaluations
NEW: DFC - search by metadata can be limited to a given directory subtree
NEW: DFC - search by both directory and file indexed metadata
BUGFIX: DFC - avoid crash if no directories or files found in metadata query
NEW: DFC FileCatalogHandler - define database location in the configuration
NEW: DFC - new FileCatalogFactory class, possibility to use named DFC services
FIX: FTSMonitor, FTSRequest - fixes in handling replica registration, setting registration requests in FileToCat table for later retry
FIX: Failover registration request in the FTS agents.      
FIX: FTSMonitor - enabled to register new replicas if even the corresponding request were removed from the RequestManagement 
FIX: StorageElement - check if SE has been properly initialized before executing any method     
CHANGE: LFC client getReplica() - make use of the new bulk method lfc.lfc_getreplicasl()
FIX: LFC client - protect against getting None in lfc.lfc_readdirxr( oDirectory, "" )  
FIX: add extra protection in dump method of StorageElement base class
CHANGE: FailoverTransfer - create subrequest per catalog if more than one catalog

*Interface
NEW: Job.py - added method to handle the parametric parameters in the workflow. They are made available to the workflow_commons via the key 'GenericParameters'.
FIX: Dirac.py - fix some type checking things
FIX: Dirac.py - the addFile() method can now register to more than 1 catalog.

*WMS
FIX: removed dependency of the JobSchedulingAgent on RSS. Move the getSiteTier functionality to a new CS Helper.
FIX: WMSAdministratorHandler - Replace StringType by StringTypes in the export methods argument type
FIX: JobAgent - Set explicitly UseServerCertificate to "no" for the job executable
NEW: dirac-pilot - change directory to $OSG_WN_TMP on OSG sites
FIX: SiteDirector passes jobExecDir to pilot, this defaults to "." for CREAM CEs. It can be set in the CS. It will not make use of $TMPDIR in this case.
FIX: Set proper project and release version to the SiteDirector     
NEW: Added "JobDelay" option for the matching, refactored and added CS options to the matcher
FIX: Added installation as an option to the pilots and random MyProxyServer
NEW: Support for parametric jobs with parameters that can be of List type

*Resources
NEW: Added SSH Grid Engine Computing Element
NEW: Added SSH Computing Element
FIX: make sure lfc client will not try to connect for several days

*Transformation
FIX: TransformationDB - in setFileStatusForTransformation() reset ErrorCount to zero if "force" flag and    the new status is "unused"
NEW: TransformationDB - added support for dictionary in metadata for the InputDataQuery mechanism     

[v6r1p13]

*WMS
FIX: JobSchedulingAgent - backported from v6r2 use of Resources helper

[v6r1p12]

*Accounting
FIX: Properly delete cached plots

*Core
FIX: dirac-install - run externals post install after generating the versions dir

[v6r1p11]

*Core
NEW: dirac-install - caches locally the externals and the grid bundle
FIX: dirac-distribution - properly generate releasehistory and releasenotes

[v6r1p10]

*WorloadManagement
FIX: JobAgent - set UseServerCertificate option "no" for the job executable

[v6r1p9]

*Core
FIX: dirac-configure - set the proper /DIRAC/Hostname when defining /LocalInstallation/Host

*DataManagement
FIX: dirac-dms-user-lfns - fixed the case when the baseDir is specified
BUGFIX: dirac-dms-remove-files - fixed crash in case of returned error report in a form of dictionary 

[v6r1p8]

*Web
FIX: restored Run panel in the production monitor

*Resources
FIX: FileCatalog - do not check existence of the catalog client module file

[v6r1p7]

*Web
BUGFIX: fixed scroll bar in the Monitoring plots view

[v6r1p6]

*Core
FIX: TransferClient closes connections properly

[v6r1p5]

*Core
FIX: DISET Clients are now thread-safe. Same clients used twice in different threads was not 
     closing the previous connection
NEW: reduce wait times in DISET protocol machinery to improve performance   

[v6r1p4]

*RequestManagement
BUGFIX: RequestContainer - in isSubRequestDone() treat special case for subrequests with files

*Transformation
BUGFIX: TransformationCleaningAgent - do not clear requests for tasks with no associated jobs

[v6r1p3]

*Framework
NEW: Pass the monitor down to the request RequestHandler
FIX: Define the service location for the monitor
FIX: Close some connections that DISET was leaving open

[v6r1p2]

*WorkloadManagement
BUGFIX: JobSchedulingAgent - use getSiteTiers() with returned direct value and not S_OK

*Transformation
BUGFIX: Uniform use of the TaskManager in the RequestTaskAgent and WorkflowTaskAgent

[v6r1p1]

*RSS
BUGFIX: Alarm_PolType now really send mails instead of crashing silently.

[v6r1]

*RSS
CHANGE: Major refactoring of the RSS system
CHANGE: DB.ResourceStatusDB has been refactored, making it a simple wrapper round ResourceStatusDB.sql with only four methods by table ( insert, update, get & delete )
CHANGE: DB.ResourceStatusDB.sql has been modified to support different statuses per granularity.
CHANGE: DB.ResourceManagementDB has been refactored, making it a simple wrapper round ResourceStatusDB.sql with only four methods by table ( insert, update, get & delete )
CHANGE: Service.ResourceStatusHandler has been refactored, removing all data processing, making it an intermediary between client and DB.
CHANGE: Service.ResourceManagementHandler has been refactored, removing all data processing, making it an intermediary between client and DB.
NEW: Utilities.ResourceStatusBooster makes use of the 'DB primitives' exposed on the client and does some useful data processing, exposing the new functions on the client.
NEW: Utilities.ResourceManagementBooster makes use of the 'DB primitives' exposed on the client and does some useful data processing, exposing the new functions on the client.
CHANGE: Client.ResourceStatusClient has been refactorerd. It connects automatically to DB or to the Service. Exposes DB and booster functions.
CHANGE: Client.ResourceManagementClient has been refactorerd. It connects automatically to DB or to the Service. Exposes DB and booster functions.
CHANGE: Agent.ClientsCacheFeederAgent renamed to CacheFeederAgent. The name was not accurate, as it also feeds Accouting Cache tables.
CHANGE: Agent.InspectorAgent, makes use of automatic API initialization.
CHANGE: Command. refactor and usage of automatic API initialization.
CHANGE: PolicySystem.PEP has reusable client connections, which increase significantly performance.
CHANGE: PolicySystem.PDP has reusable client connections, which increase significantly performance.
NEW: Utilities.Decorators are syntactic sugar for DB, Handler and Clients.
NEW: Utilities.MySQLMonkey is a mixture of laziness and refactoring, in order to generate the SQL statements automatically. Not anymore sqlStatemens hardcoded on the RSS.
NEW: Utilities.Validator are common checks done through RSS modules
CHANGE: Utilities.Synchronizer syncs users and DIRAC sites
CHANGE: cosmetic changes everywhere, added HeadURL and RCSID
CHANGE: Removed all the VOExtension logic on RSS
BUGFIX: ResourceStatusHandler - getStorageElementStatusWeb(), access mode by default is Read
FIX: RSS __init__.py will not crash anymore if no CS info provided
BUGFIX: CS.getSiteTier now behaves correctly when a site is passed as a string

*dirac-setup-site
BUGFIX: fixed typos in the Script class name

*Transformation
FIX: Missing logger in the TaskManager Client (was using agent's one)
NEW: Added UnitTest class for TaskManager Client

*DIRAC API
BUGFIX: Dirac.py. If /LocalSite/FileCatalog is not define the default Catalog was not properly set.
FIX: Dirac.py - fixed __printOutput to properly interpret the first argument: 0:stdout, 1:stderr
NEW: Dirac.py - added getConfigurationValue() method

*Framework
NEW: UsersAndGroups agent to synchronize users from VOMRS server.

*dirac-install
FIX: make Platform.py able to run with python2.3 to be used inside dirac-install
FIX: protection against the old or pro links pointing to non-existent directories
NEW: make use of the HTTP proxies if available
FIX: fixed the logic of creating links to /opt/dirac directories to take into account webRoot subdirs

*WorkloadManagement
FIX: SiteDirector - change getVO() function call to getVOForGroup()

*Core:
FIX: Pfn.py - check the sanity of the pfn and catch the erroneous case

*RequestManagement:
BUGFIX: RequestContainer.isSubrequestDone() - return 0 if Done check fails

*DataManagement
NEW: FileCatalog - possibility to configure multiple FileCatalog services of the same type

[v6r0p4]

*Framework
NEW: Pass the monitor down to the request RequestHandler
FIX: Define the service location for the monitor
FIX: Close some connections that DISET was leaving open

[v6r0p3]

*Framework
FIX: ProxyManager - Registry.groupHasProperties() wasn't returning a result 
CHANGE: Groups without AutoUploadProxy won't receive expiration notifications 
FIX: typo dirac-proxy-info -> dirac-proxy-init in the expiration mail contents
CHANGE: DISET - directly close the connection after a failed handshake

[v6r0p2]

*Framework
FIX: in services logs change ALWAYS log level for query messages to NOTICE

[v6r0p1]

*Core
BUGFIX: List.uniqueElements() preserves the other of the remaining elements

*Framework
CHANGE: By default set authorization rules to authenticated instead of all
FIX: Use all required arguments in read access data for UserProfileDB
FIX: NotificationClient - dropped LHCb-Production setup by default in the __getRPSClient()

[v6r0]

*Framework
NEW: DISET Framework modified client/server protocol, messaging mechanism to be used for optimizers
NEW: move functions in DIRAC.Core.Security.Misc to DIRAC.Core.Security.ProxyInfo
CHANGE: By default log level for agents and services is INFO
CHANGE: Disable the log headers by default before initializing
NEW: dirac-proxy-init modification according to issue #29: 
     -U flag will upload a long lived proxy to the ProxyManager
     If /Registry/DefaultGroup is defined, try to generate a proxy that has that group
     Replaced params.debugMessage by gLogger.verbose. Closes #65
     If AutoUploadProxy = true in the CS, the proxy will automatically be uploaded
CHANGE: Proxy upload by default is one month with dirac-proxy-upload
NEW: Added upload of pilot proxies automatically
NEW: Print info after creating a proxy
NEW: Added setting VOMS extensions automatically
NEW: dirac-proxy-info can also print the information of the uploaded proxies
NEW: dirac-proxy-init will check that the lifetime of the certificate is less than one month and advise to renew it
NEW: dirac-proxy-init will check that the certificate has at least one month of validity
FIX: Never use the host certificate if there is one for dirac-proxy-init
NEW: Proxy manager will send notifications when the uploaded proxies are about to expire (configurable via CS)
NEW: Now the proxyDB also has a knowledge of user names. Queries can use the user name as a query key
FIX: ProxyManager - calculate properly the dates for credentials about to expire
CHANGE: ProxyManager will autoexpire old proxies, also auto purge logs
CHANGE: Rename dirac-proxy-upload to dirac-admin-proxy-upload
NEW: dirac-proxy-init will complain if the user certificate has less than 30 days
CHANGE: SecurityLogging - security log level to verbose
NEW: OracleDB - added Array type 
NEW: MySQL - allow definition of the port number in the configuration
FIX: Utilities/Security - hash VOMS Attributes as string
FIX: Utilities/Security - Generate a chain hash to discover if two chains are equal
NEW: Use chain has to discover if it has already been dumped
FIX: SystemAdministrator - Do not set  a default lcg version
NEW: SystemAdministrator - added Project support for the sysadmin
CHANGE: SysAdmin CLI - will try to connect to the service when setting the host
NEW: SysAdmin CLI - colorization of errors in the cli
NEW: Logger - added showing the thread id in the logger if enabled
     
*Configuration
NEW: added getVOfromProxyGroup() utility
NEW: added getVoForGroup() utility, use it in the code as appropriate
NEW: added Registry and Operations Configuration helpers
NEW: dirac-configuration-shell - a configuration script for CS that behaves like an UNIX shellCHANGE: CSAPI - added more functionality required by updated configuration console
NEW: Added possibility to define LocalSE to any Site using the SiteLocalSEMapping 
     section on the Operations Section     
NEW: introduce Registry/VO section, associate groups to VOs, define SubmitPools per VO
FIX: CE2CSAgent - update the CEType only if there is a relevant info in the BDII  

*ReleaseManagement
NEW: release preparations and installation tools based on installation packages
NEW: dirac-compile-externals will try go get a DIRAC-free environment before compiling
NEW: dirac-disctribution - upload command can be defined via defaults file
NEW: dirac-disctribution - try to find if the version name is a branch or a tag in git and act accordingly
NEW: dirac-disctribution - added keyword substitution when creating a a distribution from git
FIX: Install tools won't write HostDN to the configuration if the Admin username is not set 
FIX: Properly set /DIRAC/Configuration/Servers when installing a CS Master
FIX: install_site.sh - missing option in wget for https download: --no-check-certificate
FIX: dirac-install-agent(service) - If the component being installed already has corresponding 
     CS section, it is not overwritten unless explicitly asked for
NEW: dirac-install functionality enhancement: start using the switches as defined in issue #26;
CHANGE: dirac-install - write the defaults if any under defaults-.cfg so dirac-configure can 
        pick it up
FIX: dirac-install - define DYLD_LIBRARY_PATH ( for Mac installations )     
NEW: dirac-install - put all the goodness under a function so scripts like lhcb-proxy-init can use it easily
FIX: dirac-install - Properly search for the LcgVer
NEW: dirac-install will write down the releases files in -d mode   
CHANGE: use new dirac_install from gothub/integration branch in install_site.sh
NEW: Extensions can request custom external dependencies to be installed via pip when 
     installing DIRAC.
NEW: LCG bundle version can be defined on a per release basis in the releases.cfg 
NEW: dirac-deploy-scripts - when setting the lib path in the deploy scripts. 
     Also search for subpaths of the libdir and include them
NEW: Install tools - plainly separate projects from installations

*Accounting
CHANGE: For the WMSHistory type, send as JobSplitType the JobType
CHANGE: Reduced the size of the max key length to workaround mysql max bytes for index problem
FIX: Modified buckets width of 1week to 1 week + 1 day to fix summer time end week (1 hour more )

*WorkloadManagement
CHANGE: SiteDirector - simplified executable generation
NEW: SiteDirector - few more checks of error conditions   
NEW: SiteDirector - limit the queue max length to the value of MaxQueueLengthOption 
     ( 3 days be default )
BUGFIX: SiteDirector - do not download pilot output if the flag getPilotOutput is not set     
NEW: JobDB will extract the VO when applying DIRAC/VOPolicy from the proper VO
FIX: SSHTorque - retrieve job status by chunks of 100 jobs to avoid too long
NEW: glexecComputingElement - allow glexecComputingElement to "Reschedule" jobs if the Test of
     the glexec fails, instead of defaulting to InProcess. Controlled by
     RescheduleOnError Option of the glexecComputingElement
NEW: SandboxStore - create a different SBPath with the group included     
FIX: JobDB - properly treat Site parameter in the job JDL while rescheduling jobs
NEW: JobSchedulingAgent - set the job Site attribute to the name of a group of sites corresponding 
     to a SE chosen by the data staging procedure 
CHANGE: TimeLeft - call batch system commands with the ( default ) timeout 120 sec
CHANGE: PBSTimeLeft - uses default CPU/WallClock if not present in the output  
FIX: PBSTimeLeft - proper handling of (p)cput parameter in the batch system output, recovery of the
     incomplete batch system output      
NEW: automatically add SubmitPools JDL option of the job owner's VO defines it     
NEW: JobManager - add MaxParametericJobs option to the service configuration
NEW: PilotDirector - each SubmitPool or Middleware can define TargetGrids
NEW: JobAgent - new StopOnApplicationFailure option to make the agent exiting the loop on application failure
NEW: PilotAgentsDB - on demand retrieval of the CREAM pilot output
NEW: Pilot - proper job ID evaluation for the OSG sites
FIX: ComputingElement - fixed proxy renewal logic for generic and private pilots
NEW: JDL - added %j placeholder in the JDL to be replaced by the JobID
BUGFIX: DownloadInputData - bug fixed in the naming of downloaded files
FIX: Matcher - set the group and DN when a request gets to the matcher if the request is not 
     coming from a pilot
FIX: Matcher = take into account JobSharing when checking the owner for the request
CHANGE: PilotDirector, dirac-pilot - interpret -V flag of the pilot as Installation name

*DataManagement
FIX: FileCatalog/DiractoryLevelTree - consistent application of the max directory level using global 
     MAX_LEVELS variable
FIX: FileCatalog - Directory metadata is deleted together with the directory deletion, issue #40    
CHANGE: FileCatalog - the logic of the files query by metadata revisited to increase efficiency 
FIX: LcgFileCatalog - use lfcthr and call lfcthr.init() to allow multithread
     try the import only once and just when LcgFileCatalogClient class is intantiated
NEW: LcgFileCatalogClient - new version of getPathPermissions relying on the lfc_access method to solve the problem
     of multiple user DNs in LFC.     
FIX: StorageElement - get service CS options with getCSOption() method ( closes #97 )
FIX: retrieve FileCatalogs as ordered list, to have a proper default.
CHANGE: FileCatalog - allow up to 15 levels of directories
BUGFIX: FileCatalog - bug fixes in the directory removal methods (closes #98)
BUGFIX: RemovalAgent - TypeError when getting JobID in RemovalAgent
BUGFIX: RemovalAgent - put a limit to be sure the execute method will end after a certain number of iterations
FIX: DownloadInputData - when files have been uploaded with lcg_util, the PFN filename
     might not match the LFN file name
FIX: putting FTSMonitor web page back
NEW: The default file catalog is now determined using /LocalSite/FileCatalog. The old behavior 
     is provided as a fallback solution
NEW: ReplicaManager - can now deal with multiple catalogs. Makes sure the surl used for removal is 
the same as the one used for registration.   
NEW: PoolXMLCatalog - added getTypeByPfn() function to get the type of the given PFN  
NEW: dirac-dms-ban(allow)-se - added possibility to use CheckAccess property of the SE

*StorageManagement
FIX: Stager - updateJobFromStager(): only return S_ERROR if the Status sent is not
recognized or if a state update fails. If the jobs has been removed or
has moved forward to another status, the Stager will get an S_OK and
should forget about the job.
NEW: new option in the StorageElement configuration "CheckAccess"
FIX: Requests older than 1 day, which haven't been staged are retried. Tasks older than "daysOld" 
     number of days are set to Failed. These tasks have already been retried "daysOld" times for staging.
FIX: CacheReplicas and StageRequests records are kept until the pin has expired. This way the 
     StageRequest agent will have proper accounting of the amount of staged data in cache.
NEW: FTSCleaningAgent will allow to fix transient errors in RequestDB. At the moment it's 
     only fixing Requests for which SourceTURL is equal to TargetSURL.
NEW: Stager - added new command dirac-stager-stage-files          
FIX: Update Stager code in v6 to the same point as v5r13p37
FIX: StorageManager - avoid race condition by ensuring that Links=0 in the query while removing replicas

*RequestManagement
FIX: RequestDBFile - get request in chronological order (closes issue #84)
BUGFIX: RequestDBFile - make getRequest return value for getRequest the same as for

*ResourceStatusSystem
NEW: Major code refacoring. First refactoring of RSS's PEP. Actions are now function 
     defined in modules residing in directory "Actions".
NEW: methods to store cached environment on a DB and ge them.
CHANGE: command caller looks on the extension for commands.
CHANGE: RSS use now the CS instead of getting info from Python modules.
BUGFIX: Cleaned RSS scripts, they are still prototypes
CHANGE: PEP actions now reside in separate modules outside PEP module.
NEW: RSS CS module add facilities to extract info from CS.
CHANGE: Updating various RSS tests to make them compatible with
changes in the system.
NEW: CS is used instead of ad-hoc configuration module in most places.
NEW: Adding various helper functions in RSS Utils module. These are
functions used by RSS developers, including mainly myself, and are
totally independant from the rest of DIRAC.
CHANGE: Mostly trivial changes, typos, etc in various files in RSS     
CHANGE: TokenAgent sends e-mails with current status   

*Transformation
CHANGE: allow Target SE specification for jobs, Site parameter is not set in this case
CHANGE: TransformationAgent  - add new file statuses in production monitoring display
CHANGE: TransformationAgent - limit the number of files to be treated in TransformationAgent 
        for replication and removal (default 5000)
BUGFIX: TransformationDB - not removing task when site is not set
BUGFIX: TransformationCleaningAgent - archiving instead of cleaning Removal and Replication 
        transformations 
FIX: TransformationCleaningAgent - kill jobs before deleting them        

*Workflow
NEW: allow modules to define Input and Output parameters that can be
     used instead of the step_commons/workflow_commons (Workflow.py, Step.py, Module.py)

*Various fixes
BUGFIX: Mail.py uses SMTP class rather than inheriting it
FIX: Platform utility will properly discover libc version even for the new Ubuntu
FIX: Removed old sandbox and other obsoleted components<|MERGE_RESOLUTION|>--- conflicted
+++ resolved
@@ -1,4 +1,7 @@
-<<<<<<< HEAD
+[v6r5p8]
+
+FIX: merged in patch v6r4p29
+
 [v6r5p7]
 
 FIX: merged in patch v6r4p28
@@ -158,12 +161,11 @@
 
 *RMS
 CHANGE: Stop using RequestAgentMixIn in the request agents
-=======
+
 [v6r4p29]
 
 *RMS
 BUGFIX: RequestDBMySQL - wrong indentation in __updateSubRequestFiles()
->>>>>>> 5309f684
 
 [v6r4p28]
 
