--- conflicted
+++ resolved
@@ -1,4 +1,3 @@
-<<<<<<< HEAD
 [v6r12-pre20]
 
 *Core
@@ -87,7 +86,7 @@
 NEW: Better use of threads in Transformation Agents
 CHANGE: TransformationDB - modified such that the body in a transformation can be updated
 FIX: TransformationCleaningAgent - removed non-ASCII characters in a comment
-=======
+
 [v6r11p15]
 
 *DMS
@@ -105,7 +104,6 @@
 
 *WMS
 NEW: StateMonitoringAgent - sends WMS history data through MQ messages 
->>>>>>> b8510e64
 
 [v6r11p14]
 
