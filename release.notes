<<<<<<< HEAD
[v6r12-pre8]

*Core
CHANGE: ProcessPool - do not stop working processes by default
NEW: ReturnValue - added returnSingleResult() utility 
FIX: MySQL - correctly parse BooleanType
FIX: dirac-install - use python 2.7 by default
NEW: dirac-configure - added --SkipVOMSDownload switch, added --Output switch
     to define output configuration file
CHANGE: ProcessPool - exit from the working process if a task execution timed out     

*Accounting
NEW: Allow to have more than one DB for accounting
CHANGE: Accounting - use TypeLoader to load plotters

*Framework
FIX: Logger - fix FileBackend implementation

*WMS
NEW: Refactored pilots ( dirac-pilot-2 ) to become modular following RFC #18, 
     added pilotCommands.py, SiteDirector modified accordingly 
CHANGE: InputData(Executor) - use VO specific catalogs      

*Resources
NEW: StorageElement - added a cache of already created SE objects
CHANGE: SSHTorqueComputingElement - mv getCEStatus to remote script

*ResourceStatus
NEW: ResourceManagementClient/DB, DowntimeCommand - distinguish Disk and Tape storage 

*DMS
NEW: DataManager - add masterCatalogOnly flag in the constructor
FIX: DataManager - fix to protect against non valid SE
CHANGE: FC.DirectoryLevelTree - use SELECT ... FOR UPDATE lock in makeDir()
FIX: FileCatalog - fixes in using file and replica status
CHANGE: DataManager - added a new argument to the constructor - vo

*RMS
NEW: Added 'since' and 'until' parameters for getting requests
NEW: Request - added optimize() method to merge similar operations when
     first inserting the request
NEW: ReqClient, RequestDB - added getBulkRequest() interface. RequestExecutingAgent
     can use it controlled by a special flag     
FIX: Operation, Request - set LastUpdate time stamp when reaching final state
FIX: OperationHandlerBase - don't erase the original message when reaching the max attempts      
FIX: removed some deprecated codes
FIX: RequestTask - always set useServerCerificate flag to tru in case of executing inside
     an agent

*TMS
NEW: WorkflowTaskAgent is now multi-threaded
NEW: Better use of threads in Transformation Agents
CHANGE: TransformationDB - modified such that the body in a transformation can be updated
=======
[v6r11p8]

*TMS
FIX: TransformationDB - fix default value within ON DUPLICATE KEY UPDATE mysql statement
>>>>>>> 6064d125

[v6r11p7]

*Framework
BUGFIX: ProxyDB.py - bug in a MySQL table definition

*DMS
FIX: ReplicateAndRegister.py - FTS client is not instantiated in the c'tor as it 
     might not be used, 

*WMS
FIX: JobWrapper - don't delete the sandbox tar file if upload fails
FIX: JobWrapper - fix in setting the failover request

*RMS
FIX: RequestDB - add protections when trying to get a non existing request

[v6r11p6]

*WMS
FIX: InpudDataResolution - fix the case when some files only have a local replica
FIX: DownloadInputData, InputDataByProtocol - fix the return structure of the
     execute() method
     
*Resources
NEW: LocalComputingElement, CondorComputingElement      

[v6r11p5]

FIX: Incorporated changes from v6r10p25 patch

*Framework
NEW: Added getUserProfileNames() interface

*WMS
NEW: WMSAdministrator - added getPilotStatistics() interface
BUGFIX: JobWrapperTemplate - use sendJobAccounting() instead of sendWMSAccounting()
FIX: JobCleaningAgent - skip if no jobs to remove

*DMS
BUGFIX: FileCatalogClientCLI - bug fix in the metaquery construction

*Resources
CHANGE: StorageElement - enable Storage Element proxy configuration by protocol name

*TMS
NEW: TransformationManager - add Scheduled to task state for monitoring

[v6r11p4]

*Framework
NEW: ProxyDB - added primary key to ProxyDB_Log table
CHANGE: ProxyManagerHandler - purge logs once in 6 hours

*DMS
FIX: DataManager - fix in the accounting report for deletion operation
CHANGE: FTSRequest - print FTS GUID when submitting request
FIX: dirac-dms-fts-monitor - fix for using the new FTS structure
FIX: DataLoggingDB - fix type of the StatusTimeOrder field
FIX: DataLoggingDB - take into account empty date argument in addFileRecord()
FIX: ReplicateAndRegister - use active replicas
FIX: FTS related modules - multiple fixes

*WMS
NEW: SiteDirector - pass the list of already registered pilots to the CE.available() query
FIX: JobCleaningAgent - do not attempt job removal if no eligible jobs

*Resources
FIX: LcgFileCatalogClient - if replica already exists while registration, reregister
NEW: CREAM, SSH, ComputingElement - consider only registered pilots to evaluate queue occupancy

[v6r11p3]

FIX: import gMonitor from it is original location

*Core
FIX: FC.Utilities - treat properly the LFN names starting with /grid ( /gridpp case )

*Configuration
FIX: LocalConfiguration - added exitCode optional argument to showHelp(), closes #1821

*WMS
FIX: StalledJobAgent - extra checks when failing Completed jobs, closes #1944
FIX: JobState - added protection against absent job in getStatus(), closes #1853

[v6r11p2]

*Core
FIX: dirac-install - skip expectedBytes check if Content-Length not returned by server
FIX: AgentModule - demote message "Cycle had an error:" to warning

*Accounting
FIX: BaseReporter - protect against division by zero

*DMS
CHANGE: FileCatalogClientCLI - quite "-q" option in find command
FIX: DataManager - bug fix in __initializeReplication()
FIX: DataManager - less verbose log message 
FIX: DataManager - report the size of removed files only for successfully removed ones
FIX: File, FTSFile, FTSJob - SQL tables schema change: Size filed INTEGER -> BIGINT

*RMS
FIX: dirac-rms-reset-request, dirac-rms-show-request - fixes
FIX: ForwardDISET - execute with trusted host certificate

*Resources
FIX: SSHComputingElement - SSHOptions are parsed at the wrong place
NEW: ComputingElement - evaluate the number of available cores if relevant

*WMS
NEW: JobMonitoringHander - added export_getOwnerGroup() interface

*TMS
CHANGE: TransformationCleaningAgent - instantiation of clients moved in the initialize()

[v6r11p1]

*RMS
FIX: ReqClient - failures due to banned sites are considered to be recoverable

*DMS
BUGFIX: dirac-dms-replicate-and-register-request - minor bug fixes

*Resources
FIX: InProcessComputingElement - stop proxy renewal thread for a finished payload

[v6r11]

*Core
FIX: Client - fix in __getattr__() to provide dir() functionality
CHANGE: dirac-configure - use Registry helper to get VOMS servers information
BUGFIX: ObjectLoader - extensions must be looked up first for plug-ins
CHANGE: Misc.py - removed obsoleted
NEW: added returnSingleResult() generic utility by moving it from Resources/Utils module 

*Configuration
CHANGE: Resources.getDIRACPlatform() returns a list of compatible DIRAC platforms
NEW: Resources.getDIRACPlatforms() used to access platforms from /Resources/Computing/OSCompatibility
     section
NEW: Registry - added getVOs() and getVOMSServerInfo()     
NEW: CE2CSAgent - added VO management

*Accounting
FIX: AccountingDB, Job - extra checks for invalid values

*WMS
NEW: WMS tags to allow jobs require special site/CE/queue properties  
CHANGES: DownloadInputData, InputDataByProtocol, InputDataResolution - allows to get multiple 
         PFNs for the protocol resolution
NEW: JobDB, JobMonitoringHandler - added traceJobParameters(s)() methods     
CHANGE: TaskQueueDirector - use ObjectLoader to load directors    
CHANGE: dirac-pilot - use Python 2.7 by default, 2014-04-09 LCG bundles

*DMS
NEW: DataManager to replace ReplicaManager class ( simplification, streamlining )
FIX: InputDataByProtocol - fix the case where file is only on tape
FIX: FTSAgent - multiple fixes
BUGFIX: ReplicateAndRegister - do not ask SE with explicit SRM2 protocol

*Interfaces
CHANGE: Dirac - instantiate SandboxStoreClient and WMSClient when needed, not in the constructor
CHANGE: Job - removed setSystemConfig() method
NEW: Job.py - added setTag() interface

*Resources
CHANGE: StorageElement - changes to avoid usage PFNs
FIX: XROOTStorage, SRM2Storage - changes in PFN construction 
NEW: PoolComputingElement - a CE allowing to manage multi-core slots
FIX: SSHTorqueComputingElement - specify the SSHUser user for querying running/waiting jobs 

*RSS
NEW: added commands dirac-rss-query-db and dirac-rss-query-dtcache

*RMS
CHANGE: ReqDB - added Foreign Keys to ReqDB tables
NEW: dirac-rms-reset-request command
FIX: RequestTask - always execute operations with owner proxy

*SMS
FIX: few minor fixes to avoid pylint warnings

[v6r10p25]

*DMS
CHANGE: FileCatalog - optimized file selection by metadata

[v6r10p24]

*DMS
FIX: FC.FileMetadata - optimized queries for list interception evaluation

[v6r10p23]

*Resoures
CHANGE: SSHComputingElement - allow SSH options to be passed from CS setup of SSH Computing Element
FIX: SSHComputingElement - use SharedArea path as $HOME by default

[v6r10p22]

*CS
CHANGE: Operations helper - if not given, determine the VO from the current proxy 

*Resources
FIX: glexecComputingElement - allows Application Failed with Errors results to show through, 
     rather than be masked by false "glexec CE submission" errors
     
*DMS     
CHANGE: ReplicaManager - in getReplicas() rebuild PFN if 
        <Operations>/DataManagement/UseCatalogPFN option is set to False ( True by default )

[v6r10p21]

*Configuration
FIX: CSGlobals - allow to specify extensions in xxxDIRAC form in the CS

*Interfaces
FIX: Job - removed self.reqParams
FIX: Job - setSubmitPools renamed to setSubmitPool, fixed parameter definition string

*WMS
FIX: JobMonitorigHandler, JobPolicy - allow JobMonitor property to access job information

[v6r10p20]

*DMS
FIX: FTSAgent/Client, ReplicateAndRegister - fixes to properly process failed
     FTS request scheduling

[v6r10p19]

*DMS
FIX: FTSAgent - putRequest when leaving processRequest
FIX: ReplicaManager - bug in getReplicas() in dictionary creation

[v6r10p18]

*DMS
FIX: ReplicateAndRegister - dictionary items incorrectly called in ftsTransfer()

[v6r10p17]

*RMS
FIX: RequestDB.py - typo in a table name
NEW: ReqManagerHandler - added getDistinctValues() to allow selectors in the web page

*DMS
CHANGE: ReplicaManager - bulk PFN lookup in getReplicas()

[v6r10p16]

*Framework
NEW: PlottingClient - added curveGraph() function

*Transformation
FIX: TaskManagerAgentBase - add the missing Scheduled state

*WMS
FIX: TaskQueueDB - reduced number of lines in the matching parameters printout

*DMS
FIX: dirac-dms-show-se-status - exit on error in the service call, closes #1840

*Interface
FIX: API.Job - removed special interpretation of obsoleted JDLreqt type parameters

*Resources
FIX: SSHComputingElement - increased timeout in getJobStatusOnHost() ssh call, closes #1830

[v6r10p15]

*DMS
FIX: FTSAgent - added missing monitoring activity
FIX: FileCatalog - do not check directory permissions when creating / directory

*Resources
FIX: SSHTorqueComputingElement - removed obsoleted stuff

[v6r10p14]

*SMS
FIX: RequestPreparationAgent - typo fixed

[v6r10p13]

*SMS
FIX: RequestPreparationAgent - use ReplicaManager to get active replicas

*DMS
FIX: ReplicaManager - getReplicas returns all replicas ( in all statuses ) by default
CHANGE: FC/SecurityManager - give full ACL access to the catalog to groups with admin rights

*WMS
CHANGE: SiteDirector - changes to reduce the load on computing elements
FIX: JobWrapper - do not set Completed status for the case with failed application thread

[v6r10p12]

*WMS
CHANGE: Replace consistently everywhere SAM JobType by Test JobType
FIX: JobWrapper - the outputSandbox should be always uploaded (outsized, in failed job)

*DMS
FIX: RemoveFile - bugfix
FIX: ReplicateAndRegister - fixes in the checksum check, retry failed FTS transfer 
     with RM transfer
NEW: RegisterReplica request operation     

*RMS
FIX: ReqClient - fix in the request state machine
FIX: Request - enhance digest string
NEW: dirac-dms-reset-request command
CHANGE: dirac-rms-show-request - allow selection of a request by job ID

*TS
FIX: TransformationDB - in getTransformationParameters() dropped "Submitted" counter 
     in the output

[v6r10p11]

*Core
FIX: X509Chain - cast life time to int before creating cert

*Accounting
FIX: DataStoreClient - self.__maxRecordsInABundle = 5000 instead of 1000
FIX: JobPolicy - allow access for JOB_MONITOR property

*RMS
FIX: ReqClient - fix the case when a job is Completed but in an unknown minor status

*Resources
BUGFIX: ProxyStorage - use checkArgumentFormat() instead of self.__checkArgumentFormatDict()

[v6r10p10]

*DMS
FIX: Several fixes to make FTS accounting working (FTSAgent/Job, ReplicaManager, File )

[v6r10p9]

*Core
BUGFIX: LineGraph - Ymin was set to a minimal plot value rather than 0.

*DMS
CHANGE: FTSJob(Agent) - get correct information for FTS accounting (registration)

[v6r10p8]

*Core
FIX: InstallTools - admin e-mail default location changed

*Framework
FIX: SystemAdministratorClientCLI - allow "set host localhost"
FIX: BundleDelivery - protect against empty bundle

*WMS
FIX: SiteDirector - Pass siteNames and ceList as None if any is accepted
FIX: WorkloadManagement.ConfigTemplate.SiteDorectory - set Site to Any by default 

*DMS
FIX: FileCatalogCLI - ignore Datasets in ls command for backward compatibility

*Resources
FIX: SSH - some platforms use Password instead of password prompt

[v6r10p7]

*Core
FIX: dirac-install - execute dirac-fix-mysql-script and dirac-external-requirements after sourcing the environment
FIX: InstallTools - set basedir variable in fixMySQLScript()
FIX: InstallTools - define user root@host.domain in installMySQL()

*Framework
BUGFIX: SystemAdministratorCLI - bug fixed in default() call signature

*DMS
FIX: FTSRequest - handle properly FTS server in the old system 
FIX: ReplicaManager - check if file is in FC before removing 
FIX: Request/RemovalTask - handle properly proxies for removing files 
BUGFIX: DatasetManager - in the table description

[v6r10p6]

*Core
FIX: X509Certificate - reenabled fix in getDIRACGroup()

*Configuration
FIX: CSAPI - Group should be taken from the X509 chain and not the certificate

*RMS
CHANGE: ReqClient - if the job does not exist, do not try further finalization

[v6r10p5]

*Core
FIX: X509Certificate - reverted fix in getDIRACGroup()

[v6r10p4]

*Core
NEW: dirac-info - extra printout
CHANGE: PrettyPrint - extra options in printTable()
FIX: X509Certificate - bug fixed in getDIRACGroup()

*Framework
NEW: SystemAdministratorCLI - new showall command to show components across hosts
NEW: ProxyDB - allow to upload proxies without DIRAC group

*RMS
CHANGE: ReqClient - requests from failed jobs update job status to Failed
CHANGE: RequestTask - retry in the request finalize()

[v6r10p3]

*Configuration
CHANGE: Registry - allow to define a default group per user

*WMS
BUGFIX: JobReport - typo in generateForwardDISET()

[v6r10p2]

*TMS
CHANGE: Backward compatibility fixes when setting the Transformation files status

*DMS
BUGFIX: ReplicateAndRegister - bugfix when replicating to multiple destination by ReplicaManager

*WMS
BUGFIX: JobManager - bug fix when deleting no-existing jobs

[v6r10p1]

*RMS
FIX: ReqDB.Operations - Arguments field changed type from BLOB to MEDIUMBLOB

*DMS
FIX: FileCatalog - check for non-exiting directories in removeDirectory()

*TMS
FIX: TransformationDB - removed constraint that was making impossible to derive a production

[v6r10]

*Core
FIX: Several fixes on DB classes(AccountingDB, SystemLoggingDB, UserProfileDB, TransformationDB, 
     JobDB, PilotAgentsDB) after the new movement to the new MySQL implementation with a persistent 
     connection per running thread
NEW: SystemAdministratorCLI - better support for executing remote commands 
FIX: DIRAC.__init__.py - avoid re-definition of platform variable    
NEW: Graphs - added CurveGraph class to draw non-stacked lines with markers
NEW: Graphs - allow graphs with negative Y values
NEW: Graphs - allow to provide errors with the data and display them in the CurveGraph
FIX: InstallTools - fix for creation of the root@'host' user in MySQL 
FIX: dirac-install - create links to permanent directories before module installation
CHANGE: InstallTools - use printTable() utility for table printing
CHANGE: move printTable() utility to Core.Utilities.PrettyPrint
NEW: added installation configuration examples
FIX: dirac-install - fixBuildPath() operates only on files in the directory
FIX: VOMSService - added X-VOMS-CSRF-GUARD to the html header to be compliant with EMI-3 servers

*CS
CHANGE: getVOMSVOForGroup() uses the VOMSName option of the VO definition 
NEW: CE2CSAgent - added ARC CE information lookup

*Framework
FIX: SystemAdministratorIntegrator - use Host option to get the host address in addition to the section name, closes #1628
FIX: dirac-proxy-init - uses getVOMSVOForGroup() when adding VOMS extensions

*DMS
CHANGE: DFC - optimization and bug fixes of the bulk file addition
FIX: TransferAgent - protection against badly defined LFNs in collectFiles()
NEW: DFC - added getDirectoryReplicas() service method support similar to the LFC
CHANGE: DFC - added new option VisibleReplicaStatus which is used in replica getting commands
CHANGE: FileCatalogClientCLI client shows number of replicas in the 2nd column rather than 
        unimplemented number of links
CHANGE: DFC - optimizations for the bulk replica look-up
CHANGE: DFC updated scalability testing tool FC_Scaling_test.py        
NEW: DFC - methods returning replicas provide also SE definitions instead of PFNs to construct PFNs on the client side
NEW: DFC - added getReplicasByMetadata() interface
CHANGE: DFC - optimized getDirectoryReplicas()
CHANGE: FileCatalogClient - treat the reduced output from various service queries restoring LFNs and PFNs on the fly
NEW: DFC - LFNPFNConvention flag can be None, Weak or Strong to facilitate compatibility with LFC data 
CHANGE: FileCatalog - do not return PFNs, construct them on the client side
CHANGE: FileCatalog - simplified FC_Scaling_test.py script
NEW: FileCatalog/DatasetManager class to define and manipulate datasets corresponding to meta queries
NEW: FileCatalogHandler - new interface methods to expose DatasetManager functionality
NEW: FileCatalogClientCLI - new dataset family of commands
FIX: StorageFactory, ReplicaManager - resolve SE alias name recursively
FIX: FTSRequest, ReplicaManager, SRM2Storage - use current proxy owner as user name in accounting reports, closes #1602
BUGFIX: FileCatalogClientCLI - bug fix in do_ls, missing argument to addFile() call, closes #1658
NEW: FileCatalog - added new setMetadataBulk() interface, closes #1358
FIX: FileCatalog - initial argument check strips off leading lfn:, LFN:, /grid, closes #448
NEW: FileCatalog - added new setFileStatus() interface, closes #170, valid and visible file and replica statuses can be defined in respective options.
CHANGE: multiple new FTS system fixes
CHANGE: uniform argument checking with checkArgumentFormat() in multiple modules
CHANGE: FileCatalog - add Trash to the default replica valid statuses
CHANGE: ReplicaManager,FTSRequest,StorageElement - no use of PFN as returned by the FC except for file removal,
        rather constructing it always on the fly
        
*SMS
CHANGE: PinRequestAgent, SENamespaceCatalogCheckAgent - removed
CHANGE: Use StorageManagerClient instead of StorageDB directly        

*WMS
CHANGE: JobPolicy - optimization for bulk job verification
NEW: JobPolicy - added getControlledUsers() to get users which jobs can be accessed for 
     a given operation
CHANGE: JobMonitoringHandler - Avoid doing a selection of all Jobs, first count matching jobs 
        and then use "limit" to select only the required JobIDs.
NEW: JobMonitoringHandler - use JobPolicy to filter jobs in getJobSummaryWeb()
NEW: new Operations option /Services/JobMonitoring/GlobalJobsInfo ( True by default ) to 
     allow or not job info lookup by anybody, used in JobMonitoringHandler       
BUGFIX: SiteDirector - take into account the target queue Platform
BUGFIX: JobDB - bug in __insertNewJDL()    
CHANGE: dirac-admin-show-task-queues - enhanced output  
CHANGE: JobLoggingDB.sql - use trigger to manage the new LoggingInfo structure  
CHANGE: JobWrapper - trying several times to upload a request before declaring the job failed
FIX: JobScheduling executor - fix race condition that causes a job to remain in Staging
NEW: SiteDirector - do not touch sites for which there is no work available
NEW: SiteDirector - allow sites not in mask to take jobs with JobType Test
NEW: SiteDirector - allow 1 hour grace period for pilots in Unknown state before aborting them
CHANGE: Allow usage of non-plural form of the job requirement options ( PilotType, GridCE, BannedSite, 
        SubmitPool ), keep backward compatibility with a plural form
        
*RSS
FIX: DowntimeCommand - take the latest Downtime that fits    
NEW: porting new Policies from integration  
NEW: RSS SpaceToken command querying endpoints/tokens that exist  
        
*Resources
NEW: added SSHOARComputingElement class 
NEW: added XROOTStorage class       
FIX: CREAMComputingElement - extra checks for validity of returned pilot references
        
*TS
CHANGE: TransformationClient(DB,Manager) - set file status for transformation as bulk operation 
CHANGE: TransformationClient - applying state machine when changing transformation status
BUGFIX: TransformationClient(Handler) - few minor fixes
NEW: TransformationDB - backported __deleteTransformationFileTask(s) methods
CHANGE: TransformationDB(Client) - fixes to reestablish the FileCatalog interface
FIX: TransformationAgent - added MissingInFC to consider for Removal transformations
BUGFIX: TransformationAgent - in _getTransformationFiles() variable 'now' was not defined
FIX: TransformationDB.sql - DataFiles primary key is changed to (FileID) from (FileID,LFN) 
CHANGE: TransformationDB(.sql) - schema changes suitable for InnoDB
FIX: TaskManager(AgentBase) - consider only submitted tasks for updating status
CHANGE: TransformationDB(.sql) - added index on LFN in DataFiles table

*RMS
NEW: Migrate to use the new Request Management by all the clients
CHANGE: RequestContainer - Retry failed transfers 10 times and avoid sub-requests to be set Done 
        when the files are failed
CHANGE: Use a unique name for storing the proxy as processes may use the same "random" name and 
        give conflicts
NEW: RequestClient(Handler) - add new method readRequest( requestname)                 

*Workflow
NEW: Porting the LHCb Workflow package to DIRAC to make the use of general purpose modules and
     simplify construction of workflows        

[v6r9p33]

*Accounting
BUGFIX: AccountingDB - wrong indentation

[v6r9p32]

*Accounting
FIX: AccountingDB - use old style grouping if the default grouping is altered, e.g. by Country

[v6r9p31]

*Accounting
CHANGE: AccountingDB - changes to speed up queries: use "values" in GROUP By clause;
        drop duplicate indexes; reorder fields in the UniqueConstraint index of the
        "bucket" tables  

[v6r9p30]

*DMS
CHANGE: FileCatalogFactory - construct CatalogURL from CatalogType by default

*SMS
FIX: dirac-stager-stage-files - changed the order of the arguments

[v6r9p29]

*TS
FIX: TaskManager(AgentBase) - fix for considering only submitted tasks 

[v6r9p28]

*TS
FIX: TransformationDB(ManagerHandler) - several portings from v6r10

[v6r9p27]

*SMS
FIX: StorageManagementDB - in removeUnlinkedReplicas() second look for CacheReplicas 
     for which there is no entry in StageRequests

[v6r9p26]

*Resources
CHANGE: CREAMComputigElement - Make sure that pilots submitted to CREAM get a 
        fresh proxy during their complete lifetime
*Framework
FIX: ProxyDB - process properly any SQLi with DNs/groups with 's in the name

[v6r9p25]

*TS
CHANGE: TransformationClient - changed default timeout values for service calls
FIX: TransformationClient - fixes for processing of derived transformations 

[v6r9p24]

*TS
FIX: TransformationClient - in moveFilesToDerivedTransformation() set file status
     to Moved-<prod>

[v6r9p23]

*Core
BUGFIX: InstallTools - improper configuration prevents a fresh new installation

*WMS
BUGFIX: PilotDirector - Operations Helper non-instantiated

[v6r9p22]

*WMS
FIX: PilotDirector - allow to properly define extensions to be installed by the 
     Pilot differently to those installed at the server
FIX: Watchdog - convert pid to string in ProcessMonitor

*TS
FIX: TransformationDB - splitting files in chunks

*DMS
NEW: dirac-dms-create-removal-request command
CHANGE: update dirac-dms-xxx commands to use the new RMS client,
        strip lines when reading LFNs from a file

[v6r9p21]

*TS
FIX: Transformation(Client,DB,Manager) - restored FileCatalog compliant interface
FIX: TransformationDB - fix in __insertIntoExistingTransformationFiles()

[v6r9p20]

*Core
BUGFIX: ProxyUpload - an on the fly upload does not require a proxy to exist

*DMS
CHANGE: TransferAgent - use compareAdler() for checking checksum
FIX: FailoverTransfer - recording the sourceSE in case of failover transfer request 

*WMS
FIX: ProcessMonitor - some fixes added, printout when <1 s of consumed CPU is found

*Transformation
BUGFIX: TransformationClient - fixed return value in moveFilesToDerivedTransformation()

*RMS
BUGFIX: CleanReqDBAgent - now() -> utcnow() in initialize()

*Resources
FIX: ARCComputingElement - fix the parsing of CE status if no jobs are available

[v6r9p19]

*DMS
FIX: FileCatalog/DirectoryMetadata - inherited metadata is used while selecting directories
     in findDirIDsByMetadata()

[v6r9p18]

*DMS
FIX: FTSSubmitAgent, FTSRequest - fixes the staging mechanism in the FTS transfer submission
NEW: TransferDBMonitoringHandler - added getFilesForChannel(), resetFileChannelStatus()

[v6r9p17]

*Accounting
FIX: DataStoreClient - send accounting records in batches of 1000 records instead of 100

*DMS:
FIX: FailoverTransfer - catalog name from list to string
FIX: FTSSubmitAgent, FTSRequest - handle FTS3 as new protocol and fix bad submission time
FIX: FTSSubmitAgent, FTSRequest - do not submit FTS transfers for staging files

*WMS
FIX: TaskQueueDB - do not check enabled when TQs are requested from Directors
FIX: TaskQueueDB - check for Enabled in the TaskQueues when inserting jobs to print an alert
NEW: TaskQueueDB - each TQ can have at most 5k jobs, if beyond the limit create a new TQ 
     to prevent long matching times when there are way too many jobs in a single TQ

[v6r9p16]

*TS
BUGFIX: typos in TransformationCleaningAgent.py

*DMS
CHANGE: DownloadInputData - check the available disk space in the right input data directory
FIX: DownloadInputData - try to download only Cached replicas 

[v6r9p15]

*Core
FIX: MySQL - do not decrease the retry counter after ping failure

*DMS
CHANGE: FC/DirectoryMetadata - Speed up findFilesByMetadataWeb when many files match
FIX: RemovalTask - fix error string when removing a non existing file (was incompatible 
     with the LHCb BK client). 

*WMS
FIX: JobReport - minor fix ( removed unused imports )
FIX: JobMonitoring(JobStateUpdate)Handler - jobID argument can be either string, int or long

*TS
CHANGE: TransformationClient - change status of Moved files to a deterministic value
FIX: FileReport - minor fix ( inherits object ) 

[v6r9p14]

*DMS
CHANGE: FTSDB - changed schema: removing FTSSite table. From now on FTS sites 
        would be read from CS Resources

[v6r9p13]

FIX: included fixes from v6r8p26 patch release

[v6r9p12]

FIX: included fixes from v6r8p25 patch release

[v6r9p11]

*DMS
BUGFIX: FTSRequest - in __resolveFTSServer() type "=" -> "=="

[v6r9p10]

FIX: included fixes from v6r8p24 patch release

*Core
NEW: StateMachine utility

*DMS
BUGFIX: in RegisterFile operation handler

*Interfaces
FIX: Dirac.py - in splitInputData() consider only Active replicas

[v6r9p9]

*RMS
FIX: RequestDB - added getRequestFileStatus(), getRequestName() methods

[v6r9p8]

*DMS
FIX: RequestDB - get correct digest ( short request description ) of a request

[v6r9p7]

FIX: included fixes from v6r8p23 patch release

*RSS
FIX: SpaceTokenOccupancyPolicy - SpaceToken Policy decision was based on 
     percentage by mistake
     
*RMS
NEW: new scripts dirac-dms-ftsdb-summary, dirac-dms-show-ftsjobs    
FIX: FTSAgent - setting space tokens for newly created FTSJobs 

[v6r9p6]

*DMS
BUGFIX: dirac-admin-add-ftssite - missing import

*RMS
NEW: RequestDB, ReqManagerHandler - added getRequestStatus() method

*TS
FIX: fixes when using new RequestClient with the TransformationCleaningAgent

*WMS
BUGFIX: typo in SandboxStoreHandler transfer_fromClient() method

[v6r9p5]

*DMS
BUGFIX: missing proxy in service env in the FTSManager service. By default service 
        will use DataManager proxy refreshed every 6 hours.

*Resources
NEW: StorageElement - new checkAccess policy: split the self.checkMethods in 
     self.okMethods. okMethods are the methods that do not use the physical SE. 
     The isValid returns S_OK for all those immediately

*RSS
FIX: SpaceTokenOccupancyPolicy - Policy that now takes into account absolute values 
     for the space left
     
*TS
FIX: TransformationCleaningAgent - will look for both old and new RMS     

[v6r9p4]

*Stager
NEW: Stager API: dirac-stager-monitor-file, dirac-stager-monitor-jobs, 
     dirac-stager-monitor-requests, dirac-stager-show-stats

[v6r9p3]

*Transformation
FIX: TransformationCleaning Agent status was set to 'Deleted' instead of 'Cleaned'

[v6r9p2]

*RSS
NEW: Added Component family tables and statuses
FIX: removed old & unused code 
NEW: allow RSS policies match wild cards on CS

*WMS
BUGFIX: FailoverTransfer,JobWrapper - proper propagation of file metadata

[v6r9p1]

*RMS
NEW: FTSAgent - update rwAccessValidStamp,
     update ftsGraphValidStamp,
     new option for staging files before submission,
     better log handling here and there
CHANGE: FTSJob - add staging flag in in submitFTS2
CHANGE: Changes in WMS (FailoverTransfer, JobReport, JobWrapper, SandboxStoreHandler) 
        and TS (FileReport) to follow the new RMS.
NEW: Full CRUD support in RMS.

*RSS
NEW: ResourceManagementDB - new table ErrorReportBuffer
NEW: new ResourceManagementClient methods - insertErrorReportBuffer, selectErrorReportBuffer,
     deleteErrorReportBuffer

[v6r9]

NEW: Refactored Request Management System, related DMS agents and FTS management
     components

[v6r8p28]

*Core
BUGFIX: RequestHandler - the lock Name includes ActionType/Action

*DMS
FIX: dirac-dms-filecatalog-cli - prevent exception in case of missing proxy

[v6r8p27]

*DMS
BUGFIX: dirac-dms-add-file - fixed typo item -> items

[v6r8p26]

*Core
NEW: RequestHandler - added getServiceOption() to properly resolve inherited options 
     in the global service handler initialize method
NEW: FileCatalogHandler, StorageElementHandler - use getServiceOption()

[v6r8p25]

FIX: included fixes from v6r7p40 patch release

*Resources
FIX: SRM2Storage - do not account gfal_ls operations

[v6r8p24]

FIX: included fixes from v6r7p39 patch release

*Core
FIX: SiteSEMapping was returning wrong info

*DMS
FIX: FTSRequest - choose explicitly target FTS point for RAL and CERN
BUGFIX: StrategyHandler - wrong return value in __getRWAccessForSE()

*Resources
CHANGE: SRM2Storage - do not account gfal_ls operations any more

[v6r8p23]

FIX: included fixes from v6r7p37 patch release

*TS
FIX: TransformationDB - allow tasks made with ProbInFC files
FIX: TransformationCleaingAgent,Client - correct setting of transformation 
     status while cleaning

[v6r8p22]

FIX: included fixes from v6r7p36 patch release

[v6r8p21]

*DMS
FIX: FileCatalog/DirectoryMetadata - even if there is no meta Selection 
     the path should be considered when getting Compatible Metadata
FIX: FileCatalog/DirectoryNodeTree - findDir will return S_OK( '' ) if dir not 
     found, always return the same error from DirectoryMetadata in this case.     

*RSS
FIX: DowntimeCommand - use UTC time stamps

*TS
FIX: TransformationAgent - in _getTransformationFiles() get also ProbInFC files in 
     addition to Used 

[v6r8p20]

*Stager
NEW: Stager API: dirac-stager-monitor-file, dirac-stager-monitor-jobs, 
     dirac-stager-monitor-requests, dirac-stager-show-stats

[v6r8p19]

*Transformation
FIX: TransformationCleaning Agent status was set to 'Deleted' instead of 'Cleaned'

[v6r8p18]

*TS
BUGFIX: TransformationAgent - regression in __cleanCache()

[v6r8p17]

FIX: included fixes from v6r7p32 patch release

*WMS
FIX: StalledJobAgent - for accidentally stopped jobs ExecTime can be not set, 
     set it to CPUTime for the accounting purposes in this case

[v6r8p16]

FIX: included fixes from v6r7p31 patch release

*WMS
BUGFIX: TaskQueueDB - fixed a bug in the negative matching conditions SQL construction

*RSS
NEW: improved doc strings of PEP, PDP modules ( part of PolicySystem )
FIX: Minor changes to ensure consistency if ElementInspectorAgent and 
     users interact simultaneously with the same element
CHANGE: removed DatabaseCleanerAgent ( to be uninstalled if already installed )
FIX: SummarizeLogsAgent - the logic of the agent was wrong, the agent has been re-written.
     
[v6r8p15]

*Core
FIX: X509Chain - fix invalid information when doing dirac-proxy-info without CS
     ( in getCredentials() )

*RSS
NEW: PDP, PEP - added support for option "doNotCombineResult" on PDP

[v6r8p14]

*Core
FIX: dirac-deploy-scripts - can now work with the system python

*WMS
NEW: dirac-wms-cpu-normalization - added -R option to modify a given configuration file
FIX: Executor/InputData - Add extra check for LFns in InputData optimizer, closes #1472

*Transformation
CHANGE: TransformationAgent - add possibility to kick a transformation (not skip it if no 
        unused files), by touching a file in workDirectory
BUGFIX: TransformationAgent - bug in __cleanCache() dict modified in a loop        

[v6r8p13]

*Transformation
BUGFIX: TransformationDB - restored import of StringType

[v6r8p12]

NEW: Applied patches from v6r7p29

*WMS
FIX: JobDB - check if SystemConfig is present in the job definition and convert it 
     into Platform

*DMS
FIX: ReplicaManager - do not get metadata of files when getting files in a directory 
     if not strictly necessary

*RSS
NEW: ported from LHCb PublisherHandler for RSS web views

[v6r8p11]

NEW: Applied patches from v6r7p27

*RSS
NEW: SpaceTokenOccupancyPolicy - ported from LHCbDIRAC 
NEW: db._checkTable done on service initialization ( removed dirac-rss-setup script doing it )

*Transformation
FIX: TaskManager - reset oJob for each task in prepareTransformationTasks()
BUGFIX: ValidateOutputDataAgent - typo fixed in getTransformationDirectories()
FIX: TransformationManagerHandler - use CS to get files statuses not to include in 
     processed file fraction calculation for the web monitoring pages

[v6r8p10]

NEW: Applied patches from v6r7p27

[v6r8p9]

*DMS
FIX: TransferAgent,dirac-dms-show-se-status, ResourceStatus,TaskManager - fixes
     needed for DMS components to use RSS status information
NEW: ReplicaManager - allow to get metadata for an LFN+SE as well as PFN+SE     

[v6r8p8]

*RSS
BUGFIX: dirac-rss-setup - added missing return of S_OK() result

[v6r8p7]

NEW: Applied patches from v6r7p24

*DMS
BUGFIX: LcgFileCatalogClient - bug in addFile()

*RSS
BUGFIX: fixed script dirac-rss-set-token, broken in the current release.
NEW: Statistics module - will be used in the future to provide detailed information 
     from the History of the elements 

[v6r8p6]

NEW: Applied patches from v6r7p23

*Transformation
FIX: TaskManager - allow prepareTransformationTasks to proceed if no OutputDataModule is defined
FIX: TransformationDB - remove INDEX(TaskID) from TransformationTasks. It produces a single counter 
     for the whole table instead of one per TransformationID
     
*WMS     
FIX: WMSUtilities - to allow support for EMI UI's for pilot submission we drop support for glite 3.1

[v6r8p5]

NEW: Applied patches from v6r7p22

*RSS
CHANGE: removed old tests and commented out files

*WMS
FIX: PoolXMLCatalog - proper addFile usage

*Transformation
CHANGE: TransformationAgent - clear replica cache when flushing or setting a file in the workdirectory

[v6r8p4]

*Transformation
FIX: The connection to the jobManager is done only at submission time
FIX: Jenkins complaints fixes

*WMS
BUGFIX: JobDB - CPUtime -> CPUTime
FIX: Jenkins complaints fixes

[v6r8p3]

*DMS
BUGFIX: LcgFileCatalogClient

[v6r8p2]

*DMS:
FIX: LcgFileCatalogClient - remove check for opening a session in __init__ as credentials are not yet set 

*Transformation
CHANGE: reuse RPC clients in Transformation System 

[v6r8p1]

*Core
FIX: dirac-deploy-scripts - restored regression w.r.t. support of scripts starting with "d"

*DMS
BUGFIX: LcgFileCatalogClient - two typos fixed

[v6r8]

CHANGE: Several fixes backported from the v7r0 integration branch

*Core
CHANGE: DictCache - uses global LockRing to avoid locks in multiprocessing
FIX: X509Chain - proxy-info showing an error when there's no CS

*DMS
FIX: TransferAgent - inside loop filter out waiting files dictionary
BUGFIX: dirac-admin-allow-se - there was a continue that was skipping the complete loop for 
        ARCHIVE elements
NEW: LcgFileCatalogClient - test return code in startsess lfc calls       

*WMS:
FIX: OptimizerExecutor, InputData, JobScheduling - check that site candidates have all the 
     replicas

*RSS: 
BUGFIX: ResourceStatus, RSSCacheNoThread - ensure that locks are always released

*Transformation
FIX: TaskManager - site in the job definition is taken into account when submitting
NEW: Transformation - get the allowed plugins from the CS /Operations/Transformations/AllowedPlugins
FIX: ValidateOutputDataAgent - self not needed for static methods

[v6r7p40]

*Resources
FIX: StorageElement class was not properly passing the lifetime argument for prestageFile method

[v6r7p39]

*Core
CHANGE: Grid - in executeGridCommand() allow environment script with arguments needed for ARC client

*DMS
FIX: DFC SEManager - DIP Storage can have a list of ports now

*Resources
FIX: ARCComputingElement - few fixes after debugging

[v6r7p38]

*Core
NEW: DISET FileHelper, TransferClient - possibility to switch off check sum

*Resources
NEW: ARCComputingElement - first version
NEW: StorageFactory - possibility to pass extra protocol parameters to storage object
NEW: DIPStorage - added CheckSum configuration option
BUGFIX: SSHComputingElement - use CE name in the pilot reference construction

*WMS
FIX: StalledJobAgent - if ExecTime < CPUTime make it equal to CPUTime

[v6r7p37]

*Framework
BUGFIX: NotificationDB - typos in SQL statement in purgeExpiredNotifications() 

*WMS
NEW: JobCleaningAgent - added scheduling sandbox LFN removal request 
     when deleting jobs
CHANGE: JobWrapper - report only error code as ApplicationError parameter 
        when payload finishes with errors    
NEW: SiteDirector - possibility to specify extensions to be installed in 
     pilots in /Operations/Pilots/Extensions option in order not to install
     all the server side extensions        

*DMS
CHANGE: FileCatalogFactory - use service path as default URL
CHANGE: FileCatalogFactory - use ObjectLoader to import catalog clients

*SMS
BUGFIX: StorageManagementDB, dirac-stager-monitor-jobs - small bug fixes ( sic, Daniela )

*Resources
CHANGE: DIPStorage - added possibility to specify a list of ports for multiple
        service end-points
CHANGE: InProcessComputingElement - demote log message when payload failure 
        to warning, the job will fail anyway
FIX: StalledJobAgent - if pilot reference is not registered, this is not an 
     error of the StalledJobAgent, no log.error() in  this case                
        
*RMS
CHANGE: RequestTask - ensure that tasks are executed with user credentials 
        even with respect to queries to DIRAC services ( useServerCertificate 
        flag set to false )        

[v6r7p36]

*WMS
FIX: CREAMCE, SiteDirector - make sure that the tmp executable is removed
CHANGE: JobWrapper - remove sending mails via Notification Service in case
        of job rescheduling
        
*SMS
FIX: StorageManagementDB - fix a race condition when old tasks are set failed 
     between stage submission and update.        

[v6r7p35]

*Stager
NEW: Stager API: dirac-stager-monitor-file, dirac-stager-monitor-jobs, 
     dirac-stager-monitor-requests, dirac-stager-show-stats

[v6r7p34]

*Transformation
FIX: TransformationCleaning Agent status was set to 'Deleted' instead of 'Cleaned'

[v6r7p33]

*Interfaces
FIX: Job.py - in setExecutable() - prevent changing the log file name string type

*StorageManagement
NEW: StorageManagementDB(Handler) - kill staging requests at the same time as 
     killing related jobs, closes #1510
FIX: StorageManagementDB - demote the level of several log messages       

[v6r7p32]

*DMS
FIX: StorageElementHandler - do not use getDiskSpace utility, use os.statvfs instead
CHANGE: StorageManagementDB - in getStageRequests() make MySQL do an UNIQUE selection 
        and use implicit loop to speed up queries for large results

*Resources
FIX: lsfce remote script - use re.search instead of re.match in submitJob() to cope with
     multipline output

[v6r7p31]

*WMS
FIX: SiteDirector - make possible more than one SiteDirector (with different pilot identity) attached 
     to a CE, ie sgm and pilot roles. Otherwise one is declaring Aborted the pilots from the other.

[v6r7p30]

*Core
CHANGE: X509Chain - added groupProperties field to the getCredentials() report
BUGFIX: InstallTools - in getSetupComponents() typo fixed: agent -> executor

[v6r7p29]

*DMS
CHANGE: FileCatalog - selection metadata is also returned as compatible metadata in the result
        of getCompatibleMetadata() call
NEW: FileCatalog - added path argument to getCompatibleMetadata() call
NEW: FileCatalogClient - added getFileUserMetadata()
BUGFIX: dirac-dms-fts-monitor - exit with code -1 in case of error

*Resources
FIX: CREAMComputingElement - check globus-url-copy result for errors when retrieving job output

[v6r7p28]

*DMS
BUGFIX: FileCatalog/DirectoryMetadata - wrong MySQL syntax 

[v6r7p27]

*Core
FIX: Mail.py - fix of the problem of colons in the mail's body

*Interfaces
NEW: Job API - added setSubmitPools(), setPlatform() sets ... "Platform"

*WMS
FIX: TaskQueueDB - use SystemConfig as Platform for matching ( if Platform is not set explicitly

*Resources
FIX: SSHComputingElement - use ssh host ( and not CE name ) in the pilot reference
BUGFIX: SSHGEComputingElement - forgotten return statement in _getJobOutputFiles()

*Framework
NEW: dirac-sys-sendmail - email's body can be taken from pipe. Command's argument 
     in this case will be interpreted as a destination address     

[v6r7p26]

*DMS
FIX: ReplicaManager - status names Read/Write -> ReadAccess/WriteAccess

[v6r7p25]

*Core
CHANGE: X509Chain - in getCredentials() failure to contact CS is not fatal, 
        can happen when calling dirac-proxy-init -x, for example

[v6r7p24]

*DMS
NEW: FileCatalog - added getFilesByMetadataWeb() to allow pagination in the Web 
     catalog browser
     
*WMS
CHANGE: WMSAdministrator, DiracAdmin - get banned sites list by specifying the status
        to the respective jobDB call     

[v6r7p23]

*Transformation
BUGFIX: TransformationDB - badly formatted error log message

*RMS
CHANGE: RequestDBMySQL - speedup the lookup of requests

*WMS
BUGFIX: dirac-dms-job-delete - in job selection by group

*DMS
FIX: LcgFileCatalogClient - getDirectorySize made compatible with DFC
BUGFIX: LcgFileCatalogClient - proper call of __getClientCertInfo()

[v6r7p22]

*Transformation
CHANGE: InputDataAgent - treats only suitable transformations, e.g. not the extendable ones. 
CHANGE: TransformationAgent - make some methods more public for easy overload

[v6r7p21]

*Core
FIX: Shifter - pass filePath argument when downloading proxy

[v6r7p20]

*DMS
CHANGE: StrategyHandler - move out SourceSE checking to TransferAgent
CHANGE: ReplicaManager, InputDataAgent - get active replicas
FIX: StorageElement, SRM2Storage - support for 'xxxAccess' statuses, checking results
     of return structures
     
*RSS
NEW: set configurable email address on the CS to send the RSS emails
NEW: RSSCache without thread in background
FIX: Synchronizer - moved to ResourceManager handler     

[v6r7p19]

*DMS
BUGFIX: ReplicaManager - in putAndRegister() SE.putFile() singleFile argument not used explicitly

[v6r7p18]

*WMS
FIX: StalledJobAgent - do not exit the loop over Completed jobs if accounting sending fails
NEW: dirac-wms-job-delete - allow to specify jobs to delete by job group and/or in a file
FIX: JobManifest - If CPUTime is not set, set it to MaxCPUTime value

[v6r7p17]

*Resources
FIX: SRM2Storage - treat properly "22 SRM_REQUEST_QUEUED" result code

[v6r7p16]

*DMS
FIX: StrategyHandler - do not proceed when the source SE is not valid for read 
BUGFIX: StorageElement - putFile can take an optional sourceSize argument
BUGFIX: ReplicaManager - in removeFile() proper loop on failed replicas

*RSS
FIX: SpaceTokenOccupancyCommand, CacheFeederAgent - add timeout when calling lcg_util commands

*WMS
FIX: JobManifest - take all the SubmitPools defined in the TaskQueueAgent 
NEW: StalledJobAgent - declare jobs stuck in Completed status as Failed

[v6r7p15]

*Core
BUGFIX: SocketInfo - in host identity evaluation

*DMS
BUGFIX: FileCatalogHandler - missing import os

*Transformation
CHANGE: JobManifest - getting allowed job types from operations() section 

[v6r7p14]

*DMS
CHANGE: StorageElementProxy - removed getParameters(), closes #1280
FIX: StorageElementProxy - free the getFile space before the next file
FIX: StorageElement - added getPFNBase() to comply with the interface

*Interfaces
CHANGE: Dirac API - allow lists of LFNs in removeFile() and removeReplica()

*WMS
CHANGE: JobSchedulingAgent(Executor) - allow both BannedSite and BannedSites JDL option

*RSS
FIX: ElementInspectorAgent - should only pick elements with rss token ( rs_svc ).
FIX: TokenAgent - using 4th element instead of the 5th. Added option to set admin email on the CS.

[v6r7p13]

*Core
FIX: Resources - in getStorageElementSiteMapping() return only sites with non-empty list of SEs

*DMS
FIX: StorageElement - restored the dropped logic of using proxy SEs
FIX: FileCatalog - fix the UseProxy /LocalSite/Catalog option

*Transformation
FIX: TransformationDB - use lower() string comparison in extendTransformation()

[v6r7p12]

*WMS
BUGFIX: JobManifest - get AllowedSubmitPools from the /Systems section, not from /Operations

*Core
NEW: Resources helper - added getSites(), getStorageElementSiteMapping()

*DMS
CHANGE: StrategyHandler - use getStorageElementSiteMapping helper function
BUGFIX: ReplicaManager - do not modify the loop dictionary inside the loop

[v6r7p11]

*Core
CHANGE: Subprocess - put the use of watchdog in flagging

[v6r7p10]

*Core
NEW: Logger - added getLevel() method, closes #1292
FIX: Subprocess - returns correct structure in case of timeout, closes #1295, #1294
CHANGE: TimeOutExec - dropped unused utility
FIX: Logger - cleaned unused imports

*RSS
CHANGE: ElementInspectorAgent - do not use mangled name and removed shifterProxy agentOption

[v6r7p9]

*Core
BUGFIX: InstallTools - MySQL Port should be an integer

[v6r7p8]

*Core
FIX: Subprocess - consistent timeout error message

*DMS
NEW: RemovalTask - added bulk removal
FIX: StrategyHandler - check file source CEs
CHANGE: DataIntegrityClient - code beautification
CHANGE: ReplicaManager - do not check file existence if replica information is queried anyway,
        do not fail if file to be removed does not exist already. 

[v6r7p7]

FIX: Several fixes to allow automatic code documentation

*Core
NEW: InstallTools - added mysqlPort and mysqlRootUser

*DMS
CHANGE: ReplicaManager - set possibility to force the deletion of non existing files
CHANGE: StrategyHandler - better handling of checksum check during scheduling 

[v6r7p6]

*Core
FIX: dirac-install - restore signal alarm if downloadable file is not found
FIX: Subprocess - using Manager proxy object to pass results from the working process

*DMS:
CHANGE: StorageElement - removed overwride mode
CHANGE: removed obsoleted dirac-dms-remove-lfn-replica, dirac-dms-remove-lfn
NEW: FTSMonitorAgent - filter out sources with checksum mismatch
FIX: FTSMonitorAgent, TransferAgent - fix the names of the RSS states

*RSS
NEW: ElementInspectorAgent runs with a variable number of threads which are automatically adjusted
NEW: Added policies to force a particular state, can be very convenient to keep something Banned for example.
NEW: policy system upgrade, added finer granularity when setting policies and actions

*WMS
NEW: SiteDirector- allow to define pilot DN/Group in the agent options
CHANGE: JobDescription, JobManifest - take values for job parameter verification from Operations CS section

[v6r7p5]

*Interfaces
BUGFIX: dirac-wms-job-get-output - properly treat the case when output directory is not specified 

[v6r7p4]

*Core
FIX: Subprocess - avoid that watchdog kills the executor process before it returns itself

*Framework
BUGFIX: ProxuManagerClient - wrong time for caching proxies

*RSS
FIX: removed obsoleted methods

*DMS
NEW: FileCatalog - added findFilesByMetadataDetailed - provides detailed metadata for 
     selected files

[v6r7p3]

*DMS
FIX: FTSMonitorAgent - logging less verbose

*Transformation
FIX: TransformationAgent - use the new CS defaults locations
FIX: Proper agent initialization
NEW: TransformationPlaugin - in Broadcast plugin added file groupings by number of files, 
     make the TargetSE always defined, even if the SourceSE list contains it 

*ResourceStatus
FIX: Added the shifter's proxy to several agents

*RMS
FIX: RequestContainer - the execution order was not properly set for the single files 

*Framework:
BUGFIX: ProxyManagerClient - proxy time can not be shorter than what was requested

[v6r7p2]

*Core
FIX: dirac-configure - switch to use CS before checking proxy info

*Framework
NEW: dirac-sys-sendmail new command
NEW: SystemAdmininistratorCLI - added show host, uninstall, revert commands
NEW: SystemAdmininistratorHandler - added more info in getHostInfo()
NEW: SystemAdmininistratorHandler - added revertSoftware() interface

*Transformation
FIX: TransformationCleaningAgent - check the status of returned results

[v6r7p1]

*Core
FIX: Subprocess - finalize the Watchdog closing internal connections after a command execution
CHANGE: add timeout for py(shell,system)Call calls where appropriate
CHANGE: Shifter - use gProxyManager in a way that allows proxy caching

*Framework
NEW: ProxyManagerClient - allow to specify validity and caching time separately
FIX: ProxyDB - replace instead of delete+insert proxy in __storeVOMSProxy

*DMS
NEW: FTSMonitorAgent - made multithreaded for better efficiency
FIX: dirac-dms-add-file - allow LFN: prefix for lfn argument

*WMS
NEW: dirac-wms-job-get-output, dirac-wms-job-status - allow to retrieve output for a job group
FIX: TaskQueueDB - fixed selection SQL in __generateTQMatchSQL()
CHANGE: OptimizerExecutor - reduce diversity of MinorStatuses for failed executors

*Resources
FIX: CREAMComputingElement - remove temporary JDL right after the submission 

[v6r6p21]

*DMS
BUGFIX: TransformationCleaningAgent - use the right signature of cleanMetadataCatalogFiles() call

[v6r6p20]

*DMS
FIX: RegistrationTask - properly escaped error messages
BUGFIX: DirectoryMetadata - use getFileMetadataFields from FileMetadata in addMetadataField()
NEW: When there is a missing source error spotted during FTS transfer, file should be reset 
     and rescheduled again until maxAttempt (set to 100) is reached

*WMS
FIX: JobScheduling - fix the site group logic in case of Tier0

[v6r6p19]

*DMS
BUGFIX: All DMS agents  - set up agent name in the initialization

*Core
NEW: Subprocess - timeout wrapper for subprocess calls
BUGFIX: Time - proper interpreting of 0's instead of None
CHANGE: DISET - use cStringIO for ANY read that's longer than 16k (speed improvement) 
        + Less mem when writing data to the net
FIX: Os.py - protection against failed "df" command execution       
NEW: dirac-info prints lcg bindings versions
CHANGE: PlotBase - made a new style class 
NEW: Subprocess - added debug level log message

*Framework
NEW: SystemAdministratorIntegrator client for collecting info from several hosts
NEW: SystemAdministrator - added getHostInfo()
FIX: dirac-proxy-init - always check for errors in S_OK/ERROR returned structures
CHANGE: Do not accept VOMS proxies when uploading a proxy to the proxy manager

*Configuration
FIX: CE2CSAgent - get a fresh copy of the cs data before attempting to modify it, closes #1151
FIX: Do not create useless backups due to slaves connecting and disconnecting
FIX: Refresher - prevent retrying with 'Insane environment'

*Accounting
NEW: Accounting/Job - added validation of reported values to cope with the weird Yandex case
FIX: DBUtils - take into account invalid values, closes #949

*DMS
FIX: FTSSubmitAgent - file for some reason rejected from submission should stay in 'Waiting' in 
     TransferDB.Channel table
FIX: FTSRequest - fix in the log printout     
CHANGE: dirac-dms-add-file removed, dirac-dms-add-files renamed to dirac-dms-add-file
FIX: FileCatalogCLI - check the result of removeFile call
FIX: LcgFileCatalogClient - get rid of LHCb specific VO evaluation
NEW: New FileCatalogProxy service - a generalization of a deprecated LcgFileCatalog service
FIX: Restored StorageElementProxy functionality
CHANGE: dirac-dms-add-file - added printout
NEW: FileCatalog(Factory), StorageElement(Factory) - UseProxy flag moved to /Operations and /LocalSite sections

*RSS
NEW:  general reimplementation: 
      New DB schema using python definition of tables, having three big blocks: Site, Resource and Node.
      MySQLMonkey functionality almost fully covered by DB module, eventually will disappear.
      Services updated to use new database.
      Clients updated to use new database.
      Synchronizer updated to fill the new database. When helpers will be ready, it will need an update.
      One ElementInspectorAgent, configurable now is hardcoded.
      New Generic StateMachine using OOP.
      Commands and Policies simplified.
      ResourceStatus using internal cache, needs to be tested with real load.
      Fixes for the state machine
      Replaced Bad with Degraded status ( outside RSS ).
      Added "Access" to Read|Write|Check|Remove SE statuses wherever it applies.
      ResourceStatus returns by default "Active" instead of "Allowed" for CS calls.
      Caching parameters are defined in the CS
FIX: dirac-admin-allow/ban-se - allow a SE on Degraded ( Degraded->Active ) and ban a SE on Probing 
     ( Probing -> Banned ). In practice, Active and Degraded are "usable" states anyway.            
      
*WMS
FIX: OptimizerExecutor - failed optimizations will still update the job     
NEW: JobWrapper - added LFNUserPrefix VO specific Operations option used for building user LFNs
CHANGE: JobDB - do not interpret SystemConfig in the WMS/JobDB
CHANGE: JobDB - Use CPUTime JDL only, keep MaxCPUTime for backward compatibility
CHANGE: JobWrapper - use CPUTime job parameter instead of MaxCPUTime
CHANGE: JobAgent - use CEType option instead of CEUniqueID
FIX: JobWrapper - do not attempt to untar directories before having checked if they are tarfiles 
NEW: dirac-wms-job-status - get job statuses for jobs in a given job group
 
*SMS
FIX: StorageManagementDB - when removing unlinked replicas, take into account the case where a
     staging request had been submitted, but failed
      
*Resources    
NEW: glexecCE - add new possible locations of the glexec binary: OSG specific stuff and in last resort 
     looking in the PATH    
NEW: LcgFileCatalogClient - in removeReplica() get the needed PFN inside instead of providing it as an argument     
      
*TS      
CHANGE: Transformation types definition are moved to the Operations CS section

*Interfaces
FIX: Dirac.py - CS option Scratchdir was in LocalSite/LocalSite
FIX: Dirac.py - do not define default catalog, use FileCatalog utility instead

[v6r6p19]

*DMS
BUGFIX: All DMS agents  - set up agent name in the initialization

[v6r6p18]

*Transformation
CHANGE: /DIRAC/VOPolicy/OutputDataModule option moved to <Operations>/Transformations/OutputDataModule

*Resources
FIX: ComputingElement - properly check if the pilot proxy has VOMS before adding it to the payload 
     when updating it

*WMS
BUGFIX: JobSanity - fixed misspelled method call SetParam -> SetParameter

[v6r6p17]

*Transformation
BUGFIX: TransformationAgent - corrected  __getDataReplicasRM()

[v6r6p16]

*DMS
FIX: Agents - proper __init__ implementation with arguments passing to the super class
FIX: LcgFileCatalogClient - in removeReplica() reload PFN in case it has changed

[v6r6p15]

*Framework
BUGFIX: ErrorMessageMonitor - corrected updateFields call 

*DMS:
NEW: FTSMonitorAgent completely rewritten in a multithreaded way

*Transformation
FIX: InputDataAgent - proper instantiation of TransformationClient
CHANGE: Transformation - several log message promoted from info to notice level

[v6r6p14]

*Transformation
FIX: Correct instantiation of agents inside several scripts
CHANGE: TransformationCleaningAgent - added verbosity to logs
CHANGE: TransformationAgent - missingLFC to MissingInFC as it could be the DFC as well
FIX: TransformationAgent - return an entry for all LFNs in __getDataReplicasRM

*DMS
FIX: TransferAgent - fix exception reason in registerFiles()

[v6r6p13]

*DMS
CHANGE: TransferAgent - change RM call from getCatalogueReplicas to getActiveReplicas. 
        Lowering log printouts here and there

[v6r6p12]

*DMS
BUGFIX: RemovalTask - Replacing "'" by "" in error str set as attribute for a subRequest file. 
        Without that request cannot be updated when some nasty error occurs.

[v6r6p11]

*RMS:
BUGFIX: RequestClient - log string formatting

*DMS
BUGFIX: RemovalTask - handling for files not existing in the catalogue

*Transformation
FIX: TransformationManager - ignore files in NotProcessed status to get the % of processed files

*Interfaces
FIX: Fixes due to the recent changes in PromptUser utility

[v6r6p10]

*RMS
FIX: RequestDBMySQL - better escaping of queries 

*WMS
FIX: SiteDirector - get compatible platforms before checking Task Queues for a site

[v6r6p9]

*Core
FIX: Utilities/PromptUser.py - better user prompt

*Accounting
NEW: Add some validation to the job records because of weird data coming from YANDEX.ru

*DMS
BUGFIX: ReplicaManager - typo errStr -> infoStr in __replicate()
FIX: FTSRequest - fixed log message

*WMS
FIX: SiteDirector - use CSGlobals.getVO() call instead of explicit CS option

[v6r6p8]

*Transformation
BUGFIX: TransformationDB - typo in getTransformationFiles(): iterValues -> itervalues

[v6r6p7]

*Resources
FIX: StorageFactory - uncommented line that was preventing the status to be returned 
BUGFIX: CE remote scripts - should return status and not call exit()
BUGFIX: SSHComputingElement - wrong pilot ID reference

[v6r6p6]

*WMS
FIX: TaskQueueDB - in findOrphanJobs() retrieve orphaned jobs as list of ints instead of list of tuples
FIX: OptimizerExecutor - added import of datetime to cope with the old style optimizer parameters

*Transformation
FIX: TransformationAgent - fix finalization entering in an infinite loop
NEW: TransformationCLI - added resetProcessedFile command
FIX: TransformationCleaningAgent - treating the archiving delay 
FIX: TransformationDB - fix in getTransformationFiles() in case of empty file list

[v6r6p5]

*Transformation
FIX: TransformationAgent - type( transClient -> transfClient )
FIX: TransformationAgent - self._logInfo -> self.log.info
FIX: TransformationAgent - skip if no Unused files
FIX: TransformationAgent - Use CS option for replica cache lifetime
CHANGE: TransformationAgent - accept No new Unused files every [6] hours

[v6r6p4]

*DMS
FIX: TransferAgent - protection for files that can not be scheduled
BUGFIX: TransferDB - typo (instIDList - > idList ) fixed

*Transformation
BUGFIX: TransformationAgent - typo ( loginfo -> logInfo )

[v6r6p3]

FIX: merged in patch v6r5p14

*Core
BUGFIX: X509Chain - return the right structure in getCredentials() in case of failure
FIX: dirac-deploy-scripts.py - allow short scripts starting from "d"
FIX: dirac-deploy-scripts.py - added DCOMMANDS_PPID env variable in the script wrapper
FIX: ExecutorReactor - reduced error message dropping redundant Task ID 

*Interfaces
BUGFIX: Dirac.py - allow to pass LFN list to replicateFile()

*DMS
FIX: FileManager - extra check if all files are available in _findFiles()
BUGFIX: FileCatalogClientCLI - bug in DirectoryListing

[v6r6p2]

FIX: merged in patch v6r5p13

*WMS
FIX: SiteDirector - if no community set, look for DIRAC/VirtualOrganization setting

*Framework
FIX: SystemLoggingDB - LogLevel made VARCHAR in the MessageRepository table
FIX: Logging - several log messages are split in fixed and variable parts
FIX: SystemLoggingDB - in insertMessage() do not insert new records in auxiliary tables if they 
     are already there

[v6r6p1]

*Core:
CHANGE: PromptUser - changed log level of the printout to NOTICE
NEW: Base Client constructor arguments are passed to the RPCClient constructor

*DMS:
NEW: FTSRequest - added a prestage mechanism for source files
NEW: FileCatalogClientCLI - added -f switch to the size command to use raw faile tables 
     instead of storage usage tables
NEW: FileCatalog - added orphan directory repair tool
NEW: FIleCatalog - more counters to control the catalog sanity     

*WMS:
FIX: SandboxStoreClient - no more kwargs tricks
FIX: SandboxStoreClient returns sandbox file name in case of upload failure to allow failover
FIX: dirac-pilot - fixed VO_%s_SW_DIR env variable in case of OSG

*TS:
FIX: TransformationManagerHandler - avoid multiple Operations() instantiation in 
     getTransformationSummaryWeb()

[v6r6]

*Core
CHANGE: getDNForUsername helper migrated from Core.Security.CS to Registry helper
NEW: SiteSEMapping - new utilities getSitesGroupedByTierLevel(), getTier1WithAttachedTier2(),
     getTier1WithTier2
CHANGE: The DIRAC.Core.Security.CS is replaced by the Registry helper     
BUGFIX: dirac-install - properly parse += in .cfg files
FIX: Graphs.Utilities - allow two lines input in makeDataFromCVS()
FIX: Graphs - allow Graphs package usage if even matplotlib is not installed
NEW: dirac-compile-externals will retrieve the Externals compilation scripts from it's new location 
     in github (DIRACGrid/Externals)
NEW: Possibility to define a thread-global credentials for DISET connections (for web framework)
NEW: Logger - color output ( configurable )
NEW: dirac-admin-sort-cs-sites - to sort sites in the CS
CHANGE: MessageClient(Factor) - added msgClient attribute to messages
NEW: Core.Security.Properties - added JOB_MONITOR and USER_MANAGER properties

*Configuration
NEW: Registry - added getAllGroups() method

*Framework
NEW: SystemAdministratorClientCLI - possibility to define roothPath and lcgVersion when updating software

*Accounting
NEW: JobPlotter - added Normalized CPU plots to Job accounting
FIX: DBUtils - plots going to greater granularity

*DMS
NEW: FileCatalog - storage usage info stored in all the directories, not only those with files
NEW: FileCatalog - added utility to rebuild storage usage info from scratch
FIX: FileCatalog - addMetadataField() allow generic types, e.g. string
FIX: FileCatalog - path argument is normalized before usage in multiple methods
FIX: FileCatalog - new metadata for files(directories) should not be there before for directories(files)
NEW: FileCatalog - added method for rebuilding DirectoryUsage data from scratch 
NEW: FileCatalog - Use DirectoryUsage mechanism for both logical and physical storage
CHANGE: FileCatalog - forbid removing non-empty directories
BUGFIX: FileCatalogClientCLI - in do_ls() check properly the path existence
FIX: FileCatalogClientCLI - protection against non-existing getCatalogCounters method in the LFC client
FIX: DMS Agents - properly call superclass constructor with loadName argument
FIX: ReplicaManager - in removeFile() non-existent file is marked as failed
FIX: Make several classes pylint compliant: DataIntegrityHandler, DataLoggingHandler,
     FileCatalogHandler, StorageElementHandler, StorageElementProxyHandler, TransferDBMonitoringHandler
FIX: LogUploadAgent - remove the OSError exception in __replicate()
FIX: FileCatalogClientCLI - multiple check of proper command inputs,
     automatic completion of several commands with subcommands,
     automatic completion of file names
CHANGE: FileCatalogClientCLI - reformat the output of size command 
FIX: dirac-admin-ban-se - allow to go over all options read/write/check for each SE      
NEW: StrategyHandler - new implementation to speed up file scheduling + better error reporting
NEW: LcgFileCatalogProxy - moved from from LHCbDirac to DIRAC
FIX: ReplicaManager - removed usage of obsolete "/Resources/StorageElements/BannedTarget" 
CHANGE: removed StorageUsageClient.py
CHANGE: removed obsoleted ProcessingDBAgent.py

*WMS
CHANGE: RunNumber job parameter was removed from all the relevant places ( JDL, JobDB, etc )
NEW: dirac-pilot - add environment setting for SSH and BOINC CEs
NEW: WMSAdministrator - get output for non-grid CEs if not yet in the DB
NEW: JobAgent - job publishes BOINC parameters if any
CHANGE: Get rid of LHCbPlatform everywhere except TaskQueueDB
FIX: SiteDirector - provide list of sites to the Matcher in the initial query
FIX: SiteDirector - present a list of all groups of a community to match TQs
CHANGE: dirac-boinc-pilot dropped
CHANGE: TaskQueueDirector does not depend on /LocalSite section any more
CHANGE: reduced default delays for JobCleaningAgent
CHANGE: limit the number of jobs received by JobCleaningAgent
CHANGE: JobDB - use insertFields instead of _insert
CHANGE: Matcher, TaskQueueDB - switch to use Platform rather than LHCbPlatform retaining LHCbPlatform compatibility
BUGFIX: Matcher - proper reporting pilot site and CE
CHANGE: JobManager - improved job Killing/Deleting logic
CHANGE: dirac-pilot - treat the OSG case when jobs on the same WN all run in the same directory
NEW: JobWrapper - added more status reports on different failures
FIX: PilotStatusAgent - use getPilotProxyFromDIRACGroup() instead of getPilotProxyFromVOMSGroup()
CHANGE: JobMonitoringHandler - add cutDate and condDict parameters to getJobGroup()
NEW: JobMonitoringHandler - check access rights with JobPolicy when accessing job info from the web
NEW: JobManager,JobWrapper - report to accounting jobs in Rescheduled final state if rescheduling is successful
FIX: WMSAdministrator, SiteDirector - store only non-empty pilot output to the PilotDB
NEW: added killPilot() to the WMSAdministrator interface, DiracAdmin and dirac-admin-kill-pilot command
NEW: TimeLeft - renormalize time left using DIRAC Normalization if available
FIX: JobManager - reconnect to the OptimizationMind in background if not yet connected
CHANGE: JobManifest - use Operations helper
NEW: JobCleaningAgent - delete logging records from JobLoggingDB when deleting jobs

*RMS
FIX: RequestDBFile - better exception handling in case no JobID supplied
FIX: RequestManagerHandler - make it pylint compliant
NEW: RequestProxyHandler - is forwarding requests from voboxes to central RequestManager. 
     If central RequestManager is down, requests are dumped into file cache and a separate thread 
     running in background is trying to push them into the central. 
CHANGE: Major revision of the code      
CHANGE: RequestDB - added index on SubRequestID in the Files table
CHANGE: RequestClient - readRequestForJobs updated to the new RequetsClient structure

*RSS
NEW: CS.py - Space Tokens were hardcoded, now are obtained after scanning the StorageElements.

*Resources
FIX: SSHComputingElement - enabled multiple hosts in one queue, more debugging
CHANGE: SSHXXX Computing Elements - define SSH class once in the SSHComputingElement
NEW: SSHComputingElement - added option to define private key location
CHANGE: Get rid of legacy methods in ComputingElement
NEW: enable definition of ChecksumType per SE
NEW: SSHBatch, SSHCondor Computing Elements
NEW: SSHxxx Computing Elements - using remote control scripts to better capture remote command errors
CHANGE: put common functionality into SSHComputingElement base class for all SSHxxx CEs
NEW: added killJob() method tp all the CEs
NEW: FileCatalog - take the catalog information info from /Operations CS section, if defined there, 
     to allow specifications per VO 

*Interfaces
CHANGE: Removed Script.initialize() from the API initialization
CHANGE: Some general API polishing
FIX: Dirac.py - when running in mode="local" any directory in the ISB would not get untarred, 
     contrary to what is done in the JobWrapper

*TS
BUGFIX: TaskManager - bug fixed in treating tasks with input data
FIX: TransformationCleaningAgent - properly call superclass constructor with loadName argument
NEW: TransformationCleaningAgent - added _addExtraDirectories() method to extend the list of
     directories to clean in a subclass if needed
CHANGE: TransformationCleaningAgent - removed usage of StorageUsageClient     
NEW: TransformationAgent is multithreaded now ( implementation moved from LHCbDIRAC )
NEW: added unit tests
NEW: InputDataAgent - possibility to refresh only data registered in the last predefined period of time 
NEW: TransformationAgent(Client) - management of derived transformations and more ported from LHCbDIRAC
BUGFIX: TransformationDB - wrong SQL statement generation in setFileStatusForTransformation()

[v6r5p14]

*Core
NEW: Utilities - added Backports utility

*WMS
FIX: Use /Operations/JobScheduling section consistently, drop /Operations/Matching section
NEW: Allow VO specific share correction plugins from extensions
FIX: Executors - several fixes

[v6r5p13]

*WMS
FIX: Executors - VOPlugin will properly send and receive the params
NEW: Correctors can be defined in an extension
FIX: Correctors - Properly retrieve info from the CS using the ops helper

[v6r5p12]

FIX: merged in patch v6r4p34

[v6r5p11]

FIX: merged in patch v6r4p33

*Core
FIX: MySQL - added offset argument to buildConditions()

[v6r5p10]

FIX: merged in patch v6r4p32

[v6r5p9]

FIX: merged in patch v6r4p30

[v6r5p8]

FIX: merged in patch v6r4p29

[v6r5p7]

FIX: merged in patch v6r4p28

[v6r5p6]

FIX: merged in patch v6r4p27

*Transformation
BUGFIX: TransformationDB - StringType must be imported before it can be used

*RSS
NEW: CS.py - Space Tokens were hardcoded, now are obtained after scanning the StorageElements.

[v6r5p5]

FIX: merged in patch v6r4p26

[v6r5p4]

FIX: merged in patch v6r4p25

[v6r5p3]

*Transformation
FIX: merged in patch v6r4p24

[v6r5p2]

*Web
NEW: includes DIRACWeb tag web2012092101

[v6r5p1]

*Core
BUGFIX: ExecutorMindHandler - return S_OK() in the initializeHandler
FIX: OptimizationMindHandler - if the manifest is not dirty it will not be updated by the Mind

*Configuration
NEW: Resources helper - added getCompatiblePlatform(), getDIRACPlatform() methods

*Resources
FIX: SSHComputingElement - add -q option to ssh command to avoid banners in the output
FIX: BOINCComputingElement - removed debugging printout
FIX: ComputingElement - use Platform CS option which will be converted to LHCbPlatform for legacy compatibility

*DMS
FIX: RequestAgentBase - lowering loglevel from ALWAYS to INFO to avoid flooding SystemLogging

*WMS:
FIX: SiteDirector - provide CE platform parameter when interrogating the TQ
FIX: GridPilotDirector - publish pilot OwnerGroup rather than VOMS role
FIX: WMSUtilities - add new error string into the parsing of the job output retrieval

[v6r5]

NEW: Executor framework

*Core
NEW: MySQL.py - added Test case for Time.dateTime time stamps
NEW: MySQL.py - insertFields and updateFields can get values via Lists or Dicts
NEW: DataIntegrityDB - use the new methods from MySQL and add test cases
NEW: DataIntegrityHandler - check connection to DB and create tables (or update their schema)
NEW: DataLoggingDB - use the new methods from MySQL and add test cases
NEW: DataLoggingHandler - check connection to DB and create tables (or update their schema)
FIX: ProcessPool - killing stuck workers after timeout
CHANGE: DB will throw a RuntimeException instead of a sys.exit in case it can't contact the DB
CHANGE: Several improvements on DISET
CHANGE: Fixed all DOS endings to UNIX
CHANGE: Agents, Services and Executors know how to react to CSSection/Module and react accordingly
NEW: install tools are updated to deal with executors
FIX: dirac-install - add -T/--Timeout option to define timeout for distribution downloads
NEW: dirac-install - added possibility of defining dirac-install's global defaults by command line switch
BUGFIX: avoid PathFinder.getServiceURL and use Client class ( DataLoggingClient,LfcFileCatalogProxyClient ) 
FIX: MySQL - added TIMESTAMPADD and TIMESTAMPDIFF to special values not to be scaped by MySQL
NEW: ObjectLoader utility
CHANGE: dirac-distribution - added global defaults flag and changed the flag to -M or --defaultsURL
FIX: Convert to string before trying to escape value in MySQL
NEW: DISET Services - added PacketTimeout option
NEW: SystemLoggingDB - updated to use the renewed MySQL interface and SQL schema
NEW: Added support for multiple entries in /Registry/DefaultGroup, for multi-VO installations
CHANGE: Component installation procedure updated to cope with components inheriting Modules
CHANGE: InstallTools - use dirac- command in runit run scripts
FIX: X509Chain - avoid a return of error when the group is not valid
FIX: MySQL - reduce verbosity of log messages when high level methods are used
CHANGE: Several DB classes have been updated to use the MySQL buildCondition method
NEW: MySQL - provide support for greater and smaller arguments to all MySQL high level methods
FIX: Service.py - check all return values from all initializers

*Configuration
CHANGE: By default return option and section lists ordered as in the CS
NEW: ConfigurationClient - added function to refresh remote configuration

*Framework
FIX: Registry.findDefaultGroup will never return False
CHANGE: ProxyManager does not accept proxies without explicit group
CHANGE: SystemAdministratorHandler - force refreshing the configuration after new component setup

*RSS
CHANGE: removed code execution from __init__
CHANGE: removed unused methods
NEW: Log all policy results 

*Resources
NEW: updated SSHComputingElement which allows multiple job submission
FIX: SGETimeLeft - better parsing of the batch system commands output
FIX: InProcessComputingElement - when starting a new job discard renewal of the previous proxy
NEW: BOINCComputingElement - new CE client to work with the BOINC desktop grid infrastructure 

*WMS
CHANGE: WMS Optimizers are now executors
CHANGE: SandboxStoreClient can directly access the DB if available
CHANGE: Moved JobDescription and improved into JobManifest
FIX: typo in JobLoggingDB
NEW: JobState/CachedJobState allow access to the Job via DB/JobStateSync Service automatically
BUGFIX: DownloadInputData - when not enough disk space, message was using "buffer" while it should be using "data"
FIX: the sandboxmetadataDB explosion when using the sandboxclient without direct access to the DB
NEW: Added support for reset/reschedule in the OptimizationMind
CHANGE: Whenever a DB is not properly initialized it will raise a catchable RuntimeError exception 
        instead of silently returning
FIX: InputDataResolution - just quick mod for easier extensibility, plus removed some LHCb specific stuff
NEW: allow jobids in a file in dirac-wms-job-get-output
NEW: JobManager - zfill in %n parameter substitution to allow alphabetical sorting
NEW: Directors - added checking of the TaskQueue limits when getting eligible queues
CHANGE: Natcher - refactor to simpify the logic, introduced Limiter class
CHANGE: Treat MaxCPUTime and CPUTime the same way in the JDL to avoid confusion
NEW: SiteDirector - added options PilotScript, MaxPilotsToSubmit, MaxJobsInFillMode
BUGFIX: StalledJobAgent - use cpuNormalization as float, not string 
FIX: Don't kill an executor if a task has been taken out from it
NEW: dirac-boinc-pilot - pilot script to be used on the BOINC volunteer nodes
FIX: SiteDirector - better handling of tokens and filling mode 
NEW: Generic pilot identities are automatically selected by the TQD and the SiteDirector 
     if not explicitly defined in /Pilot/GenericDN and GenericGroup
NEW: Generic pilot groups can have a VO that will be taken into account when selecting generic 
     credentials to submit pilots
NEW: Generic pilots that belong to a VO can only match jobs from that VO
NEW: StalledJobAgent - added rescheduling of jobs stuck in Matched or Rescheduled status
BUGFIX: StalledJobAgent - default startTime and endTime to "now", avoid None value
NEW: JobAgent - stop after N failed matching attempts (nothing to do), use StopAfterFailedMatches option
CHANGE: JobAgent - provide resource description as a dictionary to avoid extra JDL parsing by the Matcher
CHANGE: Matcher - report pilot info once instead of sending it several times from the job
CHANGE: Matcher - set the job site instead of making a separate call to JobStateUpdate
NEW: Matcher - added Matches done and matches OK statistics
NEW: TaskQueue - don't delete fresh task queues. Wait 5 minutes to do so.
CHANGE: Disabled TQs can also be matched, if no jobs are there, a retry will be triggered

*Transformation
FIX: TransformationAgent - a small improvement: now can pick the prods status to handle from the CS, 
     plus few minor corrections (e.g. logger messages)
FIX: TransformationCLI - take into accout possible failures in resetFile command     

*Accounting
NEW: AccountingDB - added retrieving RAW records for internal stuff
FIX: AccountingDB - fixed some logic for readonly cases
CHANGE: Added new simpler and faster bucket insertion mechanism
NEW: Added more info when rebucketing
FIX: Calculate the rebucket ETA using remaining records to be processed instead of the total records to be processed
FIX: Plots with no data still carry the plot name

*DMS
NEW: SRM2Storage - added retry in the gfal calls
NEW: added new FTSCleaningAgent cleaning up TransferDB tables
FIX: DataLoggingClient and DataLoggingDB - tests moved to separate files
CHANGE: request agents cleanup

*RMS
CHANGE: Stop using RequestAgentMixIn in the request agents

[v6r4p34]

*DMS
BUGFIX: FileCatalogCLI - fixed wrong indentation
CHANGE: RegistrationTask - removed some LHCb specific defaults

[v6r4p33]

*DMS
CHANGE: FTSRequest - be more verbose if something is wrong with file

[v6r4p32]

*WMS
FIX: StalledJobAgent - avoid exceptions in the stalled job accounting reporting

*DMS
NEW: FTSMonitorAgent - handling of expired FTS jobs 

*Interfaces
CHANGE: Dirac.py - attempt to retrieve output sandbox also for Completed jobs in retrieveRepositorySandboxes()

[v6r4p30]

*Core
BUGFIX: dirac-admin-bdii-ce-voview - proper check of the result structure

*Interfaces
FIX: Dirac.py, Job.py - allow to pass environment variables with special characters

*DMS
NEW: FileCatalogCLI - possibility to sort output in the ls command

*WMS:
FIX: JobWrapper - interpret environment variables with special characters 

[v6r4p29]

*RMS
BUGFIX: RequestDBMySQL - wrong indentation in __updateSubRequestFiles()

[v6r4p28]

*Interfaces
CHANGE: Dirac.py, DiracAdmin.py - remove explicit timeout on RPC client instantiation

*RSS
FIX: CS.py - fix for updated CS location (backward compatible)

*DMS
BUGFIX: StrategyHandler - bug fixed determineReplicationTree()
FIX: FTSRequest - add checksum string to SURLs file before submitting an FTS job

*WMS
FIX: JobWrapper - protection for double quotes in JobName
CHANGE: SiteDirector - switched some logging messages from verbose to info level

*RMS
NEW: Request(Client,DBMySQL,Manager) - added readRequestsForJobs() method

[v6r4p27]

*DMS
FIX: SRM2Storage - removed hack for EOS (fixed server-side)

*Transformation
CHANGE: TransformationClient - limit to 100 the number of transformations in getTransformations()
NEW: TransformationAgent - define the transformations type to use in the configuration

*Interfaces
FIX: Job.py -  fix for empty environmentDict (setExecutionEnv)

[v6r4p26]

*Transformation
BUGFIX: TransformationClient - fixed calling sequence in rpcClient.getTransformationTasks()
NEW: TransformationClient - added log messages in verbose level.

[v6r4p25]

*DMS
BUGFIX: StrategyHandler - sanity check for wrong replication tree 

[v6r4p24]

*Core
NEW: MySQL - add 'offset' argument to the buildCondition()

*Transformation
FIX: TransformationAgent - randomize the LFNs for removal/replication case when large number of those
CHANGE: TransformationClient(DB,Manager) - get transformation files in smaller chunks to
        improve performance
FIX: TransformationAgent(DB) - do not return redundant LFNs in getTransformationFiles()    

[v6r4p23]

*Web
NEW: includes DIRACWeb tag web2012092101

[v6r4p22]

*DMS
FIX: SRM2Storage - fix the problem with the CERN-EOS storage 

[v6r4p21]

*Core
BUGFIX: SGETimeLeft - take into account dd:hh:mm:ss format of the cpu consumed

[v6r4p20]

*WMS
BUGFIX: PilotDirector, GridPilotDirector - make sure that at least 1 pilot is to be submitted
BUGFIX: GridPilotDirector - bug on how pilots are counted when there is an error in the submit loop.
BUGFIX: dirac-pilot - proper install script installation on OSG sites

[v6r4p19]

*RMS
FIX: RequestDBMySQL - optimized request selection query 

[v6r4p18]

*Configuration
BUGFIX: CE2CSAgent.py - the default value must be set outside the loop

*DMS
NEW: dirac-dms-create-replication-request
BUGFIX: dirac-dms-fts-submit, dirac-dms-fts-monitor - print out error messages

*Resources
BUGFIX: TorqueComputingElement.py, plus add UserName for shared Queues

*WMS
BUGFIX: JobManagerHandler - default value for pStart (to avoid Exception)

[v6r4p17]

*Core
FIX: dirac-configure - setup was not updated in dirac.cfg even with -F option
FIX: RequestHandler - added fix for Missing ConnectionError

*DMS
FIX: dirac-dms-clean-directory - command fails with `KeyError: 'Replicas'`.

*WMS
FIX: SiteDirector - adapt to the new method in the Matcher getMatchingTaskQueue 
FIX: SiteDirector - added all SubmitPools to TQ requests

[v6r4p16]

*Core:
FIX: dirac-install - bashrc/cshrc were wrongly created when using versionsDir

*Accounting
CHANGE: Added new simpler and faster bucket insertion mechanism
NEW: Added more info when rebucketing

*WMS
CHANGE: Matcher - refactored to take into account job limits when providing info to directors
NEW: JoAgent - reports SubmitPool parameter if applicable
FIX: Matcher - bad codition if invalid result

[v6r4p15]

*WMS
FIX: gLitePilotDirector - fix the name of the MyProxy server to avoid crasehs of the gLite WMS

*Transformation
FIX: TaskManager - when the file is on many SEs, wrong results were generated

[v6r4p13]

*DMS
FIX: dirac-admin-allow-se - added missing interpreter line

[v6r4p12]

*DMS
CHANGE: RemovalTask - for DataManager shifter change creds after failure of removal with her/his proxy.

*RSS
NEW: Added RssConfiguration class
FIX: ResourceManagementClient  - Fixed wrong method name

[v6r4p11]

*Core
FIX: GGUSTicketsClient - GGUS SOAP URL updated

*DMS
BUGFIX: ReplicaManager - wrong for loop

*RequestManagement
BUGFIX: RequestClient - bug fix in finalizeRequest()

*Transformation
FIX: TaskManager - fix for correctly setting the sites (as list)

[v6r4p10]

*RequestManagement
BUGFIX: RequestContainer - in addSubrequest() function

*Resources
BUGFIX: SRM2Storage - in checksum type evaluation

*ResourceStatusSystem
BUGFIX: InfoGetter - wrong import statement

*WMS
BUGFIX: SandboxMetadataDB - __init__() can not return a value

[v6r4p9]

*DMS
CHANGE: FailoverTransfer - ensure the correct execution order of the subrequests

[v6r4p8]

Bring in fixes from v6r3p17

*Core:
FIX: Don't have the __init__ return True for all DBs
NEW: Added more protection for exceptions thrown in callbacks for the ProcessPool
FIX: Operations will now look in 'Defaults' instead of 'Default'

*DataManagement:
FIX: Put more protection in StrategyHandler for neither channels  not throughput read out of TransferDB
FIX: No JobIDs supplied in getRequestForJobs function for RequestDBMySQL taken into account
FIX: Fix on getRequestStatus
CHANGE: RequestClient proper use of getRequestStatus in finalizeRequest
CHANGE: Refactored RequestDBFile

[v6r4p7]

*WorkloadManagement
FIX: SandboxMetadataDB won't explode DIRAC when there's no access to the DB 
CHANGE: Whenever a DB fails to initialize it raises a catchable exception instead of just returning silently

*DataManagement
CHANGE: Added Lost and Unavailable to the file metadata

[v6r4p6]

Bring fixes from v6r4p6

[v6r4p5]

*Configuration
NEW: Added function to generate Operations CS paths

*Core
FIX: Added proper ProcessPool checks and finalisation

*DataManagement
FIX: don't set Files.Status to Failed for non-existign files, failover transfers won't go
FIX: remove classmethods here and there to unblock requestHolder
CHANGE: RAB, TA: change task timeout: 180 and 600 (was 600 and 900 respectively)
FIX: sorting replication tree by Ancestor, not hopAncestorgit add DataManagementSystem/Agent/TransferAgent.py
NEW: TA: add finalize
CHANGE: TransferAgent: add AcceptableFailedFiles to StrategyHandler to ban FTS channel from scheduling
FIX: if there is no failed files, put an empty dict


*RSS
FIX: RSS is setting Allowed but the StorageElement checks for Active

*Workflows
FIX: Part of WorfklowTask rewritten to fix some issues and allow 'ANY' as site

*Transformation
FIX: Wrong calls to TCA::cleanMetadataCatalogFiles

[v6r4p4]

*Core
FIX: Platform.py - check if Popen.terminate is available (only from 2.6)

[v6r4p3]

*Core
FIX: ProcessPool with watchdog and timeouts - applied in v6r3 first

[v6r4p2]

*StorageManagement
BUGFIX: StorageElement - staging is a Read operation and should be allowed as such

*WMS
BUGFIX: InProcessComputingElement, JobAgent - proper return status code from the job wrapper

*Core
FIX: Platform - manage properly the case of exception in the ldconfig execution

[v6r4p1]

*DMS
FIX: TransferDB.getChannelObservedThroughput - the channelDict was created in a wrong way

*RSS
FIX: ResourceStatus was not returning Allowed by default

[v6r4]

*Core
FIX: dirac-install-db.py: addDatabaseOptionsToCS has added a new keyed argument
NEW: SGETimeLeft.py: Support for SGE backend
FIX: If several extensions are installed, merge ConfigTemplate.cfg
NEW: Service framework - added monitoring of file descriptors open
NEW: Service framework - Reduced handshake timeout to prevent stuck threads
NEW: MySQL class with new high level methods - buildCondition,insertFields,updateFields
     deleteEntries, getFields, getCounters, getDistinctAttributeValues
FIX: ProcessPool - fixes in the locking mechanism with LockRing, stopping workers when the
     parent process is finished     
FIX: Added more locks to the LockRing
NEW: The installation tools are updated to install components by name with the components module specified as an option

*DMS
FIX: TransferDB.py - speed up the Throughput determination
NEW: dirac-dms-add-files: script similar to dirac-dms-remove-files, 
     allows for 1 file specification on the command line, using the usual dirac-dms-add-file options, 
     but also can take a text file in input to upload a bunch of files. Exit code is 0 only if all 
     was fine and is different for every error found. 
NEW: StorageElementProxy- support for data downloading with http protocol from arbitrary storage, 
     needed for the web data download
BUGFIX: FileCatalogCLI - replicate operation does a proper replica registration ( closes #5 )     
FIX: ReplicaManager - __cleanDirectory now working and thus dirac-dms-clean-directory

*WMS
NEW: CPU normalization script to run a quick test in the pilot, used by the JobWrapper
     to report the CPU consumption to the accounting
FIX: StalledJobAgent - StalledTimeHours and FailedTimeHours are read each cycle, refer to the 
     Watchdog heartBeat period (should be renamed); add NormCPUTime to Accounting record
NEW: SiteDirector - support for the operation per VO in multi-VO installations
FIX: StalledJobAgent - get ProcessingType from JDL if defined
BUGFIX: dirac-wms-job-peek - missing printout in the command
NEW: SiteDirector - take into account the number of already waiting pilots when evaluating the number of pilots to submit
FIX: properly report CPU usage when the Watchdog kill the payload.

*RSS
BUGFIX: Result in ClientCache table is a varchar, but the method was getting a datetime
NEW: CacheFeederAgent - VOBOX and SpaceTokenOccupancy commands added (ported from LHCbDIRAC)
CHANGE: RSS components get operational parameters from the Operations handler

*DataManagement
FIX: if there is no failed files, put an empty dict

*Transformation
FIX: Wrong calls to TCA::cleanMetadataCatalogFiles

[v6r3p19]

*WMS
FIX: gLitePilotDirector - fix the name of the MyProxy server to avoid crashes of the gLite WMS

[v6r3p18]

*Resources
BUGFIX: SRM2Storage - in checksum type evaluation

[v6r3p17]

*DataManagement
FIX: Fixes issues #783 and #781. Bugs in ReplicaManager removePhisicalReplica and getFilesFromDirectory
FIX: Return S_ERROR if missing jobid arguments
NEW: Checksum can be verified during FTS and SRM2Storage 

[v6r3p16]

*DataManagement
FIX: better monitoring of FTS channels 
FIX: Handle properly None value for channels and bandwidths

*Core
FIX: Properly calculate the release notes if there are newer releases in the release.notes file

[v6r3p15]

*DataManagement
FIX: if there is no failed files, put an empty dict

*Transformation
FIX: Wrong calls to TCA::cleanMetadataCatalogFiles


[v6r3p14]

* Core

BUGFIX: ProcessPool.py: clean processing and finalisation
BUGFIX: Pfn.py: don't check for 'FileName' in pfnDict

* DMS

NEW: dirac-dms-show-fts-status.py: script showing last hour history for FTS channels
NEW: TransferDBMonitoringHandler.py: new function exporting FST channel queues
BUGFIX: TransferAgent.py,RemovalAgent.py,RegistrationAgent.py - unlinking of temp proxy files, corection of values sent to gMonitor
BUGFIX: StrategyHandler - new config option 'AcceptableFailedFiles' to unblock scheduling for channels if problematic transfers occured for few files
NEW: TransferAgent,RemovalAgent,RegistrationAgent - new confing options for setting timeouts for tasks and ProcessPool finalisation
BUGFIX: ReplicaManager.py - reverse sort of LFNs when deleting files and directories to avoid blocks
NEW: moved StrategyHandler class def to separate file under DMS/private

* TMS

FIX: TransformationCleaningAgent.py: some refactoring, new way of disabling/enabline execution by 'EnableFlag' config option

[v6r3p13]

*Core
FIX: Added proper ProcessPool checks and finalisation

*DataManagement
FIX: don't set Files.Status to Failed for non-existign files, failover transfers won't go
FIX: remove classmethods here and there to unblock requestHolder
CHANGE: RAB, TA: change task timeout: 180 and 600 (was 600 and 900 respectively)
FIX: sorting replication tree by Ancestor, not hopAncestorgit add DataManagementSystem/Agent/TransferAgent.py
NEW: TA: add finalize
CHANGE: TransferAgent: add AcceptableFailedFiles to StrategyHandler to ban FTS channel from scheduling

[v6r3p12]

*Core
FIX: Platform.py - check if Popen.terminate is available (only from 2.6)

[v6r3p11]

*Core
FIX: ProcessPool with watchdog and timeouts

[v6r3p10]

*StorageManagement
BUGFIX: StorageElement - staging is a Read operation and should be allowed as such

*WMS
BUGFIX: InProcessComputingElement, JobAgent - proper return status code from the job wrapper

*Core
FIX: Platform - manage properly the case of exception in the ldconfig execution

[v6r3p9]

*DMS
FIX: TransferDB.getChannelObservedThroughput - the channelDict was created in a wrong way

[v6r3p8]

*Web
CHANGE: return back to the release web2012041601

[v6r3p7]

*Transformation
FIX: TransformationCleaningAgent - protection from deleting requests with jobID 0 

[v6r3p6]

*Core
FIX: dirac-install-db - proper key argument (follow change in InstallTools)
FIX: ProcessPool - release all locks every time WorkignProcess.run is executed, more fixes to come
FIX: dirac-configure - for Multi-Community installations, all vomsdir/vomses files are now created

*WMS
NEW: SiteDirector - add pilot option with CE name to allow matching of SAM jobs.
BUGFIX: dirac-pilot - SGE batch ID was overwriting the CREAM ID
FIX: PilotDirector - protect the CS master if there are at least 3 slaves
NEW: Watchdog - set LocalJobID in the SGE case

[v6r3p5]

*Core:
BUGFIX: ProcessPool - bug making TaskAgents hang after max cycles
BUGFIX: Graphs - proper handling plots with data containing empty string labels
FIX: GateWay - transfers were using an old API
FIX: GateWay - properly calculate the gateway URL
BUGFIX: Utilities/Pfn.py - bug in pfnunparse() when concatenating Path and FileName

*Accounting
NEW: ReportGenerator - make AccountingDB readonly
FIX: DataCache - set daemon the datacache thread
BUGFIX: BasePlotter - proper handling of the Petabyte scale data

*DMS:
BUGFIX: TransferAgent, RegistrationTask - typos 

[v6r3p4]

*DMS:
BUGFIX: TransferAgent - wrong value for failback in TA:execute

[v6r3p3]

*Configuration
BUGFIX: Operations helper - typo

*DMS:
FIX: TransferAgent - change the way of redirecting request to task

[v6r3p2]

*DMS
FIX: FTSRequest - updating metadata for accouting when finalizing FTS requests

*Core
FIX: DIRAC/__init__.py - default version is set to v6r3

[v6r3p1]

*WMS
CHANGE: Use ResourcesStatus and Resources helpers in the InputDataAgent logic

*Configuration
NEW: added getStorageElementOptions in Resources helper

*DMS
FIX: resourceStatus object created in TransferAgent instead of StrategyHandler

[v6r3]

*Core
NEW: Added protections due to the process pool usage in the locking logic

*Resources
FIX: LcgFileCatalogClient - reduce the number of retries: LFC_CONRETRY = 5 to 
     avoid combined catalog to be stuck on a faulty LFC server
     
*RSS
BUGFIX: ResourceStatus - reworked helper to keep DB connections     

*DMS
BUGFIX: ReplicaManager::CatalogBase::_callFileCatalogFcnSingleFile() - wrong argument

*RequestManagement
FIX: TaskAgents - set timeOut for task to 10 min (15 min)
NEW: TaskAgents - fill in Error fields in case of failing operations

*Interfaces
BUGFIX: dirac-wms-select-jobs - wrong use of the Dirac API

[v6r2p9]

*Core
FIX: dirac-configure - make use of getSEsForSite() method to determine LocalSEs

*WMS
NEW: DownloadInputData,InputDataByProtocol - check Files on Tape SEs are on Disk cache 
     before Download or getturl calls from Wrapper
CHANGE: Matcher - add Stalled to "Running" Jobs when JobLimits are applied   
CHANGE: JobDB - allow to specify required platform as Platform JDL parameter,
        the specified platform is taken into account even without /Resources/Computing/OSCompatibility section

*DMS
CHANGE: dirac-admin-allow(ban)-se - removed lhcb-grid email account by default, 
        and added switch to avoid sending email
FIX: TaskAgents - fix for non-existing files
FIX: change verbosity in failoverReplication 
FIX: FileCatalog - remove properly metadata indices 
BUGFIX: FileManagerBase - bugfix in the descendants evaluation logic  
FIX: TransferAgent and TransferTask - update Files.Status to Failed when ReplicaManager.replicateAndRegister 
     will fail completely; when no replica is available at all.

*Core
FIX: dirac-pilot - default lcg bindings version set to 2012-02-20

[v6r2p8]

*DMS:
CHANGE: TransferAgent - fallback to task execution if replication tree is not found

[v6r2p7]

*WMS
BUGFIX: SiteDirector - wrong CS option use: BundleProxy -> HttpProxy
FIX: SiteDirector - use short lines in compressed/encoded files in the executable
     python script

[v6r2p6]

*DataManagement
FIX: Bad logic in StrategyHandler:MinimiseTotalWait

*Core
CHANGE: updated GGUS web portal URL

*RSS
BUGFIX: meta key cannot be reused, it is popped from dictionary

*Framework
FIX: The Gateway service does not have a handler
NEW: ConfingTemplate entry for Gateway
FIX: distribution notes allow for word wrap

*WorkloadManagement
FIX: avoid unnecessary call if no LFN is left in one of the SEs
FIX: When Uploading job outputs, try first Local SEs, if any


[v6r2p5]

*RSS
BUGFIX: several minor bug fixes

*RequestManagement
BUGFIX: RequestDBMySQL - removed unnecessary request type check

*DMS
BUGFIX: FileCatalogClienctCLI - wrong evaluation of the operation in the find command
NEW: FileCatalog - added possibility to remove specified metadata for a given path 
BUGFIX: ReplicaManager - wrong operation order causing failure of UploadLogFile module

*Core
NEW: dirac-install - generate cshrc DIRAC environment setting file for the (t)csh 

*Interfaces
CHANGE: Job - added InputData to each element in the ParametricInputData

*WMS
CHANGE: dirac-jobexec - pass ParametericInputData to the workflow as a semicolon separated string

[v6r2p4]

*WMS
BUGFIX: StalledJobAgent - protection against jobs with no PilotReference in their parameters
BUGFIX: WMSAdministratorHandler - wrong argument type specification for getPilotInfo method

*StorageManagement
BUGFIX: RequestFinalizationAgent - no method existence check when calling RPC method

[v6r2p3]

*WMS
CHANGE: Matcher - fixed the credentials check in requestJob() to simplify it

*ConfigurationSystem
CHANGE: Operations helper - fix that allow no VO to be defined for components that do not need it

*Core
BUGFIX: InstallTools - when applying runsvctrl to a list of components make sure that the config server is treated first and the sysadmin service - last
        
[v6r2p2]

*WMS
BUGFIX: Matcher - restored logic for checking private pilot asking for a given DN for belonging to the same group with JOB_SHARING property.

[v6r2p1]

*RequestManagementSystem
BUGFIX: RequestCleaningAgent - missing import of the "second" interval definition 

[v6r2]

*General
FIX: replaced use of exec() python statement in favor of object method execution

*Accounting
CHANGE: Accounting 'byte' units are in powers of 1000 instead of powers of 1024 (closes #457)

*Core
CHANGE: Pfn.py - pfnparse function rewritten for speed up and mem usage, unit test case added
FIX: DISET Clients are now thread-safe. Same clients used twice in different threads was not 
closing the previous connection
NEW: reduce wait times in DISET protocol machinery to improve performance    
NEW: dirac-fix-mysql-script command to fix the mysql start-up script for the given installation
FIX: TransferClient closes connections properly
FIX: DISET Clients are now thread-safe. Same client used twice in different threads will not close the previous connection
CHANGE: Beautification and reduce wait times to improve performance
NEW: ProcessPool - added functionality to kill all children processes properly when destroying ProcessPool objects
NEW: CS Helper for LocalSite section, with gridEnv method
NEW: Grid module will use Local.gridEnv if nothing passed in the arguments
CHANGE: Add deprecated sections in the CS Operations helper to ease the transition
FIX: dirac-install - execute dirac-fix-mysql-script, if available, to fix the mysql.server startup script
FIX: dirac-distribution - Changed obsoleted tar.list file URL
FIX: typo in dirac-admin-add-host in case of error
CHANGE: dirac-admin-allow(ban)-se - use diracAdmin.sendMail() instead of NotificationClient.sendMail()

*Framework
BUGFIX: UserProfileDB - no more use of "type" variable as it is a reserved keyword 

*RequestManagement:
FIX: RequestDBFile - more consistent treatment of requestDB Path
FIX: RequestMySQL - Execution order is evaluated based on not Done state of subrequests
NEW: RequestCleaningAgent - resetting Assigned requests to Waiting after a configurable period of time

*RSS
CHANGE: RSS Action now inherits from a base class, and Actions are more homogeneous, they all take a uniform set of arguments. The name of modules has been changed from PolType to Action as well.
FIX: CacheFeederAgent - too verbose messages moved to debug instead of info level
BUGFIX: fixed a bug preventing RSS clients to connect to the services     
FIX: Proper services synchronization
FIX: Better handling of exceptions due to timeouts in GOCDBClient   
FIX: RSS.Notification emails are sent again
FIX: Commands have been modified to return S_OK, S_ERROR inside the Result dict. This way, policies get a S_ERROR / S_OK object. CacheFeederAgent has been updated accordingly.
FIX: allow clients, if db connection fails, to reconnect ( or at least try ) to the servers.
CHANGE: access control using CS Authentication options. Default is SiteManager, and get methods are all.
BUGFIX: MySQLMonkey - properly escaped all parameters of the SQL queries, other fixes.
NEW: CleanerAgent renamed to CacheCleanerAgent
NEW: Updated RSS scripts, to set element statuses and / or tokens.
NEW: Added a new script, dirac-rss-synch
BUGFIX: Minor bugfixes spotted on the Web development
FIX: Removed useless decorator from RSS handlers
CHANGE: ResourceStatus helper tool moved to RSS/Client directory, no RSS objects created if the system is InActive
CHANGE: Removed ClientFastDec decorator, using a more verbose alternative.
CHANGE: Removed useless usage of kwargs on helper functions.  
NEW: added getSESitesList method to RSSClient      
FIX: _checkFloat() checks INTEGERS, not datetimes

*DataManagement
CHANGE: refactoring of DMS agents executing requests, allow requests from arbitrary users
NEW: DFC - allow to specify multiple replicas, owner, mode when adding files
CHANGE: DFC - optimization of the directory size evaluation
NEW: Added CREATE TEMPORARY TABLES privilege to FileCatalogDB
CHANGE: DFC - getCatalogCounters() update to show numbers of directories
NEW: lfc_dfc_copy script to migrate data from LFC to DFC
FIX: dirac-dms-user-lfns - fixed the case when the baseDir is specified
FIX: FTS testing scripts were using sys.argv and getting confused if options are passed
NEW: DFC - use DirectoryUsage tables for the storage usage evaluations
NEW: DFC - search by metadata can be limited to a given directory subtree
NEW: DFC - search by both directory and file indexed metadata
BUGFIX: DFC - avoid crash if no directories or files found in metadata query
NEW: DFC FileCatalogHandler - define database location in the configuration
NEW: DFC - new FileCatalogFactory class, possibility to use named DFC services
FIX: FTSMonitor, FTSRequest - fixes in handling replica registration, setting registration requests in FileToCat table for later retry
FIX: Failover registration request in the FTS agents.      
FIX: FTSMonitor - enabled to register new replicas if even the corresponding request were removed from the RequestManagement 
FIX: StorageElement - check if SE has been properly initialized before executing any method     
CHANGE: LFC client getReplica() - make use of the new bulk method lfc.lfc_getreplicasl()
FIX: LFC client - protect against getting None in lfc.lfc_readdirxr( oDirectory, "" )  
FIX: add extra protection in dump method of StorageElement base class
CHANGE: FailoverTransfer - create subrequest per catalog if more than one catalog

*Interface
NEW: Job.py - added method to handle the parametric parameters in the workflow. They are made available to the workflow_commons via the key 'GenericParameters'.
FIX: Dirac.py - fix some type checking things
FIX: Dirac.py - the addFile() method can now register to more than 1 catalog.

*WMS
FIX: removed dependency of the JobSchedulingAgent on RSS. Move the getSiteTier functionality to a new CS Helper.
FIX: WMSAdministratorHandler - Replace StringType by StringTypes in the export methods argument type
FIX: JobAgent - Set explicitly UseServerCertificate to "no" for the job executable
NEW: dirac-pilot - change directory to $OSG_WN_TMP on OSG sites
FIX: SiteDirector passes jobExecDir to pilot, this defaults to "." for CREAM CEs. It can be set in the CS. It will not make use of $TMPDIR in this case.
FIX: Set proper project and release version to the SiteDirector     
NEW: Added "JobDelay" option for the matching, refactored and added CS options to the matcher
FIX: Added installation as an option to the pilots and random MyProxyServer
NEW: Support for parametric jobs with parameters that can be of List type

*Resources
NEW: Added SSH Grid Engine Computing Element
NEW: Added SSH Computing Element
FIX: make sure lfc client will not try to connect for several days

*Transformation
FIX: TransformationDB - in setFileStatusForTransformation() reset ErrorCount to zero if "force" flag and    the new status is "unused"
NEW: TransformationDB - added support for dictionary in metadata for the InputDataQuery mechanism     

[v6r1p13]

*WMS
FIX: JobSchedulingAgent - backported from v6r2 use of Resources helper

[v6r1p12]

*Accounting
FIX: Properly delete cached plots

*Core
FIX: dirac-install - run externals post install after generating the versions dir

[v6r1p11]

*Core
NEW: dirac-install - caches locally the externals and the grid bundle
FIX: dirac-distribution - properly generate releasehistory and releasenotes

[v6r1p10]

*WorloadManagement
FIX: JobAgent - set UseServerCertificate option "no" for the job executable

[v6r1p9]

*Core
FIX: dirac-configure - set the proper /DIRAC/Hostname when defining /LocalInstallation/Host

*DataManagement
FIX: dirac-dms-user-lfns - fixed the case when the baseDir is specified
BUGFIX: dirac-dms-remove-files - fixed crash in case of returned error report in a form of dictionary 

[v6r1p8]

*Web
FIX: restored Run panel in the production monitor

*Resources
FIX: FileCatalog - do not check existence of the catalog client module file

[v6r1p7]

*Web
BUGFIX: fixed scroll bar in the Monitoring plots view

[v6r1p6]

*Core
FIX: TransferClient closes connections properly

[v6r1p5]

*Core
FIX: DISET Clients are now thread-safe. Same clients used twice in different threads was not 
     closing the previous connection
NEW: reduce wait times in DISET protocol machinery to improve performance   

[v6r1p4]

*RequestManagement
BUGFIX: RequestContainer - in isSubRequestDone() treat special case for subrequests with files

*Transformation
BUGFIX: TransformationCleaningAgent - do not clear requests for tasks with no associated jobs

[v6r1p3]

*Framework
NEW: Pass the monitor down to the request RequestHandler
FIX: Define the service location for the monitor
FIX: Close some connections that DISET was leaving open

[v6r1p2]

*WorkloadManagement
BUGFIX: JobSchedulingAgent - use getSiteTiers() with returned direct value and not S_OK

*Transformation
BUGFIX: Uniform use of the TaskManager in the RequestTaskAgent and WorkflowTaskAgent

[v6r1p1]

*RSS
BUGFIX: Alarm_PolType now really send mails instead of crashing silently.

[v6r1]

*RSS
CHANGE: Major refactoring of the RSS system
CHANGE: DB.ResourceStatusDB has been refactored, making it a simple wrapper round ResourceStatusDB.sql with only four methods by table ( insert, update, get & delete )
CHANGE: DB.ResourceStatusDB.sql has been modified to support different statuses per granularity.
CHANGE: DB.ResourceManagementDB has been refactored, making it a simple wrapper round ResourceStatusDB.sql with only four methods by table ( insert, update, get & delete )
CHANGE: Service.ResourceStatusHandler has been refactored, removing all data processing, making it an intermediary between client and DB.
CHANGE: Service.ResourceManagementHandler has been refactored, removing all data processing, making it an intermediary between client and DB.
NEW: Utilities.ResourceStatusBooster makes use of the 'DB primitives' exposed on the client and does some useful data processing, exposing the new functions on the client.
NEW: Utilities.ResourceManagementBooster makes use of the 'DB primitives' exposed on the client and does some useful data processing, exposing the new functions on the client.
CHANGE: Client.ResourceStatusClient has been refactorerd. It connects automatically to DB or to the Service. Exposes DB and booster functions.
CHANGE: Client.ResourceManagementClient has been refactorerd. It connects automatically to DB or to the Service. Exposes DB and booster functions.
CHANGE: Agent.ClientsCacheFeederAgent renamed to CacheFeederAgent. The name was not accurate, as it also feeds Accouting Cache tables.
CHANGE: Agent.InspectorAgent, makes use of automatic API initialization.
CHANGE: Command. refactor and usage of automatic API initialization.
CHANGE: PolicySystem.PEP has reusable client connections, which increase significantly performance.
CHANGE: PolicySystem.PDP has reusable client connections, which increase significantly performance.
NEW: Utilities.Decorators are syntactic sugar for DB, Handler and Clients.
NEW: Utilities.MySQLMonkey is a mixture of laziness and refactoring, in order to generate the SQL statements automatically. Not anymore sqlStatemens hardcoded on the RSS.
NEW: Utilities.Validator are common checks done through RSS modules
CHANGE: Utilities.Synchronizer syncs users and DIRAC sites
CHANGE: cosmetic changes everywhere, added HeadURL and RCSID
CHANGE: Removed all the VOExtension logic on RSS
BUGFIX: ResourceStatusHandler - getStorageElementStatusWeb(), access mode by default is Read
FIX: RSS __init__.py will not crash anymore if no CS info provided
BUGFIX: CS.getSiteTier now behaves correctly when a site is passed as a string

*dirac-setup-site
BUGFIX: fixed typos in the Script class name

*Transformation
FIX: Missing logger in the TaskManager Client (was using agent's one)
NEW: Added UnitTest class for TaskManager Client

*DIRAC API
BUGFIX: Dirac.py. If /LocalSite/FileCatalog is not define the default Catalog was not properly set.
FIX: Dirac.py - fixed __printOutput to properly interpret the first argument: 0:stdout, 1:stderr
NEW: Dirac.py - added getConfigurationValue() method

*Framework
NEW: UsersAndGroups agent to synchronize users from VOMRS server.

*dirac-install
FIX: make Platform.py able to run with python2.3 to be used inside dirac-install
FIX: protection against the old or pro links pointing to non-existent directories
NEW: make use of the HTTP proxies if available
FIX: fixed the logic of creating links to /opt/dirac directories to take into account webRoot subdirs

*WorkloadManagement
FIX: SiteDirector - change getVO() function call to getVOForGroup()

*Core:
FIX: Pfn.py - check the sanity of the pfn and catch the erroneous case

*RequestManagement:
BUGFIX: RequestContainer.isSubrequestDone() - return 0 if Done check fails

*DataManagement
NEW: FileCatalog - possibility to configure multiple FileCatalog services of the same type

[v6r0p4]

*Framework
NEW: Pass the monitor down to the request RequestHandler
FIX: Define the service location for the monitor
FIX: Close some connections that DISET was leaving open

[v6r0p3]

*Framework
FIX: ProxyManager - Registry.groupHasProperties() wasn't returning a result 
CHANGE: Groups without AutoUploadProxy won't receive expiration notifications 
FIX: typo dirac-proxy-info -> dirac-proxy-init in the expiration mail contents
CHANGE: DISET - directly close the connection after a failed handshake

[v6r0p2]

*Framework
FIX: in services logs change ALWAYS log level for query messages to NOTICE

[v6r0p1]

*Core
BUGFIX: List.uniqueElements() preserves the other of the remaining elements

*Framework
CHANGE: By default set authorization rules to authenticated instead of all
FIX: Use all required arguments in read access data for UserProfileDB
FIX: NotificationClient - dropped LHCb-Production setup by default in the __getRPSClient()

[v6r0]

*Framework
NEW: DISET Framework modified client/server protocol, messaging mechanism to be used for optimizers
NEW: move functions in DIRAC.Core.Security.Misc to DIRAC.Core.Security.ProxyInfo
CHANGE: By default log level for agents and services is INFO
CHANGE: Disable the log headers by default before initializing
NEW: dirac-proxy-init modification according to issue #29: 
     -U flag will upload a long lived proxy to the ProxyManager
     If /Registry/DefaultGroup is defined, try to generate a proxy that has that group
     Replaced params.debugMessage by gLogger.verbose. Closes #65
     If AutoUploadProxy = true in the CS, the proxy will automatically be uploaded
CHANGE: Proxy upload by default is one month with dirac-proxy-upload
NEW: Added upload of pilot proxies automatically
NEW: Print info after creating a proxy
NEW: Added setting VOMS extensions automatically
NEW: dirac-proxy-info can also print the information of the uploaded proxies
NEW: dirac-proxy-init will check that the lifetime of the certificate is less than one month and advise to renew it
NEW: dirac-proxy-init will check that the certificate has at least one month of validity
FIX: Never use the host certificate if there is one for dirac-proxy-init
NEW: Proxy manager will send notifications when the uploaded proxies are about to expire (configurable via CS)
NEW: Now the proxyDB also has a knowledge of user names. Queries can use the user name as a query key
FIX: ProxyManager - calculate properly the dates for credentials about to expire
CHANGE: ProxyManager will autoexpire old proxies, also auto purge logs
CHANGE: Rename dirac-proxy-upload to dirac-admin-proxy-upload
NEW: dirac-proxy-init will complain if the user certificate has less than 30 days
CHANGE: SecurityLogging - security log level to verbose
NEW: OracleDB - added Array type 
NEW: MySQL - allow definition of the port number in the configuration
FIX: Utilities/Security - hash VOMS Attributes as string
FIX: Utilities/Security - Generate a chain hash to discover if two chains are equal
NEW: Use chain has to discover if it has already been dumped
FIX: SystemAdministrator - Do not set  a default lcg version
NEW: SystemAdministrator - added Project support for the sysadmin
CHANGE: SysAdmin CLI - will try to connect to the service when setting the host
NEW: SysAdmin CLI - colorization of errors in the cli
NEW: Logger - added showing the thread id in the logger if enabled
     
*Configuration
NEW: added getVOfromProxyGroup() utility
NEW: added getVoForGroup() utility, use it in the code as appropriate
NEW: added Registry and Operations Configuration helpers
NEW: dirac-configuration-shell - a configuration script for CS that behaves like an UNIX shellCHANGE: CSAPI - added more functionality required by updated configuration console
NEW: Added possibility to define LocalSE to any Site using the SiteLocalSEMapping 
     section on the Operations Section     
NEW: introduce Registry/VO section, associate groups to VOs, define SubmitPools per VO
FIX: CE2CSAgent - update the CEType only if there is a relevant info in the BDII  

*ReleaseManagement
NEW: release preparations and installation tools based on installation packages
NEW: dirac-compile-externals will try go get a DIRAC-free environment before compiling
NEW: dirac-disctribution - upload command can be defined via defaults file
NEW: dirac-disctribution - try to find if the version name is a branch or a tag in git and act accordingly
NEW: dirac-disctribution - added keyword substitution when creating a a distribution from git
FIX: Install tools won't write HostDN to the configuration if the Admin username is not set 
FIX: Properly set /DIRAC/Configuration/Servers when installing a CS Master
FIX: install_site.sh - missing option in wget for https download: --no-check-certificate
FIX: dirac-install-agent(service) - If the component being installed already has corresponding 
     CS section, it is not overwritten unless explicitly asked for
NEW: dirac-install functionality enhancement: start using the switches as defined in issue #26;
CHANGE: dirac-install - write the defaults if any under defaults-.cfg so dirac-configure can 
        pick it up
FIX: dirac-install - define DYLD_LIBRARY_PATH ( for Mac installations )     
NEW: dirac-install - put all the goodness under a function so scripts like lhcb-proxy-init can use it easily
FIX: dirac-install - Properly search for the LcgVer
NEW: dirac-install will write down the releases files in -d mode   
CHANGE: use new dirac_install from gothub/integration branch in install_site.sh
NEW: Extensions can request custom external dependencies to be installed via pip when 
     installing DIRAC.
NEW: LCG bundle version can be defined on a per release basis in the releases.cfg 
NEW: dirac-deploy-scripts - when setting the lib path in the deploy scripts. 
     Also search for subpaths of the libdir and include them
NEW: Install tools - plainly separate projects from installations

*Accounting
CHANGE: For the WMSHistory type, send as JobSplitType the JobType
CHANGE: Reduced the size of the max key length to workaround mysql max bytes for index problem
FIX: Modified buckets width of 1week to 1 week + 1 day to fix summer time end week (1 hour more )

*WorkloadManagement
CHANGE: SiteDirector - simplified executable generation
NEW: SiteDirector - few more checks of error conditions   
NEW: SiteDirector - limit the queue max length to the value of MaxQueueLengthOption 
     ( 3 days be default )
BUGFIX: SiteDirector - do not download pilot output if the flag getPilotOutput is not set     
NEW: JobDB will extract the VO when applying DIRAC/VOPolicy from the proper VO
FIX: SSHTorque - retrieve job status by chunks of 100 jobs to avoid too long
NEW: glexecComputingElement - allow glexecComputingElement to "Reschedule" jobs if the Test of
     the glexec fails, instead of defaulting to InProcess. Controlled by
     RescheduleOnError Option of the glexecComputingElement
NEW: SandboxStore - create a different SBPath with the group included     
FIX: JobDB - properly treat Site parameter in the job JDL while rescheduling jobs
NEW: JobSchedulingAgent - set the job Site attribute to the name of a group of sites corresponding 
     to a SE chosen by the data staging procedure 
CHANGE: TimeLeft - call batch system commands with the ( default ) timeout 120 sec
CHANGE: PBSTimeLeft - uses default CPU/WallClock if not present in the output  
FIX: PBSTimeLeft - proper handling of (p)cput parameter in the batch system output, recovery of the
     incomplete batch system output      
NEW: automatically add SubmitPools JDL option of the job owner's VO defines it     
NEW: JobManager - add MaxParametericJobs option to the service configuration
NEW: PilotDirector - each SubmitPool or Middleware can define TargetGrids
NEW: JobAgent - new StopOnApplicationFailure option to make the agent exiting the loop on application failure
NEW: PilotAgentsDB - on demand retrieval of the CREAM pilot output
NEW: Pilot - proper job ID evaluation for the OSG sites
FIX: ComputingElement - fixed proxy renewal logic for generic and private pilots
NEW: JDL - added %j placeholder in the JDL to be replaced by the JobID
BUGFIX: DownloadInputData - bug fixed in the naming of downloaded files
FIX: Matcher - set the group and DN when a request gets to the matcher if the request is not 
     coming from a pilot
FIX: Matcher = take into account JobSharing when checking the owner for the request
CHANGE: PilotDirector, dirac-pilot - interpret -V flag of the pilot as Installation name

*DataManagement
FIX: FileCatalog/DiractoryLevelTree - consistent application of the max directory level using global 
     MAX_LEVELS variable
FIX: FileCatalog - Directory metadata is deleted together with the directory deletion, issue #40    
CHANGE: FileCatalog - the logic of the files query by metadata revisited to increase efficiency 
FIX: LcgFileCatalog - use lfcthr and call lfcthr.init() to allow multithread
     try the import only once and just when LcgFileCatalogClient class is intantiated
NEW: LcgFileCatalogClient - new version of getPathPermissions relying on the lfc_access method to solve the problem
     of multiple user DNs in LFC.     
FIX: StorageElement - get service CS options with getCSOption() method ( closes #97 )
FIX: retrieve FileCatalogs as ordered list, to have a proper default.
CHANGE: FileCatalog - allow up to 15 levels of directories
BUGFIX: FileCatalog - bug fixes in the directory removal methods (closes #98)
BUGFIX: RemovalAgent - TypeError when getting JobID in RemovalAgent
BUGFIX: RemovalAgent - put a limit to be sure the execute method will end after a certain number of iterations
FIX: DownloadInputData - when files have been uploaded with lcg_util, the PFN filename
     might not match the LFN file name
FIX: putting FTSMonitor web page back
NEW: The default file catalog is now determined using /LocalSite/FileCatalog. The old behavior 
     is provided as a fallback solution
NEW: ReplicaManager - can now deal with multiple catalogs. Makes sure the surl used for removal is 
the same as the one used for registration.   
NEW: PoolXMLCatalog - added getTypeByPfn() function to get the type of the given PFN  
NEW: dirac-dms-ban(allow)-se - added possibility to use CheckAccess property of the SE

*StorageManagement
FIX: Stager - updateJobFromStager(): only return S_ERROR if the Status sent is not
recognized or if a state update fails. If the jobs has been removed or
has moved forward to another status, the Stager will get an S_OK and
should forget about the job.
NEW: new option in the StorageElement configuration "CheckAccess"
FIX: Requests older than 1 day, which haven't been staged are retried. Tasks older than "daysOld" 
     number of days are set to Failed. These tasks have already been retried "daysOld" times for staging.
FIX: CacheReplicas and StageRequests records are kept until the pin has expired. This way the 
     StageRequest agent will have proper accounting of the amount of staged data in cache.
NEW: FTSCleaningAgent will allow to fix transient errors in RequestDB. At the moment it's 
     only fixing Requests for which SourceTURL is equal to TargetSURL.
NEW: Stager - added new command dirac-stager-stage-files          
FIX: Update Stager code in v6 to the same point as v5r13p37
FIX: StorageManager - avoid race condition by ensuring that Links=0 in the query while removing replicas

*RequestManagement
FIX: RequestDBFile - get request in chronological order (closes issue #84)
BUGFIX: RequestDBFile - make getRequest return value for getRequest the same as for

*ResourceStatusSystem
NEW: Major code refacoring. First refactoring of RSS's PEP. Actions are now function 
     defined in modules residing in directory "Actions".
NEW: methods to store cached environment on a DB and ge them.
CHANGE: command caller looks on the extension for commands.
CHANGE: RSS use now the CS instead of getting info from Python modules.
BUGFIX: Cleaned RSS scripts, they are still prototypes
CHANGE: PEP actions now reside in separate modules outside PEP module.
NEW: RSS CS module add facilities to extract info from CS.
CHANGE: Updating various RSS tests to make them compatible with
changes in the system.
NEW: CS is used instead of ad-hoc configuration module in most places.
NEW: Adding various helper functions in RSS Utils module. These are
functions used by RSS developers, including mainly myself, and are
totally independant from the rest of DIRAC.
CHANGE: Mostly trivial changes, typos, etc in various files in RSS     
CHANGE: TokenAgent sends e-mails with current status   

*Transformation
CHANGE: allow Target SE specification for jobs, Site parameter is not set in this case
CHANGE: TransformationAgent  - add new file statuses in production monitoring display
CHANGE: TransformationAgent - limit the number of files to be treated in TransformationAgent 
        for replication and removal (default 5000)
BUGFIX: TransformationDB - not removing task when site is not set
BUGFIX: TransformationCleaningAgent - archiving instead of cleaning Removal and Replication 
        transformations 
FIX: TransformationCleaningAgent - kill jobs before deleting them        

*Workflow
NEW: allow modules to define Input and Output parameters that can be
     used instead of the step_commons/workflow_commons (Workflow.py, Step.py, Module.py)

*Various fixes
BUGFIX: Mail.py uses SMTP class rather than inheriting it
FIX: Platform utility will properly discover libc version even for the new Ubuntu
FIX: Removed old sandbox and other obsoleted components<|MERGE_RESOLUTION|>--- conflicted
+++ resolved
@@ -1,4 +1,3 @@
-<<<<<<< HEAD
 [v6r12-pre8]
 
 *Core
@@ -52,12 +51,11 @@
 NEW: WorkflowTaskAgent is now multi-threaded
 NEW: Better use of threads in Transformation Agents
 CHANGE: TransformationDB - modified such that the body in a transformation can be updated
-=======
+
 [v6r11p8]
 
 *TMS
 FIX: TransformationDB - fix default value within ON DUPLICATE KEY UPDATE mysql statement
->>>>>>> 6064d125
 
 [v6r11p7]
 
