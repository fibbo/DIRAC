<<<<<<< HEAD
[v6r5p3]

*Transformation
FIX: merged in patch v6r4p24

[v6r5p1]

*Core
BUGFIX: ExecutorMindHandler - return S_OK() in the initializeHandler
FIX: OptimizationMindHandler - if the manifest is not dirty it will not be updated by the Mind

*Configuration
NEW: Resources helper - added getCompatiblePlatform(), getDIRACPlatform() methods

*Resources
FIX: SSHComputingElement - add -q option to ssh command to avoid banners in the output
FIX: BOINCComputingElement - removed debugging printout
FIX: ComputingElement - use Platform CS option which will be converted to LHCbPlatform for legacy compatibility

*DMS
FIX: RequestAgentBase - lowering loglevel from ALWAYS to INFO to avoid flooding SystemLogging

*WMS:
FIX: SiteDirector - provide CE platform parameter when interrogating the TQ
FIX: GridPilotDirector - publish pilot OwnerGroup rather than VOMS role
FIX: WMSUtilities - add new error string into the parsing of the job output retrieval

[v6r5]

NEW: Executor framework

*Core
NEW: MySQL.py - added Test case for Time.dateTime time stamps
NEW: MySQL.py - insertFields and updateFields can get values via Lists or Dicts
NEW: DataIntegrityDB - use the new methods from MySQL and add test cases
NEW: DataIntegrityHandler - check connection to DB and create tables (or update their schema)
NEW: DataLoggingDB - use the new methods from MySQL and add test cases
NEW: DataLoggingHandler - check connection to DB and create tables (or update their schema)
FIX: ProcessPool - killing stuck workers after timeout
CHANGE: DB will throw a RuntimeException instead of a sys.exit in case it can't contact the DB
CHANGE: Several improvements on DISET
CHANGE: Fixed all DOS endings to UNIX
CHANGE: Agents, Services and Executors know how to react to CSSection/Module and react accordingly
NEW: install tools are updated to deal with executors
FIX: dirac-install - add -T/--Timeout option to define timeout for distribution downloads
NEW: dirac-install - added possibility of defining dirac-install's global defaults by command line switch
BUGFIX: avoid PathFinder.getServiceURL and use Client class ( DataLoggingClient,LfcFileCatalogProxyClient ) 
FIX: MySQL - added TIMESTAMPADD and TIMESTAMPDIFF to special values not to be scaped by MySQL
NEW: ObjectLoader utility
CHANGE: dirac-distribution - added global defaults flag and changed the flag to -M or --defaultsURL
FIX: Convert to string before trying to escape value in MySQL
NEW: DISET Services - added PacketTimeout option
NEW: SystemLoggingDB - updated to use the renewed MySQL interface and SQL schema
NEW: Added support for multiple entries in /Registry/DefaultGroup, for multi-VO installations
CHANGE: Component installation procedure updated to cope with components inheriting Modules
CHANGE: InstallTools - use dirac- command in runit run scripts
FIX: X509Chain - avoid a return of error when the group is not valid
FIX: MySQL - reduce verbosity of log messages when high level methods are used
CHANGE: Several DB classes have been updated to use the MySQL buildCondition method
NEW: MySQL - provide support for greater and smaller arguments to all MySQL high level methods
FIX: Service.py - check all return values from all initializers

*Configuration
CHANGE: By default return option and section lists ordered as in the CS
NEW: ConfigurationClient - added function to refresh remote configuration

*Framework
FIX: Registry.findDefaultGroup will never return False
CHANGE: ProxyManager does not accept proxies without explicit group
CHANGE: SystemAdministratorHandler - force refreshing the configuration after new component setup

*RSS
CHANGE: removed code execution from __init__
CHANGE: removed unused methods
NEW: Log all policy results 

*Resources
NEW: updated SSHComputingElement which allows multiple job submission
FIX: SGETimeLeft - better parsing of the batch system commands output
FIX: InProcessComputingElement - when starting a new job discard renewal of the previous proxy
NEW: BOINCComputingElement - new CE client to work with the BOINC desktop grid infrastructure 

*WMS
CHANGE: WMS Optimizers are now executors
CHANGE: SandboxStoreClient can directly access the DB if available
CHANGE: Moved JobDescription and improved into JobManifest
FIX: typo in JobLoggingDB
NEW: JobState/CachedJobState allow access to the Job via DB/JobStateSync Service automatically
BUGFIX: DownloadInputData - when not enough disk space, message was using "buffer" while it should be using "data"
FIX: the sandboxmetadataDB explosion when using the sandboxclient without direct access to the DB
NEW: Added support for reset/reschedule in the OptimizationMind
CHANGE: Whenever a DB is not properly initialized it will raise a catchable RuntimeError exception 
        instead of silently returning
FIX: InputDataResolution - just quick mod for easier extensibility, plus removed some LHCb specific stuff
NEW: allow jobids in a file in dirac-wms-job-get-output
NEW: JobManager - zfill in %n parameter substitution to allow alphabetical sorting
NEW: Directors - added checking of the TaskQueue limits when getting eligible queues
CHANGE: Natcher - refactor to simpify the logic, introduced Limiter class
CHANGE: Treat MaxCPUTime and CPUTime the same way in the JDL to avoid confusion
NEW: SiteDirector - added options PilotScript, MaxPilotsToSubmit, MaxJobsInFillMode
BUGFIX: StalledJobAgent - use cpuNormalization as float, not string 
FIX: Don't kill an executor if a task has been taken out from it
NEW: dirac-boinc-pilot - pilot script to be used on the BOINC volunteer nodes
FIX: SiteDirector - better handling of tokens and filling mode 
NEW: Generic pilot identities are automatically selected by the TQD and the SiteDirector 
     if not explicitly defined in /Pilot/GenericDN and GenericGroup
NEW: Generic pilot groups can have a VO that will be taken into account when selecting generic 
     credentials to submit pilots
NEW: Generic pilots that belong to a VO can only match jobs from that VO
NEW: StalledJobAgent - added rescheduling of jobs stuck in Matched or Rescheduled status
BUGFIX: StalledJobAgent - default startTime and endTime to "now", avoid None value
NEW: JobAgent - stop after N failed matching attempts (nothing to do), use StopAfterFailedMatches option
CHANGE: JobAgent - provide resource description as a dictionary to avoid extra JDL parsing by the Matcher
CHANGE: Matcher - report pilot info once instead of sending it several times from the job
CHANGE: Matcher - set the job site instead of making a separate call to JobStateUpdate
NEW: Matcher - added Matches done and matches OK statistics
NEW: TaskQueue - don't delete fresh task queues. Wait 5 minutes to do so.
CHANGE: Disabled TQs can also be matched, if no jobs are there, a retry will be triggered

*Transformation
FIX: TransformationAgent - a small improvement: now can pick the prods status to handle from the CS, 
     plus few minor corrections (e.g. logger messages)
FIX: TransformationCLI - take into accout possible failures in resetFile command     

*Accounting
NEW: AccountingDB - added retrieving RAW records for internal stuff
FIX: AccountingDB - fixed some logic for readonly cases
CHANGE: Added new simpler and faster bucket insertion mechanism
NEW: Added more info when rebucketing
FIX: Calculate the rebucket ETA using remaining records to be processed instead of the total records to be processed
FIX: Plots with no data still carry the plot name

*DMS
NEW: SRM2Storage - added retry in the gfal calls
NEW: added new FTSCleaningAgent cleaning up TransferDB tables
FIX: DataLoggingClient and DataLoggingDB - tests moved to separate files
CHANGE: request agents cleanup

*RMS
CHANGE: Stop using RequestAgentMixIn in the request agents
=======
[v6r4p25]

*DMS
BUGFIX: StrategyHandler - sanity check for wrong replication tree 
>>>>>>> 073f13dc

[v6r4p24]

*Core
NEW: MySQL - add 'offset' argument to the buildCondition()

*Transformation
FIX: TransformationAgent - randomize the LFNs for removal/replication case when large number of those
CHANGE: TransformationClient(DB,Manager) - get transformation files in smaller chunks to
        improve performance
FIX: TransformationAgent(DB) - do not return redundant LFNs in getTransformationFiles()        

[v6r4p22]

*DMS
FIX: SRM2Storage - fix the problem with the CERN-EOS storage 

[v6r4p21]

*Core
BUGFIX: SGETimeLeft - take into account dd:hh:mm:ss format of the cpu consumed

[v6r4p20]

*WMS
BUGFIX: PilotDirector, GridPilotDirector - make sure that at least 1 pilot is to be submitted
BUGFIX: GridPilotDirector - bug on how pilots are counted when there is an error in the submit loop.
BUGFIX: dirac-pilot - proper install script installation on OSG sites

[v6r4p19]

*RMS
FIX: RequestDBMySQL - optimized request selection query 

[v6r4p18]

*Configuration
BUGFIX: CE2CSAgent.py - the default value must be set outside the loop

*DMS
NEW: dirac-dms-create-replication-request
BUGFIX: dirac-dms-fts-submit, dirac-dms-fts-monitor - print out error messages

*Resources
BUGFIX: TorqueComputingElement.py, plus add UserName for shared Queues

*WMS
BUGFIX: JobManagerHandler - default value for pStart (to avoid Exception)

[v6r4p17]

*Core
FIX: dirac-configure - setup was not updated in dirac.cfg even with -F option
FIX: RequestHandler - added fix for Missing ConnectionError

*DMS
FIX: dirac-dms-clean-directory - command fails with `KeyError: 'Replicas'`.

*WMS
FIX: SiteDirector - adapt to the new method in the Matcher getMatchingTaskQueue 
FIX: SiteDirector - added all SubmitPools to TQ requests

[v6r4p16]

*Core:
FIX: dirac-install - bashrc/cshrc were wrongly created when using versionsDir

*Accounting
CHANGE: Added new simpler and faster bucket insertion mechanism
NEW: Added more info when rebucketing

*WMS
CHANGE: Matcher - refactored to take into account job limits when providing info to directors
NEW: JoAgent - reports SubmitPool parameter if applicable
FIX: Matcher - bad codition if invalid result

[v6r4p15]

*WMS
FIX: gLitePilotDirector - fix the name of the MyProxy server to avoid crasehs of the gLite WMS

*Transformation
FIX: TaskManager - when the file is on many SEs, wrong results were generated

[v6r4p13]

*DMS
FIX: dirac-admin-allow-se - added missing interpreter line

[v6r4p12]

*DMS
CHANGE: RemovalTask - for DataManager shifter change creds after failure of removal with her/his proxy.

*RSS
NEW: Added RssConfiguration class
FIX: ResourceManagementClient  - Fixed wrong method name

[v6r4p11]

*Core
FIX: GGUSTicketsClient - GGUS SOAP URL updated

*DMS
BUGFIX: ReplicaManager - wrong for loop

*RequestManagement
BUGFIX: RequestClient - bug fix in finalizeRequest()

*Transformation
FIX: TaskManager - fix for correctly setting the sites (as list)

[v6r4p10]

*RequestManagement
BUGFIX: RequestContainer - in addSubrequest() function

*Resources
BUGFIX: SRM2Storage - in checksum type evaluation

*ResourceStatusSystem
BUGFIX: InfoGetter - wrong import statement

*WMS
BUGFIX: SandboxMetadataDB - __init__() can not return a value

[v6r4p9]

*DMS
CHANGE: FailoverTransfer - ensure the correct execution order of the subrequests

[v6r4p8]

Bring in fixes from v6r3p17

*Core:
FIX: Don't have the __init__ return True for all DBs
NEW: Added more protection for exceptions thrown in callbacks for the ProcessPool
FIX: Operations will now look in 'Defaults' instead of 'Default'

*DataManagement:
FIX: Put more protection in StrategyHandler for neither channels  not throughput read out of TransferDB
FIX: No JobIDs supplied in getRequestForJobs function for RequestDBMySQL taken into account
FIX: Fix on getRequestStatus
CHANGE: RequestClient proper use of getRequestStatus in finalizeRequest
CHANGE: Refactored RequestDBFile

[v6r4p7]

*WorkloadManagement
FIX: SandboxMetadataDB won't explode DIRAC when there's no access to the DB 
CHANGE: Whenever a DB fails to initialize it raises a catchable exception instead of just returning silently

*DataManagement
CHANGE: Added Lost and Unavailable to the file metadata

[v6r4p6]

Bring fixes from v6r4p6

[v6r4p5]

*Configuration
NEW: Added function to generate Operations CS paths

*Core
FIX: Added proper ProcessPool checks and finalisation

*DataManagement
FIX: don't set Files.Status to Failed for non-existign files, failover transfers won't go
FIX: remove classmethods here and there to unblock requestHolder
CHANGE: RAB, TA: change task timeout: 180 and 600 (was 600 and 900 respectively)
FIX: sorting replication tree by Ancestor, not hopAncestorgit add DataManagementSystem/Agent/TransferAgent.py
NEW: TA: add finalize
CHANGE: TransferAgent: add AcceptableFailedFiles to StrategyHandler to ban FTS channel from scheduling
FIX: if there is no failed files, put an empty dict


*RSS
FIX: RSS is setting Allowed but the StorageElement checks for Active

*Workflows
FIX: Part of WorfklowTask rewritten to fix some issues and allow 'ANY' as site

*Transformation
FIX: Wrong calls to TCA::cleanMetadataCatalogFiles

[v6r4p4]

*Core
FIX: Platform.py - check if Popen.terminate is available (only from 2.6)

[v6r4p3]

*Core
FIX: ProcessPool with watchdog and timeouts - applied in v6r3 first

[v6r4p2]

*StorageManagement
BUGFIX: StorageElement - staging is a Read operation and should be allowed as such

*WMS
BUGFIX: InProcessComputingElement, JobAgent - proper return status code from the job wrapper

*Core
FIX: Platform - manage properly the case of exception in the ldconfig execution

[v6r4p1]

*DMS
FIX: TransferDB.getChannelObservedThroughput - the channelDict was created in a wrong way

*RSS
FIX: ResourceStatus was not returning Allowed by default

[v6r4]

*Core
FIX: dirac-install-db.py: addDatabaseOptionsToCS has added a new keyed argument
NEW: SGETimeLeft.py: Support for SGE backend
FIX: If several extensions are installed, merge ConfigTemplate.cfg
NEW: Service framework - added monitoring of file descriptors open
NEW: Service framework - Reduced handshake timeout to prevent stuck threads
NEW: MySQL class with new high level methods - buildCondition,insertFields,updateFields
     deleteEntries, getFields, getCounters, getDistinctAttributeValues
FIX: ProcessPool - fixes in the locking mechanism with LockRing, stopping workers when the
     parent process is finished     
FIX: Added more locks to the LockRing
NEW: The installation tools are updated to install components by name with the components module specified as an option

*DMS
FIX: TransferDB.py - speed up the Throughput determination
NEW: dirac-dms-add-files: script similar to dirac-dms-remove-files, 
     allows for 1 file specification on the command line, using the usual dirac-dms-add-file options, 
     but also can take a text file in input to upload a bunch of files. Exit code is 0 only if all 
     was fine and is different for every error found. 
NEW: StorageElementProxy- support for data downloading with http protocol from arbitrary storage, 
     needed for the web data download
BUGFIX: FileCatalogCLI - replicate operation does a proper replica registration ( closes #5 )     
FIX: ReplicaManager - __cleanDirectory now working and thus dirac-dms-clean-directory

*WMS
NEW: CPU normalization script to run a quick test in the pilot, used by the JobWrapper
     to report the CPU consumption to the accounting
FIX: StalledJobAgent - StalledTimeHours and FailedTimeHours are read each cycle, refer to the 
     Watchdog heartBeat period (should be renamed); add NormCPUTime to Accounting record
NEW: SiteDirector - support for the operation per VO in multi-VO installations
FIX: StalledJobAgent - get ProcessingType from JDL if defined
BUGFIX: dirac-wms-job-peek - missing printout in the command
NEW: SiteDirector - take into account the number of already waiting pilots when evaluating the number of pilots to submit
FIX: properly report CPU usage when the Watchdog kill the payload.

*RSS
BUGFIX: Result in ClientCache table is a varchar, but the method was getting a datetime
NEW: CacheFeederAgent - VOBOX and SpaceTokenOccupancy commands added (ported from LHCbDIRAC)
CHANGE: RSS components get operational parameters from the Operations handler

*DataManagement
FIX: if there is no failed files, put an empty dict

*Transformation
FIX: Wrong calls to TCA::cleanMetadataCatalogFiles

[v6r3p19]

*WMS
FIX: gLitePilotDirector - fix the name of the MyProxy server to avoid crashes of the gLite WMS

[v6r3p18]

*Resources
BUGFIX: SRM2Storage - in checksum type evaluation

[v6r3p17]

*DataManagement
FIX: Fixes issues #783 and #781. Bugs in ReplicaManager removePhisicalReplica and getFilesFromDirectory
FIX: Return S_ERROR if missing jobid arguments
NEW: Checksum can be verified during FTS and SRM2Storage 

[v6r3p16]

*DataManagement
FIX: better monitoring of FTS channels 
FIX: Handle properly None value for channels and bandwidths

*Core
FIX: Properly calculate the release notes if there are newer releases in the release.notes file

[v6r3p15]

*DataManagement
FIX: if there is no failed files, put an empty dict

*Transformation
FIX: Wrong calls to TCA::cleanMetadataCatalogFiles


[v6r3p14]

* Core

BUGFIX: ProcessPool.py: clean processing and finalisation
BUGFIX: Pfn.py: don't check for 'FileName' in pfnDict

* DMS

NEW: dirac-dms-show-fts-status.py: script showing last hour history for FTS channels
NEW: TransferDBMonitoringHandler.py: new function exporting FST channel queues
BUGFIX: TransferAgent.py,RemovalAgent.py,RegistrationAgent.py - unlinking of temp proxy files, corection of values sent to gMonitor
BUGFIX: StrategyHandler - new config option 'AcceptableFailedFiles' to unblock scheduling for channels if problematic transfers occured for few files
NEW: TransferAgent,RemovalAgent,RegistrationAgent - new confing options for setting timeouts for tasks and ProcessPool finalisation
BUGFIX: ReplicaManager.py - reverse sort of LFNs when deleting files and directories to avoid blocks
NEW: moved StrategyHandler class def to separate file under DMS/private

* TMS

FIX: TransformationCleaningAgent.py: some refactoring, new way of disabling/enabline execution by 'EnableFlag' config option

[v6r3p13]

*Core
FIX: Added proper ProcessPool checks and finalisation

*DataManagement
FIX: don't set Files.Status to Failed for non-existign files, failover transfers won't go
FIX: remove classmethods here and there to unblock requestHolder
CHANGE: RAB, TA: change task timeout: 180 and 600 (was 600 and 900 respectively)
FIX: sorting replication tree by Ancestor, not hopAncestorgit add DataManagementSystem/Agent/TransferAgent.py
NEW: TA: add finalize
CHANGE: TransferAgent: add AcceptableFailedFiles to StrategyHandler to ban FTS channel from scheduling

[v6r3p12]

*Core
FIX: Platform.py - check if Popen.terminate is available (only from 2.6)

[v6r3p11]

*Core
FIX: ProcessPool with watchdog and timeouts

[v6r3p10]

*StorageManagement
BUGFIX: StorageElement - staging is a Read operation and should be allowed as such

*WMS
BUGFIX: InProcessComputingElement, JobAgent - proper return status code from the job wrapper

*Core
FIX: Platform - manage properly the case of exception in the ldconfig execution

[v6r3p9]

*DMS
FIX: TransferDB.getChannelObservedThroughput - the channelDict was created in a wrong way

[v6r3p8]

*Web
CHANGE: return back to the release web2012041601

[v6r3p7]

*Transformation
FIX: TransformationCleaningAgent - protection from deleting requests with jobID 0 

[v6r3p6]

*Core
FIX: dirac-install-db - proper key argument (follow change in InstallTools)
FIX: ProcessPool - release all locks every time WorkignProcess.run is executed, more fixes to come
FIX: dirac-configure - for Multi-Community installations, all vomsdir/vomses files are now created

*WMS
NEW: SiteDirector - add pilot option with CE name to allow matching of SAM jobs.
BUGFIX: dirac-pilot - SGE batch ID was overwriting the CREAM ID
FIX: PilotDirector - protect the CS master if there are at least 3 slaves
NEW: Watchdog - set LocalJobID in the SGE case

[v6r3p5]

*Core:
BUGFIX: ProcessPool - bug making TaskAgents hang after max cycles
BUGFIX: Graphs - proper handling plots with data containing empty string labels
FIX: GateWay - transfers were using an old API
FIX: GateWay - properly calculate the gateway URL
BUGFIX: Utilities/Pfn.py - bug in pfnunparse() when concatenating Path and FileName

*Accounting
NEW: ReportGenerator - make AccountingDB readonly
FIX: DataCache - set daemon the datacache thread
BUGFIX: BasePlotter - proper handling of the Petabyte scale data

*DMS:
BUGFIX: TransferAgent, RegistrationTask - typos 

[v6r3p4]

*DMS:
BUGFIX: TransferAgent - wrong value for failback in TA:execute

[v6r3p3]

*Configuration
BUGFIX: Operations helper - typo

*DMS:
FIX: TransferAgent - change the way of redirecting request to task

[v6r3p2]

*DMS
FIX: FTSRequest - updating metadata for accouting when finalizing FTS requests

*Core
FIX: DIRAC/__init__.py - default version is set to v6r3

[v6r3p1]

*WMS
CHANGE: Use ResourcesStatus and Resources helpers in the InputDataAgent logic

*Configuration
NEW: added getStorageElementOptions in Resources helper

*DMS
FIX: resourceStatus object created in TransferAgent instead of StrategyHandler

[v6r3]

*Core
NEW: Added protections due to the process pool usage in the locking logic

*Resources
FIX: LcgFileCatalogClient - reduce the number of retries: LFC_CONRETRY = 5 to 
     avoid combined catalog to be stuck on a faulty LFC server
     
*RSS
BUGFIX: ResourceStatus - reworked helper to keep DB connections     

*DMS
BUGFIX: ReplicaManager::CatalogBase::_callFileCatalogFcnSingleFile() - wrong argument

*RequestManagement
FIX: TaskAgents - set timeOut for task to 10 min (15 min)
NEW: TaskAgents - fill in Error fields in case of failing operations

*Interfaces
BUGFIX: dirac-wms-select-jobs - wrong use of the Dirac API

[v6r2p9]

*Core
FIX: dirac-configure - make use of getSEsForSite() method to determine LocalSEs

*WMS
NEW: DownloadInputData,InputDataByProtocol - check Files on Tape SEs are on Disk cache 
     before Download or getturl calls from Wrapper
CHANGE: Matcher - add Stalled to "Running" Jobs when JobLimits are applied   
CHANGE: JobDB - allow to specify required platform as Platform JDL parameter,
        the specified platform is taken into account even without /Resources/Computing/OSCompatibility section

*DMS
CHANGE: dirac-admin-allow(ban)-se - removed lhcb-grid email account by default, 
        and added switch to avoid sending email
FIX: TaskAgents - fix for non-existing files
FIX: change verbosity in failoverReplication 
FIX: FileCatalog - remove properly metadata indices 
BUGFIX: FileManagerBase - bugfix in the descendants evaluation logic  
FIX: TransferAgent and TransferTask - update Files.Status to Failed when ReplicaManager.replicateAndRegister 
     will fail completely; when no replica is available at all.

*Core
FIX: dirac-pilot - default lcg bindings version set to 2012-02-20

[v6r2p8]

*DMS:
CHANGE: TransferAgent - fallback to task execution if replication tree is not found

[v6r2p7]

*WMS
BUGFIX: SiteDirector - wrong CS option use: BundleProxy -> HttpProxy
FIX: SiteDirector - use short lines in compressed/encoded files in the executable
     python script

[v6r2p6]

*DataManagement
FIX: Bad logic in StrategyHandler:MinimiseTotalWait

*Core
CHANGE: updated GGUS web portal URL

*RSS
BUGFIX: meta key cannot be reused, it is popped from dictionary

*Framework
FIX: The Gateway service does not have a handler
NEW: ConfingTemplate entry for Gateway
FIX: distribution notes allow for word wrap

*WorkloadManagement
FIX: avoid unnecessary call if no LFN is left in one of the SEs
FIX: When Uploading job outputs, try first Local SEs, if any


[v6r2p5]

*RSS
BUGFIX: several minor bug fixes

*RequestManagement
BUGFIX: RequestDBMySQL - removed unnecessary request type check

*DMS
BUGFIX: FileCatalogClienctCLI - wrong evaluation of the operation in the find command
NEW: FileCatalog - added possibility to remove specified metadata for a given path 
BUGFIX: ReplicaManager - wrong operation order causing failure of UploadLogFile module

*Core
NEW: dirac-install - generate cshrc DIRAC environment setting file for the (t)csh 

*Interfaces
CHANGE: Job - added InputData to each element in the ParametricInputData

*WMS
CHANGE: dirac-jobexec - pass ParametericInputData to the workflow as a semicolon separated string

[v6r2p4]

*WMS
BUGFIX: StalledJobAgent - protection against jobs with no PilotReference in their parameters
BUGFIX: WMSAdministratorHandler - wrong argument type specification for getPilotInfo method

*StorageManagement
BUGFIX: RequestFinalizationAgent - no method existence check when calling RPC method

[v6r2p3]

*WMS
CHANGE: Matcher - fixed the credentials check in requestJob() to simplify it

*ConfigurationSystem
CHANGE: Operations helper - fix that allow no VO to be defined for components that do not need it

*Core
BUGFIX: InstallTools - when applying runsvctrl to a list of components make sure that the config server is treated first and the sysadmin service - last
        
[v6r2p2]

*WMS
BUGFIX: Matcher - restored logic for checking private pilot asking for a given DN for belonging to the same group with JOB_SHARING property.

[v6r2p1]

*RequestManagementSystem
BUGFIX: RequestCleaningAgent - missing import of the "second" interval definition 

[v6r2]

*General
FIX: replaced use of exec() python statement in favor of object method execution

*Accounting
CHANGE: Accounting 'byte' units are in powers of 1000 instead of powers of 1024 (closes #457)

*Core
CHANGE: Pfn.py - pfnparse function rewritten for speed up and mem usage, unit test case added
FIX: DISET Clients are now thread-safe. Same clients used twice in different threads was not 
closing the previous connection
NEW: reduce wait times in DISET protocol machinery to improve performance    
NEW: dirac-fix-mysql-script command to fix the mysql start-up script for the given installation
FIX: TransferClient closes connections properly
FIX: DISET Clients are now thread-safe. Same client used twice in different threads will not close the previous connection
CHANGE: Beautification and reduce wait times to improve performance
NEW: ProcessPool - added functionality to kill all children processes properly when destroying ProcessPool objects
NEW: CS Helper for LocalSite section, with gridEnv method
NEW: Grid module will use Local.gridEnv if nothing passed in the arguments
CHANGE: Add deprecated sections in the CS Operations helper to ease the transition
FIX: dirac-install - execute dirac-fix-mysql-script, if available, to fix the mysql.server startup script
FIX: dirac-distribution - Changed obsoleted tar.list file URL
FIX: typo in dirac-admin-add-host in case of error
CHANGE: dirac-admin-allow(ban)-se - use diracAdmin.sendMail() instead of NotificationClient.sendMail()

*Framework
BUGFIX: UserProfileDB - no more use of "type" variable as it is a reserved keyword 

*RequestManagement:
FIX: RequestDBFile - more consistent treatment of requestDB Path
FIX: RequestMySQL - Execution order is evaluated based on not Done state of subrequests
NEW: RequestCleaningAgent - resetting Assigned requests to Waiting after a configurable period of time

*RSS
CHANGE: RSS Action now inherits from a base class, and Actions are more homogeneous, they all take a uniform set of arguments. The name of modules has been changed from PolType to Action as well.
FIX: CacheFeederAgent - too verbose messages moved to debug instead of info level
BUGFIX: fixed a bug preventing RSS clients to connect to the services     
FIX: Proper services synchronization
FIX: Better handling of exceptions due to timeouts in GOCDBClient   
FIX: RSS.Notification emails are sent again
FIX: Commands have been modified to return S_OK, S_ERROR inside the Result dict. This way, policies get a S_ERROR / S_OK object. CacheFeederAgent has been updated accordingly.
FIX: allow clients, if db connection fails, to reconnect ( or at least try ) to the servers.
CHANGE: access control using CS Authentication options. Default is SiteManager, and get methods are all.
BUGFIX: MySQLMonkey - properly escaped all parameters of the SQL queries, other fixes.
NEW: CleanerAgent renamed to CacheCleanerAgent
NEW: Updated RSS scripts, to set element statuses and / or tokens.
NEW: Added a new script, dirac-rss-synch
BUGFIX: Minor bugfixes spotted on the Web development
FIX: Removed useless decorator from RSS handlers
CHANGE: ResourceStatus helper tool moved to RSS/Client directory, no RSS objects created if the system is InActive
CHANGE: Removed ClientFastDec decorator, using a more verbose alternative.
CHANGE: Removed useless usage of **kwargs on helper functions.  
NEW: added getSESitesList method to RSSClient      
FIX: _checkFloat() checks INTEGERS, not datetimes

*DataManagement
CHANGE: refactoring of DMS agents executing requests, allow requests from arbitrary users
NEW: DFC - allow to specify multiple replicas, owner, mode when adding files
CHANGE: DFC - optimization of the directory size evaluation
NEW: Added CREATE TEMPORARY TABLES privilege to FileCatalogDB
CHANGE: DFC - getCatalogCounters() update to show numbers of directories
NEW: lfc_dfc_copy script to migrate data from LFC to DFC
FIX: dirac-dms-user-lfns - fixed the case when the baseDir is specified
FIX: FTS testing scripts were using sys.argv and getting confused if options are passed
NEW: DFC - use DirectoryUsage tables for the storage usage evaluations
NEW: DFC - search by metadata can be limited to a given directory subtree
NEW: DFC - search by both directory and file indexed metadata
BUGFIX: DFC - avoid crash if no directories or files found in metadata query
NEW: DFC FileCatalogHandler - define database location in the configuration
NEW: DFC - new FileCatalogFactory class, possibility to use named DFC services
FIX: FTSMonitor, FTSRequest - fixes in handling replica registration, setting registration requests in FileToCat table for later retry
FIX: Failover registration request in the FTS agents.      
FIX: FTSMonitor - enabled to register new replicas if even the corresponding request were removed from the RequestManagement 
FIX: StorageElement - check if SE has been properly initialized before executing any method     
CHANGE: LFC client getReplica() - make use of the new bulk method lfc.lfc_getreplicasl()
FIX: LFC client - protect against getting None in lfc.lfc_readdirxr( oDirectory, "" )  
FIX: add extra protection in dump method of StorageElement base class
CHANGE: FailoverTransfer - create subrequest per catalog if more than one catalog

*Interface
NEW: Job.py - added method to handle the parametric parameters in the workflow. They are made available to the workflow_commons via the key 'GenericParameters'.
FIX: Dirac.py - fix some type checking things
FIX: Dirac.py - the addFile() method can now register to more than 1 catalog.

*WMS
FIX: removed dependency of the JobSchedulingAgent on RSS. Move the getSiteTier functionality to a new CS Helper.
FIX: WMSAdministratorHandler - Replace StringType by StringTypes in the export methods argument type
FIX: JobAgent - Set explicitly UseServerCertificate to "no" for the job executable
NEW: dirac-pilot - change directory to $OSG_WN_TMP on OSG sites
FIX: SiteDirector passes jobExecDir to pilot, this defaults to "." for CREAM CEs. It can be set in the CS. It will not make use of $TMPDIR in this case.
FIX: Set proper project and release version to the SiteDirector     
NEW: Added "JobDelay" option for the matching, refactored and added CS options to the matcher
FIX: Added installation as an option to the pilots and random MyProxyServer
NEW: Support for parametric jobs with parameters that can be of List type

*Resources
NEW: Added SSH Grid Engine Computing Element
NEW: Added SSH Computing Element
FIX: make sure lfc client will not try to connect for several days

*Transformation
FIX: TransformationDB - in setFileStatusForTransformation() reset ErrorCount to zero if "force" flag and    the new status is "unused"
NEW: TransformationDB - added support for dictionary in metadata for the InputDataQuery mechanism     

[v6r1p13]

*WMS
FIX: JobSchedulingAgent - backported from v6r2 use of Resources helper

[v6r1p12]

*Accounting
FIX: Properly delete cached plots

*Core
FIX: dirac-install - run externals post install after generating the versions dir

[v6r1p11]

*Core
NEW: dirac-install - caches locally the externals and the grid bundle
FIX: dirac-distribution - properly generate releasehistory and releasenotes

[v6r1p10]

*WorloadManagement
FIX: JobAgent - set UseServerCertificate option "no" for the job executable

[v6r1p9]

*Core
FIX: dirac-configure - set the proper /DIRAC/Hostname when defining /LocalInstallation/Host

*DataManagement
FIX: dirac-dms-user-lfns - fixed the case when the baseDir is specified
BUGFIX: dirac-dms-remove-files - fixed crash in case of returned error report in a form of dictionary 

[v6r1p8]

*Web
FIX: restored Run panel in the production monitor

*Resources
FIX: FileCatalog - do not check existence of the catalog client module file

[v6r1p7]

*Web
BUGFIX: fixed scroll bar in the Monitoring plots view

[v6r1p6]

*Core
FIX: TransferClient closes connections properly

[v6r1p5]

*Core
FIX: DISET Clients are now thread-safe. Same clients used twice in different threads was not 
     closing the previous connection
NEW: reduce wait times in DISET protocol machinery to improve performance   

[v6r1p4]

*RequestManagement
BUGFIX: RequestContainer - in isSubRequestDone() treat special case for subrequests with files

*Transformation
BUGFIX: TransformationCleaningAgent - do not clear requests for tasks with no associated jobs

[v6r1p3]

*Framework
NEW: Pass the monitor down to the request RequestHandler
FIX: Define the service location for the monitor
FIX: Close some connections that DISET was leaving open

[v6r1p2]

*WorkloadManagement
BUGFIX: JobSchedulingAgent - use getSiteTiers() with returned direct value and not S_OK

*Transformation
BUGFIX: Uniform use of the TaskManager in the RequestTaskAgent and WorkflowTaskAgent

[v6r1p1]

*RSS
BUGFIX: Alarm_PolType now really send mails instead of crashing silently.

[v6r1]

*RSS
CHANGE: Major refactoring of the RSS system
CHANGE: DB.ResourceStatusDB has been refactored, making it a simple wrapper round ResourceStatusDB.sql with only four methods by table ( insert, update, get & delete )
CHANGE: DB.ResourceStatusDB.sql has been modified to support different statuses per granularity.
CHANGE: DB.ResourceManagementDB has been refactored, making it a simple wrapper round ResourceStatusDB.sql with only four methods by table ( insert, update, get & delete )
CHANGE: Service.ResourceStatusHandler has been refactored, removing all data processing, making it an intermediary between client and DB.
CHANGE: Service.ResourceManagementHandler has been refactored, removing all data processing, making it an intermediary between client and DB.
NEW: Utilities.ResourceStatusBooster makes use of the 'DB primitives' exposed on the client and does some useful data processing, exposing the new functions on the client.
NEW: Utilities.ResourceManagementBooster makes use of the 'DB primitives' exposed on the client and does some useful data processing, exposing the new functions on the client.
CHANGE: Client.ResourceStatusClient has been refactorerd. It connects automatically to DB or to the Service. Exposes DB and booster functions.
CHANGE: Client.ResourceManagementClient has been refactorerd. It connects automatically to DB or to the Service. Exposes DB and booster functions.
CHANGE: Agent.ClientsCacheFeederAgent renamed to CacheFeederAgent. The name was not accurate, as it also feeds Accouting Cache tables.
CHANGE: Agent.InspectorAgent, makes use of automatic API initialization.
CHANGE: Command. refactor and usage of automatic API initialization.
CHANGE: PolicySystem.PEP has reusable client connections, which increase significantly performance.
CHANGE: PolicySystem.PDP has reusable client connections, which increase significantly performance.
NEW: Utilities.Decorators are syntactic sugar for DB, Handler and Clients.
NEW: Utilities.MySQLMonkey is a mixture of laziness and refactoring, in order to generate the SQL statements automatically. Not anymore sqlStatemens hardcoded on the RSS.
NEW: Utilities.Validator are common checks done through RSS modules
CHANGE: Utilities.Synchronizer syncs users and DIRAC sites
CHANGE: cosmetic changes everywhere, added HeadURL and RCSID
CHANGE: Removed all the VOExtension logic on RSS
BUGFIX: ResourceStatusHandler - getStorageElementStatusWeb(), access mode by default is Read
FIX: RSS __init__.py will not crash anymore if no CS info provided
BUGFIX: CS.getSiteTier now behaves correctly when a site is passed as a string

*dirac-setup-site
BUGFIX: fixed typos in the Script class name

*Transformation
FIX: Missing logger in the TaskManager Client (was using agent's one)
NEW: Added UnitTest class for TaskManager Client

*DIRAC API
BUGFIX: Dirac.py. If /LocalSite/FileCatalog is not define the default Catalog was not properly set.
FIX: Dirac.py - fixed __printOutput to properly interpret the first argument: 0:stdout, 1:stderr
NEW: Dirac.py - added getConfigurationValue() method

*Framework
NEW: UsersAndGroups agent to synchronize users from VOMRS server.

*dirac-install
FIX: make Platform.py able to run with python2.3 to be used inside dirac-install
FIX: protection against the old or pro links pointing to non-existent directories
NEW: make use of the HTTP proxies if available
FIX: fixed the logic of creating links to /opt/dirac directories to take into account webRoot subdirs

*WorkloadManagement
FIX: SiteDirector - change getVO() function call to getVOForGroup()

*Core:
FIX: Pfn.py - check the sanity of the pfn and catch the erroneous case

*RequestManagement:
BUGFIX: RequestContainer.isSubrequestDone() - return 0 if Done check fails

*DataManagement
NEW: FileCatalog - possibility to configure multiple FileCatalog services of the same type

[v6r0p4]

*Framework
NEW: Pass the monitor down to the request RequestHandler
FIX: Define the service location for the monitor
FIX: Close some connections that DISET was leaving open

[v6r0p3]

*Framework
FIX: ProxyManager - Registry.groupHasProperties() wasn't returning a result 
CHANGE: Groups without AutoUploadProxy won't receive expiration notifications 
FIX: typo dirac-proxy-info -> dirac-proxy-init in the expiration mail contents
CHANGE: DISET - directly close the connection after a failed handshake

[v6r0p2]

*Framework
FIX: in services logs change ALWAYS log level for query messages to NOTICE

[v6r0p1]

*Core
BUGFIX: List.uniqueElements() preserves the other of the remaining elements

*Framework
CHANGE: By default set authorization rules to authenticated instead of all
FIX: Use all required arguments in read access data for UserProfileDB
FIX: NotificationClient - dropped LHCb-Production setup by default in the __getRPSClient()

[v6r0]

*Framework
NEW: DISET Framework modified client/server protocol, messaging mechanism to be used for optimizers
NEW: move functions in DIRAC.Core.Security.Misc to DIRAC.Core.Security.ProxyInfo
CHANGE: By default log level for agents and services is INFO
CHANGE: Disable the log headers by default before initializing
NEW: dirac-proxy-init modification according to issue #29: 
     -U flag will upload a long lived proxy to the ProxyManager
     If /Registry/DefaultGroup is defined, try to generate a proxy that has that group
     Replaced params.debugMessage by gLogger.verbose. Closes #65
     If AutoUploadProxy = true in the CS, the proxy will automatically be uploaded
CHANGE: Proxy upload by default is one month with dirac-proxy-upload
NEW: Added upload of pilot proxies automatically
NEW: Print info after creating a proxy
NEW: Added setting VOMS extensions automatically
NEW: dirac-proxy-info can also print the information of the uploaded proxies
NEW: dirac-proxy-init will check that the lifetime of the certificate is less than one month and advise to renew it
NEW: dirac-proxy-init will check that the certificate has at least one month of validity
FIX: Never use the host certificate if there is one for dirac-proxy-init
NEW: Proxy manager will send notifications when the uploaded proxies are about to expire (configurable via CS)
NEW: Now the proxyDB also has a knowledge of user names. Queries can use the user name as a query key
FIX: ProxyManager - calculate properly the dates for credentials about to expire
CHANGE: ProxyManager will autoexpire old proxies, also auto purge logs
CHANGE: Rename dirac-proxy-upload to dirac-admin-proxy-upload
NEW: dirac-proxy-init will complain if the user certificate has less than 30 days
CHANGE: SecurityLogging - security log level to verbose
NEW: OracleDB - added Array type 
NEW: MySQL - allow definition of the port number in the configuration
FIX: Utilities/Security - hash VOMS Attributes as string
FIX: Utilities/Security - Generate a chain hash to discover if two chains are equal
NEW: Use chain has to discover if it has already been dumped
FIX: SystemAdministrator - Do not set  a default lcg version
NEW: SystemAdministrator - added Project support for the sysadmin
CHANGE: SysAdmin CLI - will try to connect to the service when setting the host
NEW: SysAdmin CLI - colorization of errors in the cli
NEW: Logger - added showing the thread id in the logger if enabled
     
*Configuration
NEW: added getVOfromProxyGroup() utility
NEW: added getVoForGroup() utility, use it in the code as appropriate
NEW: added Registry and Operations Configuration helpers
NEW: dirac-configuration-shell - a configuration script for CS that behaves like an UNIX shellCHANGE: CSAPI - added more functionality required by updated configuration console
NEW: Added possibility to define LocalSE to any Site using the SiteLocalSEMapping 
     section on the Operations Section     
NEW: introduce Registry/VO section, associate groups to VOs, define SubmitPools per VO
FIX: CE2CSAgent - update the CEType only if there is a relevant info in the BDII  

*ReleaseManagement
NEW: release preparations and installation tools based on installation packages
NEW: dirac-compile-externals will try go get a DIRAC-free environment before compiling
NEW: dirac-disctribution - upload command can be defined via defaults file
NEW: dirac-disctribution - try to find if the version name is a branch or a tag in git and act accordingly
NEW: dirac-disctribution - added keyword substitution when creating a a distribution from git
FIX: Install tools won't write HostDN to the configuration if the Admin username is not set 
FIX: Properly set /DIRAC/Configuration/Servers when installing a CS Master
FIX: install_site.sh - missing option in wget for https download: --no-check-certificate
FIX: dirac-install-agent(service) - If the component being installed already has corresponding 
     CS section, it is not overwritten unless explicitly asked for
NEW: dirac-install functionality enhancement: start using the switches as defined in issue #26;
CHANGE: dirac-install - write the defaults if any under defaults-.cfg so dirac-configure can 
        pick it up
FIX: dirac-install - define DYLD_LIBRARY_PATH ( for Mac installations )     
NEW: dirac-install - put all the goodness under a function so scripts like lhcb-proxy-init can use it easily
FIX: dirac-install - Properly search for the LcgVer
NEW: dirac-install will write down the releases files in -d mode   
CHANGE: use new dirac_install from gothub/integration branch in install_site.sh
NEW: Extensions can request custom external dependencies to be installed via pip when 
     installing DIRAC.
NEW: LCG bundle version can be defined on a per release basis in the releases.cfg 
NEW: dirac-deploy-scripts - when setting the lib path in the deploy scripts. 
     Also search for subpaths of the libdir and include them
NEW: Install tools - plainly separate projects from installations

*Accounting
CHANGE: For the WMSHistory type, send as JobSplitType the JobType
CHANGE: Reduced the size of the max key length to workaround mysql max bytes for index problem
FIX: Modified buckets width of 1week to 1 week + 1 day to fix summer time end week (1 hour more )

*WorkloadManagement
CHANGE: SiteDirector - simplified executable generation
NEW: SiteDirector - few more checks of error conditions   
NEW: SiteDirector - limit the queue max length to the value of MaxQueueLengthOption 
     ( 3 days be default )
BUGFIX: SiteDirector - do not download pilot output if the flag getPilotOutput is not set     
NEW: JobDB will extract the VO when applying DIRAC/VOPolicy from the proper VO
FIX: SSHTorque - retrieve job status by chunks of 100 jobs to avoid too long
NEW: glexecComputingElement - allow glexecComputingElement to "Reschedule" jobs if the Test of
     the glexec fails, instead of defaulting to InProcess. Controlled by
     RescheduleOnError Option of the glexecComputingElement
NEW: SandboxStore - create a different SBPath with the group included     
FIX: JobDB - properly treat Site parameter in the job JDL while rescheduling jobs
NEW: JobSchedulingAgent - set the job Site attribute to the name of a group of sites corresponding 
     to a SE chosen by the data staging procedure 
CHANGE: TimeLeft - call batch system commands with the ( default ) timeout 120 sec
CHANGE: PBSTimeLeft - uses default CPU/WallClock if not present in the output  
FIX: PBSTimeLeft - proper handling of (p)cput parameter in the batch system output, recovery of the
     incomplete batch system output      
NEW: automatically add SubmitPools JDL option of the job owner's VO defines it     
NEW: JobManager - add MaxParametericJobs option to the service configuration
NEW: PilotDirector - each SubmitPool or Middleware can define TargetGrids
NEW: JobAgent - new StopOnApplicationFailure option to make the agent exiting the loop on application failure
NEW: PilotAgentsDB - on demand retrieval of the CREAM pilot output
NEW: Pilot - proper job ID evaluation for the OSG sites
FIX: ComputingElement - fixed proxy renewal logic for generic and private pilots
NEW: JDL - added %j placeholder in the JDL to be replaced by the JobID
BUGFIX: DownloadInputData - bug fixed in the naming of downloaded files
FIX: Matcher - set the group and DN when a request gets to the matcher if the request is not 
     coming from a pilot
FIX: Matcher = take into account JobSharing when checking the owner for the request
CHANGE: PilotDirector, dirac-pilot - interpret -V flag of the pilot as Installation name

*DataManagement
FIX: FileCatalog/DiractoryLevelTree - consistent application of the max directory level using global 
     MAX_LEVELS variable
FIX: FileCatalog - Directory metadata is deleted together with the directory deletion, issue #40    
CHANGE: FileCatalog - the logic of the files query by metadata revisited to increase efficiency 
FIX: LcgFileCatalog - use lfcthr and call lfcthr.init() to allow multithread
     try the import only once and just when LcgFileCatalogClient class is intantiated
NEW: LcgFileCatalogClient - new version of getPathPermissions relying on the lfc_access method to solve the problem
     of multiple user DNs in LFC.     
FIX: StorageElement - get service CS options with getCSOption() method ( closes #97 )
FIX: retrieve FileCatalogs as ordered list, to have a proper default.
CHANGE: FileCatalog - allow up to 15 levels of directories
BUGFIX: FileCatalog - bug fixes in the directory removal methods (closes #98)
BUGFIX: RemovalAgent - TypeError when getting JobID in RemovalAgent
BUGFIX: RemovalAgent - put a limit to be sure the execute method will end after a certain number of iterations
FIX: DownloadInputData - when files have been uploaded with lcg_util, the PFN filename
     might not match the LFN file name
FIX: putting FTSMonitor web page back
NEW: The default file catalog is now determined using /LocalSite/FileCatalog. The old behavior 
     is provided as a fallback solution
NEW: ReplicaManager - can now deal with multiple catalogs. Makes sure the surl used for removal is 
the same as the one used for registration.   
NEW: PoolXMLCatalog - added getTypeByPfn() function to get the type of the given PFN  
NEW: dirac-dms-ban(allow)-se - added possibility to use CheckAccess property of the SE

*StorageManagement
FIX: Stager - updateJobFromStager(): only return S_ERROR if the Status sent is not
recognized or if a state update fails. If the jobs has been removed or
has moved forward to another status, the Stager will get an S_OK and
should forget about the job.
NEW: new option in the StorageElement configuration "CheckAccess"
FIX: Requests older than 1 day, which haven't been staged are retried. Tasks older than "daysOld" 
     number of days are set to Failed. These tasks have already been retried "daysOld" times for staging.
FIX: CacheReplicas and StageRequests records are kept until the pin has expired. This way the 
     StageRequest agent will have proper accounting of the amount of staged data in cache.
NEW: FTSCleaningAgent will allow to fix transient errors in RequestDB. At the moment it's 
     only fixing Requests for which SourceTURL is equal to TargetSURL.
NEW: Stager - added new command dirac-stager-stage-files          
FIX: Update Stager code in v6 to the same point as v5r13p37
FIX: StorageManager - avoid race condition by ensuring that Links=0 in the query while removing replicas

*RequestManagement
FIX: RequestDBFile - get request in chronological order (closes issue #84)
BUGFIX: RequestDBFile - make getRequest return value for getRequest the same as for

*ResourceStatusSystem
NEW: Major code refacoring. First refactoring of RSS's PEP. Actions are now function 
     defined in modules residing in directory "Actions".
NEW: methods to store cached environment on a DB and ge them.
CHANGE: command caller looks on the extension for commands.
CHANGE: RSS use now the CS instead of getting info from Python modules.
BUGFIX: Cleaned RSS scripts, they are still prototypes
CHANGE: PEP actions now reside in separate modules outside PEP module.
NEW: RSS CS module add facilities to extract info from CS.
CHANGE: Updating various RSS tests to make them compatible with
changes in the system.
NEW: CS is used instead of ad-hoc configuration module in most places.
NEW: Adding various helper functions in RSS Utils module. These are
functions used by RSS developers, including mainly myself, and are
totally independant from the rest of DIRAC.
CHANGE: Mostly trivial changes, typos, etc in various files in RSS     
CHANGE: TokenAgent sends e-mails with current status   

*Transformation
CHANGE: allow Target SE specification for jobs, Site parameter is not set in this case
CHANGE: TransformationAgent  - add new file statuses in production monitoring display
CHANGE: TransformationAgent - limit the number of files to be treated in TransformationAgent 
        for replication and removal (default 5000)
BUGFIX: TransformationDB - not removing task when site is not set
BUGFIX: TransformationCleaningAgent - archiving instead of cleaning Removal and Replication 
        transformations 
FIX: TransformationCleaningAgent - kill jobs before deleting them        

*Workflow
NEW: allow modules to define Input and Output parameters that can be
     used instead of the step_commons/workflow_commons (Workflow.py, Step.py, Module.py)

*Various fixes
BUGFIX: Mail.py uses SMTP class rather than inheriting it
FIX: Platform utility will properly discover libc version even for the new Ubuntu
FIX: Removed old sandbox and other obsoleted components<|MERGE_RESOLUTION|>--- conflicted
+++ resolved
@@ -1,4 +1,7 @@
-<<<<<<< HEAD
+[v6r5p4]
+
+FIX: merged in patch v6r4p25
+
 [v6r5p3]
 
 *Transformation
@@ -139,12 +142,11 @@
 
 *RMS
 CHANGE: Stop using RequestAgentMixIn in the request agents
-=======
+
 [v6r4p25]
 
 *DMS
 BUGFIX: StrategyHandler - sanity check for wrong replication tree 
->>>>>>> 073f13dc
 
 [v6r4p24]
 
