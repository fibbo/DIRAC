<<<<<<< HEAD
[v6r13-pre4]

CHANGE: Separating fixed and variable parts of error log messages for multiple systems 
        to allow SystemLogging to work

*Core
NEW: Changes to make the DISET protocol IP V6 ready

*DMS
NEW: Native use of the FTS3 services
CHANGE: Removed the use of current DataLogging service

*RMS
CHANGE: Removed files from the previous generation RMS
CHANGE: RMS refactored based on SQLAlchemy 
=======
[v6r12p3]

*Configuration
CHANGE: dirac-admin-add-resources - define VOPath/ option when adding new SE 

*Resources
NEW: StorageFactory - modify protocol Path for VO specific value

*DMS
FIX: FileCatalog - check for empty input in checkArgumentFormat utility
FIX: DataManager - protect against FC queries with empty input
>>>>>>> 6832497c

[v6r12p2]

*Core
FIX: dirac-install - svn.cern.ch rather than svnweb.cern.ch is now needed for direct 
     HTTP access to files in SVN

*WMS
FIX: dirac-wms-cpu-normalization - when re-configuring, do not try to dump in the 
     diracConfigFilePath

[v6r12p1]

*Configuration
FIX: Core.Utilities.Grid, dirac-admin-add-resources - fix to make a best effort to 
     guess the proper VO specific path of a new SE
*WMS
FIX: dirac-configure, pilotCommands, pilotTools - fixes to use server certificate

[v6r12]

*Core
CHANGE: ProcessPool - do not stop working processes by default
NEW: ReturnValue - added returnSingleResult() utility 
FIX: MySQL - correctly parse BooleanType
FIX: dirac-install - use python 2.7 by default
FIX: dirac-install-xxx commands - complement installation with the component setup
     in runit
NEW: dirac-configure - added --SkipVOMSDownload switch, added --Output switch
     to define output configuration file
CHANGE: ProcessPool - exit from the working process if a task execution timed out  
NEW: ProcessMonitor - added evaluation of the memory consumed by a process and its children   
NEW: InstallTools - added flag to require MySQL installation
FIX: InstallTools - correctly installing DBs extended (with sql to be sourced) 
FIX: InstallTools - run MySQL commands one by one when creating a new database
FIX: InstallTools - fixMySQLScripts() fixes the mysql start script to ognore /etc/my.cnf file
CHANGE: Os.py - the use of "which" is replaced by distutils.spawn.find_executable
NEW: Grid.py - ldapSA replaced by ldapSE, added getBdiiSE(CE)Info() methods
CHANGE: CFG.py - only lines starting with ^\s*# will be treated as comments
CHANGE: Shifter - Agents will now have longer proxies cached to prevent errors 
        for heavy duty agents, closes #2110
NEW: Bdii2CSAgent - reworked to apply also for SEs and use the same utilities for the
     corresponding command line tool
NEW: dirac-admin-add-resources - an interactive tool to add and update sites, CEs, SEs
     to the DIRAC CS   
CHANGE: dirac-proxy-init - added message in case of impossibility to add VOMS extension   
FIX: GOCDBClient - handle correctly the case of multiple elements in the same DT            


*Accounting
NEW: Allow to have more than one DB for accounting
CHANGE: Accounting - use TypeLoader to load plotters

*Framework
FIX: Logger - fix FileBackend implementation

*WMS
NEW: Refactored pilots ( dirac-pilot-2 ) to become modular following RFC #18, 
     added pilotCommands.py, SiteDirector modified accordingly 
CHANGE: InputData(Executor) - use VO specific catalogs      
NEW: JobWrapper, Watchdog - monitor memory consumption by the job ( in a Warning mode )
FIX: SandboxStoreHandler - treat the case of exception while cleaning sandboxes
CHANGE: JobCleaningAgent - the delays of job removals become CS parameters
BUGFIX: JobDB - %j placeholder not replaced after rescheduling
FIX: JobDB - in the SQL schema description reorder tables to allow foreign keys
BUGFIX: JobAgent, Matcher - logical bug in using PilotInfoReported flag
FIX: OptimizerExecutor - when a job fails the optimization chain set the minor status 
     to the optimiser name and the app status to the fail error

*Resources
NEW: StorageElement - added a cache of already created SE objects
CHANGE: SSHTorqueComputingElement - mv getCEStatus to remote script

*ResourceStatus
NEW: ResourceManagementClient/DB, DowntimeCommand - distinguish Disk and Tape storage 
FIX: GODDBClient  - downTimeXMLParsing() can now handle the "service type" parameter properly
CHANGE: dirac-rss-xxx commands use the printTable standard utility
FIX: dirac-dms-ftsdb-summary - bug fix for #2096

*DMS
NEW: DataManager - add masterCatalogOnly flag in the constructor
FIX: DataManager - fix to protect against non valid SE
CHANGE: FC.DirectoryLevelTree - use SELECT ... FOR UPDATE lock in makeDir()
FIX: FileCatalog - fixes in using file and replica status
CHANGE: DataManager - added a new argument to the constructor - vo
CHANGE: DataManager - removed removeCatalogFile() and dirac-dms-remove-catalog-file adjusted
CHANGE: Several components - field/parameter CheckSumType all changed to ChecksumType
CHANGE: PoolXMLCatalog - add the SE by default in the xml dump and use the XML library 
        for dumping the XML
FIX: XROOTStorageElement - fixes to comply with the interface formalism        

*SMS
FIX: StorageManagementDB - small bugfix to avoid SQL errors

*RMS
NEW: Added 'since' and 'until' parameters for getting requests
NEW: Request - added optimize() method to merge similar operations when
     first inserting the request
NEW: ReqClient, RequestDB - added getBulkRequest() interface. RequestExecutingAgent
     can use it controlled by a special flag     
FIX: Operation, Request - set LastUpdate time stamp when reaching final state
FIX: OperationHandlerBase - don't erase the original message when reaching the max attempts      
FIX: removed some deprecated codes
FIX: RequestTask - always set useServerCerificate flag to tru in case of executing inside
     an agent
CHANGE: gRequestValidator removed to avoid object instantiation at import   
NEW: dirac-rms-cancel-request command and related additions to the db and service classes  

*TMS
NEW: WorkflowTaskAgent is now multi-threaded
NEW: Better use of threads in Transformation Agents
CHANGE: TransformationDB - modified such that the body in a transformation can be updated
FIX: TransformationCleaningAgent - removed non-ASCII characters in a comment

[v6r11p22]

*DMS
FIX: FTSJob - fixes in the glite-transfer-status command outpu parsing
FIX: TransformationClient - allow single lfn in setFileStatusForTransformation()

*WMS
FIX: StatesMonitoringAgent - install pika on the fly as a temporary solution

[v6r11p21]

*DMS
BUGFIX: dirac-dms-remove-replicas - continue in case of single replica failure
FIX: dirac-rms-xxx scripts - use Script.getPositionalArgs() instead of sys.argv

*Workflow
FIX: Test_Modules.py - fix in mocking functions, less verbose logging

[v6r11p20]

*DMS
BUGFIX: DataManager - in __SEActive() use resolved SE name to deal with aliases
BUGFIX: FileMetadata - multiple bugs in __buildUserMetaQuery()

[v6r11p19]

*DMS
FIX: FTSJob - fix FTS job monitoring a la FTS2

*RMS
CHANGE: ReqClient - added setServer() method
FIX: File,Operation,Request - call the getters to fetch the up-to-date information 
     from the parent

[v6r11p18]

*DMS
FIX: FTSAgent(Job) - fixes for transfers requiring staging (bringOnline) and adaptation 
     to the FTS3 interface

*WMS
FIX: StatesMonitoringAgent - resend the records in case of failure

[v6r11p17]

*DMS
FIX: FileCatalog - in multi-VO case get common catalogs if even VO is not specified

*Resources
FIX: ComputintgElement - bugfix in available() method

*WMS
FIX: SiteDirector - if not pilots registered in the DB, pass empty list to the ce.available()

[v6r11p16]

*RMS
BUGFIX: Request,Operation,File - do not cast to str None values

[v6r11p15]

*DMS
FIX: ReplicateAndRegister - do not create FTSClient if no FTSMode requested
CHANGE: FTSAgent(Job,File) - allow to define the FTS2 submission command;
        added --copy-pin-lifetime only for a tape backend
        parse output of both commands (FTS2, FTS3)
        consider additional state for FTS retry (Canceled)
        
*RMS
FIX: Operation, Request - treat updates specially for Error fields        

*TMS
FIX: TransformationAgent - fixes in preparing json serialization of requests

*WMS
NEW: StateMonitoringAgent - sends WMS history data through MQ messages 

[v6r11p14]

*WMS
CHANGE: JobDB - removed unused tables and methods
CHANGE: removed obsoleted tests

*DMS
FIX: FTSAgent - recover case when a target is not in FTSDB
CHANGE: FTSAgent(Job) - give possibility to specify a pin life time in CS 

*RMS
FIX: Make RMS objects comply with Python Data Model by adding __nonzero__ methods 

[v6r11p13]

*DMS
BUGFIX: SEManager - in SEManagerDB.__addSE() bad _getConnection call, closes #2062

[v6r11p12]

*Resources
CHANGE: ARCComputingElement - accomodate changes in the ARC job reported states

*Configuration
CHANGE: Resources - define a default FTS server in the CS (only for v6r11 and v6r12)

*DMS
FIX: FTSStrategy - allow to use a given channel more than once in a tree 
FIX: FTSAgent - remove request from cache if not found
FIX: FTSAgent - recover deadlock situations when FTS Files had not been correctly 
     updated or were not in the DB

*RMS
FIX: RequestExecutingAgent - fix a race condition (cache was cleared after the request was put)
FIX: RequestValidator - check that the Operation handlers are defined when inserting a request

[v6r11p11]

*Core
FIX: TransportPool - fixed exception due to uninitialized variable
FIX: HTTPDISETSocket - readline() takes optional argument size ( = 0 )

*DMS
FIX: FTSAgent - check the type of the Operation object ( can be None ) and
     some other protections
FIX: FTSClient - avoid duplicates in the file list

*RMS
FIX: ReqClient - modified log message
CHANGE: dirac-dms-fts-monitor - allow multiple comma separated LFNs in the arguments

[v6r11p10]

*RSS
FIX: DowntimeCommand, Test_RSS_Command_GOCDBStatusCommand - correctly interpreting list of downtimes

*RMS
FIX: ReplicateAndRegister - Create a RegisterReplica (not RegisterFile) if ReplicateAndRegister 
     fails to register
FIX: OperationHandlerBase - handle correctly Attempt counters when SEs are banned
FIX: ReplicateAndRegister - use FC checksum in case of mismatch request/PFN
FIX: FTSAgent - in case a file is Submitted but the FTSJob is unknown, resubmit
FIX: FTSAgent - log exceptions and put request to DB in case of exception
FIX: FTSAgent - handle FTS error "Unknown transfer state NOT_USED", due to same file 
     registered twice (to be fixed in RMS, not clear origin)

*WMS
FIX: JobStateUpdateHandler - status not updated while jobLogging is, due to time skew between 
     WN and DB service
FIX: JobStateUpdateHandler - stager callback not getting the correct status Staging 
     (retry for 10 seconds)     

[v6r11p9]

*Core
NEW: AgentModule - set AGENT_WORKDIRECTORY env variable with the workDirectory
NEW: InstallTools - added methods for the new web portal installation

*DMS
FIX: ReplicateAndRegister - apply same error logic for DM replication as for FTS

*Resources:
FIX: SRM2Storage - fix log message level
FIX: SRM2Storage - avoid useless existence checks 

*RMS
FIX: ForwardDISET - a temporary fix for a special LHCb case, to be removed asap
FIX: ReqClient - prettyPrint is even prettier
FIX: RequestTask - always use server certificates when executed within an agent

[v6r11p8]

*TMS
FIX: TransformationDB - fix default value within ON DUPLICATE KEY UPDATE mysql statement

[v6r11p7]

*Framework
BUGFIX: ProxyDB.py - bug in a MySQL table definition

*DMS
FIX: ReplicateAndRegister.py - FTS client is not instantiated in the c'tor as it 
     might not be used, 

*WMS
FIX: JobWrapper - don't delete the sandbox tar file if upload fails
FIX: JobWrapper - fix in setting the failover request

*RMS
FIX: RequestDB - add protections when trying to get a non existing request

[v6r11p6]

*WMS
FIX: InpudDataResolution - fix the case when some files only have a local replica
FIX: DownloadInputData, InputDataByProtocol - fix the return structure of the
     execute() method
     
*Resources
NEW: LocalComputingElement, CondorComputingElement      

[v6r11p5]

FIX: Incorporated changes from v6r10p25 patch

*Framework
NEW: Added getUserProfileNames() interface

*WMS
NEW: WMSAdministrator - added getPilotStatistics() interface
BUGFIX: JobWrapperTemplate - use sendJobAccounting() instead of sendWMSAccounting()
FIX: JobCleaningAgent - skip if no jobs to remove

*DMS
BUGFIX: FileCatalogClientCLI - bug fix in the metaquery construction

*Resources
CHANGE: StorageElement - enable Storage Element proxy configuration by protocol name

*TMS
NEW: TransformationManager - add Scheduled to task state for monitoring

[v6r11p4]

*Framework
NEW: ProxyDB - added primary key to ProxyDB_Log table
CHANGE: ProxyManagerHandler - purge logs once in 6 hours

*DMS
FIX: DataManager - fix in the accounting report for deletion operation
CHANGE: FTSRequest - print FTS GUID when submitting request
FIX: dirac-dms-fts-monitor - fix for using the new FTS structure
FIX: DataLoggingDB - fix type of the StatusTimeOrder field
FIX: DataLoggingDB - take into account empty date argument in addFileRecord()
FIX: ReplicateAndRegister - use active replicas
FIX: FTS related modules - multiple fixes

*WMS
NEW: SiteDirector - pass the list of already registered pilots to the CE.available() query
FIX: JobCleaningAgent - do not attempt job removal if no eligible jobs

*Resources
FIX: LcgFileCatalogClient - if replica already exists while registration, reregister
NEW: CREAM, SSH, ComputingElement - consider only registered pilots to evaluate queue occupancy

[v6r11p3]

FIX: import gMonitor from it is original location

*Core
FIX: FC.Utilities - treat properly the LFN names starting with /grid ( /gridpp case )

*Configuration
FIX: LocalConfiguration - added exitCode optional argument to showHelp(), closes #1821

*WMS
FIX: StalledJobAgent - extra checks when failing Completed jobs, closes #1944
FIX: JobState - added protection against absent job in getStatus(), closes #1853

[v6r11p2]

*Core
FIX: dirac-install - skip expectedBytes check if Content-Length not returned by server
FIX: AgentModule - demote message "Cycle had an error:" to warning

*Accounting
FIX: BaseReporter - protect against division by zero

*DMS
CHANGE: FileCatalogClientCLI - quite "-q" option in find command
FIX: DataManager - bug fix in __initializeReplication()
FIX: DataManager - less verbose log message 
FIX: DataManager - report the size of removed files only for successfully removed ones
FIX: File, FTSFile, FTSJob - SQL tables schema change: Size filed INTEGER -> BIGINT

*RMS
FIX: dirac-rms-reset-request, dirac-rms-show-request - fixes
FIX: ForwardDISET - execute with trusted host certificate

*Resources
FIX: SSHComputingElement - SSHOptions are parsed at the wrong place
NEW: ComputingElement - evaluate the number of available cores if relevant

*WMS
NEW: JobMonitoringHander - added export_getOwnerGroup() interface

*TMS
CHANGE: TransformationCleaningAgent - instantiation of clients moved in the initialize()

[v6r11p1]

*RMS
FIX: ReqClient - failures due to banned sites are considered to be recoverable

*DMS
BUGFIX: dirac-dms-replicate-and-register-request - minor bug fixes

*Resources
FIX: InProcessComputingElement - stop proxy renewal thread for a finished payload

[v6r11]

*Core
FIX: Client - fix in __getattr__() to provide dir() functionality
CHANGE: dirac-configure - use Registry helper to get VOMS servers information
BUGFIX: ObjectLoader - extensions must be looked up first for plug-ins
CHANGE: Misc.py - removed obsoleted
NEW: added returnSingleResult() generic utility by moving it from Resources/Utils module 

*Configuration
CHANGE: Resources.getDIRACPlatform() returns a list of compatible DIRAC platforms
NEW: Resources.getDIRACPlatforms() used to access platforms from /Resources/Computing/OSCompatibility
     section
NEW: Registry - added getVOs() and getVOMSServerInfo()     
NEW: CE2CSAgent - added VO management

*Accounting
FIX: AccountingDB, Job - extra checks for invalid values

*WMS
NEW: WMS tags to allow jobs require special site/CE/queue properties  
CHANGES: DownloadInputData, InputDataByProtocol, InputDataResolution - allows to get multiple 
         PFNs for the protocol resolution
NEW: JobDB, JobMonitoringHandler - added traceJobParameters(s)() methods     
CHANGE: TaskQueueDirector - use ObjectLoader to load directors    
CHANGE: dirac-pilot - use Python 2.7 by default, 2014-04-09 LCG bundles

*DMS
NEW: DataManager to replace ReplicaManager class ( simplification, streamlining )
FIX: InputDataByProtocol - fix the case where file is only on tape
FIX: FTSAgent - multiple fixes
BUGFIX: ReplicateAndRegister - do not ask SE with explicit SRM2 protocol

*Interfaces
CHANGE: Dirac - instantiate SandboxStoreClient and WMSClient when needed, not in the constructor
CHANGE: Job - removed setSystemConfig() method
NEW: Job.py - added setTag() interface

*Resources
CHANGE: StorageElement - changes to avoid usage PFNs
FIX: XROOTStorage, SRM2Storage - changes in PFN construction 
NEW: PoolComputingElement - a CE allowing to manage multi-core slots
FIX: SSHTorqueComputingElement - specify the SSHUser user for querying running/waiting jobs 

*RSS
NEW: added commands dirac-rss-query-db and dirac-rss-query-dtcache

*RMS
CHANGE: ReqDB - added Foreign Keys to ReqDB tables
NEW: dirac-rms-reset-request command
FIX: RequestTask - always execute operations with owner proxy

*SMS
FIX: few minor fixes to avoid pylint warnings

[v6r10p25]

*DMS
CHANGE: FileCatalog - optimized file selection by metadata

[v6r10p24]

*DMS
FIX: FC.FileMetadata - optimized queries for list interception evaluation

[v6r10p23]

*Resoures
CHANGE: SSHComputingElement - allow SSH options to be passed from CS setup of SSH Computing Element
FIX: SSHComputingElement - use SharedArea path as $HOME by default

[v6r10p22]

*CS
CHANGE: Operations helper - if not given, determine the VO from the current proxy 

*Resources
FIX: glexecComputingElement - allows Application Failed with Errors results to show through, 
     rather than be masked by false "glexec CE submission" errors
     
*DMS     
CHANGE: ReplicaManager - in getReplicas() rebuild PFN if 
        <Operations>/DataManagement/UseCatalogPFN option is set to False ( True by default )

[v6r10p21]

*Configuration
FIX: CSGlobals - allow to specify extensions in xxxDIRAC form in the CS

*Interfaces
FIX: Job - removed self.reqParams
FIX: Job - setSubmitPools renamed to setSubmitPool, fixed parameter definition string

*WMS
FIX: JobMonitorigHandler, JobPolicy - allow JobMonitor property to access job information

[v6r10p20]

*DMS
FIX: FTSAgent/Client, ReplicateAndRegister - fixes to properly process failed
     FTS request scheduling

[v6r10p19]

*DMS
FIX: FTSAgent - putRequest when leaving processRequest
FIX: ReplicaManager - bug in getReplicas() in dictionary creation

[v6r10p18]

*DMS
FIX: ReplicateAndRegister - dictionary items incorrectly called in ftsTransfer()

[v6r10p17]

*RMS
FIX: RequestDB.py - typo in a table name
NEW: ReqManagerHandler - added getDistinctValues() to allow selectors in the web page

*DMS
CHANGE: ReplicaManager - bulk PFN lookup in getReplicas()

[v6r10p16]

*Framework
NEW: PlottingClient - added curveGraph() function

*Transformation
FIX: TaskManagerAgentBase - add the missing Scheduled state

*WMS
FIX: TaskQueueDB - reduced number of lines in the matching parameters printout

*DMS
FIX: dirac-dms-show-se-status - exit on error in the service call, closes #1840

*Interface
FIX: API.Job - removed special interpretation of obsoleted JDLreqt type parameters

*Resources
FIX: SSHComputingElement - increased timeout in getJobStatusOnHost() ssh call, closes #1830

[v6r10p15]

*DMS
FIX: FTSAgent - added missing monitoring activity
FIX: FileCatalog - do not check directory permissions when creating / directory

*Resources
FIX: SSHTorqueComputingElement - removed obsoleted stuff

[v6r10p14]

*SMS
FIX: RequestPreparationAgent - typo fixed

[v6r10p13]

*SMS
FIX: RequestPreparationAgent - use ReplicaManager to get active replicas

*DMS
FIX: ReplicaManager - getReplicas returns all replicas ( in all statuses ) by default
CHANGE: FC/SecurityManager - give full ACL access to the catalog to groups with admin rights

*WMS
CHANGE: SiteDirector - changes to reduce the load on computing elements
FIX: JobWrapper - do not set Completed status for the case with failed application thread

[v6r10p12]

*WMS
CHANGE: Replace consistently everywhere SAM JobType by Test JobType
FIX: JobWrapper - the outputSandbox should be always uploaded (outsized, in failed job)

*DMS
FIX: RemoveFile - bugfix
FIX: ReplicateAndRegister - fixes in the checksum check, retry failed FTS transfer 
     with RM transfer
NEW: RegisterReplica request operation     

*RMS
FIX: ReqClient - fix in the request state machine
FIX: Request - enhance digest string
NEW: dirac-dms-reset-request command
CHANGE: dirac-rms-show-request - allow selection of a request by job ID

*TS
FIX: TransformationDB - in getTransformationParameters() dropped "Submitted" counter 
     in the output

[v6r10p11]

*Core
FIX: X509Chain - cast life time to int before creating cert

*Accounting
FIX: DataStoreClient - self.__maxRecordsInABundle = 5000 instead of 1000
FIX: JobPolicy - allow access for JOB_MONITOR property

*RMS
FIX: ReqClient - fix the case when a job is Completed but in an unknown minor status

*Resources
BUGFIX: ProxyStorage - use checkArgumentFormat() instead of self.__checkArgumentFormatDict()

[v6r10p10]

*DMS
FIX: Several fixes to make FTS accounting working (FTSAgent/Job, ReplicaManager, File )

[v6r10p9]

*Core
BUGFIX: LineGraph - Ymin was set to a minimal plot value rather than 0.

*DMS
CHANGE: FTSJob(Agent) - get correct information for FTS accounting (registration)

[v6r10p8]

*Core
FIX: InstallTools - admin e-mail default location changed

*Framework
FIX: SystemAdministratorClientCLI - allow "set host localhost"
FIX: BundleDelivery - protect against empty bundle

*WMS
FIX: SiteDirector - Pass siteNames and ceList as None if any is accepted
FIX: WorkloadManagement.ConfigTemplate.SiteDorectory - set Site to Any by default 

*DMS
FIX: FileCatalogCLI - ignore Datasets in ls command for backward compatibility

*Resources
FIX: SSH - some platforms use Password instead of password prompt

[v6r10p7]

*Core
FIX: dirac-install - execute dirac-fix-mysql-script and dirac-external-requirements after sourcing the environment
FIX: InstallTools - set basedir variable in fixMySQLScript()
FIX: InstallTools - define user root@host.domain in installMySQL()

*Framework
BUGFIX: SystemAdministratorCLI - bug fixed in default() call signature

*DMS
FIX: FTSRequest - handle properly FTS server in the old system 
FIX: ReplicaManager - check if file is in FC before removing 
FIX: Request/RemovalTask - handle properly proxies for removing files 
BUGFIX: DatasetManager - in the table description

[v6r10p6]

*Core
FIX: X509Certificate - reenabled fix in getDIRACGroup()

*Configuration
FIX: CSAPI - Group should be taken from the X509 chain and not the certificate

*RMS
CHANGE: ReqClient - if the job does not exist, do not try further finalization

[v6r10p5]

*Core
FIX: X509Certificate - reverted fix in getDIRACGroup()

[v6r10p4]

*Core
NEW: dirac-info - extra printout
CHANGE: PrettyPrint - extra options in printTable()
FIX: X509Certificate - bug fixed in getDIRACGroup()

*Framework
NEW: SystemAdministratorCLI - new showall command to show components across hosts
NEW: ProxyDB - allow to upload proxies without DIRAC group

*RMS
CHANGE: ReqClient - requests from failed jobs update job status to Failed
CHANGE: RequestTask - retry in the request finalize()

[v6r10p3]

*Configuration
CHANGE: Registry - allow to define a default group per user

*WMS
BUGFIX: JobReport - typo in generateForwardDISET()

[v6r10p2]

*TMS
CHANGE: Backward compatibility fixes when setting the Transformation files status

*DMS
BUGFIX: ReplicateAndRegister - bugfix when replicating to multiple destination by ReplicaManager

*WMS
BUGFIX: JobManager - bug fix when deleting no-existing jobs

[v6r10p1]

*RMS
FIX: ReqDB.Operations - Arguments field changed type from BLOB to MEDIUMBLOB

*DMS
FIX: FileCatalog - check for non-exiting directories in removeDirectory()

*TMS
FIX: TransformationDB - removed constraint that was making impossible to derive a production

[v6r10]

*Core
FIX: Several fixes on DB classes(AccountingDB, SystemLoggingDB, UserProfileDB, TransformationDB, 
     JobDB, PilotAgentsDB) after the new movement to the new MySQL implementation with a persistent 
     connection per running thread
NEW: SystemAdministratorCLI - better support for executing remote commands 
FIX: DIRAC.__init__.py - avoid re-definition of platform variable    
NEW: Graphs - added CurveGraph class to draw non-stacked lines with markers
NEW: Graphs - allow graphs with negative Y values
NEW: Graphs - allow to provide errors with the data and display them in the CurveGraph
FIX: InstallTools - fix for creation of the root@'host' user in MySQL 
FIX: dirac-install - create links to permanent directories before module installation
CHANGE: InstallTools - use printTable() utility for table printing
CHANGE: move printTable() utility to Core.Utilities.PrettyPrint
NEW: added installation configuration examples
FIX: dirac-install - fixBuildPath() operates only on files in the directory
FIX: VOMSService - added X-VOMS-CSRF-GUARD to the html header to be compliant with EMI-3 servers

*CS
CHANGE: getVOMSVOForGroup() uses the VOMSName option of the VO definition 
NEW: CE2CSAgent - added ARC CE information lookup

*Framework
FIX: SystemAdministratorIntegrator - use Host option to get the host address in addition to the section name, closes #1628
FIX: dirac-proxy-init - uses getVOMSVOForGroup() when adding VOMS extensions

*DMS
CHANGE: DFC - optimization and bug fixes of the bulk file addition
FIX: TransferAgent - protection against badly defined LFNs in collectFiles()
NEW: DFC - added getDirectoryReplicas() service method support similar to the LFC
CHANGE: DFC - added new option VisibleReplicaStatus which is used in replica getting commands
CHANGE: FileCatalogClientCLI client shows number of replicas in the 2nd column rather than 
        unimplemented number of links
CHANGE: DFC - optimizations for the bulk replica look-up
CHANGE: DFC updated scalability testing tool FC_Scaling_test.py        
NEW: DFC - methods returning replicas provide also SE definitions instead of PFNs to construct PFNs on the client side
NEW: DFC - added getReplicasByMetadata() interface
CHANGE: DFC - optimized getDirectoryReplicas()
CHANGE: FileCatalogClient - treat the reduced output from various service queries restoring LFNs and PFNs on the fly
NEW: DFC - LFNPFNConvention flag can be None, Weak or Strong to facilitate compatibility with LFC data 
CHANGE: FileCatalog - do not return PFNs, construct them on the client side
CHANGE: FileCatalog - simplified FC_Scaling_test.py script
NEW: FileCatalog/DatasetManager class to define and manipulate datasets corresponding to meta queries
NEW: FileCatalogHandler - new interface methods to expose DatasetManager functionality
NEW: FileCatalogClientCLI - new dataset family of commands
FIX: StorageFactory, ReplicaManager - resolve SE alias name recursively
FIX: FTSRequest, ReplicaManager, SRM2Storage - use current proxy owner as user name in accounting reports, closes #1602
BUGFIX: FileCatalogClientCLI - bug fix in do_ls, missing argument to addFile() call, closes #1658
NEW: FileCatalog - added new setMetadataBulk() interface, closes #1358
FIX: FileCatalog - initial argument check strips off leading lfn:, LFN:, /grid, closes #448
NEW: FileCatalog - added new setFileStatus() interface, closes #170, valid and visible file and replica statuses can be defined in respective options.
CHANGE: multiple new FTS system fixes
CHANGE: uniform argument checking with checkArgumentFormat() in multiple modules
CHANGE: FileCatalog - add Trash to the default replica valid statuses
CHANGE: ReplicaManager,FTSRequest,StorageElement - no use of PFN as returned by the FC except for file removal,
        rather constructing it always on the fly
        
*SMS
CHANGE: PinRequestAgent, SENamespaceCatalogCheckAgent - removed
CHANGE: Use StorageManagerClient instead of StorageDB directly        

*WMS
CHANGE: JobPolicy - optimization for bulk job verification
NEW: JobPolicy - added getControlledUsers() to get users which jobs can be accessed for 
     a given operation
CHANGE: JobMonitoringHandler - Avoid doing a selection of all Jobs, first count matching jobs 
        and then use "limit" to select only the required JobIDs.
NEW: JobMonitoringHandler - use JobPolicy to filter jobs in getJobSummaryWeb()
NEW: new Operations option /Services/JobMonitoring/GlobalJobsInfo ( True by default ) to 
     allow or not job info lookup by anybody, used in JobMonitoringHandler       
BUGFIX: SiteDirector - take into account the target queue Platform
BUGFIX: JobDB - bug in __insertNewJDL()    
CHANGE: dirac-admin-show-task-queues - enhanced output  
CHANGE: JobLoggingDB.sql - use trigger to manage the new LoggingInfo structure  
CHANGE: JobWrapper - trying several times to upload a request before declaring the job failed
FIX: JobScheduling executor - fix race condition that causes a job to remain in Staging
NEW: SiteDirector - do not touch sites for which there is no work available
NEW: SiteDirector - allow sites not in mask to take jobs with JobType Test
NEW: SiteDirector - allow 1 hour grace period for pilots in Unknown state before aborting them
CHANGE: Allow usage of non-plural form of the job requirement options ( PilotType, GridCE, BannedSite, 
        SubmitPool ), keep backward compatibility with a plural form
        
*RSS
FIX: DowntimeCommand - take the latest Downtime that fits    
NEW: porting new Policies from integration  
NEW: RSS SpaceToken command querying endpoints/tokens that exist  
        
*Resources
NEW: added SSHOARComputingElement class 
NEW: added XROOTStorage class       
FIX: CREAMComputingElement - extra checks for validity of returned pilot references
        
*TS
CHANGE: TransformationClient(DB,Manager) - set file status for transformation as bulk operation 
CHANGE: TransformationClient - applying state machine when changing transformation status
BUGFIX: TransformationClient(Handler) - few minor fixes
NEW: TransformationDB - backported __deleteTransformationFileTask(s) methods
CHANGE: TransformationDB(Client) - fixes to reestablish the FileCatalog interface
FIX: TransformationAgent - added MissingInFC to consider for Removal transformations
BUGFIX: TransformationAgent - in _getTransformationFiles() variable 'now' was not defined
FIX: TransformationDB.sql - DataFiles primary key is changed to (FileID) from (FileID,LFN) 
CHANGE: TransformationDB(.sql) - schema changes suitable for InnoDB
FIX: TaskManager(AgentBase) - consider only submitted tasks for updating status
CHANGE: TransformationDB(.sql) - added index on LFN in DataFiles table

*RMS
NEW: Migrate to use the new Request Management by all the clients
CHANGE: RequestContainer - Retry failed transfers 10 times and avoid sub-requests to be set Done 
        when the files are failed
CHANGE: Use a unique name for storing the proxy as processes may use the same "random" name and 
        give conflicts
NEW: RequestClient(Handler) - add new method readRequest( requestname)                 

*Workflow
NEW: Porting the LHCb Workflow package to DIRAC to make the use of general purpose modules and
     simplify construction of workflows        

[v6r9p33]

*Accounting
BUGFIX: AccountingDB - wrong indentation

[v6r9p32]

*Accounting
FIX: AccountingDB - use old style grouping if the default grouping is altered, e.g. by Country

[v6r9p31]

*Accounting
CHANGE: AccountingDB - changes to speed up queries: use "values" in GROUP By clause;
        drop duplicate indexes; reorder fields in the UniqueConstraint index of the
        "bucket" tables  

[v6r9p30]

*DMS
CHANGE: FileCatalogFactory - construct CatalogURL from CatalogType by default

*SMS
FIX: dirac-stager-stage-files - changed the order of the arguments

[v6r9p29]

*TS
FIX: TaskManager(AgentBase) - fix for considering only submitted tasks 

[v6r9p28]

*TS
FIX: TransformationDB(ManagerHandler) - several portings from v6r10

[v6r9p27]

*SMS
FIX: StorageManagementDB - in removeUnlinkedReplicas() second look for CacheReplicas 
     for which there is no entry in StageRequests

[v6r9p26]

*Resources
CHANGE: CREAMComputigElement - Make sure that pilots submitted to CREAM get a 
        fresh proxy during their complete lifetime
*Framework
FIX: ProxyDB - process properly any SQLi with DNs/groups with 's in the name

[v6r9p25]

*TS
CHANGE: TransformationClient - changed default timeout values for service calls
FIX: TransformationClient - fixes for processing of derived transformations 

[v6r9p24]

*TS
FIX: TransformationClient - in moveFilesToDerivedTransformation() set file status
     to Moved-<prod>

[v6r9p23]

*Core
BUGFIX: InstallTools - improper configuration prevents a fresh new installation

*WMS
BUGFIX: PilotDirector - Operations Helper non-instantiated

[v6r9p22]

*WMS
FIX: PilotDirector - allow to properly define extensions to be installed by the 
     Pilot differently to those installed at the server
FIX: Watchdog - convert pid to string in ProcessMonitor

*TS
FIX: TransformationDB - splitting files in chunks

*DMS
NEW: dirac-dms-create-removal-request command
CHANGE: update dirac-dms-xxx commands to use the new RMS client,
        strip lines when reading LFNs from a file

[v6r9p21]

*TS
FIX: Transformation(Client,DB,Manager) - restored FileCatalog compliant interface
FIX: TransformationDB - fix in __insertIntoExistingTransformationFiles()

[v6r9p20]

*Core
BUGFIX: ProxyUpload - an on the fly upload does not require a proxy to exist

*DMS
CHANGE: TransferAgent - use compareAdler() for checking checksum
FIX: FailoverTransfer - recording the sourceSE in case of failover transfer request 

*WMS
FIX: ProcessMonitor - some fixes added, printout when <1 s of consumed CPU is found

*Transformation
BUGFIX: TransformationClient - fixed return value in moveFilesToDerivedTransformation()

*RMS
BUGFIX: CleanReqDBAgent - now() -> utcnow() in initialize()

*Resources
FIX: ARCComputingElement - fix the parsing of CE status if no jobs are available

[v6r9p19]

*DMS
FIX: FileCatalog/DirectoryMetadata - inherited metadata is used while selecting directories
     in findDirIDsByMetadata()

[v6r9p18]

*DMS
FIX: FTSSubmitAgent, FTSRequest - fixes the staging mechanism in the FTS transfer submission
NEW: TransferDBMonitoringHandler - added getFilesForChannel(), resetFileChannelStatus()

[v6r9p17]

*Accounting
FIX: DataStoreClient - send accounting records in batches of 1000 records instead of 100

*DMS:
FIX: FailoverTransfer - catalog name from list to string
FIX: FTSSubmitAgent, FTSRequest - handle FTS3 as new protocol and fix bad submission time
FIX: FTSSubmitAgent, FTSRequest - do not submit FTS transfers for staging files

*WMS
FIX: TaskQueueDB - do not check enabled when TQs are requested from Directors
FIX: TaskQueueDB - check for Enabled in the TaskQueues when inserting jobs to print an alert
NEW: TaskQueueDB - each TQ can have at most 5k jobs, if beyond the limit create a new TQ 
     to prevent long matching times when there are way too many jobs in a single TQ

[v6r9p16]

*TS
BUGFIX: typos in TransformationCleaningAgent.py

*DMS
CHANGE: DownloadInputData - check the available disk space in the right input data directory
FIX: DownloadInputData - try to download only Cached replicas 

[v6r9p15]

*Core
FIX: MySQL - do not decrease the retry counter after ping failure

*DMS
CHANGE: FC/DirectoryMetadata - Speed up findFilesByMetadataWeb when many files match
FIX: RemovalTask - fix error string when removing a non existing file (was incompatible 
     with the LHCb BK client). 

*WMS
FIX: JobReport - minor fix ( removed unused imports )
FIX: JobMonitoring(JobStateUpdate)Handler - jobID argument can be either string, int or long

*TS
CHANGE: TransformationClient - change status of Moved files to a deterministic value
FIX: FileReport - minor fix ( inherits object ) 

[v6r9p14]

*DMS
CHANGE: FTSDB - changed schema: removing FTSSite table. From now on FTS sites 
        would be read from CS Resources

[v6r9p13]

FIX: included fixes from v6r8p26 patch release

[v6r9p12]

FIX: included fixes from v6r8p25 patch release

[v6r9p11]

*DMS
BUGFIX: FTSRequest - in __resolveFTSServer() type "=" -> "=="

[v6r9p10]

FIX: included fixes from v6r8p24 patch release

*Core
NEW: StateMachine utility

*DMS
BUGFIX: in RegisterFile operation handler

*Interfaces
FIX: Dirac.py - in splitInputData() consider only Active replicas

[v6r9p9]

*RMS
FIX: RequestDB - added getRequestFileStatus(), getRequestName() methods

[v6r9p8]

*DMS
FIX: RequestDB - get correct digest ( short request description ) of a request

[v6r9p7]

FIX: included fixes from v6r8p23 patch release

*RSS
FIX: SpaceTokenOccupancyPolicy - SpaceToken Policy decision was based on 
     percentage by mistake
     
*RMS
NEW: new scripts dirac-dms-ftsdb-summary, dirac-dms-show-ftsjobs    
FIX: FTSAgent - setting space tokens for newly created FTSJobs 

[v6r9p6]

*DMS
BUGFIX: dirac-admin-add-ftssite - missing import

*RMS
NEW: RequestDB, ReqManagerHandler - added getRequestStatus() method

*TS
FIX: fixes when using new RequestClient with the TransformationCleaningAgent

*WMS
BUGFIX: typo in SandboxStoreHandler transfer_fromClient() method

[v6r9p5]

*DMS
BUGFIX: missing proxy in service env in the FTSManager service. By default service 
        will use DataManager proxy refreshed every 6 hours.

*Resources
NEW: StorageElement - new checkAccess policy: split the self.checkMethods in 
     self.okMethods. okMethods are the methods that do not use the physical SE. 
     The isValid returns S_OK for all those immediately

*RSS
FIX: SpaceTokenOccupancyPolicy - Policy that now takes into account absolute values 
     for the space left
     
*TS
FIX: TransformationCleaningAgent - will look for both old and new RMS     

[v6r9p4]

*Stager
NEW: Stager API: dirac-stager-monitor-file, dirac-stager-monitor-jobs, 
     dirac-stager-monitor-requests, dirac-stager-show-stats

[v6r9p3]

*Transformation
FIX: TransformationCleaning Agent status was set to 'Deleted' instead of 'Cleaned'

[v6r9p2]

*RSS
NEW: Added Component family tables and statuses
FIX: removed old & unused code 
NEW: allow RSS policies match wild cards on CS

*WMS
BUGFIX: FailoverTransfer,JobWrapper - proper propagation of file metadata

[v6r9p1]

*RMS
NEW: FTSAgent - update rwAccessValidStamp,
     update ftsGraphValidStamp,
     new option for staging files before submission,
     better log handling here and there
CHANGE: FTSJob - add staging flag in in submitFTS2
CHANGE: Changes in WMS (FailoverTransfer, JobReport, JobWrapper, SandboxStoreHandler) 
        and TS (FileReport) to follow the new RMS.
NEW: Full CRUD support in RMS.

*RSS
NEW: ResourceManagementDB - new table ErrorReportBuffer
NEW: new ResourceManagementClient methods - insertErrorReportBuffer, selectErrorReportBuffer,
     deleteErrorReportBuffer

[v6r9]

NEW: Refactored Request Management System, related DMS agents and FTS management
     components

[v6r8p28]

*Core
BUGFIX: RequestHandler - the lock Name includes ActionType/Action

*DMS
FIX: dirac-dms-filecatalog-cli - prevent exception in case of missing proxy

[v6r8p27]

*DMS
BUGFIX: dirac-dms-add-file - fixed typo item -> items

[v6r8p26]

*Core
NEW: RequestHandler - added getServiceOption() to properly resolve inherited options 
     in the global service handler initialize method
NEW: FileCatalogHandler, StorageElementHandler - use getServiceOption()

[v6r8p25]

FIX: included fixes from v6r7p40 patch release

*Resources
FIX: SRM2Storage - do not account gfal_ls operations

[v6r8p24]

FIX: included fixes from v6r7p39 patch release

*Core
FIX: SiteSEMapping was returning wrong info

*DMS
FIX: FTSRequest - choose explicitly target FTS point for RAL and CERN
BUGFIX: StrategyHandler - wrong return value in __getRWAccessForSE()

*Resources
CHANGE: SRM2Storage - do not account gfal_ls operations any more

[v6r8p23]

FIX: included fixes from v6r7p37 patch release

*TS
FIX: TransformationDB - allow tasks made with ProbInFC files
FIX: TransformationCleaingAgent,Client - correct setting of transformation 
     status while cleaning

[v6r8p22]

FIX: included fixes from v6r7p36 patch release

[v6r8p21]

*DMS
FIX: FileCatalog/DirectoryMetadata - even if there is no meta Selection 
     the path should be considered when getting Compatible Metadata
FIX: FileCatalog/DirectoryNodeTree - findDir will return S_OK( '' ) if dir not 
     found, always return the same error from DirectoryMetadata in this case.     

*RSS
FIX: DowntimeCommand - use UTC time stamps

*TS
FIX: TransformationAgent - in _getTransformationFiles() get also ProbInFC files in 
     addition to Used 

[v6r8p20]

*Stager
NEW: Stager API: dirac-stager-monitor-file, dirac-stager-monitor-jobs, 
     dirac-stager-monitor-requests, dirac-stager-show-stats

[v6r8p19]

*Transformation
FIX: TransformationCleaning Agent status was set to 'Deleted' instead of 'Cleaned'

[v6r8p18]

*TS
BUGFIX: TransformationAgent - regression in __cleanCache()

[v6r8p17]

FIX: included fixes from v6r7p32 patch release

*WMS
FIX: StalledJobAgent - for accidentally stopped jobs ExecTime can be not set, 
     set it to CPUTime for the accounting purposes in this case

[v6r8p16]

FIX: included fixes from v6r7p31 patch release

*WMS
BUGFIX: TaskQueueDB - fixed a bug in the negative matching conditions SQL construction

*RSS
NEW: improved doc strings of PEP, PDP modules ( part of PolicySystem )
FIX: Minor changes to ensure consistency if ElementInspectorAgent and 
     users interact simultaneously with the same element
CHANGE: removed DatabaseCleanerAgent ( to be uninstalled if already installed )
FIX: SummarizeLogsAgent - the logic of the agent was wrong, the agent has been re-written.
     
[v6r8p15]

*Core
FIX: X509Chain - fix invalid information when doing dirac-proxy-info without CS
     ( in getCredentials() )

*RSS
NEW: PDP, PEP - added support for option "doNotCombineResult" on PDP

[v6r8p14]

*Core
FIX: dirac-deploy-scripts - can now work with the system python

*WMS
NEW: dirac-wms-cpu-normalization - added -R option to modify a given configuration file
FIX: Executor/InputData - Add extra check for LFns in InputData optimizer, closes #1472

*Transformation
CHANGE: TransformationAgent - add possibility to kick a transformation (not skip it if no 
        unused files), by touching a file in workDirectory
BUGFIX: TransformationAgent - bug in __cleanCache() dict modified in a loop        

[v6r8p13]

*Transformation
BUGFIX: TransformationDB - restored import of StringType

[v6r8p12]

NEW: Applied patches from v6r7p29

*WMS
FIX: JobDB - check if SystemConfig is present in the job definition and convert it 
     into Platform

*DMS
FIX: ReplicaManager - do not get metadata of files when getting files in a directory 
     if not strictly necessary

*RSS
NEW: ported from LHCb PublisherHandler for RSS web views

[v6r8p11]

NEW: Applied patches from v6r7p27

*RSS
NEW: SpaceTokenOccupancyPolicy - ported from LHCbDIRAC 
NEW: db._checkTable done on service initialization ( removed dirac-rss-setup script doing it )

*Transformation
FIX: TaskManager - reset oJob for each task in prepareTransformationTasks()
BUGFIX: ValidateOutputDataAgent - typo fixed in getTransformationDirectories()
FIX: TransformationManagerHandler - use CS to get files statuses not to include in 
     processed file fraction calculation for the web monitoring pages

[v6r8p10]

NEW: Applied patches from v6r7p27

[v6r8p9]

*DMS
FIX: TransferAgent,dirac-dms-show-se-status, ResourceStatus,TaskManager - fixes
     needed for DMS components to use RSS status information
NEW: ReplicaManager - allow to get metadata for an LFN+SE as well as PFN+SE     

[v6r8p8]

*RSS
BUGFIX: dirac-rss-setup - added missing return of S_OK() result

[v6r8p7]

NEW: Applied patches from v6r7p24

*DMS
BUGFIX: LcgFileCatalogClient - bug in addFile()

*RSS
BUGFIX: fixed script dirac-rss-set-token, broken in the current release.
NEW: Statistics module - will be used in the future to provide detailed information 
     from the History of the elements 

[v6r8p6]

NEW: Applied patches from v6r7p23

*Transformation
FIX: TaskManager - allow prepareTransformationTasks to proceed if no OutputDataModule is defined
FIX: TransformationDB - remove INDEX(TaskID) from TransformationTasks. It produces a single counter 
     for the whole table instead of one per TransformationID
     
*WMS     
FIX: WMSUtilities - to allow support for EMI UI's for pilot submission we drop support for glite 3.1

[v6r8p5]

NEW: Applied patches from v6r7p22

*RSS
CHANGE: removed old tests and commented out files

*WMS
FIX: PoolXMLCatalog - proper addFile usage

*Transformation
CHANGE: TransformationAgent - clear replica cache when flushing or setting a file in the workdirectory

[v6r8p4]

*Transformation
FIX: The connection to the jobManager is done only at submission time
FIX: Jenkins complaints fixes

*WMS
BUGFIX: JobDB - CPUtime -> CPUTime
FIX: Jenkins complaints fixes

[v6r8p3]

*DMS
BUGFIX: LcgFileCatalogClient

[v6r8p2]

*DMS:
FIX: LcgFileCatalogClient - remove check for opening a session in __init__ as credentials are not yet set 

*Transformation
CHANGE: reuse RPC clients in Transformation System 

[v6r8p1]

*Core
FIX: dirac-deploy-scripts - restored regression w.r.t. support of scripts starting with "d"

*DMS
BUGFIX: LcgFileCatalogClient - two typos fixed

[v6r8]

CHANGE: Several fixes backported from the v7r0 integration branch

*Core
CHANGE: DictCache - uses global LockRing to avoid locks in multiprocessing
FIX: X509Chain - proxy-info showing an error when there's no CS

*DMS
FIX: TransferAgent - inside loop filter out waiting files dictionary
BUGFIX: dirac-admin-allow-se - there was a continue that was skipping the complete loop for 
        ARCHIVE elements
NEW: LcgFileCatalogClient - test return code in startsess lfc calls       

*WMS:
FIX: OptimizerExecutor, InputData, JobScheduling - check that site candidates have all the 
     replicas

*RSS: 
BUGFIX: ResourceStatus, RSSCacheNoThread - ensure that locks are always released

*Transformation
FIX: TaskManager - site in the job definition is taken into account when submitting
NEW: Transformation - get the allowed plugins from the CS /Operations/Transformations/AllowedPlugins
FIX: ValidateOutputDataAgent - self not needed for static methods

[v6r7p40]

*Resources
FIX: StorageElement class was not properly passing the lifetime argument for prestageFile method

[v6r7p39]

*Core
CHANGE: Grid - in executeGridCommand() allow environment script with arguments needed for ARC client

*DMS
FIX: DFC SEManager - DIP Storage can have a list of ports now

*Resources
FIX: ARCComputingElement - few fixes after debugging

[v6r7p38]

*Core
NEW: DISET FileHelper, TransferClient - possibility to switch off check sum

*Resources
NEW: ARCComputingElement - first version
NEW: StorageFactory - possibility to pass extra protocol parameters to storage object
NEW: DIPStorage - added CheckSum configuration option
BUGFIX: SSHComputingElement - use CE name in the pilot reference construction

*WMS
FIX: StalledJobAgent - if ExecTime < CPUTime make it equal to CPUTime

[v6r7p37]

*Framework
BUGFIX: NotificationDB - typos in SQL statement in purgeExpiredNotifications() 

*WMS
NEW: JobCleaningAgent - added scheduling sandbox LFN removal request 
     when deleting jobs
CHANGE: JobWrapper - report only error code as ApplicationError parameter 
        when payload finishes with errors    
NEW: SiteDirector - possibility to specify extensions to be installed in 
     pilots in /Operations/Pilots/Extensions option in order not to install
     all the server side extensions        

*DMS
CHANGE: FileCatalogFactory - use service path as default URL
CHANGE: FileCatalogFactory - use ObjectLoader to import catalog clients

*SMS
BUGFIX: StorageManagementDB, dirac-stager-monitor-jobs - small bug fixes ( sic, Daniela )

*Resources
CHANGE: DIPStorage - added possibility to specify a list of ports for multiple
        service end-points
CHANGE: InProcessComputingElement - demote log message when payload failure 
        to warning, the job will fail anyway
FIX: StalledJobAgent - if pilot reference is not registered, this is not an 
     error of the StalledJobAgent, no log.error() in  this case                
        
*RMS
CHANGE: RequestTask - ensure that tasks are executed with user credentials 
        even with respect to queries to DIRAC services ( useServerCertificate 
        flag set to false )        

[v6r7p36]

*WMS
FIX: CREAMCE, SiteDirector - make sure that the tmp executable is removed
CHANGE: JobWrapper - remove sending mails via Notification Service in case
        of job rescheduling
        
*SMS
FIX: StorageManagementDB - fix a race condition when old tasks are set failed 
     between stage submission and update.        

[v6r7p35]

*Stager
NEW: Stager API: dirac-stager-monitor-file, dirac-stager-monitor-jobs, 
     dirac-stager-monitor-requests, dirac-stager-show-stats

[v6r7p34]

*Transformation
FIX: TransformationCleaning Agent status was set to 'Deleted' instead of 'Cleaned'

[v6r7p33]

*Interfaces
FIX: Job.py - in setExecutable() - prevent changing the log file name string type

*StorageManagement
NEW: StorageManagementDB(Handler) - kill staging requests at the same time as 
     killing related jobs, closes #1510
FIX: StorageManagementDB - demote the level of several log messages       

[v6r7p32]

*DMS
FIX: StorageElementHandler - do not use getDiskSpace utility, use os.statvfs instead
CHANGE: StorageManagementDB - in getStageRequests() make MySQL do an UNIQUE selection 
        and use implicit loop to speed up queries for large results

*Resources
FIX: lsfce remote script - use re.search instead of re.match in submitJob() to cope with
     multipline output

[v6r7p31]

*WMS
FIX: SiteDirector - make possible more than one SiteDirector (with different pilot identity) attached 
     to a CE, ie sgm and pilot roles. Otherwise one is declaring Aborted the pilots from the other.

[v6r7p30]

*Core
CHANGE: X509Chain - added groupProperties field to the getCredentials() report
BUGFIX: InstallTools - in getSetupComponents() typo fixed: agent -> executor

[v6r7p29]

*DMS
CHANGE: FileCatalog - selection metadata is also returned as compatible metadata in the result
        of getCompatibleMetadata() call
NEW: FileCatalog - added path argument to getCompatibleMetadata() call
NEW: FileCatalogClient - added getFileUserMetadata()
BUGFIX: dirac-dms-fts-monitor - exit with code -1 in case of error

*Resources
FIX: CREAMComputingElement - check globus-url-copy result for errors when retrieving job output

[v6r7p28]

*DMS
BUGFIX: FileCatalog/DirectoryMetadata - wrong MySQL syntax 

[v6r7p27]

*Core
FIX: Mail.py - fix of the problem of colons in the mail's body

*Interfaces
NEW: Job API - added setSubmitPools(), setPlatform() sets ... "Platform"

*WMS
FIX: TaskQueueDB - use SystemConfig as Platform for matching ( if Platform is not set explicitly

*Resources
FIX: SSHComputingElement - use ssh host ( and not CE name ) in the pilot reference
BUGFIX: SSHGEComputingElement - forgotten return statement in _getJobOutputFiles()

*Framework
NEW: dirac-sys-sendmail - email's body can be taken from pipe. Command's argument 
     in this case will be interpreted as a destination address     

[v6r7p26]

*DMS
FIX: ReplicaManager - status names Read/Write -> ReadAccess/WriteAccess

[v6r7p25]

*Core
CHANGE: X509Chain - in getCredentials() failure to contact CS is not fatal, 
        can happen when calling dirac-proxy-init -x, for example

[v6r7p24]

*DMS
NEW: FileCatalog - added getFilesByMetadataWeb() to allow pagination in the Web 
     catalog browser
     
*WMS
CHANGE: WMSAdministrator, DiracAdmin - get banned sites list by specifying the status
        to the respective jobDB call     

[v6r7p23]

*Transformation
BUGFIX: TransformationDB - badly formatted error log message

*RMS
CHANGE: RequestDBMySQL - speedup the lookup of requests

*WMS
BUGFIX: dirac-dms-job-delete - in job selection by group

*DMS
FIX: LcgFileCatalogClient - getDirectorySize made compatible with DFC
BUGFIX: LcgFileCatalogClient - proper call of __getClientCertInfo()

[v6r7p22]

*Transformation
CHANGE: InputDataAgent - treats only suitable transformations, e.g. not the extendable ones. 
CHANGE: TransformationAgent - make some methods more public for easy overload

[v6r7p21]

*Core
FIX: Shifter - pass filePath argument when downloading proxy

[v6r7p20]

*DMS
CHANGE: StrategyHandler - move out SourceSE checking to TransferAgent
CHANGE: ReplicaManager, InputDataAgent - get active replicas
FIX: StorageElement, SRM2Storage - support for 'xxxAccess' statuses, checking results
     of return structures
     
*RSS
NEW: set configurable email address on the CS to send the RSS emails
NEW: RSSCache without thread in background
FIX: Synchronizer - moved to ResourceManager handler     

[v6r7p19]

*DMS
BUGFIX: ReplicaManager - in putAndRegister() SE.putFile() singleFile argument not used explicitly

[v6r7p18]

*WMS
FIX: StalledJobAgent - do not exit the loop over Completed jobs if accounting sending fails
NEW: dirac-wms-job-delete - allow to specify jobs to delete by job group and/or in a file
FIX: JobManifest - If CPUTime is not set, set it to MaxCPUTime value

[v6r7p17]

*Resources
FIX: SRM2Storage - treat properly "22 SRM_REQUEST_QUEUED" result code

[v6r7p16]

*DMS
FIX: StrategyHandler - do not proceed when the source SE is not valid for read 
BUGFIX: StorageElement - putFile can take an optional sourceSize argument
BUGFIX: ReplicaManager - in removeFile() proper loop on failed replicas

*RSS
FIX: SpaceTokenOccupancyCommand, CacheFeederAgent - add timeout when calling lcg_util commands

*WMS
FIX: JobManifest - take all the SubmitPools defined in the TaskQueueAgent 
NEW: StalledJobAgent - declare jobs stuck in Completed status as Failed

[v6r7p15]

*Core
BUGFIX: SocketInfo - in host identity evaluation

*DMS
BUGFIX: FileCatalogHandler - missing import os

*Transformation
CHANGE: JobManifest - getting allowed job types from operations() section 

[v6r7p14]

*DMS
CHANGE: StorageElementProxy - removed getParameters(), closes #1280
FIX: StorageElementProxy - free the getFile space before the next file
FIX: StorageElement - added getPFNBase() to comply with the interface

*Interfaces
CHANGE: Dirac API - allow lists of LFNs in removeFile() and removeReplica()

*WMS
CHANGE: JobSchedulingAgent(Executor) - allow both BannedSite and BannedSites JDL option

*RSS
FIX: ElementInspectorAgent - should only pick elements with rss token ( rs_svc ).
FIX: TokenAgent - using 4th element instead of the 5th. Added option to set admin email on the CS.

[v6r7p13]

*Core
FIX: Resources - in getStorageElementSiteMapping() return only sites with non-empty list of SEs

*DMS
FIX: StorageElement - restored the dropped logic of using proxy SEs
FIX: FileCatalog - fix the UseProxy /LocalSite/Catalog option

*Transformation
FIX: TransformationDB - use lower() string comparison in extendTransformation()

[v6r7p12]

*WMS
BUGFIX: JobManifest - get AllowedSubmitPools from the /Systems section, not from /Operations

*Core
NEW: Resources helper - added getSites(), getStorageElementSiteMapping()

*DMS
CHANGE: StrategyHandler - use getStorageElementSiteMapping helper function
BUGFIX: ReplicaManager - do not modify the loop dictionary inside the loop

[v6r7p11]

*Core
CHANGE: Subprocess - put the use of watchdog in flagging

[v6r7p10]

*Core
NEW: Logger - added getLevel() method, closes #1292
FIX: Subprocess - returns correct structure in case of timeout, closes #1295, #1294
CHANGE: TimeOutExec - dropped unused utility
FIX: Logger - cleaned unused imports

*RSS
CHANGE: ElementInspectorAgent - do not use mangled name and removed shifterProxy agentOption

[v6r7p9]

*Core
BUGFIX: InstallTools - MySQL Port should be an integer

[v6r7p8]

*Core
FIX: Subprocess - consistent timeout error message

*DMS
NEW: RemovalTask - added bulk removal
FIX: StrategyHandler - check file source CEs
CHANGE: DataIntegrityClient - code beautification
CHANGE: ReplicaManager - do not check file existence if replica information is queried anyway,
        do not fail if file to be removed does not exist already. 

[v6r7p7]

FIX: Several fixes to allow automatic code documentation

*Core
NEW: InstallTools - added mysqlPort and mysqlRootUser

*DMS
CHANGE: ReplicaManager - set possibility to force the deletion of non existing files
CHANGE: StrategyHandler - better handling of checksum check during scheduling 

[v6r7p6]

*Core
FIX: dirac-install - restore signal alarm if downloadable file is not found
FIX: Subprocess - using Manager proxy object to pass results from the working process

*DMS:
CHANGE: StorageElement - removed overwride mode
CHANGE: removed obsoleted dirac-dms-remove-lfn-replica, dirac-dms-remove-lfn
NEW: FTSMonitorAgent - filter out sources with checksum mismatch
FIX: FTSMonitorAgent, TransferAgent - fix the names of the RSS states

*RSS
NEW: ElementInspectorAgent runs with a variable number of threads which are automatically adjusted
NEW: Added policies to force a particular state, can be very convenient to keep something Banned for example.
NEW: policy system upgrade, added finer granularity when setting policies and actions

*WMS
NEW: SiteDirector- allow to define pilot DN/Group in the agent options
CHANGE: JobDescription, JobManifest - take values for job parameter verification from Operations CS section

[v6r7p5]

*Interfaces
BUGFIX: dirac-wms-job-get-output - properly treat the case when output directory is not specified 

[v6r7p4]

*Core
FIX: Subprocess - avoid that watchdog kills the executor process before it returns itself

*Framework
BUGFIX: ProxuManagerClient - wrong time for caching proxies

*RSS
FIX: removed obsoleted methods

*DMS
NEW: FileCatalog - added findFilesByMetadataDetailed - provides detailed metadata for 
     selected files

[v6r7p3]

*DMS
FIX: FTSMonitorAgent - logging less verbose

*Transformation
FIX: TransformationAgent - use the new CS defaults locations
FIX: Proper agent initialization
NEW: TransformationPlaugin - in Broadcast plugin added file groupings by number of files, 
     make the TargetSE always defined, even if the SourceSE list contains it 

*ResourceStatus
FIX: Added the shifter's proxy to several agents

*RMS
FIX: RequestContainer - the execution order was not properly set for the single files 

*Framework:
BUGFIX: ProxyManagerClient - proxy time can not be shorter than what was requested

[v6r7p2]

*Core
FIX: dirac-configure - switch to use CS before checking proxy info

*Framework
NEW: dirac-sys-sendmail new command
NEW: SystemAdmininistratorCLI - added show host, uninstall, revert commands
NEW: SystemAdmininistratorHandler - added more info in getHostInfo()
NEW: SystemAdmininistratorHandler - added revertSoftware() interface

*Transformation
FIX: TransformationCleaningAgent - check the status of returned results

[v6r7p1]

*Core
FIX: Subprocess - finalize the Watchdog closing internal connections after a command execution
CHANGE: add timeout for py(shell,system)Call calls where appropriate
CHANGE: Shifter - use gProxyManager in a way that allows proxy caching

*Framework
NEW: ProxyManagerClient - allow to specify validity and caching time separately
FIX: ProxyDB - replace instead of delete+insert proxy in __storeVOMSProxy

*DMS
NEW: FTSMonitorAgent - made multithreaded for better efficiency
FIX: dirac-dms-add-file - allow LFN: prefix for lfn argument

*WMS
NEW: dirac-wms-job-get-output, dirac-wms-job-status - allow to retrieve output for a job group
FIX: TaskQueueDB - fixed selection SQL in __generateTQMatchSQL()
CHANGE: OptimizerExecutor - reduce diversity of MinorStatuses for failed executors

*Resources
FIX: CREAMComputingElement - remove temporary JDL right after the submission 

[v6r6p21]

*DMS
BUGFIX: TransformationCleaningAgent - use the right signature of cleanMetadataCatalogFiles() call

[v6r6p20]

*DMS
FIX: RegistrationTask - properly escaped error messages
BUGFIX: DirectoryMetadata - use getFileMetadataFields from FileMetadata in addMetadataField()
NEW: When there is a missing source error spotted during FTS transfer, file should be reset 
     and rescheduled again until maxAttempt (set to 100) is reached

*WMS
FIX: JobScheduling - fix the site group logic in case of Tier0

[v6r6p19]

*DMS
BUGFIX: All DMS agents  - set up agent name in the initialization

*Core
NEW: Subprocess - timeout wrapper for subprocess calls
BUGFIX: Time - proper interpreting of 0's instead of None
CHANGE: DISET - use cStringIO for ANY read that's longer than 16k (speed improvement) 
        + Less mem when writing data to the net
FIX: Os.py - protection against failed "df" command execution       
NEW: dirac-info prints lcg bindings versions
CHANGE: PlotBase - made a new style class 
NEW: Subprocess - added debug level log message

*Framework
NEW: SystemAdministratorIntegrator client for collecting info from several hosts
NEW: SystemAdministrator - added getHostInfo()
FIX: dirac-proxy-init - always check for errors in S_OK/ERROR returned structures
CHANGE: Do not accept VOMS proxies when uploading a proxy to the proxy manager

*Configuration
FIX: CE2CSAgent - get a fresh copy of the cs data before attempting to modify it, closes #1151
FIX: Do not create useless backups due to slaves connecting and disconnecting
FIX: Refresher - prevent retrying with 'Insane environment'

*Accounting
NEW: Accounting/Job - added validation of reported values to cope with the weird Yandex case
FIX: DBUtils - take into account invalid values, closes #949

*DMS
FIX: FTSSubmitAgent - file for some reason rejected from submission should stay in 'Waiting' in 
     TransferDB.Channel table
FIX: FTSRequest - fix in the log printout     
CHANGE: dirac-dms-add-file removed, dirac-dms-add-files renamed to dirac-dms-add-file
FIX: FileCatalogCLI - check the result of removeFile call
FIX: LcgFileCatalogClient - get rid of LHCb specific VO evaluation
NEW: New FileCatalogProxy service - a generalization of a deprecated LcgFileCatalog service
FIX: Restored StorageElementProxy functionality
CHANGE: dirac-dms-add-file - added printout
NEW: FileCatalog(Factory), StorageElement(Factory) - UseProxy flag moved to /Operations and /LocalSite sections

*RSS
NEW:  general reimplementation: 
      New DB schema using python definition of tables, having three big blocks: Site, Resource and Node.
      MySQLMonkey functionality almost fully covered by DB module, eventually will disappear.
      Services updated to use new database.
      Clients updated to use new database.
      Synchronizer updated to fill the new database. When helpers will be ready, it will need an update.
      One ElementInspectorAgent, configurable now is hardcoded.
      New Generic StateMachine using OOP.
      Commands and Policies simplified.
      ResourceStatus using internal cache, needs to be tested with real load.
      Fixes for the state machine
      Replaced Bad with Degraded status ( outside RSS ).
      Added "Access" to Read|Write|Check|Remove SE statuses wherever it applies.
      ResourceStatus returns by default "Active" instead of "Allowed" for CS calls.
      Caching parameters are defined in the CS
FIX: dirac-admin-allow/ban-se - allow a SE on Degraded ( Degraded->Active ) and ban a SE on Probing 
     ( Probing -> Banned ). In practice, Active and Degraded are "usable" states anyway.            
      
*WMS
FIX: OptimizerExecutor - failed optimizations will still update the job     
NEW: JobWrapper - added LFNUserPrefix VO specific Operations option used for building user LFNs
CHANGE: JobDB - do not interpret SystemConfig in the WMS/JobDB
CHANGE: JobDB - Use CPUTime JDL only, keep MaxCPUTime for backward compatibility
CHANGE: JobWrapper - use CPUTime job parameter instead of MaxCPUTime
CHANGE: JobAgent - use CEType option instead of CEUniqueID
FIX: JobWrapper - do not attempt to untar directories before having checked if they are tarfiles 
NEW: dirac-wms-job-status - get job statuses for jobs in a given job group
 
*SMS
FIX: StorageManagementDB - when removing unlinked replicas, take into account the case where a
     staging request had been submitted, but failed
      
*Resources    
NEW: glexecCE - add new possible locations of the glexec binary: OSG specific stuff and in last resort 
     looking in the PATH    
NEW: LcgFileCatalogClient - in removeReplica() get the needed PFN inside instead of providing it as an argument     
      
*TS      
CHANGE: Transformation types definition are moved to the Operations CS section

*Interfaces
FIX: Dirac.py - CS option Scratchdir was in LocalSite/LocalSite
FIX: Dirac.py - do not define default catalog, use FileCatalog utility instead

[v6r6p19]

*DMS
BUGFIX: All DMS agents  - set up agent name in the initialization

[v6r6p18]

*Transformation
CHANGE: /DIRAC/VOPolicy/OutputDataModule option moved to <Operations>/Transformations/OutputDataModule

*Resources
FIX: ComputingElement - properly check if the pilot proxy has VOMS before adding it to the payload 
     when updating it

*WMS
BUGFIX: JobSanity - fixed misspelled method call SetParam -> SetParameter

[v6r6p17]

*Transformation
BUGFIX: TransformationAgent - corrected  __getDataReplicasRM()

[v6r6p16]

*DMS
FIX: Agents - proper __init__ implementation with arguments passing to the super class
FIX: LcgFileCatalogClient - in removeReplica() reload PFN in case it has changed

[v6r6p15]

*Framework
BUGFIX: ErrorMessageMonitor - corrected updateFields call 

*DMS:
NEW: FTSMonitorAgent completely rewritten in a multithreaded way

*Transformation
FIX: InputDataAgent - proper instantiation of TransformationClient
CHANGE: Transformation - several log message promoted from info to notice level

[v6r6p14]

*Transformation
FIX: Correct instantiation of agents inside several scripts
CHANGE: TransformationCleaningAgent - added verbosity to logs
CHANGE: TransformationAgent - missingLFC to MissingInFC as it could be the DFC as well
FIX: TransformationAgent - return an entry for all LFNs in __getDataReplicasRM

*DMS
FIX: TransferAgent - fix exception reason in registerFiles()

[v6r6p13]

*DMS
CHANGE: TransferAgent - change RM call from getCatalogueReplicas to getActiveReplicas. 
        Lowering log printouts here and there

[v6r6p12]

*DMS
BUGFIX: RemovalTask - Replacing "'" by "" in error str set as attribute for a subRequest file. 
        Without that request cannot be updated when some nasty error occurs.

[v6r6p11]

*RMS:
BUGFIX: RequestClient - log string formatting

*DMS
BUGFIX: RemovalTask - handling for files not existing in the catalogue

*Transformation
FIX: TransformationManager - ignore files in NotProcessed status to get the % of processed files

*Interfaces
FIX: Fixes due to the recent changes in PromptUser utility

[v6r6p10]

*RMS
FIX: RequestDBMySQL - better escaping of queries 

*WMS
FIX: SiteDirector - get compatible platforms before checking Task Queues for a site

[v6r6p9]

*Core
FIX: Utilities/PromptUser.py - better user prompt

*Accounting
NEW: Add some validation to the job records because of weird data coming from YANDEX.ru

*DMS
BUGFIX: ReplicaManager - typo errStr -> infoStr in __replicate()
FIX: FTSRequest - fixed log message

*WMS
FIX: SiteDirector - use CSGlobals.getVO() call instead of explicit CS option

[v6r6p8]

*Transformation
BUGFIX: TransformationDB - typo in getTransformationFiles(): iterValues -> itervalues

[v6r6p7]

*Resources
FIX: StorageFactory - uncommented line that was preventing the status to be returned 
BUGFIX: CE remote scripts - should return status and not call exit()
BUGFIX: SSHComputingElement - wrong pilot ID reference

[v6r6p6]

*WMS
FIX: TaskQueueDB - in findOrphanJobs() retrieve orphaned jobs as list of ints instead of list of tuples
FIX: OptimizerExecutor - added import of datetime to cope with the old style optimizer parameters

*Transformation
FIX: TransformationAgent - fix finalization entering in an infinite loop
NEW: TransformationCLI - added resetProcessedFile command
FIX: TransformationCleaningAgent - treating the archiving delay 
FIX: TransformationDB - fix in getTransformationFiles() in case of empty file list

[v6r6p5]

*Transformation
FIX: TransformationAgent - type( transClient -> transfClient )
FIX: TransformationAgent - self._logInfo -> self.log.info
FIX: TransformationAgent - skip if no Unused files
FIX: TransformationAgent - Use CS option for replica cache lifetime
CHANGE: TransformationAgent - accept No new Unused files every [6] hours

[v6r6p4]

*DMS
FIX: TransferAgent - protection for files that can not be scheduled
BUGFIX: TransferDB - typo (instIDList - > idList ) fixed

*Transformation
BUGFIX: TransformationAgent - typo ( loginfo -> logInfo )

[v6r6p3]

FIX: merged in patch v6r5p14

*Core
BUGFIX: X509Chain - return the right structure in getCredentials() in case of failure
FIX: dirac-deploy-scripts.py - allow short scripts starting from "d"
FIX: dirac-deploy-scripts.py - added DCOMMANDS_PPID env variable in the script wrapper
FIX: ExecutorReactor - reduced error message dropping redundant Task ID 

*Interfaces
BUGFIX: Dirac.py - allow to pass LFN list to replicateFile()

*DMS
FIX: FileManager - extra check if all files are available in _findFiles()
BUGFIX: FileCatalogClientCLI - bug in DirectoryListing

[v6r6p2]

FIX: merged in patch v6r5p13

*WMS
FIX: SiteDirector - if no community set, look for DIRAC/VirtualOrganization setting

*Framework
FIX: SystemLoggingDB - LogLevel made VARCHAR in the MessageRepository table
FIX: Logging - several log messages are split in fixed and variable parts
FIX: SystemLoggingDB - in insertMessage() do not insert new records in auxiliary tables if they 
     are already there

[v6r6p1]

*Core:
CHANGE: PromptUser - changed log level of the printout to NOTICE
NEW: Base Client constructor arguments are passed to the RPCClient constructor

*DMS:
NEW: FTSRequest - added a prestage mechanism for source files
NEW: FileCatalogClientCLI - added -f switch to the size command to use raw faile tables 
     instead of storage usage tables
NEW: FileCatalog - added orphan directory repair tool
NEW: FIleCatalog - more counters to control the catalog sanity     

*WMS:
FIX: SandboxStoreClient - no more kwargs tricks
FIX: SandboxStoreClient returns sandbox file name in case of upload failure to allow failover
FIX: dirac-pilot - fixed VO_%s_SW_DIR env variable in case of OSG

*TS:
FIX: TransformationManagerHandler - avoid multiple Operations() instantiation in 
     getTransformationSummaryWeb()

[v6r6]

*Core
CHANGE: getDNForUsername helper migrated from Core.Security.CS to Registry helper
NEW: SiteSEMapping - new utilities getSitesGroupedByTierLevel(), getTier1WithAttachedTier2(),
     getTier1WithTier2
CHANGE: The DIRAC.Core.Security.CS is replaced by the Registry helper     
BUGFIX: dirac-install - properly parse += in .cfg files
FIX: Graphs.Utilities - allow two lines input in makeDataFromCVS()
FIX: Graphs - allow Graphs package usage if even matplotlib is not installed
NEW: dirac-compile-externals will retrieve the Externals compilation scripts from it's new location 
     in github (DIRACGrid/Externals)
NEW: Possibility to define a thread-global credentials for DISET connections (for web framework)
NEW: Logger - color output ( configurable )
NEW: dirac-admin-sort-cs-sites - to sort sites in the CS
CHANGE: MessageClient(Factor) - added msgClient attribute to messages
NEW: Core.Security.Properties - added JOB_MONITOR and USER_MANAGER properties

*Configuration
NEW: Registry - added getAllGroups() method

*Framework
NEW: SystemAdministratorClientCLI - possibility to define roothPath and lcgVersion when updating software

*Accounting
NEW: JobPlotter - added Normalized CPU plots to Job accounting
FIX: DBUtils - plots going to greater granularity

*DMS
NEW: FileCatalog - storage usage info stored in all the directories, not only those with files
NEW: FileCatalog - added utility to rebuild storage usage info from scratch
FIX: FileCatalog - addMetadataField() allow generic types, e.g. string
FIX: FileCatalog - path argument is normalized before usage in multiple methods
FIX: FileCatalog - new metadata for files(directories) should not be there before for directories(files)
NEW: FileCatalog - added method for rebuilding DirectoryUsage data from scratch 
NEW: FileCatalog - Use DirectoryUsage mechanism for both logical and physical storage
CHANGE: FileCatalog - forbid removing non-empty directories
BUGFIX: FileCatalogClientCLI - in do_ls() check properly the path existence
FIX: FileCatalogClientCLI - protection against non-existing getCatalogCounters method in the LFC client
FIX: DMS Agents - properly call superclass constructor with loadName argument
FIX: ReplicaManager - in removeFile() non-existent file is marked as failed
FIX: Make several classes pylint compliant: DataIntegrityHandler, DataLoggingHandler,
     FileCatalogHandler, StorageElementHandler, StorageElementProxyHandler, TransferDBMonitoringHandler
FIX: LogUploadAgent - remove the OSError exception in __replicate()
FIX: FileCatalogClientCLI - multiple check of proper command inputs,
     automatic completion of several commands with subcommands,
     automatic completion of file names
CHANGE: FileCatalogClientCLI - reformat the output of size command 
FIX: dirac-admin-ban-se - allow to go over all options read/write/check for each SE      
NEW: StrategyHandler - new implementation to speed up file scheduling + better error reporting
NEW: LcgFileCatalogProxy - moved from from LHCbDirac to DIRAC
FIX: ReplicaManager - removed usage of obsolete "/Resources/StorageElements/BannedTarget" 
CHANGE: removed StorageUsageClient.py
CHANGE: removed obsoleted ProcessingDBAgent.py

*WMS
CHANGE: RunNumber job parameter was removed from all the relevant places ( JDL, JobDB, etc )
NEW: dirac-pilot - add environment setting for SSH and BOINC CEs
NEW: WMSAdministrator - get output for non-grid CEs if not yet in the DB
NEW: JobAgent - job publishes BOINC parameters if any
CHANGE: Get rid of LHCbPlatform everywhere except TaskQueueDB
FIX: SiteDirector - provide list of sites to the Matcher in the initial query
FIX: SiteDirector - present a list of all groups of a community to match TQs
CHANGE: dirac-boinc-pilot dropped
CHANGE: TaskQueueDirector does not depend on /LocalSite section any more
CHANGE: reduced default delays for JobCleaningAgent
CHANGE: limit the number of jobs received by JobCleaningAgent
CHANGE: JobDB - use insertFields instead of _insert
CHANGE: Matcher, TaskQueueDB - switch to use Platform rather than LHCbPlatform retaining LHCbPlatform compatibility
BUGFIX: Matcher - proper reporting pilot site and CE
CHANGE: JobManager - improved job Killing/Deleting logic
CHANGE: dirac-pilot - treat the OSG case when jobs on the same WN all run in the same directory
NEW: JobWrapper - added more status reports on different failures
FIX: PilotStatusAgent - use getPilotProxyFromDIRACGroup() instead of getPilotProxyFromVOMSGroup()
CHANGE: JobMonitoringHandler - add cutDate and condDict parameters to getJobGroup()
NEW: JobMonitoringHandler - check access rights with JobPolicy when accessing job info from the web
NEW: JobManager,JobWrapper - report to accounting jobs in Rescheduled final state if rescheduling is successful
FIX: WMSAdministrator, SiteDirector - store only non-empty pilot output to the PilotDB
NEW: added killPilot() to the WMSAdministrator interface, DiracAdmin and dirac-admin-kill-pilot command
NEW: TimeLeft - renormalize time left using DIRAC Normalization if available
FIX: JobManager - reconnect to the OptimizationMind in background if not yet connected
CHANGE: JobManifest - use Operations helper
NEW: JobCleaningAgent - delete logging records from JobLoggingDB when deleting jobs

*RMS
FIX: RequestDBFile - better exception handling in case no JobID supplied
FIX: RequestManagerHandler - make it pylint compliant
NEW: RequestProxyHandler - is forwarding requests from voboxes to central RequestManager. 
     If central RequestManager is down, requests are dumped into file cache and a separate thread 
     running in background is trying to push them into the central. 
CHANGE: Major revision of the code      
CHANGE: RequestDB - added index on SubRequestID in the Files table
CHANGE: RequestClient - readRequestForJobs updated to the new RequetsClient structure

*RSS
NEW: CS.py - Space Tokens were hardcoded, now are obtained after scanning the StorageElements.

*Resources
FIX: SSHComputingElement - enabled multiple hosts in one queue, more debugging
CHANGE: SSHXXX Computing Elements - define SSH class once in the SSHComputingElement
NEW: SSHComputingElement - added option to define private key location
CHANGE: Get rid of legacy methods in ComputingElement
NEW: enable definition of ChecksumType per SE
NEW: SSHBatch, SSHCondor Computing Elements
NEW: SSHxxx Computing Elements - using remote control scripts to better capture remote command errors
CHANGE: put common functionality into SSHComputingElement base class for all SSHxxx CEs
NEW: added killJob() method tp all the CEs
NEW: FileCatalog - take the catalog information info from /Operations CS section, if defined there, 
     to allow specifications per VO 

*Interfaces
CHANGE: Removed Script.initialize() from the API initialization
CHANGE: Some general API polishing
FIX: Dirac.py - when running in mode="local" any directory in the ISB would not get untarred, 
     contrary to what is done in the JobWrapper

*TS
BUGFIX: TaskManager - bug fixed in treating tasks with input data
FIX: TransformationCleaningAgent - properly call superclass constructor with loadName argument
NEW: TransformationCleaningAgent - added _addExtraDirectories() method to extend the list of
     directories to clean in a subclass if needed
CHANGE: TransformationCleaningAgent - removed usage of StorageUsageClient     
NEW: TransformationAgent is multithreaded now ( implementation moved from LHCbDIRAC )
NEW: added unit tests
NEW: InputDataAgent - possibility to refresh only data registered in the last predefined period of time 
NEW: TransformationAgent(Client) - management of derived transformations and more ported from LHCbDIRAC
BUGFIX: TransformationDB - wrong SQL statement generation in setFileStatusForTransformation()

[v6r5p14]

*Core
NEW: Utilities - added Backports utility

*WMS
FIX: Use /Operations/JobScheduling section consistently, drop /Operations/Matching section
NEW: Allow VO specific share correction plugins from extensions
FIX: Executors - several fixes

[v6r5p13]

*WMS
FIX: Executors - VOPlugin will properly send and receive the params
NEW: Correctors can be defined in an extension
FIX: Correctors - Properly retrieve info from the CS using the ops helper

[v6r5p12]

FIX: merged in patch v6r4p34

[v6r5p11]

FIX: merged in patch v6r4p33

*Core
FIX: MySQL - added offset argument to buildConditions()

[v6r5p10]

FIX: merged in patch v6r4p32

[v6r5p9]

FIX: merged in patch v6r4p30

[v6r5p8]

FIX: merged in patch v6r4p29

[v6r5p7]

FIX: merged in patch v6r4p28

[v6r5p6]

FIX: merged in patch v6r4p27

*Transformation
BUGFIX: TransformationDB - StringType must be imported before it can be used

*RSS
NEW: CS.py - Space Tokens were hardcoded, now are obtained after scanning the StorageElements.

[v6r5p5]

FIX: merged in patch v6r4p26

[v6r5p4]

FIX: merged in patch v6r4p25

[v6r5p3]

*Transformation
FIX: merged in patch v6r4p24

[v6r5p2]

*Web
NEW: includes DIRACWeb tag web2012092101

[v6r5p1]

*Core
BUGFIX: ExecutorMindHandler - return S_OK() in the initializeHandler
FIX: OptimizationMindHandler - if the manifest is not dirty it will not be updated by the Mind

*Configuration
NEW: Resources helper - added getCompatiblePlatform(), getDIRACPlatform() methods

*Resources
FIX: SSHComputingElement - add -q option to ssh command to avoid banners in the output
FIX: BOINCComputingElement - removed debugging printout
FIX: ComputingElement - use Platform CS option which will be converted to LHCbPlatform for legacy compatibility

*DMS
FIX: RequestAgentBase - lowering loglevel from ALWAYS to INFO to avoid flooding SystemLogging

*WMS:
FIX: SiteDirector - provide CE platform parameter when interrogating the TQ
FIX: GridPilotDirector - publish pilot OwnerGroup rather than VOMS role
FIX: WMSUtilities - add new error string into the parsing of the job output retrieval

[v6r5]

NEW: Executor framework

*Core
NEW: MySQL.py - added Test case for Time.dateTime time stamps
NEW: MySQL.py - insertFields and updateFields can get values via Lists or Dicts
NEW: DataIntegrityDB - use the new methods from MySQL and add test cases
NEW: DataIntegrityHandler - check connection to DB and create tables (or update their schema)
NEW: DataLoggingDB - use the new methods from MySQL and add test cases
NEW: DataLoggingHandler - check connection to DB and create tables (or update their schema)
FIX: ProcessPool - killing stuck workers after timeout
CHANGE: DB will throw a RuntimeException instead of a sys.exit in case it can't contact the DB
CHANGE: Several improvements on DISET
CHANGE: Fixed all DOS endings to UNIX
CHANGE: Agents, Services and Executors know how to react to CSSection/Module and react accordingly
NEW: install tools are updated to deal with executors
FIX: dirac-install - add -T/--Timeout option to define timeout for distribution downloads
NEW: dirac-install - added possibility of defining dirac-install's global defaults by command line switch
BUGFIX: avoid PathFinder.getServiceURL and use Client class ( DataLoggingClient,LfcFileCatalogProxyClient ) 
FIX: MySQL - added TIMESTAMPADD and TIMESTAMPDIFF to special values not to be scaped by MySQL
NEW: ObjectLoader utility
CHANGE: dirac-distribution - added global defaults flag and changed the flag to -M or --defaultsURL
FIX: Convert to string before trying to escape value in MySQL
NEW: DISET Services - added PacketTimeout option
NEW: SystemLoggingDB - updated to use the renewed MySQL interface and SQL schema
NEW: Added support for multiple entries in /Registry/DefaultGroup, for multi-VO installations
CHANGE: Component installation procedure updated to cope with components inheriting Modules
CHANGE: InstallTools - use dirac- command in runit run scripts
FIX: X509Chain - avoid a return of error when the group is not valid
FIX: MySQL - reduce verbosity of log messages when high level methods are used
CHANGE: Several DB classes have been updated to use the MySQL buildCondition method
NEW: MySQL - provide support for greater and smaller arguments to all MySQL high level methods
FIX: Service.py - check all return values from all initializers

*Configuration
CHANGE: By default return option and section lists ordered as in the CS
NEW: ConfigurationClient - added function to refresh remote configuration

*Framework
FIX: Registry.findDefaultGroup will never return False
CHANGE: ProxyManager does not accept proxies without explicit group
CHANGE: SystemAdministratorHandler - force refreshing the configuration after new component setup

*RSS
CHANGE: removed code execution from __init__
CHANGE: removed unused methods
NEW: Log all policy results 

*Resources
NEW: updated SSHComputingElement which allows multiple job submission
FIX: SGETimeLeft - better parsing of the batch system commands output
FIX: InProcessComputingElement - when starting a new job discard renewal of the previous proxy
NEW: BOINCComputingElement - new CE client to work with the BOINC desktop grid infrastructure 

*WMS
CHANGE: WMS Optimizers are now executors
CHANGE: SandboxStoreClient can directly access the DB if available
CHANGE: Moved JobDescription and improved into JobManifest
FIX: typo in JobLoggingDB
NEW: JobState/CachedJobState allow access to the Job via DB/JobStateSync Service automatically
BUGFIX: DownloadInputData - when not enough disk space, message was using "buffer" while it should be using "data"
FIX: the sandboxmetadataDB explosion when using the sandboxclient without direct access to the DB
NEW: Added support for reset/reschedule in the OptimizationMind
CHANGE: Whenever a DB is not properly initialized it will raise a catchable RuntimeError exception 
        instead of silently returning
FIX: InputDataResolution - just quick mod for easier extensibility, plus removed some LHCb specific stuff
NEW: allow jobids in a file in dirac-wms-job-get-output
NEW: JobManager - zfill in %n parameter substitution to allow alphabetical sorting
NEW: Directors - added checking of the TaskQueue limits when getting eligible queues
CHANGE: Natcher - refactor to simpify the logic, introduced Limiter class
CHANGE: Treat MaxCPUTime and CPUTime the same way in the JDL to avoid confusion
NEW: SiteDirector - added options PilotScript, MaxPilotsToSubmit, MaxJobsInFillMode
BUGFIX: StalledJobAgent - use cpuNormalization as float, not string 
FIX: Don't kill an executor if a task has been taken out from it
NEW: dirac-boinc-pilot - pilot script to be used on the BOINC volunteer nodes
FIX: SiteDirector - better handling of tokens and filling mode 
NEW: Generic pilot identities are automatically selected by the TQD and the SiteDirector 
     if not explicitly defined in /Pilot/GenericDN and GenericGroup
NEW: Generic pilot groups can have a VO that will be taken into account when selecting generic 
     credentials to submit pilots
NEW: Generic pilots that belong to a VO can only match jobs from that VO
NEW: StalledJobAgent - added rescheduling of jobs stuck in Matched or Rescheduled status
BUGFIX: StalledJobAgent - default startTime and endTime to "now", avoid None value
NEW: JobAgent - stop after N failed matching attempts (nothing to do), use StopAfterFailedMatches option
CHANGE: JobAgent - provide resource description as a dictionary to avoid extra JDL parsing by the Matcher
CHANGE: Matcher - report pilot info once instead of sending it several times from the job
CHANGE: Matcher - set the job site instead of making a separate call to JobStateUpdate
NEW: Matcher - added Matches done and matches OK statistics
NEW: TaskQueue - don't delete fresh task queues. Wait 5 minutes to do so.
CHANGE: Disabled TQs can also be matched, if no jobs are there, a retry will be triggered

*Transformation
FIX: TransformationAgent - a small improvement: now can pick the prods status to handle from the CS, 
     plus few minor corrections (e.g. logger messages)
FIX: TransformationCLI - take into accout possible failures in resetFile command     

*Accounting
NEW: AccountingDB - added retrieving RAW records for internal stuff
FIX: AccountingDB - fixed some logic for readonly cases
CHANGE: Added new simpler and faster bucket insertion mechanism
NEW: Added more info when rebucketing
FIX: Calculate the rebucket ETA using remaining records to be processed instead of the total records to be processed
FIX: Plots with no data still carry the plot name

*DMS
NEW: SRM2Storage - added retry in the gfal calls
NEW: added new FTSCleaningAgent cleaning up TransferDB tables
FIX: DataLoggingClient and DataLoggingDB - tests moved to separate files
CHANGE: request agents cleanup

*RMS
CHANGE: Stop using RequestAgentMixIn in the request agents

[v6r4p34]

*DMS
BUGFIX: FileCatalogCLI - fixed wrong indentation
CHANGE: RegistrationTask - removed some LHCb specific defaults

[v6r4p33]

*DMS
CHANGE: FTSRequest - be more verbose if something is wrong with file

[v6r4p32]

*WMS
FIX: StalledJobAgent - avoid exceptions in the stalled job accounting reporting

*DMS
NEW: FTSMonitorAgent - handling of expired FTS jobs 

*Interfaces
CHANGE: Dirac.py - attempt to retrieve output sandbox also for Completed jobs in retrieveRepositorySandboxes()

[v6r4p30]

*Core
BUGFIX: dirac-admin-bdii-ce-voview - proper check of the result structure

*Interfaces
FIX: Dirac.py, Job.py - allow to pass environment variables with special characters

*DMS
NEW: FileCatalogCLI - possibility to sort output in the ls command

*WMS:
FIX: JobWrapper - interpret environment variables with special characters 

[v6r4p29]

*RMS
BUGFIX: RequestDBMySQL - wrong indentation in __updateSubRequestFiles()

[v6r4p28]

*Interfaces
CHANGE: Dirac.py, DiracAdmin.py - remove explicit timeout on RPC client instantiation

*RSS
FIX: CS.py - fix for updated CS location (backward compatible)

*DMS
BUGFIX: StrategyHandler - bug fixed determineReplicationTree()
FIX: FTSRequest - add checksum string to SURLs file before submitting an FTS job

*WMS
FIX: JobWrapper - protection for double quotes in JobName
CHANGE: SiteDirector - switched some logging messages from verbose to info level

*RMS
NEW: Request(Client,DBMySQL,Manager) - added readRequestsForJobs() method

[v6r4p27]

*DMS
FIX: SRM2Storage - removed hack for EOS (fixed server-side)

*Transformation
CHANGE: TransformationClient - limit to 100 the number of transformations in getTransformations()
NEW: TransformationAgent - define the transformations type to use in the configuration

*Interfaces
FIX: Job.py -  fix for empty environmentDict (setExecutionEnv)

[v6r4p26]

*Transformation
BUGFIX: TransformationClient - fixed calling sequence in rpcClient.getTransformationTasks()
NEW: TransformationClient - added log messages in verbose level.

[v6r4p25]

*DMS
BUGFIX: StrategyHandler - sanity check for wrong replication tree 

[v6r4p24]

*Core
NEW: MySQL - add 'offset' argument to the buildCondition()

*Transformation
FIX: TransformationAgent - randomize the LFNs for removal/replication case when large number of those
CHANGE: TransformationClient(DB,Manager) - get transformation files in smaller chunks to
        improve performance
FIX: TransformationAgent(DB) - do not return redundant LFNs in getTransformationFiles()    

[v6r4p23]

*Web
NEW: includes DIRACWeb tag web2012092101

[v6r4p22]

*DMS
FIX: SRM2Storage - fix the problem with the CERN-EOS storage 

[v6r4p21]

*Core
BUGFIX: SGETimeLeft - take into account dd:hh:mm:ss format of the cpu consumed

[v6r4p20]

*WMS
BUGFIX: PilotDirector, GridPilotDirector - make sure that at least 1 pilot is to be submitted
BUGFIX: GridPilotDirector - bug on how pilots are counted when there is an error in the submit loop.
BUGFIX: dirac-pilot - proper install script installation on OSG sites

[v6r4p19]

*RMS
FIX: RequestDBMySQL - optimized request selection query 

[v6r4p18]

*Configuration
BUGFIX: CE2CSAgent.py - the default value must be set outside the loop

*DMS
NEW: dirac-dms-create-replication-request
BUGFIX: dirac-dms-fts-submit, dirac-dms-fts-monitor - print out error messages

*Resources
BUGFIX: TorqueComputingElement.py, plus add UserName for shared Queues

*WMS
BUGFIX: JobManagerHandler - default value for pStart (to avoid Exception)

[v6r4p17]

*Core
FIX: dirac-configure - setup was not updated in dirac.cfg even with -F option
FIX: RequestHandler - added fix for Missing ConnectionError

*DMS
FIX: dirac-dms-clean-directory - command fails with `KeyError: 'Replicas'`.

*WMS
FIX: SiteDirector - adapt to the new method in the Matcher getMatchingTaskQueue 
FIX: SiteDirector - added all SubmitPools to TQ requests

[v6r4p16]

*Core:
FIX: dirac-install - bashrc/cshrc were wrongly created when using versionsDir

*Accounting
CHANGE: Added new simpler and faster bucket insertion mechanism
NEW: Added more info when rebucketing

*WMS
CHANGE: Matcher - refactored to take into account job limits when providing info to directors
NEW: JoAgent - reports SubmitPool parameter if applicable
FIX: Matcher - bad codition if invalid result

[v6r4p15]

*WMS
FIX: gLitePilotDirector - fix the name of the MyProxy server to avoid crasehs of the gLite WMS

*Transformation
FIX: TaskManager - when the file is on many SEs, wrong results were generated

[v6r4p13]

*DMS
FIX: dirac-admin-allow-se - added missing interpreter line

[v6r4p12]

*DMS
CHANGE: RemovalTask - for DataManager shifter change creds after failure of removal with her/his proxy.

*RSS
NEW: Added RssConfiguration class
FIX: ResourceManagementClient  - Fixed wrong method name

[v6r4p11]

*Core
FIX: GGUSTicketsClient - GGUS SOAP URL updated

*DMS
BUGFIX: ReplicaManager - wrong for loop

*RequestManagement
BUGFIX: RequestClient - bug fix in finalizeRequest()

*Transformation
FIX: TaskManager - fix for correctly setting the sites (as list)

[v6r4p10]

*RequestManagement
BUGFIX: RequestContainer - in addSubrequest() function

*Resources
BUGFIX: SRM2Storage - in checksum type evaluation

*ResourceStatusSystem
BUGFIX: InfoGetter - wrong import statement

*WMS
BUGFIX: SandboxMetadataDB - __init__() can not return a value

[v6r4p9]

*DMS
CHANGE: FailoverTransfer - ensure the correct execution order of the subrequests

[v6r4p8]

Bring in fixes from v6r3p17

*Core:
FIX: Don't have the __init__ return True for all DBs
NEW: Added more protection for exceptions thrown in callbacks for the ProcessPool
FIX: Operations will now look in 'Defaults' instead of 'Default'

*DataManagement:
FIX: Put more protection in StrategyHandler for neither channels  not throughput read out of TransferDB
FIX: No JobIDs supplied in getRequestForJobs function for RequestDBMySQL taken into account
FIX: Fix on getRequestStatus
CHANGE: RequestClient proper use of getRequestStatus in finalizeRequest
CHANGE: Refactored RequestDBFile

[v6r4p7]

*WorkloadManagement
FIX: SandboxMetadataDB won't explode DIRAC when there's no access to the DB 
CHANGE: Whenever a DB fails to initialize it raises a catchable exception instead of just returning silently

*DataManagement
CHANGE: Added Lost and Unavailable to the file metadata

[v6r4p6]

Bring fixes from v6r4p6

[v6r4p5]

*Configuration
NEW: Added function to generate Operations CS paths

*Core
FIX: Added proper ProcessPool checks and finalisation

*DataManagement
FIX: don't set Files.Status to Failed for non-existign files, failover transfers won't go
FIX: remove classmethods here and there to unblock requestHolder
CHANGE: RAB, TA: change task timeout: 180 and 600 (was 600 and 900 respectively)
FIX: sorting replication tree by Ancestor, not hopAncestorgit add DataManagementSystem/Agent/TransferAgent.py
NEW: TA: add finalize
CHANGE: TransferAgent: add AcceptableFailedFiles to StrategyHandler to ban FTS channel from scheduling
FIX: if there is no failed files, put an empty dict


*RSS
FIX: RSS is setting Allowed but the StorageElement checks for Active

*Workflows
FIX: Part of WorfklowTask rewritten to fix some issues and allow 'ANY' as site

*Transformation
FIX: Wrong calls to TCA::cleanMetadataCatalogFiles

[v6r4p4]

*Core
FIX: Platform.py - check if Popen.terminate is available (only from 2.6)

[v6r4p3]

*Core
FIX: ProcessPool with watchdog and timeouts - applied in v6r3 first

[v6r4p2]

*StorageManagement
BUGFIX: StorageElement - staging is a Read operation and should be allowed as such

*WMS
BUGFIX: InProcessComputingElement, JobAgent - proper return status code from the job wrapper

*Core
FIX: Platform - manage properly the case of exception in the ldconfig execution

[v6r4p1]

*DMS
FIX: TransferDB.getChannelObservedThroughput - the channelDict was created in a wrong way

*RSS
FIX: ResourceStatus was not returning Allowed by default

[v6r4]

*Core
FIX: dirac-install-db.py: addDatabaseOptionsToCS has added a new keyed argument
NEW: SGETimeLeft.py: Support for SGE backend
FIX: If several extensions are installed, merge ConfigTemplate.cfg
NEW: Service framework - added monitoring of file descriptors open
NEW: Service framework - Reduced handshake timeout to prevent stuck threads
NEW: MySQL class with new high level methods - buildCondition,insertFields,updateFields
     deleteEntries, getFields, getCounters, getDistinctAttributeValues
FIX: ProcessPool - fixes in the locking mechanism with LockRing, stopping workers when the
     parent process is finished     
FIX: Added more locks to the LockRing
NEW: The installation tools are updated to install components by name with the components module specified as an option

*DMS
FIX: TransferDB.py - speed up the Throughput determination
NEW: dirac-dms-add-files: script similar to dirac-dms-remove-files, 
     allows for 1 file specification on the command line, using the usual dirac-dms-add-file options, 
     but also can take a text file in input to upload a bunch of files. Exit code is 0 only if all 
     was fine and is different for every error found. 
NEW: StorageElementProxy- support for data downloading with http protocol from arbitrary storage, 
     needed for the web data download
BUGFIX: FileCatalogCLI - replicate operation does a proper replica registration ( closes #5 )     
FIX: ReplicaManager - __cleanDirectory now working and thus dirac-dms-clean-directory

*WMS
NEW: CPU normalization script to run a quick test in the pilot, used by the JobWrapper
     to report the CPU consumption to the accounting
FIX: StalledJobAgent - StalledTimeHours and FailedTimeHours are read each cycle, refer to the 
     Watchdog heartBeat period (should be renamed); add NormCPUTime to Accounting record
NEW: SiteDirector - support for the operation per VO in multi-VO installations
FIX: StalledJobAgent - get ProcessingType from JDL if defined
BUGFIX: dirac-wms-job-peek - missing printout in the command
NEW: SiteDirector - take into account the number of already waiting pilots when evaluating the number of pilots to submit
FIX: properly report CPU usage when the Watchdog kill the payload.

*RSS
BUGFIX: Result in ClientCache table is a varchar, but the method was getting a datetime
NEW: CacheFeederAgent - VOBOX and SpaceTokenOccupancy commands added (ported from LHCbDIRAC)
CHANGE: RSS components get operational parameters from the Operations handler

*DataManagement
FIX: if there is no failed files, put an empty dict

*Transformation
FIX: Wrong calls to TCA::cleanMetadataCatalogFiles

[v6r3p19]

*WMS
FIX: gLitePilotDirector - fix the name of the MyProxy server to avoid crashes of the gLite WMS

[v6r3p18]

*Resources
BUGFIX: SRM2Storage - in checksum type evaluation

[v6r3p17]

*DataManagement
FIX: Fixes issues #783 and #781. Bugs in ReplicaManager removePhisicalReplica and getFilesFromDirectory
FIX: Return S_ERROR if missing jobid arguments
NEW: Checksum can be verified during FTS and SRM2Storage 

[v6r3p16]

*DataManagement
FIX: better monitoring of FTS channels 
FIX: Handle properly None value for channels and bandwidths

*Core
FIX: Properly calculate the release notes if there are newer releases in the release.notes file

[v6r3p15]

*DataManagement
FIX: if there is no failed files, put an empty dict

*Transformation
FIX: Wrong calls to TCA::cleanMetadataCatalogFiles


[v6r3p14]

* Core

BUGFIX: ProcessPool.py: clean processing and finalisation
BUGFIX: Pfn.py: don't check for 'FileName' in pfnDict

* DMS

NEW: dirac-dms-show-fts-status.py: script showing last hour history for FTS channels
NEW: TransferDBMonitoringHandler.py: new function exporting FST channel queues
BUGFIX: TransferAgent.py,RemovalAgent.py,RegistrationAgent.py - unlinking of temp proxy files, corection of values sent to gMonitor
BUGFIX: StrategyHandler - new config option 'AcceptableFailedFiles' to unblock scheduling for channels if problematic transfers occured for few files
NEW: TransferAgent,RemovalAgent,RegistrationAgent - new confing options for setting timeouts for tasks and ProcessPool finalisation
BUGFIX: ReplicaManager.py - reverse sort of LFNs when deleting files and directories to avoid blocks
NEW: moved StrategyHandler class def to separate file under DMS/private

* TMS

FIX: TransformationCleaningAgent.py: some refactoring, new way of disabling/enabline execution by 'EnableFlag' config option

[v6r3p13]

*Core
FIX: Added proper ProcessPool checks and finalisation

*DataManagement
FIX: don't set Files.Status to Failed for non-existign files, failover transfers won't go
FIX: remove classmethods here and there to unblock requestHolder
CHANGE: RAB, TA: change task timeout: 180 and 600 (was 600 and 900 respectively)
FIX: sorting replication tree by Ancestor, not hopAncestorgit add DataManagementSystem/Agent/TransferAgent.py
NEW: TA: add finalize
CHANGE: TransferAgent: add AcceptableFailedFiles to StrategyHandler to ban FTS channel from scheduling

[v6r3p12]

*Core
FIX: Platform.py - check if Popen.terminate is available (only from 2.6)

[v6r3p11]

*Core
FIX: ProcessPool with watchdog and timeouts

[v6r3p10]

*StorageManagement
BUGFIX: StorageElement - staging is a Read operation and should be allowed as such

*WMS
BUGFIX: InProcessComputingElement, JobAgent - proper return status code from the job wrapper

*Core
FIX: Platform - manage properly the case of exception in the ldconfig execution

[v6r3p9]

*DMS
FIX: TransferDB.getChannelObservedThroughput - the channelDict was created in a wrong way

[v6r3p8]

*Web
CHANGE: return back to the release web2012041601

[v6r3p7]

*Transformation
FIX: TransformationCleaningAgent - protection from deleting requests with jobID 0 

[v6r3p6]

*Core
FIX: dirac-install-db - proper key argument (follow change in InstallTools)
FIX: ProcessPool - release all locks every time WorkignProcess.run is executed, more fixes to come
FIX: dirac-configure - for Multi-Community installations, all vomsdir/vomses files are now created

*WMS
NEW: SiteDirector - add pilot option with CE name to allow matching of SAM jobs.
BUGFIX: dirac-pilot - SGE batch ID was overwriting the CREAM ID
FIX: PilotDirector - protect the CS master if there are at least 3 slaves
NEW: Watchdog - set LocalJobID in the SGE case

[v6r3p5]

*Core:
BUGFIX: ProcessPool - bug making TaskAgents hang after max cycles
BUGFIX: Graphs - proper handling plots with data containing empty string labels
FIX: GateWay - transfers were using an old API
FIX: GateWay - properly calculate the gateway URL
BUGFIX: Utilities/Pfn.py - bug in pfnunparse() when concatenating Path and FileName

*Accounting
NEW: ReportGenerator - make AccountingDB readonly
FIX: DataCache - set daemon the datacache thread
BUGFIX: BasePlotter - proper handling of the Petabyte scale data

*DMS:
BUGFIX: TransferAgent, RegistrationTask - typos 

[v6r3p4]

*DMS:
BUGFIX: TransferAgent - wrong value for failback in TA:execute

[v6r3p3]

*Configuration
BUGFIX: Operations helper - typo

*DMS:
FIX: TransferAgent - change the way of redirecting request to task

[v6r3p2]

*DMS
FIX: FTSRequest - updating metadata for accouting when finalizing FTS requests

*Core
FIX: DIRAC/__init__.py - default version is set to v6r3

[v6r3p1]

*WMS
CHANGE: Use ResourcesStatus and Resources helpers in the InputDataAgent logic

*Configuration
NEW: added getStorageElementOptions in Resources helper

*DMS
FIX: resourceStatus object created in TransferAgent instead of StrategyHandler

[v6r3]

*Core
NEW: Added protections due to the process pool usage in the locking logic

*Resources
FIX: LcgFileCatalogClient - reduce the number of retries: LFC_CONRETRY = 5 to 
     avoid combined catalog to be stuck on a faulty LFC server
     
*RSS
BUGFIX: ResourceStatus - reworked helper to keep DB connections     

*DMS
BUGFIX: ReplicaManager::CatalogBase::_callFileCatalogFcnSingleFile() - wrong argument

*RequestManagement
FIX: TaskAgents - set timeOut for task to 10 min (15 min)
NEW: TaskAgents - fill in Error fields in case of failing operations

*Interfaces
BUGFIX: dirac-wms-select-jobs - wrong use of the Dirac API

[v6r2p9]

*Core
FIX: dirac-configure - make use of getSEsForSite() method to determine LocalSEs

*WMS
NEW: DownloadInputData,InputDataByProtocol - check Files on Tape SEs are on Disk cache 
     before Download or getturl calls from Wrapper
CHANGE: Matcher - add Stalled to "Running" Jobs when JobLimits are applied   
CHANGE: JobDB - allow to specify required platform as Platform JDL parameter,
        the specified platform is taken into account even without /Resources/Computing/OSCompatibility section

*DMS
CHANGE: dirac-admin-allow(ban)-se - removed lhcb-grid email account by default, 
        and added switch to avoid sending email
FIX: TaskAgents - fix for non-existing files
FIX: change verbosity in failoverReplication 
FIX: FileCatalog - remove properly metadata indices 
BUGFIX: FileManagerBase - bugfix in the descendants evaluation logic  
FIX: TransferAgent and TransferTask - update Files.Status to Failed when ReplicaManager.replicateAndRegister 
     will fail completely; when no replica is available at all.

*Core
FIX: dirac-pilot - default lcg bindings version set to 2012-02-20

[v6r2p8]

*DMS:
CHANGE: TransferAgent - fallback to task execution if replication tree is not found

[v6r2p7]

*WMS
BUGFIX: SiteDirector - wrong CS option use: BundleProxy -> HttpProxy
FIX: SiteDirector - use short lines in compressed/encoded files in the executable
     python script

[v6r2p6]

*DataManagement
FIX: Bad logic in StrategyHandler:MinimiseTotalWait

*Core
CHANGE: updated GGUS web portal URL

*RSS
BUGFIX: meta key cannot be reused, it is popped from dictionary

*Framework
FIX: The Gateway service does not have a handler
NEW: ConfingTemplate entry for Gateway
FIX: distribution notes allow for word wrap

*WorkloadManagement
FIX: avoid unnecessary call if no LFN is left in one of the SEs
FIX: When Uploading job outputs, try first Local SEs, if any


[v6r2p5]

*RSS
BUGFIX: several minor bug fixes

*RequestManagement
BUGFIX: RequestDBMySQL - removed unnecessary request type check

*DMS
BUGFIX: FileCatalogClienctCLI - wrong evaluation of the operation in the find command
NEW: FileCatalog - added possibility to remove specified metadata for a given path 
BUGFIX: ReplicaManager - wrong operation order causing failure of UploadLogFile module

*Core
NEW: dirac-install - generate cshrc DIRAC environment setting file for the (t)csh 

*Interfaces
CHANGE: Job - added InputData to each element in the ParametricInputData

*WMS
CHANGE: dirac-jobexec - pass ParametericInputData to the workflow as a semicolon separated string

[v6r2p4]

*WMS
BUGFIX: StalledJobAgent - protection against jobs with no PilotReference in their parameters
BUGFIX: WMSAdministratorHandler - wrong argument type specification for getPilotInfo method

*StorageManagement
BUGFIX: RequestFinalizationAgent - no method existence check when calling RPC method

[v6r2p3]

*WMS
CHANGE: Matcher - fixed the credentials check in requestJob() to simplify it

*ConfigurationSystem
CHANGE: Operations helper - fix that allow no VO to be defined for components that do not need it

*Core
BUGFIX: InstallTools - when applying runsvctrl to a list of components make sure that the config server is treated first and the sysadmin service - last
        
[v6r2p2]

*WMS
BUGFIX: Matcher - restored logic for checking private pilot asking for a given DN for belonging to the same group with JOB_SHARING property.

[v6r2p1]

*RequestManagementSystem
BUGFIX: RequestCleaningAgent - missing import of the "second" interval definition 

[v6r2]

*General
FIX: replaced use of exec() python statement in favor of object method execution

*Accounting
CHANGE: Accounting 'byte' units are in powers of 1000 instead of powers of 1024 (closes #457)

*Core
CHANGE: Pfn.py - pfnparse function rewritten for speed up and mem usage, unit test case added
FIX: DISET Clients are now thread-safe. Same clients used twice in different threads was not 
closing the previous connection
NEW: reduce wait times in DISET protocol machinery to improve performance    
NEW: dirac-fix-mysql-script command to fix the mysql start-up script for the given installation
FIX: TransferClient closes connections properly
FIX: DISET Clients are now thread-safe. Same client used twice in different threads will not close the previous connection
CHANGE: Beautification and reduce wait times to improve performance
NEW: ProcessPool - added functionality to kill all children processes properly when destroying ProcessPool objects
NEW: CS Helper for LocalSite section, with gridEnv method
NEW: Grid module will use Local.gridEnv if nothing passed in the arguments
CHANGE: Add deprecated sections in the CS Operations helper to ease the transition
FIX: dirac-install - execute dirac-fix-mysql-script, if available, to fix the mysql.server startup script
FIX: dirac-distribution - Changed obsoleted tar.list file URL
FIX: typo in dirac-admin-add-host in case of error
CHANGE: dirac-admin-allow(ban)-se - use diracAdmin.sendMail() instead of NotificationClient.sendMail()

*Framework
BUGFIX: UserProfileDB - no more use of "type" variable as it is a reserved keyword 

*RequestManagement:
FIX: RequestDBFile - more consistent treatment of requestDB Path
FIX: RequestMySQL - Execution order is evaluated based on not Done state of subrequests
NEW: RequestCleaningAgent - resetting Assigned requests to Waiting after a configurable period of time

*RSS
CHANGE: RSS Action now inherits from a base class, and Actions are more homogeneous, they all take a uniform set of arguments. The name of modules has been changed from PolType to Action as well.
FIX: CacheFeederAgent - too verbose messages moved to debug instead of info level
BUGFIX: fixed a bug preventing RSS clients to connect to the services     
FIX: Proper services synchronization
FIX: Better handling of exceptions due to timeouts in GOCDBClient   
FIX: RSS.Notification emails are sent again
FIX: Commands have been modified to return S_OK, S_ERROR inside the Result dict. This way, policies get a S_ERROR / S_OK object. CacheFeederAgent has been updated accordingly.
FIX: allow clients, if db connection fails, to reconnect ( or at least try ) to the servers.
CHANGE: access control using CS Authentication options. Default is SiteManager, and get methods are all.
BUGFIX: MySQLMonkey - properly escaped all parameters of the SQL queries, other fixes.
NEW: CleanerAgent renamed to CacheCleanerAgent
NEW: Updated RSS scripts, to set element statuses and / or tokens.
NEW: Added a new script, dirac-rss-synch
BUGFIX: Minor bugfixes spotted on the Web development
FIX: Removed useless decorator from RSS handlers
CHANGE: ResourceStatus helper tool moved to RSS/Client directory, no RSS objects created if the system is InActive
CHANGE: Removed ClientFastDec decorator, using a more verbose alternative.
CHANGE: Removed useless usage of kwargs on helper functions.  
NEW: added getSESitesList method to RSSClient      
FIX: _checkFloat() checks INTEGERS, not datetimes

*DataManagement
CHANGE: refactoring of DMS agents executing requests, allow requests from arbitrary users
NEW: DFC - allow to specify multiple replicas, owner, mode when adding files
CHANGE: DFC - optimization of the directory size evaluation
NEW: Added CREATE TEMPORARY TABLES privilege to FileCatalogDB
CHANGE: DFC - getCatalogCounters() update to show numbers of directories
NEW: lfc_dfc_copy script to migrate data from LFC to DFC
FIX: dirac-dms-user-lfns - fixed the case when the baseDir is specified
FIX: FTS testing scripts were using sys.argv and getting confused if options are passed
NEW: DFC - use DirectoryUsage tables for the storage usage evaluations
NEW: DFC - search by metadata can be limited to a given directory subtree
NEW: DFC - search by both directory and file indexed metadata
BUGFIX: DFC - avoid crash if no directories or files found in metadata query
NEW: DFC FileCatalogHandler - define database location in the configuration
NEW: DFC - new FileCatalogFactory class, possibility to use named DFC services
FIX: FTSMonitor, FTSRequest - fixes in handling replica registration, setting registration requests in FileToCat table for later retry
FIX: Failover registration request in the FTS agents.      
FIX: FTSMonitor - enabled to register new replicas if even the corresponding request were removed from the RequestManagement 
FIX: StorageElement - check if SE has been properly initialized before executing any method     
CHANGE: LFC client getReplica() - make use of the new bulk method lfc.lfc_getreplicasl()
FIX: LFC client - protect against getting None in lfc.lfc_readdirxr( oDirectory, "" )  
FIX: add extra protection in dump method of StorageElement base class
CHANGE: FailoverTransfer - create subrequest per catalog if more than one catalog

*Interface
NEW: Job.py - added method to handle the parametric parameters in the workflow. They are made available to the workflow_commons via the key 'GenericParameters'.
FIX: Dirac.py - fix some type checking things
FIX: Dirac.py - the addFile() method can now register to more than 1 catalog.

*WMS
FIX: removed dependency of the JobSchedulingAgent on RSS. Move the getSiteTier functionality to a new CS Helper.
FIX: WMSAdministratorHandler - Replace StringType by StringTypes in the export methods argument type
FIX: JobAgent - Set explicitly UseServerCertificate to "no" for the job executable
NEW: dirac-pilot - change directory to $OSG_WN_TMP on OSG sites
FIX: SiteDirector passes jobExecDir to pilot, this defaults to "." for CREAM CEs. It can be set in the CS. It will not make use of $TMPDIR in this case.
FIX: Set proper project and release version to the SiteDirector     
NEW: Added "JobDelay" option for the matching, refactored and added CS options to the matcher
FIX: Added installation as an option to the pilots and random MyProxyServer
NEW: Support for parametric jobs with parameters that can be of List type

*Resources
NEW: Added SSH Grid Engine Computing Element
NEW: Added SSH Computing Element
FIX: make sure lfc client will not try to connect for several days

*Transformation
FIX: TransformationDB - in setFileStatusForTransformation() reset ErrorCount to zero if "force" flag and    the new status is "unused"
NEW: TransformationDB - added support for dictionary in metadata for the InputDataQuery mechanism     

[v6r1p13]

*WMS
FIX: JobSchedulingAgent - backported from v6r2 use of Resources helper

[v6r1p12]

*Accounting
FIX: Properly delete cached plots

*Core
FIX: dirac-install - run externals post install after generating the versions dir

[v6r1p11]

*Core
NEW: dirac-install - caches locally the externals and the grid bundle
FIX: dirac-distribution - properly generate releasehistory and releasenotes

[v6r1p10]

*WorloadManagement
FIX: JobAgent - set UseServerCertificate option "no" for the job executable

[v6r1p9]

*Core
FIX: dirac-configure - set the proper /DIRAC/Hostname when defining /LocalInstallation/Host

*DataManagement
FIX: dirac-dms-user-lfns - fixed the case when the baseDir is specified
BUGFIX: dirac-dms-remove-files - fixed crash in case of returned error report in a form of dictionary 

[v6r1p8]

*Web
FIX: restored Run panel in the production monitor

*Resources
FIX: FileCatalog - do not check existence of the catalog client module file

[v6r1p7]

*Web
BUGFIX: fixed scroll bar in the Monitoring plots view

[v6r1p6]

*Core
FIX: TransferClient closes connections properly

[v6r1p5]

*Core
FIX: DISET Clients are now thread-safe. Same clients used twice in different threads was not 
     closing the previous connection
NEW: reduce wait times in DISET protocol machinery to improve performance   

[v6r1p4]

*RequestManagement
BUGFIX: RequestContainer - in isSubRequestDone() treat special case for subrequests with files

*Transformation
BUGFIX: TransformationCleaningAgent - do not clear requests for tasks with no associated jobs

[v6r1p3]

*Framework
NEW: Pass the monitor down to the request RequestHandler
FIX: Define the service location for the monitor
FIX: Close some connections that DISET was leaving open

[v6r1p2]

*WorkloadManagement
BUGFIX: JobSchedulingAgent - use getSiteTiers() with returned direct value and not S_OK

*Transformation
BUGFIX: Uniform use of the TaskManager in the RequestTaskAgent and WorkflowTaskAgent

[v6r1p1]

*RSS
BUGFIX: Alarm_PolType now really send mails instead of crashing silently.

[v6r1]

*RSS
CHANGE: Major refactoring of the RSS system
CHANGE: DB.ResourceStatusDB has been refactored, making it a simple wrapper round ResourceStatusDB.sql with only four methods by table ( insert, update, get & delete )
CHANGE: DB.ResourceStatusDB.sql has been modified to support different statuses per granularity.
CHANGE: DB.ResourceManagementDB has been refactored, making it a simple wrapper round ResourceStatusDB.sql with only four methods by table ( insert, update, get & delete )
CHANGE: Service.ResourceStatusHandler has been refactored, removing all data processing, making it an intermediary between client and DB.
CHANGE: Service.ResourceManagementHandler has been refactored, removing all data processing, making it an intermediary between client and DB.
NEW: Utilities.ResourceStatusBooster makes use of the 'DB primitives' exposed on the client and does some useful data processing, exposing the new functions on the client.
NEW: Utilities.ResourceManagementBooster makes use of the 'DB primitives' exposed on the client and does some useful data processing, exposing the new functions on the client.
CHANGE: Client.ResourceStatusClient has been refactorerd. It connects automatically to DB or to the Service. Exposes DB and booster functions.
CHANGE: Client.ResourceManagementClient has been refactorerd. It connects automatically to DB or to the Service. Exposes DB and booster functions.
CHANGE: Agent.ClientsCacheFeederAgent renamed to CacheFeederAgent. The name was not accurate, as it also feeds Accouting Cache tables.
CHANGE: Agent.InspectorAgent, makes use of automatic API initialization.
CHANGE: Command. refactor and usage of automatic API initialization.
CHANGE: PolicySystem.PEP has reusable client connections, which increase significantly performance.
CHANGE: PolicySystem.PDP has reusable client connections, which increase significantly performance.
NEW: Utilities.Decorators are syntactic sugar for DB, Handler and Clients.
NEW: Utilities.MySQLMonkey is a mixture of laziness and refactoring, in order to generate the SQL statements automatically. Not anymore sqlStatemens hardcoded on the RSS.
NEW: Utilities.Validator are common checks done through RSS modules
CHANGE: Utilities.Synchronizer syncs users and DIRAC sites
CHANGE: cosmetic changes everywhere, added HeadURL and RCSID
CHANGE: Removed all the VOExtension logic on RSS
BUGFIX: ResourceStatusHandler - getStorageElementStatusWeb(), access mode by default is Read
FIX: RSS __init__.py will not crash anymore if no CS info provided
BUGFIX: CS.getSiteTier now behaves correctly when a site is passed as a string

*dirac-setup-site
BUGFIX: fixed typos in the Script class name

*Transformation
FIX: Missing logger in the TaskManager Client (was using agent's one)
NEW: Added UnitTest class for TaskManager Client

*DIRAC API
BUGFIX: Dirac.py. If /LocalSite/FileCatalog is not define the default Catalog was not properly set.
FIX: Dirac.py - fixed __printOutput to properly interpret the first argument: 0:stdout, 1:stderr
NEW: Dirac.py - added getConfigurationValue() method

*Framework
NEW: UsersAndGroups agent to synchronize users from VOMRS server.

*dirac-install
FIX: make Platform.py able to run with python2.3 to be used inside dirac-install
FIX: protection against the old or pro links pointing to non-existent directories
NEW: make use of the HTTP proxies if available
FIX: fixed the logic of creating links to /opt/dirac directories to take into account webRoot subdirs

*WorkloadManagement
FIX: SiteDirector - change getVO() function call to getVOForGroup()

*Core:
FIX: Pfn.py - check the sanity of the pfn and catch the erroneous case

*RequestManagement:
BUGFIX: RequestContainer.isSubrequestDone() - return 0 if Done check fails

*DataManagement
NEW: FileCatalog - possibility to configure multiple FileCatalog services of the same type

[v6r0p4]

*Framework
NEW: Pass the monitor down to the request RequestHandler
FIX: Define the service location for the monitor
FIX: Close some connections that DISET was leaving open

[v6r0p3]

*Framework
FIX: ProxyManager - Registry.groupHasProperties() wasn't returning a result 
CHANGE: Groups without AutoUploadProxy won't receive expiration notifications 
FIX: typo dirac-proxy-info -> dirac-proxy-init in the expiration mail contents
CHANGE: DISET - directly close the connection after a failed handshake

[v6r0p2]

*Framework
FIX: in services logs change ALWAYS log level for query messages to NOTICE

[v6r0p1]

*Core
BUGFIX: List.uniqueElements() preserves the other of the remaining elements

*Framework
CHANGE: By default set authorization rules to authenticated instead of all
FIX: Use all required arguments in read access data for UserProfileDB
FIX: NotificationClient - dropped LHCb-Production setup by default in the __getRPSClient()

[v6r0]

*Framework
NEW: DISET Framework modified client/server protocol, messaging mechanism to be used for optimizers
NEW: move functions in DIRAC.Core.Security.Misc to DIRAC.Core.Security.ProxyInfo
CHANGE: By default log level for agents and services is INFO
CHANGE: Disable the log headers by default before initializing
NEW: dirac-proxy-init modification according to issue #29: 
     -U flag will upload a long lived proxy to the ProxyManager
     If /Registry/DefaultGroup is defined, try to generate a proxy that has that group
     Replaced params.debugMessage by gLogger.verbose. Closes #65
     If AutoUploadProxy = true in the CS, the proxy will automatically be uploaded
CHANGE: Proxy upload by default is one month with dirac-proxy-upload
NEW: Added upload of pilot proxies automatically
NEW: Print info after creating a proxy
NEW: Added setting VOMS extensions automatically
NEW: dirac-proxy-info can also print the information of the uploaded proxies
NEW: dirac-proxy-init will check that the lifetime of the certificate is less than one month and advise to renew it
NEW: dirac-proxy-init will check that the certificate has at least one month of validity
FIX: Never use the host certificate if there is one for dirac-proxy-init
NEW: Proxy manager will send notifications when the uploaded proxies are about to expire (configurable via CS)
NEW: Now the proxyDB also has a knowledge of user names. Queries can use the user name as a query key
FIX: ProxyManager - calculate properly the dates for credentials about to expire
CHANGE: ProxyManager will autoexpire old proxies, also auto purge logs
CHANGE: Rename dirac-proxy-upload to dirac-admin-proxy-upload
NEW: dirac-proxy-init will complain if the user certificate has less than 30 days
CHANGE: SecurityLogging - security log level to verbose
NEW: OracleDB - added Array type 
NEW: MySQL - allow definition of the port number in the configuration
FIX: Utilities/Security - hash VOMS Attributes as string
FIX: Utilities/Security - Generate a chain hash to discover if two chains are equal
NEW: Use chain has to discover if it has already been dumped
FIX: SystemAdministrator - Do not set  a default lcg version
NEW: SystemAdministrator - added Project support for the sysadmin
CHANGE: SysAdmin CLI - will try to connect to the service when setting the host
NEW: SysAdmin CLI - colorization of errors in the cli
NEW: Logger - added showing the thread id in the logger if enabled
     
*Configuration
NEW: added getVOfromProxyGroup() utility
NEW: added getVoForGroup() utility, use it in the code as appropriate
NEW: added Registry and Operations Configuration helpers
NEW: dirac-configuration-shell - a configuration script for CS that behaves like an UNIX shellCHANGE: CSAPI - added more functionality required by updated configuration console
NEW: Added possibility to define LocalSE to any Site using the SiteLocalSEMapping 
     section on the Operations Section     
NEW: introduce Registry/VO section, associate groups to VOs, define SubmitPools per VO
FIX: CE2CSAgent - update the CEType only if there is a relevant info in the BDII  

*ReleaseManagement
NEW: release preparations and installation tools based on installation packages
NEW: dirac-compile-externals will try go get a DIRAC-free environment before compiling
NEW: dirac-disctribution - upload command can be defined via defaults file
NEW: dirac-disctribution - try to find if the version name is a branch or a tag in git and act accordingly
NEW: dirac-disctribution - added keyword substitution when creating a a distribution from git
FIX: Install tools won't write HostDN to the configuration if the Admin username is not set 
FIX: Properly set /DIRAC/Configuration/Servers when installing a CS Master
FIX: install_site.sh - missing option in wget for https download: --no-check-certificate
FIX: dirac-install-agent(service) - If the component being installed already has corresponding 
     CS section, it is not overwritten unless explicitly asked for
NEW: dirac-install functionality enhancement: start using the switches as defined in issue #26;
CHANGE: dirac-install - write the defaults if any under defaults-.cfg so dirac-configure can 
        pick it up
FIX: dirac-install - define DYLD_LIBRARY_PATH ( for Mac installations )     
NEW: dirac-install - put all the goodness under a function so scripts like lhcb-proxy-init can use it easily
FIX: dirac-install - Properly search for the LcgVer
NEW: dirac-install will write down the releases files in -d mode   
CHANGE: use new dirac_install from gothub/integration branch in install_site.sh
NEW: Extensions can request custom external dependencies to be installed via pip when 
     installing DIRAC.
NEW: LCG bundle version can be defined on a per release basis in the releases.cfg 
NEW: dirac-deploy-scripts - when setting the lib path in the deploy scripts. 
     Also search for subpaths of the libdir and include them
NEW: Install tools - plainly separate projects from installations

*Accounting
CHANGE: For the WMSHistory type, send as JobSplitType the JobType
CHANGE: Reduced the size of the max key length to workaround mysql max bytes for index problem
FIX: Modified buckets width of 1week to 1 week + 1 day to fix summer time end week (1 hour more )

*WorkloadManagement
CHANGE: SiteDirector - simplified executable generation
NEW: SiteDirector - few more checks of error conditions   
NEW: SiteDirector - limit the queue max length to the value of MaxQueueLengthOption 
     ( 3 days be default )
BUGFIX: SiteDirector - do not download pilot output if the flag getPilotOutput is not set     
NEW: JobDB will extract the VO when applying DIRAC/VOPolicy from the proper VO
FIX: SSHTorque - retrieve job status by chunks of 100 jobs to avoid too long
NEW: glexecComputingElement - allow glexecComputingElement to "Reschedule" jobs if the Test of
     the glexec fails, instead of defaulting to InProcess. Controlled by
     RescheduleOnError Option of the glexecComputingElement
NEW: SandboxStore - create a different SBPath with the group included     
FIX: JobDB - properly treat Site parameter in the job JDL while rescheduling jobs
NEW: JobSchedulingAgent - set the job Site attribute to the name of a group of sites corresponding 
     to a SE chosen by the data staging procedure 
CHANGE: TimeLeft - call batch system commands with the ( default ) timeout 120 sec
CHANGE: PBSTimeLeft - uses default CPU/WallClock if not present in the output  
FIX: PBSTimeLeft - proper handling of (p)cput parameter in the batch system output, recovery of the
     incomplete batch system output      
NEW: automatically add SubmitPools JDL option of the job owner's VO defines it     
NEW: JobManager - add MaxParametericJobs option to the service configuration
NEW: PilotDirector - each SubmitPool or Middleware can define TargetGrids
NEW: JobAgent - new StopOnApplicationFailure option to make the agent exiting the loop on application failure
NEW: PilotAgentsDB - on demand retrieval of the CREAM pilot output
NEW: Pilot - proper job ID evaluation for the OSG sites
FIX: ComputingElement - fixed proxy renewal logic for generic and private pilots
NEW: JDL - added %j placeholder in the JDL to be replaced by the JobID
BUGFIX: DownloadInputData - bug fixed in the naming of downloaded files
FIX: Matcher - set the group and DN when a request gets to the matcher if the request is not 
     coming from a pilot
FIX: Matcher = take into account JobSharing when checking the owner for the request
CHANGE: PilotDirector, dirac-pilot - interpret -V flag of the pilot as Installation name

*DataManagement
FIX: FileCatalog/DiractoryLevelTree - consistent application of the max directory level using global 
     MAX_LEVELS variable
FIX: FileCatalog - Directory metadata is deleted together with the directory deletion, issue #40    
CHANGE: FileCatalog - the logic of the files query by metadata revisited to increase efficiency 
FIX: LcgFileCatalog - use lfcthr and call lfcthr.init() to allow multithread
     try the import only once and just when LcgFileCatalogClient class is intantiated
NEW: LcgFileCatalogClient - new version of getPathPermissions relying on the lfc_access method to solve the problem
     of multiple user DNs in LFC.     
FIX: StorageElement - get service CS options with getCSOption() method ( closes #97 )
FIX: retrieve FileCatalogs as ordered list, to have a proper default.
CHANGE: FileCatalog - allow up to 15 levels of directories
BUGFIX: FileCatalog - bug fixes in the directory removal methods (closes #98)
BUGFIX: RemovalAgent - TypeError when getting JobID in RemovalAgent
BUGFIX: RemovalAgent - put a limit to be sure the execute method will end after a certain number of iterations
FIX: DownloadInputData - when files have been uploaded with lcg_util, the PFN filename
     might not match the LFN file name
FIX: putting FTSMonitor web page back
NEW: The default file catalog is now determined using /LocalSite/FileCatalog. The old behavior 
     is provided as a fallback solution
NEW: ReplicaManager - can now deal with multiple catalogs. Makes sure the surl used for removal is 
the same as the one used for registration.   
NEW: PoolXMLCatalog - added getTypeByPfn() function to get the type of the given PFN  
NEW: dirac-dms-ban(allow)-se - added possibility to use CheckAccess property of the SE

*StorageManagement
FIX: Stager - updateJobFromStager(): only return S_ERROR if the Status sent is not
recognized or if a state update fails. If the jobs has been removed or
has moved forward to another status, the Stager will get an S_OK and
should forget about the job.
NEW: new option in the StorageElement configuration "CheckAccess"
FIX: Requests older than 1 day, which haven't been staged are retried. Tasks older than "daysOld" 
     number of days are set to Failed. These tasks have already been retried "daysOld" times for staging.
FIX: CacheReplicas and StageRequests records are kept until the pin has expired. This way the 
     StageRequest agent will have proper accounting of the amount of staged data in cache.
NEW: FTSCleaningAgent will allow to fix transient errors in RequestDB. At the moment it's 
     only fixing Requests for which SourceTURL is equal to TargetSURL.
NEW: Stager - added new command dirac-stager-stage-files          
FIX: Update Stager code in v6 to the same point as v5r13p37
FIX: StorageManager - avoid race condition by ensuring that Links=0 in the query while removing replicas

*RequestManagement
FIX: RequestDBFile - get request in chronological order (closes issue #84)
BUGFIX: RequestDBFile - make getRequest return value for getRequest the same as for

*ResourceStatusSystem
NEW: Major code refacoring. First refactoring of RSS's PEP. Actions are now function 
     defined in modules residing in directory "Actions".
NEW: methods to store cached environment on a DB and ge them.
CHANGE: command caller looks on the extension for commands.
CHANGE: RSS use now the CS instead of getting info from Python modules.
BUGFIX: Cleaned RSS scripts, they are still prototypes
CHANGE: PEP actions now reside in separate modules outside PEP module.
NEW: RSS CS module add facilities to extract info from CS.
CHANGE: Updating various RSS tests to make them compatible with
changes in the system.
NEW: CS is used instead of ad-hoc configuration module in most places.
NEW: Adding various helper functions in RSS Utils module. These are
functions used by RSS developers, including mainly myself, and are
totally independant from the rest of DIRAC.
CHANGE: Mostly trivial changes, typos, etc in various files in RSS     
CHANGE: TokenAgent sends e-mails with current status   

*Transformation
CHANGE: allow Target SE specification for jobs, Site parameter is not set in this case
CHANGE: TransformationAgent  - add new file statuses in production monitoring display
CHANGE: TransformationAgent - limit the number of files to be treated in TransformationAgent 
        for replication and removal (default 5000)
BUGFIX: TransformationDB - not removing task when site is not set
BUGFIX: TransformationCleaningAgent - archiving instead of cleaning Removal and Replication 
        transformations 
FIX: TransformationCleaningAgent - kill jobs before deleting them        

*Workflow
NEW: allow modules to define Input and Output parameters that can be
     used instead of the step_commons/workflow_commons (Workflow.py, Step.py, Module.py)

*Various fixes
BUGFIX: Mail.py uses SMTP class rather than inheriting it
FIX: Platform utility will properly discover libc version even for the new Ubuntu
FIX: Removed old sandbox and other obsoleted components<|MERGE_RESOLUTION|>--- conflicted
+++ resolved
@@ -1,4 +1,3 @@
-<<<<<<< HEAD
 [v6r13-pre4]
 
 CHANGE: Separating fixed and variable parts of error log messages for multiple systems 
@@ -14,7 +13,7 @@
 *RMS
 CHANGE: Removed files from the previous generation RMS
 CHANGE: RMS refactored based on SQLAlchemy 
-=======
+
 [v6r12p3]
 
 *Configuration
@@ -26,7 +25,6 @@
 *DMS
 FIX: FileCatalog - check for empty input in checkArgumentFormat utility
 FIX: DataManager - protect against FC queries with empty input
->>>>>>> 6832497c
 
 [v6r12p2]
 
