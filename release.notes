<<<<<<< HEAD
[v6r14-pre1]

*Core
NEW: CSGlobals - includes Extensions class to consistently check the returned
     list of extensions with proper namse
NEW: ProxyManagerXXX, ProxyGeneration, X509XXX - support for RFC proxies
NEW: ProxyInfo - VOMS proxy information without using voms commands
NEW: LocalConfiguration - option to print out license information      

*WMS
FIX: Watchdog - review for style and pylint
=======
[v6r13p2]

*Framework
FIX: SystemAdministratorHandler - install WebAppDIRAC extension only in case
     of We b Portal installation
CHANGE: dirac-populate-component-db - check the setup of the hosts to register 
        into the DB only installations from the same setup; check the MySQL installation
        before retrieving the database information      

*DMS
FIX: FTSAgent - fix in parsing the server result
FIX: FTSFile - added Waiting status
FIX: FTSJob - updated regexps for the "missing source" reports from the server;
     more logging message 

*Resources
FIX: SRM2Storage - fix in treating the checksum type 
FIX: StorageElement - removed getTransportURL from read methods

*RMS
FIX: Request - typo in the optimize() method
>>>>>>> 9e32a6bc

[v6r13p1]

*Framework
CHANGE: SystemAdminstratorIntegrator - can take a list of hosts to exclude from contacting

*DMS
FIX: DataManager - fix in __getFile() in resolving local SEs
FIX: dirac-dms-user-lfns - sort result, simplify logic

*RMS
FIX: Request - Use DMSHelper to resolve the Failovers SEs
FIX: Operation - treat the case where the SourceSE is None

*WMS
FIX: WMSAdministratorHandler - return per DN dictionary from getPilotStatistics 

[v6r13]

CHANGE: Separating fixed and variable parts of error log messages for multiple systems 
        to allow SystemLogging to work

*Core
FIX: MySQL.py - treat in detailed way datetime functions in __escapeString()
FIX: DictCache.get() returns now None instead of False if no or expired value
NEW: InstallTools - allow to define environment variables to be added to the component
     runit run script
NEW: Changes to make the DISET protocol IP V6 ready
CHANGE: BaseClient - retry service call on another instance in case of failure
CHANGE: InnerRPCClient - retry 3 times in case of exception in the transport layer
CHANGE: SocketInfo - retry 3 times in case of handshaking error
CHANGE: MySQL - possibility to specify charset in the table definition
FIX: dirac-install, dirac-distribution - removed obsoleted defaults     
NEW: Proxy utility module with executeWithUserProxy decorator function

*Configuration
NEW: CSAPI,dirac-admin-add-shifter - function, and script, for adding or modifying a 
     shifter in the CS

*Framework
FIX: NotificationDB - escape fields for sorting in getNotifications()
NEW: Database, Service, Client, commands for tracking the installed DIRAC components

*Interfaces
CHANGE: Dirac - changed method names, keeping backward compatibility
CHANGE: multiple commands updated to use the new Dirac API method names

*DMS
NEW: Native use of the FTS3 services
CHANGE: Removed the use of current DataLogging service
CHANGE: DataManager - changes to manage URLs inside StorageElement objects only
FIX: DataManager - define SEGroup as accessible at a site
CHANGE: DirectoryListing - extracted from FileCatalogClientCLI as an independent utility
CHANGE: MetaQuery - extracted from FileCatalogClientCLI as an independent utility
CHANGE: FileCatalogClientCLI uses external DirectoryListing, MetaQuery utilities
CHANGE: FileCatalog - replace getDirectoryMetadata by getDirectoryUserMetadata
NEW: FileCatalog - added new getDirectoryMetadata() interface to get standard directory metadata
NEW: FileCatalog - possibility to find files by standard metadata
NEW: FileCatalog - possibility to use wildcards in the metadata values for queries
NEW: DMSHelpers class
NEW: dirac-dms-find-lfns command

*WMS
NEW: SiteDirector - support for the MaxRAM queue description parameter
CHANGE: JobScheduling executor uses the job owner proxy to evaluate which files to stage
FIX: DownloadInputData - localFile was not defined properly
FIX: DownloadInputData - could not find cached files (missing [lfn])

*RMS
CHANGE: Removed files from the previous generation RMS
CHANGE: RMS refactored based on SQLAlchemy 
NEW: ReqClient - added options to putRequest(): useFailoverProxy and retryMainServer
CHANGE: DMSRequestOperationsBase - delay execution or cancel request based on SE statuses 
        from RSS/CS
FIX: Fixes to make use of RequestID as a unique identifier. RequestName can be used in
     commands in case of its uniqueness        

*Resources
NEW: Computing - BatchSystem classes introduced to be used both in Local and SSH Computing Elements
CHANGE: Storage - reworked Storage Element/Plugins to encapsulate physical URLs 
NEW: GFAL2_StorageBase.py, GFAL2_SRM2Storage.py, GFAL2_XROOTStorage.py 

*RSS:
NEW: dirac-admin-allow(ban)-se - added RemoveAccess status
CHANGE: TokenAgent - added more info to the mail

*TS
CHANGE: Task Manager plugins

[v6r12p42]

FIX: added fixes from v6r11p34 patch release

[v6r12p41]

*WMS
CHANGE: dirac-wms-job-submit - "-r" switch to enable job repo

[v6r12p40]

*DMS
FIX: DirectoryTreeBase.py - set database engine to InnoDB 

[v6r12p39]

FIX: imported fixes from rel-v6r11

[v6r12p38]

*DMS
CHANGE: DataManager - enhanced real SE name resolution

*RMS
FIX: Request - fixed bug in the optimization of requests with failover operations

*Resources
CHANGE: StorageFactory - allow for BaseSE option in the SE definition

[v6r12p37]

*Core
FIX: InstallTools - force $HOME/.my.cnf to be the only defaults file

[v6r12p36]

*Configuration
FIX: Utilities.py - bug fix getSiteUpdates()

[v6r12p35]

*Core
CHANGE: VOMSService - add URL for the method to get certificates

*DMS
FIX: DataManager - in __replicate() set do not pass file size to the SE if no
     third party transfer
FIX: RemoveFile, ReplicateAndRegister - regular expression for "no replicas"
     common for both DFC and LFC     
     
*WMS
FIX: WMSHistoryCorrector - make explicit error if no data returned from WMSHistory
     accounting query     

[v6r12p34]

*DMS
BUGFIX: FileCatalogWithFkAndPsDB - fix storage usage calculation

[v6r12p33]

*Core
NEW: VOMSService - added method admListCertificates()

*DMS
BUGFIX: dirac-dms-put-and-register-request - missing Operation in the request

*Resources
FIX: sshce - better interpretation of the "ps" command output

[v6r12p32]

*RMS
FIX: ReqManager - in getRequest() possibility to accept None type
     argument for any request 

[v6r12p31]

*WMS
FIX: pilotCommands - import json module only in case it is needed

[v6r12p30]

*Core
FIX: InstallTools - 't' file is deployed for agents installation only
FIX: GOCDBClient - creates unique DowntimeID using the ENDPOINT

*Framework
FIX: SystemAdministratorHandler - use WebAppDIRAC extension, not just WebApp

*DMS:
FIX: FileCatalogComponents.Utilities - do not allow empty LFN names in
     checkArgumentDict()

[v6r12p29]

*CS
CHANGE: CSCLI - use readline to store and resurrect command history

*WMS
FIX: JobWrapper - bug fixed in the failoverTransfer() call
CHANGE: dirac-wms-job-submit - added -f flag to store ids

*DMS
FIX: DataManager - make successful removeReplica if missing replica 
     in one catalog

*RMS
FIX: Operation, Request - limit the length of the error message

[v6r12p28]

*RMS
FIX: Request - do not optimize requests already in the DB 

[v6r12p27]

*Core
CHANGE: InstallTools - install "t" script to gracefully stop agents

*DMS
FIX: FileCatalog - return GUID in DirectoryParameters

*Resource
CHANGE: DFC/LFC clients - added setReplicaProblematic()

[v6r12p26]

*DMS
BUGFIX: FileCatalog - getDirectoryMetadata was wrongly in ro_meta_methods list 

*RMS
FIX: Operation - temporary fix in catalog names evaluation to smooth
     LFC->DFC migration - not to forget to remove afterwards !

*WMS
CHANGE: JobWrapper - added MasterCatalogOnlyFlag configuration option

[v6r12p25]

*DMS
BUGFIX: PutAndRegister, RegitserFile, RegisterReplica, ReplicateAndRegister - do not
        evaluate the catalog list if None

[v6r12p24]

*DMS:
FIX: DataManager - retry RSS call 5 times - to be reviewed

[v6r12p23]

*DMS
FIX: pass a catalog list to the DataManager methods
FIX: FileCatalog - bug fixed in the catalog list evaluation

[v6r12p22]

*DMS
FIX: RegisterFile, PutAndRegister - pass a list of catalogs to the DataManager instead of a comma separated string
FIX: FTSJob - log when a job is not found in FTS
CHANGE: dropped commands dirac-admin-allow(ban)-catalog

*Interfaces
CHANGE: Dirac, JobMonitoringHandler,dirac-wms-job-get-jdl - possibility to retrieve original JDL

*WMS
CHANGE: JobManifest - make MaxInputData a configurable option

[v6r12p21]

*RMS
BUGFIX: File,Operation,RequestDB - bug making that the request would always show 
        the current time for LastUpdate
  
*WMS
FIX: JobAgent - storing on disk retrieved job JDL as required by VMDIRAC
     ( to be reviewed )        

[v6r12p20]

*DMS
FIX: DataManager - more informative log messages, checking return structure
FIX: FileCatalog - make exists() behave like LFC file catalog client by checking
     the unicity of supplied GUID if any
FIX: StorageElementProxyHandler - do not remove the cache directory

*Framework
FIX: SystemAdministratorClient - increase the timeout to 300 for the software update     

*RMS
FIX: Operation.py - set Operation Scheduled if one file is Scheduled
CHANGE: Request - group ReplicateAndRegister operations together for failover 
        requests: it allows to launch all FTS jobs at once

*Resources
FIX: LcgFileCatalogClient - fix longstanding problem in LFC when several files 
     were not available (only one was returned) 

*TS
BUGFIX: TransformationCleaning,ValidateOutputDataAgent - interpret correctly
        the result of getTransformationParameters() call
FIX: TaskManager - fix exception in RequestTaskAgent        

[v6r12p19]

*Core
FIX: Core.py - check return value of getRecursive() call

*DMS
FIX: FileCatalog - directory removal is successful if does not exist
     special treatment of Delete operation

*WMS
FIX: InputDataByProtocol - fix interpretation of return values

[v6r12p18]

*DMS
FIX: FTSStrategy - config option name
FIX: DataManager - removing dirac_directory flag file only of it is there
     in __cleanDirectory()

*RMS
FIX: Operation - MAX_FILES limit set to 10000
FIX: ReqClient - enhanced log messages

*TMS
FIX: TaskManager - enhanced log messages

*RSS
FIX: DowntimeCommand - fixed mix of SRM.NEARLINE and SRM

*WMS
FIX: InputDataByProtocol - fixed return structure

[v6r12p16]

*DMS
FIX: IRODSStorageElement more complete implementation
FIX: FileCatalogHandler(DB) - make removeMetadata bulk method

*Resources
FIX: FileCatalog - make a special option CatalogList (Operations) to specify catalogs used by a given VO

[v6r12p15]

*Core
FIX: ProcessPool - kill the working process in case of the task timeout
FIX: FileHelper - count transfered bytes in DataSourceToNetwork()

*DMS
BUGFIX: FileCatalogCLI - changed interface in changePathXXX() methods
NEW: IRODSStorageElementHandler class
CHANGE: FileCatalog - separate metadata and file catalog methods, 
        apply metadata methods only to Metadata Catalogs 

*Resources
FIX: SSHTorqueComputingElement - check the status of the ssh call for qstat 

*WMS
FIX: WatchdogLinux - fixed typo

[v6r12p14]

*TS
FIX: TaskManagerAgentBase: avoid race conditions when submitting to WMS

*DMS
NEW: FileCatalog - added new components ( directory tree, file manager ) 
     making use of foreign keys and stored procedures
FIX: DataManager returns properly the FileCatalog errors     

[v6r12p13]

*TS
BUGFIX: TransformationAgent - data member not defined

*WMS
FIX: InputData(Resolution,ByProtocol) - possibility to define RemoteProtocol

[v6r12p12]

*WMS
BUGFIX: pilotTools - missing comma

[v6r12p11]

*WMS
FIX: CPUNormalization - dealing with the case when the maxCPUTime is not set in the queue
     definition
FIX: pilotTools - added option pilotCFGFile

[v6r12p10]

*DMS
FIX: StorageElementProxy - BASE_PATH should be a full path

*Resources
FIX: SRM2Storage - return specific error in putFile

*TS
FIX: TransformationAgent - fix to avoid an exception in finalize and double printing 
     when terminating the agent
BUGFIX: TransformationDB - fix return value in setTransformationParameter()

[v6r12p9]

*Core
CHANGE: SiteCEMapping - getSiteForCE can take site argu

ment to avoid confusion

*Interfaces
FIX: Job - provide optional site name in setDestinationCE()

*WMS
FIX: pilotCommands - check properly the presence of extra cfg files
     when starting job agent
FIX: JobAgent - can pick up local cfg file if extraOptions are specified     

[v6r12p8]

*Core
FIX: dirac-configure - correctly deleting useServerCertificate flag
BUGFIX: InstallTools - in fixMySQLScript()

*DMS
BUGFIX: DatasetManager - bug fixes
CHANGE: StorageElementProxy - internal SE object created with the VO of the requester

*TS
FIX: dirac-transformation-xxx commands - do not check the transformation status
CHANGE: Agents - do not use shifter proxy 
FIX: TransformationAgent - correct handling of replica cache for transformations 
     when there were more files in the transformation than accepted to be executed
FIX: TransformationAgent - do not get replicas for the Removal transformations     

*RMS
NEW: new SetFileStatus Operation

[v6r12p7]

*Core
FIX: dirac-configure - always removing the UseServerCertificate flag before leaving
FIX: ProcessPool - one more check for the executing task ending properly 

*Interfaces 
FIX: Dirac.py - use printTable in loggingInfo()

[v6r12p6]

FIX: fixes from v6r11p26 patch release

[v6r12p5]

*Core
FIX: VOMS.py - do not use obsoleted -dont-verify-ac flag with voms-proxy-info

*TS
FIX: TransformationManager - no status checked at level service

[v6r12p4]

FIX: fixes from v6r11p23 patch release

[v6r12p3]

*Configuration
CHANGE: dirac-admin-add-resources - define VOPath/ option when adding new SE 

*Resources
NEW: StorageFactory - modify protocol Path for VO specific value

*DMS
FIX: FileCatalog - check for empty input in checkArgumentFormat utility
FIX: DataManager - protect against FC queries with empty input

[v6r12p2]

*Core
FIX: dirac-install - svn.cern.ch rather than svnweb.cern.ch is now needed for direct 
     HTTP access to files in SVN

*WMS
FIX: dirac-wms-cpu-normalization - when re-configuring, do not try to dump in the 
     diracConfigFilePath

[v6r12p1]

*Configuration
FIX: Core.Utilities.Grid, dirac-admin-add-resources - fix to make a best effort to 
     guess the proper VO specific path of a new SE
*WMS
FIX: dirac-configure, pilotCommands, pilotTools - fixes to use server certificate

[v6r12]

*Core
CHANGE: ProcessPool - do not stop working processes by default
NEW: ReturnValue - added returnSingleResult() utility 
FIX: MySQL - correctly parse BooleanType
FIX: dirac-install - use python 2.7 by default
FIX: dirac-install-xxx commands - complement installation with the component setup
     in runit
NEW: dirac-configure - added --SkipVOMSDownload switch, added --Output switch
     to define output configuration file
CHANGE: ProcessPool - exit from the working process if a task execution timed out  
NEW: ProcessMonitor - added evaluation of the memory consumed by a process and its children   
NEW: InstallTools - added flag to require MySQL installation
FIX: InstallTools - correctly installing DBs extended (with sql to be sourced) 
FIX: InstallTools - run MySQL commands one by one when creating a new database
FIX: InstallTools - fixMySQLScripts() fixes the mysql start script to ognore /etc/my.cnf file
CHANGE: Os.py - the use of "which" is replaced by distutils.spawn.find_executable
NEW: Grid.py - ldapSA replaced by ldapSE, added getBdiiSE(CE)Info() methods
CHANGE: CFG.py - only lines starting with ^\s*# will be treated as comments
CHANGE: Shifter - Agents will now have longer proxies cached to prevent errors 
        for heavy duty agents, closes #2110
NEW: Bdii2CSAgent - reworked to apply also for SEs and use the same utilities for the
     corresponding command line tool
NEW: dirac-admin-add-resources - an interactive tool to add and update sites, CEs, SEs
     to the DIRAC CS   
CHANGE: dirac-proxy-init - added message in case of impossibility to add VOMS extension   
FIX: GOCDBClient - handle correctly the case of multiple elements in the same DT            


*Accounting
NEW: Allow to have more than one DB for accounting
CHANGE: Accounting - use TypeLoader to load plotters

*Framework
FIX: Logger - fix FileBackend implementation

*WMS
NEW: Refactored pilots ( dirac-pilot-2 ) to become modular following RFC #18, 
     added pilotCommands.py, SiteDirector modified accordingly 
CHANGE: InputData(Executor) - use VO specific catalogs      
NEW: JobWrapper, Watchdog - monitor memory consumption by the job ( in a Warning mode )
FIX: SandboxStoreHandler - treat the case of exception while cleaning sandboxes
CHANGE: JobCleaningAgent - the delays of job removals become CS parameters
BUGFIX: JobDB - %j placeholder not replaced after rescheduling
FIX: JobDB - in the SQL schema description reorder tables to allow foreign keys
BUGFIX: JobAgent, Matcher - logical bug in using PilotInfoReported flag
FIX: OptimizerExecutor - when a job fails the optimization chain set the minor status 
     to the optimiser name and the app status to the fail error

*Resources
NEW: StorageElement - added a cache of already created SE objects
CHANGE: SSHTorqueComputingElement - mv getCEStatus to remote script

*ResourceStatus
NEW: ResourceManagementClient/DB, DowntimeCommand - distinguish Disk and Tape storage 
FIX: GODDBClient  - downTimeXMLParsing() can now handle the "service type" parameter properly
CHANGE: dirac-rss-xxx commands use the printTable standard utility
FIX: dirac-dms-ftsdb-summary - bug fix for #2096

*DMS
NEW: DataManager - add masterCatalogOnly flag in the constructor
FIX: DataManager - fix to protect against non valid SE
CHANGE: FC.DirectoryLevelTree - use SELECT ... FOR UPDATE lock in makeDir()
FIX: FileCatalog - fixes in using file and replica status
CHANGE: DataManager - added a new argument to the constructor - vo
CHANGE: DataManager - removed removeCatalogFile() and dirac-dms-remove-catalog-file adjusted
CHANGE: Several components - field/parameter CheckSumType all changed to ChecksumType
CHANGE: PoolXMLCatalog - add the SE by default in the xml dump and use the XML library 
        for dumping the XML
FIX: XROOTStorageElement - fixes to comply with the interface formalism        

*SMS
FIX: StorageManagementDB - small bugfix to avoid SQL errors

*RMS
NEW: Added 'since' and 'until' parameters for getting requests
NEW: Request - added optimize() method to merge similar operations when
     first inserting the request
NEW: ReqClient, RequestDB - added getBulkRequest() interface. RequestExecutingAgent
     can use it controlled by a special flag     
FIX: Operation, Request - set LastUpdate time stamp when reaching final state
FIX: OperationHandlerBase - don't erase the original message when reaching the max attempts      
FIX: removed some deprecated codes
FIX: RequestTask - always set useServerCerificate flag to tru in case of executing inside
     an agent
CHANGE: gRequestValidator removed to avoid object instantiation at import   
NEW: dirac-rms-cancel-request command and related additions to the db and service classes  

*TMS
NEW: WorkflowTaskAgent is now multi-threaded
NEW: Better use of threads in Transformation Agents
CHANGE: TransformationDB - modified such that the body in a transformation can be updated
FIX: TransformationCleaningAgent - removed non-ASCII characters in a comment

[v6r11p34]

*Resources
NEW: GlobusComputingElement class

[v6r11p33]

*Configuration
FIX: Resources - avoid white spaces in OSCompatibility

[v6r11p32]

*Core
CHANGE: BaseClient, SSLSocketFactory, SocketInfo - enable TLSv1 for outgoing 
        connections via suds, possibility to configure SSL connection details
        per host/IP 

[v6r11p31]

*Core
FIX: CFG - bug fixed in loadFromBuffer() resulting in a loss of comments

*Resources
FIX: SSHTorqueComputingElement - check the status of ssh call for qstat

*DMS
FIX: FileCatalog - return LFN name instead of True from exists() call if LFN
     already in the catalog

[v6r11p30]

*DMS
CHANGE: FileCatalogCLI - add new -D flag for find to print only directories

[v6r11p29]

*DMS
FIX: FTS(Agent,Startegy,Gragh) - make use of MaxActiveJobs parameter, bug fixes

*TMS
FIX: Transformation(Agent,Client) - Operations CS parameters can be defined for each plugin: MaxFiles, SortedBy, NoUnusedDelay. Fixes to facilitate work with large numbers of files.

[v6r11p28]

*Core
FIX: InstallTools - check properly the module availability before installation

*WMS
FIX: JobScheduling - protection against missing dict field RescheduleCounter

*TMS
FIX: TransformationCleaningAgent - execute DM operations with the shifter proxy

[v6r11p27]

*Core
BUGFIX: InstallTools - bug fix in installNewPortal()

*WMS
FIX: Watchdog - disallow cputime and wallclock to be negative

*TS
FIX: TransformationAgent - correct handling of replica caches when more than 5000 files


BUGFIX: ModuleBase - bug fix in execute()
BUGFIX: Workflow - bug fix in createStepInstance()

*DMS
BUGFIX: DiractoryTreeBase - bug fix in getDirectoryPhysicalSizeFromUsage()

*Resources
FIX: XROOTStorage - back ported fixes from #2126: putFile would place file in 
     the wrong location on eos

[v6r11p26]

*Framework
FIX: UserProfileDB.py - add PublishAccess field to the UserProfileDB

*RSS
FIX: Synchronizer.py - fix deletion of old resources

*DMS
FIX: DataManager - allow that permissions are OK for part of a list of LFNs ( __verifyWritePermission() )
     (when testing write access to parent directory). Allows removal of replicas 
     even if one cannot be removed
FIX: DataManager - test SE validity before removing replica     
     
*RMS
FIX: RequestTask - fail requests for users who are no longer in the system
FIX: RequestExecutingAgent - fix request timeout computation

[v6r11p25]

*Interfaces
FIX: Job.py - bring back different logfile names if they have not been specified by the user

[v6r11p24]

*DMS
BUGFIX: SEManagerDB - bug fixed in getting connection in __add/__removeSE

[v6r11p23]

*DMS
CHANGE: FTSRequest is left only to support dirac-dms-fts-XXX commands

[v6r11p22]

*DMS
FIX: FTSJob - fixes in the glite-transfer-status command outpu parsing
FIX: TransformationClient - allow single lfn in setFileStatusForTransformation()

*WMS
FIX: StatesMonitoringAgent - install pika on the fly as a temporary solution

[v6r11p21]

*DMS
BUGFIX: dirac-dms-remove-replicas - continue in case of single replica failure
FIX: dirac-rms-xxx scripts - use Script.getPositionalArgs() instead of sys.argv

*Workflow
FIX: Test_Modules.py - fix in mocking functions, less verbose logging

[v6r11p20]

*DMS
BUGFIX: DataManager - in __SEActive() use resolved SE name to deal with aliases
BUGFIX: FileMetadata - multiple bugs in __buildUserMetaQuery()

[v6r11p19]

*DMS
FIX: FTSJob - fix FTS job monitoring a la FTS2

*RMS
CHANGE: ReqClient - added setServer() method
FIX: File,Operation,Request - call the getters to fetch the up-to-date information 
     from the parent

[v6r11p18]

*DMS
FIX: FTSAgent(Job) - fixes for transfers requiring staging (bringOnline) and adaptation 
     to the FTS3 interface

*WMS
FIX: StatesMonitoringAgent - resend the records in case of failure

[v6r11p17]

*DMS
FIX: FileCatalog - in multi-VO case get common catalogs if even VO is not specified

*Resources
FIX: ComputintgElement - bugfix in available() method

*WMS
FIX: SiteDirector - if not pilots registered in the DB, pass empty list to the ce.available()

[v6r11p16]

*RMS
BUGFIX: Request,Operation,File - do not cast to str None values

[v6r11p15]

*DMS
FIX: ReplicateAndRegister - do not create FTSClient if no FTSMode requested
CHANGE: FTSAgent(Job,File) - allow to define the FTS2 submission command;
        added --copy-pin-lifetime only for a tape backend
        parse output of both commands (FTS2, FTS3)
        consider additional state for FTS retry (Canceled)
        
*RMS
FIX: Operation, Request - treat updates specially for Error fields        

*TMS
FIX: TransformationAgent - fixes in preparing json serialization of requests

*WMS
NEW: StateMonitoringAgent - sends WMS history data through MQ messages 

[v6r11p14]

*WMS
CHANGE: JobDB - removed unused tables and methods
CHANGE: removed obsoleted tests

*DMS
FIX: FTSAgent - recover case when a target is not in FTSDB
CHANGE: FTSAgent(Job) - give possibility to specify a pin life time in CS 

*RMS
FIX: Make RMS objects comply with Python Data Model by adding __nonzero__ methods 

[v6r11p13]

*DMS
BUGFIX: SEManager - in SEManagerDB.__addSE() bad _getConnection call, closes #2062

[v6r11p12]

*Resources
CHANGE: ARCComputingElement - accomodate changes in the ARC job reported states

*Configuration
CHANGE: Resources - define a default FTS server in the CS (only for v6r11 and v6r12)

*DMS
FIX: FTSStrategy - allow to use a given channel more than once in a tree 
FIX: FTSAgent - remove request from cache if not found
FIX: FTSAgent - recover deadlock situations when FTS Files had not been correctly 
     updated or were not in the DB

*RMS
FIX: RequestExecutingAgent - fix a race condition (cache was cleared after the request was put)
FIX: RequestValidator - check that the Operation handlers are defined when inserting a request

[v6r11p11]

*Core
FIX: TransportPool - fixed exception due to uninitialized variable
FIX: HTTPDISETSocket - readline() takes optional argument size ( = 0 )

*DMS
FIX: FTSAgent - check the type of the Operation object ( can be None ) and
     some other protections
FIX: FTSClient - avoid duplicates in the file list

*RMS
FIX: ReqClient - modified log message
CHANGE: dirac-dms-fts-monitor - allow multiple comma separated LFNs in the arguments

[v6r11p10]

*RSS
FIX: DowntimeCommand, Test_RSS_Command_GOCDBStatusCommand - correctly interpreting list of downtimes

*RMS
FIX: ReplicateAndRegister - Create a RegisterReplica (not RegisterFile) if ReplicateAndRegister 
     fails to register
FIX: OperationHandlerBase - handle correctly Attempt counters when SEs are banned
FIX: ReplicateAndRegister - use FC checksum in case of mismatch request/PFN
FIX: FTSAgent - in case a file is Submitted but the FTSJob is unknown, resubmit
FIX: FTSAgent - log exceptions and put request to DB in case of exception
FIX: FTSAgent - handle FTS error "Unknown transfer state NOT_USED", due to same file 
     registered twice (to be fixed in RMS, not clear origin)

*WMS
FIX: JobStateUpdateHandler - status not updated while jobLogging is, due to time skew between 
     WN and DB service
FIX: JobStateUpdateHandler - stager callback not getting the correct status Staging 
     (retry for 10 seconds)     

[v6r11p9]

*Core
NEW: AgentModule - set AGENT_WORKDIRECTORY env variable with the workDirectory
NEW: InstallTools - added methods for the new web portal installation

*DMS
FIX: ReplicateAndRegister - apply same error logic for DM replication as for FTS

*Resources:
FIX: SRM2Storage - fix log message level
FIX: SRM2Storage - avoid useless existence checks 

*RMS
FIX: ForwardDISET - a temporary fix for a special LHCb case, to be removed asap
FIX: ReqClient - prettyPrint is even prettier
FIX: RequestTask - always use server certificates when executed within an agent

[v6r11p8]

*TMS
FIX: TransformationDB - fix default value within ON DUPLICATE KEY UPDATE mysql statement

[v6r11p7]

*Framework
BUGFIX: ProxyDB.py - bug in a MySQL table definition

*DMS
FIX: ReplicateAndRegister.py - FTS client is not instantiated in the c'tor as it 
     might not be used, 

*WMS
FIX: JobWrapper - don't delete the sandbox tar file if upload fails
FIX: JobWrapper - fix in setting the failover request

*RMS
FIX: RequestDB - add protections when trying to get a non existing request

[v6r11p6]

*WMS
FIX: InpudDataResolution - fix the case when some files only have a local replica
FIX: DownloadInputData, InputDataByProtocol - fix the return structure of the
     execute() method
     
*Resources
NEW: LocalComputingElement, CondorComputingElement      

[v6r11p5]

FIX: Incorporated changes from v6r10p25 patch

*Framework
NEW: Added getUserProfileNames() interface

*WMS
NEW: WMSAdministrator - added getPilotStatistics() interface
BUGFIX: JobWrapperTemplate - use sendJobAccounting() instead of sendWMSAccounting()
FIX: JobCleaningAgent - skip if no jobs to remove

*DMS
BUGFIX: FileCatalogClientCLI - bug fix in the metaquery construction

*Resources
CHANGE: StorageElement - enable Storage Element proxy configuration by protocol name

*TMS
NEW: TransformationManager - add Scheduled to task state for monitoring

[v6r11p4]

*Framework
NEW: ProxyDB - added primary key to ProxyDB_Log table
CHANGE: ProxyManagerHandler - purge logs once in 6 hours

*DMS
FIX: DataManager - fix in the accounting report for deletion operation
CHANGE: FTSRequest - print FTS GUID when submitting request
FIX: dirac-dms-fts-monitor - fix for using the new FTS structure
FIX: DataLoggingDB - fix type of the StatusTimeOrder field
FIX: DataLoggingDB - take into account empty date argument in addFileRecord()
FIX: ReplicateAndRegister - use active replicas
FIX: FTS related modules - multiple fixes

*WMS
NEW: SiteDirector - pass the list of already registered pilots to the CE.available() query
FIX: JobCleaningAgent - do not attempt job removal if no eligible jobs

*Resources
FIX: LcgFileCatalogClient - if replica already exists while registration, reregister
NEW: CREAM, SSH, ComputingElement - consider only registered pilots to evaluate queue occupancy

[v6r11p3]

FIX: import gMonitor from it is original location

*Core
FIX: FC.Utilities - treat properly the LFN names starting with /grid ( /gridpp case )

*Configuration
FIX: LocalConfiguration - added exitCode optional argument to showHelp(), closes #1821

*WMS
FIX: StalledJobAgent - extra checks when failing Completed jobs, closes #1944
FIX: JobState - added protection against absent job in getStatus(), closes #1853

[v6r11p2]

*Core
FIX: dirac-install - skip expectedBytes check if Content-Length not returned by server
FIX: AgentModule - demote message "Cycle had an error:" to warning

*Accounting
FIX: BaseReporter - protect against division by zero

*DMS
CHANGE: FileCatalogClientCLI - quite "-q" option in find command
FIX: DataManager - bug fix in __initializeReplication()
FIX: DataManager - less verbose log message 
FIX: DataManager - report the size of removed files only for successfully removed ones
FIX: File, FTSFile, FTSJob - SQL tables schema change: Size filed INTEGER -> BIGINT

*RMS
FIX: dirac-rms-reset-request, dirac-rms-show-request - fixes
FIX: ForwardDISET - execute with trusted host certificate

*Resources
FIX: SSHComputingElement - SSHOptions are parsed at the wrong place
NEW: ComputingElement - evaluate the number of available cores if relevant

*WMS
NEW: JobMonitoringHander - added export_getOwnerGroup() interface

*TMS
CHANGE: TransformationCleaningAgent - instantiation of clients moved in the initialize()

[v6r11p1]

*RMS
FIX: ReqClient - failures due to banned sites are considered to be recoverable

*DMS
BUGFIX: dirac-dms-replicate-and-register-request - minor bug fixes

*Resources
FIX: InProcessComputingElement - stop proxy renewal thread for a finished payload

[v6r11]

*Core
FIX: Client - fix in __getattr__() to provide dir() functionality
CHANGE: dirac-configure - use Registry helper to get VOMS servers information
BUGFIX: ObjectLoader - extensions must be looked up first for plug-ins
CHANGE: Misc.py - removed obsoleted
NEW: added returnSingleResult() generic utility by moving it from Resources/Utils module 

*Configuration
CHANGE: Resources.getDIRACPlatform() returns a list of compatible DIRAC platforms
NEW: Resources.getDIRACPlatforms() used to access platforms from /Resources/Computing/OSCompatibility
     section
NEW: Registry - added getVOs() and getVOMSServerInfo()     
NEW: CE2CSAgent - added VO management

*Accounting
FIX: AccountingDB, Job - extra checks for invalid values

*WMS
NEW: WMS tags to allow jobs require special site/CE/queue properties  
CHANGES: DownloadInputData, InputDataByProtocol, InputDataResolution - allows to get multiple 
         PFNs for the protocol resolution
NEW: JobDB, JobMonitoringHandler - added traceJobParameters(s)() methods     
CHANGE: TaskQueueDirector - use ObjectLoader to load directors    
CHANGE: dirac-pilot - use Python 2.7 by default, 2014-04-09 LCG bundles

*DMS
NEW: DataManager to replace ReplicaManager class ( simplification, streamlining )
FIX: InputDataByProtocol - fix the case where file is only on tape
FIX: FTSAgent - multiple fixes
BUGFIX: ReplicateAndRegister - do not ask SE with explicit SRM2 protocol

*Interfaces
CHANGE: Dirac - instantiate SandboxStoreClient and WMSClient when needed, not in the constructor
CHANGE: Job - removed setSystemConfig() method
NEW: Job.py - added setTag() interface

*Resources
CHANGE: StorageElement - changes to avoid usage PFNs
FIX: XROOTStorage, SRM2Storage - changes in PFN construction 
NEW: PoolComputingElement - a CE allowing to manage multi-core slots
FIX: SSHTorqueComputingElement - specify the SSHUser user for querying running/waiting jobs 

*RSS
NEW: added commands dirac-rss-query-db and dirac-rss-query-dtcache

*RMS
CHANGE: ReqDB - added Foreign Keys to ReqDB tables
NEW: dirac-rms-reset-request command
FIX: RequestTask - always execute operations with owner proxy

*SMS
FIX: few minor fixes to avoid pylint warnings

[v6r10p25]

*DMS
CHANGE: FileCatalog - optimized file selection by metadata

[v6r10p24]

*DMS
FIX: FC.FileMetadata - optimized queries for list interception evaluation

[v6r10p23]

*Resoures
CHANGE: SSHComputingElement - allow SSH options to be passed from CS setup of SSH Computing Element
FIX: SSHComputingElement - use SharedArea path as $HOME by default

[v6r10p22]

*CS
CHANGE: Operations helper - if not given, determine the VO from the current proxy 

*Resources
FIX: glexecComputingElement - allows Application Failed with Errors results to show through, 
     rather than be masked by false "glexec CE submission" errors
     
*DMS     
CHANGE: ReplicaManager - in getReplicas() rebuild PFN if 
        <Operations>/DataManagement/UseCatalogPFN option is set to False ( True by default )

[v6r10p21]

*Configuration
FIX: CSGlobals - allow to specify extensions in xxxDIRAC form in the CS

*Interfaces
FIX: Job - removed self.reqParams
FIX: Job - setSubmitPools renamed to setSubmitPool, fixed parameter definition string

*WMS
FIX: JobMonitorigHandler, JobPolicy - allow JobMonitor property to access job information

[v6r10p20]

*DMS
FIX: FTSAgent/Client, ReplicateAndRegister - fixes to properly process failed
     FTS request scheduling

[v6r10p19]

*DMS
FIX: FTSAgent - putRequest when leaving processRequest
FIX: ReplicaManager - bug in getReplicas() in dictionary creation

[v6r10p18]

*DMS
FIX: ReplicateAndRegister - dictionary items incorrectly called in ftsTransfer()

[v6r10p17]

*RMS
FIX: RequestDB.py - typo in a table name
NEW: ReqManagerHandler - added getDistinctValues() to allow selectors in the web page

*DMS
CHANGE: ReplicaManager - bulk PFN lookup in getReplicas()

[v6r10p16]

*Framework
NEW: PlottingClient - added curveGraph() function

*Transformation
FIX: TaskManagerAgentBase - add the missing Scheduled state

*WMS
FIX: TaskQueueDB - reduced number of lines in the matching parameters printout

*DMS
FIX: dirac-dms-show-se-status - exit on error in the service call, closes #1840

*Interface
FIX: API.Job - removed special interpretation of obsoleted JDLreqt type parameters

*Resources
FIX: SSHComputingElement - increased timeout in getJobStatusOnHost() ssh call, closes #1830

[v6r10p15]

*DMS
FIX: FTSAgent - added missing monitoring activity
FIX: FileCatalog - do not check directory permissions when creating / directory

*Resources
FIX: SSHTorqueComputingElement - removed obsoleted stuff

[v6r10p14]

*SMS
FIX: RequestPreparationAgent - typo fixed

[v6r10p13]

*SMS
FIX: RequestPreparationAgent - use ReplicaManager to get active replicas

*DMS
FIX: ReplicaManager - getReplicas returns all replicas ( in all statuses ) by default
CHANGE: FC/SecurityManager - give full ACL access to the catalog to groups with admin rights

*WMS
CHANGE: SiteDirector - changes to reduce the load on computing elements
FIX: JobWrapper - do not set Completed status for the case with failed application thread

[v6r10p12]

*WMS
CHANGE: Replace consistently everywhere SAM JobType by Test JobType
FIX: JobWrapper - the outputSandbox should be always uploaded (outsized, in failed job)

*DMS
FIX: RemoveFile - bugfix
FIX: ReplicateAndRegister - fixes in the checksum check, retry failed FTS transfer 
     with RM transfer
NEW: RegisterReplica request operation     

*RMS
FIX: ReqClient - fix in the request state machine
FIX: Request - enhance digest string
NEW: dirac-dms-reset-request command
CHANGE: dirac-rms-show-request - allow selection of a request by job ID

*TS
FIX: TransformationDB - in getTransformationParameters() dropped "Submitted" counter 
     in the output

[v6r10p11]

*Core
FIX: X509Chain - cast life time to int before creating cert

*Accounting
FIX: DataStoreClient - self.__maxRecordsInABundle = 5000 instead of 1000
FIX: JobPolicy - allow access for JOB_MONITOR property

*RMS
FIX: ReqClient - fix the case when a job is Completed but in an unknown minor status

*Resources
BUGFIX: ProxyStorage - use checkArgumentFormat() instead of self.__checkArgumentFormatDict()

[v6r10p10]

*DMS
FIX: Several fixes to make FTS accounting working (FTSAgent/Job, ReplicaManager, File )

[v6r10p9]

*Core
BUGFIX: LineGraph - Ymin was set to a minimal plot value rather than 0.

*DMS
CHANGE: FTSJob(Agent) - get correct information for FTS accounting (registration)

[v6r10p8]

*Core
FIX: InstallTools - admin e-mail default location changed

*Framework
FIX: SystemAdministratorClientCLI - allow "set host localhost"
FIX: BundleDelivery - protect against empty bundle

*WMS
FIX: SiteDirector - Pass siteNames and ceList as None if any is accepted
FIX: WorkloadManagement.ConfigTemplate.SiteDorectory - set Site to Any by default 

*DMS
FIX: FileCatalogCLI - ignore Datasets in ls command for backward compatibility

*Resources
FIX: SSH - some platforms use Password instead of password prompt

[v6r10p7]

*Core
FIX: dirac-install - execute dirac-fix-mysql-script and dirac-external-requirements after sourcing the environment
FIX: InstallTools - set basedir variable in fixMySQLScript()
FIX: InstallTools - define user root@host.domain in installMySQL()

*Framework
BUGFIX: SystemAdministratorCLI - bug fixed in default() call signature

*DMS
FIX: FTSRequest - handle properly FTS server in the old system 
FIX: ReplicaManager - check if file is in FC before removing 
FIX: Request/RemovalTask - handle properly proxies for removing files 
BUGFIX: DatasetManager - in the table description

[v6r10p6]

*Core
FIX: X509Certificate - reenabled fix in getDIRACGroup()

*Configuration
FIX: CSAPI - Group should be taken from the X509 chain and not the certificate

*RMS
CHANGE: ReqClient - if the job does not exist, do not try further finalization

[v6r10p5]

*Core
FIX: X509Certificate - reverted fix in getDIRACGroup()

[v6r10p4]

*Core
NEW: dirac-info - extra printout
CHANGE: PrettyPrint - extra options in printTable()
FIX: X509Certificate - bug fixed in getDIRACGroup()

*Framework
NEW: SystemAdministratorCLI - new showall command to show components across hosts
NEW: ProxyDB - allow to upload proxies without DIRAC group

*RMS
CHANGE: ReqClient - requests from failed jobs update job status to Failed
CHANGE: RequestTask - retry in the request finalize()

[v6r10p3]

*Configuration
CHANGE: Registry - allow to define a default group per user

*WMS
BUGFIX: JobReport - typo in generateForwardDISET()

[v6r10p2]

*TMS
CHANGE: Backward compatibility fixes when setting the Transformation files status

*DMS
BUGFIX: ReplicateAndRegister - bugfix when replicating to multiple destination by ReplicaManager

*WMS
BUGFIX: JobManager - bug fix when deleting no-existing jobs

[v6r10p1]

*RMS
FIX: ReqDB.Operations - Arguments field changed type from BLOB to MEDIUMBLOB

*DMS
FIX: FileCatalog - check for non-exiting directories in removeDirectory()

*TMS
FIX: TransformationDB - removed constraint that was making impossible to derive a production

[v6r10]

*Core
FIX: Several fixes on DB classes(AccountingDB, SystemLoggingDB, UserProfileDB, TransformationDB, 
     JobDB, PilotAgentsDB) after the new movement to the new MySQL implementation with a persistent 
     connection per running thread
NEW: SystemAdministratorCLI - better support for executing remote commands 
FIX: DIRAC.__init__.py - avoid re-definition of platform variable    
NEW: Graphs - added CurveGraph class to draw non-stacked lines with markers
NEW: Graphs - allow graphs with negative Y values
NEW: Graphs - allow to provide errors with the data and display them in the CurveGraph
FIX: InstallTools - fix for creation of the root@'host' user in MySQL 
FIX: dirac-install - create links to permanent directories before module installation
CHANGE: InstallTools - use printTable() utility for table printing
CHANGE: move printTable() utility to Core.Utilities.PrettyPrint
NEW: added installation configuration examples
FIX: dirac-install - fixBuildPath() operates only on files in the directory
FIX: VOMSService - added X-VOMS-CSRF-GUARD to the html header to be compliant with EMI-3 servers

*CS
CHANGE: getVOMSVOForGroup() uses the VOMSName option of the VO definition 
NEW: CE2CSAgent - added ARC CE information lookup

*Framework
FIX: SystemAdministratorIntegrator - use Host option to get the host address in addition to the section name, closes #1628
FIX: dirac-proxy-init - uses getVOMSVOForGroup() when adding VOMS extensions

*DMS
CHANGE: DFC - optimization and bug fixes of the bulk file addition
FIX: TransferAgent - protection against badly defined LFNs in collectFiles()
NEW: DFC - added getDirectoryReplicas() service method support similar to the LFC
CHANGE: DFC - added new option VisibleReplicaStatus which is used in replica getting commands
CHANGE: FileCatalogClientCLI client shows number of replicas in the 2nd column rather than 
        unimplemented number of links
CHANGE: DFC - optimizations for the bulk replica look-up
CHANGE: DFC updated scalability testing tool FC_Scaling_test.py        
NEW: DFC - methods returning replicas provide also SE definitions instead of PFNs to construct PFNs on the client side
NEW: DFC - added getReplicasByMetadata() interface
CHANGE: DFC - optimized getDirectoryReplicas()
CHANGE: FileCatalogClient - treat the reduced output from various service queries restoring LFNs and PFNs on the fly
NEW: DFC - LFNPFNConvention flag can be None, Weak or Strong to facilitate compatibility with LFC data 
CHANGE: FileCatalog - do not return PFNs, construct them on the client side
CHANGE: FileCatalog - simplified FC_Scaling_test.py script
NEW: FileCatalog/DatasetManager class to define and manipulate datasets corresponding to meta queries
NEW: FileCatalogHandler - new interface methods to expose DatasetManager functionality
NEW: FileCatalogClientCLI - new dataset family of commands
FIX: StorageFactory, ReplicaManager - resolve SE alias name recursively
FIX: FTSRequest, ReplicaManager, SRM2Storage - use current proxy owner as user name in accounting reports, closes #1602
BUGFIX: FileCatalogClientCLI - bug fix in do_ls, missing argument to addFile() call, closes #1658
NEW: FileCatalog - added new setMetadataBulk() interface, closes #1358
FIX: FileCatalog - initial argument check strips off leading lfn:, LFN:, /grid, closes #448
NEW: FileCatalog - added new setFileStatus() interface, closes #170, valid and visible file and replica statuses can be defined in respective options.
CHANGE: multiple new FTS system fixes
CHANGE: uniform argument checking with checkArgumentFormat() in multiple modules
CHANGE: FileCatalog - add Trash to the default replica valid statuses
CHANGE: ReplicaManager,FTSRequest,StorageElement - no use of PFN as returned by the FC except for file removal,
        rather constructing it always on the fly
        
*SMS
CHANGE: PinRequestAgent, SENamespaceCatalogCheckAgent - removed
CHANGE: Use StorageManagerClient instead of StorageDB directly        

*WMS
CHANGE: JobPolicy - optimization for bulk job verification
NEW: JobPolicy - added getControlledUsers() to get users which jobs can be accessed for 
     a given operation
CHANGE: JobMonitoringHandler - Avoid doing a selection of all Jobs, first count matching jobs 
        and then use "limit" to select only the required JobIDs.
NEW: JobMonitoringHandler - use JobPolicy to filter jobs in getJobSummaryWeb()
NEW: new Operations option /Services/JobMonitoring/GlobalJobsInfo ( True by default ) to 
     allow or not job info lookup by anybody, used in JobMonitoringHandler       
BUGFIX: SiteDirector - take into account the target queue Platform
BUGFIX: JobDB - bug in __insertNewJDL()    
CHANGE: dirac-admin-show-task-queues - enhanced output  
CHANGE: JobLoggingDB.sql - use trigger to manage the new LoggingInfo structure  
CHANGE: JobWrapper - trying several times to upload a request before declaring the job failed
FIX: JobScheduling executor - fix race condition that causes a job to remain in Staging
NEW: SiteDirector - do not touch sites for which there is no work available
NEW: SiteDirector - allow sites not in mask to take jobs with JobType Test
NEW: SiteDirector - allow 1 hour grace period for pilots in Unknown state before aborting them
CHANGE: Allow usage of non-plural form of the job requirement options ( PilotType, GridCE, BannedSite, 
        SubmitPool ), keep backward compatibility with a plural form
        
*RSS
FIX: DowntimeCommand - take the latest Downtime that fits    
NEW: porting new Policies from integration  
NEW: RSS SpaceToken command querying endpoints/tokens that exist  
        
*Resources
NEW: added SSHOARComputingElement class 
NEW: added XROOTStorage class       
FIX: CREAMComputingElement - extra checks for validity of returned pilot references
        
*TS
CHANGE: TransformationClient(DB,Manager) - set file status for transformation as bulk operation 
CHANGE: TransformationClient - applying state machine when changing transformation status
BUGFIX: TransformationClient(Handler) - few minor fixes
NEW: TransformationDB - backported __deleteTransformationFileTask(s) methods
CHANGE: TransformationDB(Client) - fixes to reestablish the FileCatalog interface
FIX: TransformationAgent - added MissingInFC to consider for Removal transformations
BUGFIX: TransformationAgent - in _getTransformationFiles() variable 'now' was not defined
FIX: TransformationDB.sql - DataFiles primary key is changed to (FileID) from (FileID,LFN) 
CHANGE: TransformationDB(.sql) - schema changes suitable for InnoDB
FIX: TaskManager(AgentBase) - consider only submitted tasks for updating status
CHANGE: TransformationDB(.sql) - added index on LFN in DataFiles table

*RMS
NEW: Migrate to use the new Request Management by all the clients
CHANGE: RequestContainer - Retry failed transfers 10 times and avoid sub-requests to be set Done 
        when the files are failed
CHANGE: Use a unique name for storing the proxy as processes may use the same "random" name and 
        give conflicts
NEW: RequestClient(Handler) - add new method readRequest( requestname)                 

*Workflow
NEW: Porting the LHCb Workflow package to DIRAC to make the use of general purpose modules and
     simplify construction of workflows        

[v6r9p33]

*Accounting
BUGFIX: AccountingDB - wrong indentation

[v6r9p32]

*Accounting
FIX: AccountingDB - use old style grouping if the default grouping is altered, e.g. by Country

[v6r9p31]

*Accounting
CHANGE: AccountingDB - changes to speed up queries: use "values" in GROUP By clause;
        drop duplicate indexes; reorder fields in the UniqueConstraint index of the
        "bucket" tables  

[v6r9p30]

*DMS
CHANGE: FileCatalogFactory - construct CatalogURL from CatalogType by default

*SMS
FIX: dirac-stager-stage-files - changed the order of the arguments

[v6r9p29]

*TS
FIX: TaskManager(AgentBase) - fix for considering only submitted tasks 

[v6r9p28]

*TS
FIX: TransformationDB(ManagerHandler) - several portings from v6r10

[v6r9p27]

*SMS
FIX: StorageManagementDB - in removeUnlinkedReplicas() second look for CacheReplicas 
     for which there is no entry in StageRequests

[v6r9p26]

*Resources
CHANGE: CREAMComputigElement - Make sure that pilots submitted to CREAM get a 
        fresh proxy during their complete lifetime
*Framework
FIX: ProxyDB - process properly any SQLi with DNs/groups with 's in the name

[v6r9p25]

*TS
CHANGE: TransformationClient - changed default timeout values for service calls
FIX: TransformationClient - fixes for processing of derived transformations 

[v6r9p24]

*TS
FIX: TransformationClient - in moveFilesToDerivedTransformation() set file status
     to Moved-<prod>

[v6r9p23]

*Core
BUGFIX: InstallTools - improper configuration prevents a fresh new installation

*WMS
BUGFIX: PilotDirector - Operations Helper non-instantiated

[v6r9p22]

*WMS
FIX: PilotDirector - allow to properly define extensions to be installed by the 
     Pilot differently to those installed at the server
FIX: Watchdog - convert pid to string in ProcessMonitor

*TS
FIX: TransformationDB - splitting files in chunks

*DMS
NEW: dirac-dms-create-removal-request command
CHANGE: update dirac-dms-xxx commands to use the new RMS client,
        strip lines when reading LFNs from a file

[v6r9p21]

*TS
FIX: Transformation(Client,DB,Manager) - restored FileCatalog compliant interface
FIX: TransformationDB - fix in __insertIntoExistingTransformationFiles()

[v6r9p20]

*Core
BUGFIX: ProxyUpload - an on the fly upload does not require a proxy to exist

*DMS
CHANGE: TransferAgent - use compareAdler() for checking checksum
FIX: FailoverTransfer - recording the sourceSE in case of failover transfer request 

*WMS
FIX: ProcessMonitor - some fixes added, printout when <1 s of consumed CPU is found

*Transformation
BUGFIX: TransformationClient - fixed return value in moveFilesToDerivedTransformation()

*RMS
BUGFIX: CleanReqDBAgent - now() -> utcnow() in initialize()

*Resources
FIX: ARCComputingElement - fix the parsing of CE status if no jobs are available

[v6r9p19]

*DMS
FIX: FileCatalog/DirectoryMetadata - inherited metadata is used while selecting directories
     in findDirIDsByMetadata()

[v6r9p18]

*DMS
FIX: FTSSubmitAgent, FTSRequest - fixes the staging mechanism in the FTS transfer submission
NEW: TransferDBMonitoringHandler - added getFilesForChannel(), resetFileChannelStatus()

[v6r9p17]

*Accounting
FIX: DataStoreClient - send accounting records in batches of 1000 records instead of 100

*DMS:
FIX: FailoverTransfer - catalog name from list to string
FIX: FTSSubmitAgent, FTSRequest - handle FTS3 as new protocol and fix bad submission time
FIX: FTSSubmitAgent, FTSRequest - do not submit FTS transfers for staging files

*WMS
FIX: TaskQueueDB - do not check enabled when TQs are requested from Directors
FIX: TaskQueueDB - check for Enabled in the TaskQueues when inserting jobs to print an alert
NEW: TaskQueueDB - each TQ can have at most 5k jobs, if beyond the limit create a new TQ 
     to prevent long matching times when there are way too many jobs in a single TQ

[v6r9p16]

*TS
BUGFIX: typos in TransformationCleaningAgent.py

*DMS
CHANGE: DownloadInputData - check the available disk space in the right input data directory
FIX: DownloadInputData - try to download only Cached replicas 

[v6r9p15]

*Core
FIX: MySQL - do not decrease the retry counter after ping failure

*DMS
CHANGE: FC/DirectoryMetadata - Speed up findFilesByMetadataWeb when many files match
FIX: RemovalTask - fix error string when removing a non existing file (was incompatible 
     with the LHCb BK client). 

*WMS
FIX: JobReport - minor fix ( removed unused imports )
FIX: JobMonitoring(JobStateUpdate)Handler - jobID argument can be either string, int or long

*TS
CHANGE: TransformationClient - change status of Moved files to a deterministic value
FIX: FileReport - minor fix ( inherits object ) 

[v6r9p14]

*DMS
CHANGE: FTSDB - changed schema: removing FTSSite table. From now on FTS sites 
        would be read from CS Resources

[v6r9p13]

FIX: included fixes from v6r8p26 patch release

[v6r9p12]

FIX: included fixes from v6r8p25 patch release

[v6r9p11]

*DMS
BUGFIX: FTSRequest - in __resolveFTSServer() type "=" -> "=="

[v6r9p10]

FIX: included fixes from v6r8p24 patch release

*Core
NEW: StateMachine utility

*DMS
BUGFIX: in RegisterFile operation handler

*Interfaces
FIX: Dirac.py - in splitInputData() consider only Active replicas

[v6r9p9]

*RMS
FIX: RequestDB - added getRequestFileStatus(), getRequestName() methods

[v6r9p8]

*DMS
FIX: RequestDB - get correct digest ( short request description ) of a request

[v6r9p7]

FIX: included fixes from v6r8p23 patch release

*RSS
FIX: SpaceTokenOccupancyPolicy - SpaceToken Policy decision was based on 
     percentage by mistake
     
*RMS
NEW: new scripts dirac-dms-ftsdb-summary, dirac-dms-show-ftsjobs    
FIX: FTSAgent - setting space tokens for newly created FTSJobs 

[v6r9p6]

*DMS
BUGFIX: dirac-admin-add-ftssite - missing import

*RMS
NEW: RequestDB, ReqManagerHandler - added getRequestStatus() method

*TS
FIX: fixes when using new RequestClient with the TransformationCleaningAgent

*WMS
BUGFIX: typo in SandboxStoreHandler transfer_fromClient() method

[v6r9p5]

*DMS
BUGFIX: missing proxy in service env in the FTSManager service. By default service 
        will use DataManager proxy refreshed every 6 hours.

*Resources
NEW: StorageElement - new checkAccess policy: split the self.checkMethods in 
     self.okMethods. okMethods are the methods that do not use the physical SE. 
     The isValid returns S_OK for all those immediately

*RSS
FIX: SpaceTokenOccupancyPolicy - Policy that now takes into account absolute values 
     for the space left
     
*TS
FIX: TransformationCleaningAgent - will look for both old and new RMS     

[v6r9p4]

*Stager
NEW: Stager API: dirac-stager-monitor-file, dirac-stager-monitor-jobs, 
     dirac-stager-monitor-requests, dirac-stager-show-stats

[v6r9p3]

*Transformation
FIX: TransformationCleaning Agent status was set to 'Deleted' instead of 'Cleaned'

[v6r9p2]

*RSS
NEW: Added Component family tables and statuses
FIX: removed old & unused code 
NEW: allow RSS policies match wild cards on CS

*WMS
BUGFIX: FailoverTransfer,JobWrapper - proper propagation of file metadata

[v6r9p1]

*RMS
NEW: FTSAgent - update rwAccessValidStamp,
     update ftsGraphValidStamp,
     new option for staging files before submission,
     better log handling here and there
CHANGE: FTSJob - add staging flag in in submitFTS2
CHANGE: Changes in WMS (FailoverTransfer, JobReport, JobWrapper, SandboxStoreHandler) 
        and TS (FileReport) to follow the new RMS.
NEW: Full CRUD support in RMS.

*RSS
NEW: ResourceManagementDB - new table ErrorReportBuffer
NEW: new ResourceManagementClient methods - insertErrorReportBuffer, selectErrorReportBuffer,
     deleteErrorReportBuffer

[v6r9]

NEW: Refactored Request Management System, related DMS agents and FTS management
     components

[v6r8p28]

*Core
BUGFIX: RequestHandler - the lock Name includes ActionType/Action

*DMS
FIX: dirac-dms-filecatalog-cli - prevent exception in case of missing proxy

[v6r8p27]

*DMS
BUGFIX: dirac-dms-add-file - fixed typo item -> items

[v6r8p26]

*Core
NEW: RequestHandler - added getServiceOption() to properly resolve inherited options 
     in the global service handler initialize method
NEW: FileCatalogHandler, StorageElementHandler - use getServiceOption()

[v6r8p25]

FIX: included fixes from v6r7p40 patch release

*Resources
FIX: SRM2Storage - do not account gfal_ls operations

[v6r8p24]

FIX: included fixes from v6r7p39 patch release

*Core
FIX: SiteSEMapping was returning wrong info

*DMS
FIX: FTSRequest - choose explicitly target FTS point for RAL and CERN
BUGFIX: StrategyHandler - wrong return value in __getRWAccessForSE()

*Resources
CHANGE: SRM2Storage - do not account gfal_ls operations any more

[v6r8p23]

FIX: included fixes from v6r7p37 patch release

*TS
FIX: TransformationDB - allow tasks made with ProbInFC files
FIX: TransformationCleaingAgent,Client - correct setting of transformation 
     status while cleaning

[v6r8p22]

FIX: included fixes from v6r7p36 patch release

[v6r8p21]

*DMS
FIX: FileCatalog/DirectoryMetadata - even if there is no meta Selection 
     the path should be considered when getting Compatible Metadata
FIX: FileCatalog/DirectoryNodeTree - findDir will return S_OK( '' ) if dir not 
     found, always return the same error from DirectoryMetadata in this case.     

*RSS
FIX: DowntimeCommand - use UTC time stamps

*TS
FIX: TransformationAgent - in _getTransformationFiles() get also ProbInFC files in 
     addition to Used 

[v6r8p20]

*Stager
NEW: Stager API: dirac-stager-monitor-file, dirac-stager-monitor-jobs, 
     dirac-stager-monitor-requests, dirac-stager-show-stats

[v6r8p19]

*Transformation
FIX: TransformationCleaning Agent status was set to 'Deleted' instead of 'Cleaned'

[v6r8p18]

*TS
BUGFIX: TransformationAgent - regression in __cleanCache()

[v6r8p17]

FIX: included fixes from v6r7p32 patch release

*WMS
FIX: StalledJobAgent - for accidentally stopped jobs ExecTime can be not set, 
     set it to CPUTime for the accounting purposes in this case

[v6r8p16]

FIX: included fixes from v6r7p31 patch release

*WMS
BUGFIX: TaskQueueDB - fixed a bug in the negative matching conditions SQL construction

*RSS
NEW: improved doc strings of PEP, PDP modules ( part of PolicySystem )
FIX: Minor changes to ensure consistency if ElementInspectorAgent and 
     users interact simultaneously with the same element
CHANGE: removed DatabaseCleanerAgent ( to be uninstalled if already installed )
FIX: SummarizeLogsAgent - the logic of the agent was wrong, the agent has been re-written.
     
[v6r8p15]

*Core
FIX: X509Chain - fix invalid information when doing dirac-proxy-info without CS
     ( in getCredentials() )

*RSS
NEW: PDP, PEP - added support for option "doNotCombineResult" on PDP

[v6r8p14]

*Core
FIX: dirac-deploy-scripts - can now work with the system python

*WMS
NEW: dirac-wms-cpu-normalization - added -R option to modify a given configuration file
FIX: Executor/InputData - Add extra check for LFns in InputData optimizer, closes #1472

*Transformation
CHANGE: TransformationAgent - add possibility to kick a transformation (not skip it if no 
        unused files), by touching a file in workDirectory
BUGFIX: TransformationAgent - bug in __cleanCache() dict modified in a loop        

[v6r8p13]

*Transformation
BUGFIX: TransformationDB - restored import of StringType

[v6r8p12]

NEW: Applied patches from v6r7p29

*WMS
FIX: JobDB - check if SystemConfig is present in the job definition and convert it 
     into Platform

*DMS
FIX: ReplicaManager - do not get metadata of files when getting files in a directory 
     if not strictly necessary

*RSS
NEW: ported from LHCb PublisherHandler for RSS web views

[v6r8p11]

NEW: Applied patches from v6r7p27

*RSS
NEW: SpaceTokenOccupancyPolicy - ported from LHCbDIRAC 
NEW: db._checkTable done on service initialization ( removed dirac-rss-setup script doing it )

*Transformation
FIX: TaskManager - reset oJob for each task in prepareTransformationTasks()
BUGFIX: ValidateOutputDataAgent - typo fixed in getTransformationDirectories()
FIX: TransformationManagerHandler - use CS to get files statuses not to include in 
     processed file fraction calculation for the web monitoring pages

[v6r8p10]

NEW: Applied patches from v6r7p27

[v6r8p9]

*DMS
FIX: TransferAgent,dirac-dms-show-se-status, ResourceStatus,TaskManager - fixes
     needed for DMS components to use RSS status information
NEW: ReplicaManager - allow to get metadata for an LFN+SE as well as PFN+SE     

[v6r8p8]

*RSS
BUGFIX: dirac-rss-setup - added missing return of S_OK() result

[v6r8p7]

NEW: Applied patches from v6r7p24

*DMS
BUGFIX: LcgFileCatalogClient - bug in addFile()

*RSS
BUGFIX: fixed script dirac-rss-set-token, broken in the current release.
NEW: Statistics module - will be used in the future to provide detailed information 
     from the History of the elements 

[v6r8p6]

NEW: Applied patches from v6r7p23

*Transformation
FIX: TaskManager - allow prepareTransformationTasks to proceed if no OutputDataModule is defined
FIX: TransformationDB - remove INDEX(TaskID) from TransformationTasks. It produces a single counter 
     for the whole table instead of one per TransformationID
     
*WMS     
FIX: WMSUtilities - to allow support for EMI UI's for pilot submission we drop support for glite 3.1

[v6r8p5]

NEW: Applied patches from v6r7p22

*RSS
CHANGE: removed old tests and commented out files

*WMS
FIX: PoolXMLCatalog - proper addFile usage

*Transformation
CHANGE: TransformationAgent - clear replica cache when flushing or setting a file in the workdirectory

[v6r8p4]

*Transformation
FIX: The connection to the jobManager is done only at submission time
FIX: Jenkins complaints fixes

*WMS
BUGFIX: JobDB - CPUtime -> CPUTime
FIX: Jenkins complaints fixes

[v6r8p3]

*DMS
BUGFIX: LcgFileCatalogClient

[v6r8p2]

*DMS:
FIX: LcgFileCatalogClient - remove check for opening a session in __init__ as credentials are not yet set 

*Transformation
CHANGE: reuse RPC clients in Transformation System 

[v6r8p1]

*Core
FIX: dirac-deploy-scripts - restored regression w.r.t. support of scripts starting with "d"

*DMS
BUGFIX: LcgFileCatalogClient - two typos fixed

[v6r8]

CHANGE: Several fixes backported from the v7r0 integration branch

*Core
CHANGE: DictCache - uses global LockRing to avoid locks in multiprocessing
FIX: X509Chain - proxy-info showing an error when there's no CS

*DMS
FIX: TransferAgent - inside loop filter out waiting files dictionary
BUGFIX: dirac-admin-allow-se - there was a continue that was skipping the complete loop for 
        ARCHIVE elements
NEW: LcgFileCatalogClient - test return code in startsess lfc calls       

*WMS:
FIX: OptimizerExecutor, InputData, JobScheduling - check that site candidates have all the 
     replicas

*RSS: 
BUGFIX: ResourceStatus, RSSCacheNoThread - ensure that locks are always released

*Transformation
FIX: TaskManager - site in the job definition is taken into account when submitting
NEW: Transformation - get the allowed plugins from the CS /Operations/Transformations/AllowedPlugins
FIX: ValidateOutputDataAgent - self not needed for static methods

[v6r7p40]

*Resources
FIX: StorageElement class was not properly passing the lifetime argument for prestageFile method

[v6r7p39]

*Core
CHANGE: Grid - in executeGridCommand() allow environment script with arguments needed for ARC client

*DMS
FIX: DFC SEManager - DIP Storage can have a list of ports now

*Resources
FIX: ARCComputingElement - few fixes after debugging

[v6r7p38]

*Core
NEW: DISET FileHelper, TransferClient - possibility to switch off check sum

*Resources
NEW: ARCComputingElement - first version
NEW: StorageFactory - possibility to pass extra protocol parameters to storage object
NEW: DIPStorage - added CheckSum configuration option
BUGFIX: SSHComputingElement - use CE name in the pilot reference construction

*WMS
FIX: StalledJobAgent - if ExecTime < CPUTime make it equal to CPUTime

[v6r7p37]

*Framework
BUGFIX: NotificationDB - typos in SQL statement in purgeExpiredNotifications() 

*WMS
NEW: JobCleaningAgent - added scheduling sandbox LFN removal request 
     when deleting jobs
CHANGE: JobWrapper - report only error code as ApplicationError parameter 
        when payload finishes with errors    
NEW: SiteDirector - possibility to specify extensions to be installed in 
     pilots in /Operations/Pilots/Extensions option in order not to install
     all the server side extensions        

*DMS
CHANGE: FileCatalogFactory - use service path as default URL
CHANGE: FileCatalogFactory - use ObjectLoader to import catalog clients

*SMS
BUGFIX: StorageManagementDB, dirac-stager-monitor-jobs - small bug fixes ( sic, Daniela )

*Resources
CHANGE: DIPStorage - added possibility to specify a list of ports for multiple
        service end-points
CHANGE: InProcessComputingElement - demote log message when payload failure 
        to warning, the job will fail anyway
FIX: StalledJobAgent - if pilot reference is not registered, this is not an 
     error of the StalledJobAgent, no log.error() in  this case                
        
*RMS
CHANGE: RequestTask - ensure that tasks are executed with user credentials 
        even with respect to queries to DIRAC services ( useServerCertificate 
        flag set to false )        

[v6r7p36]

*WMS
FIX: CREAMCE, SiteDirector - make sure that the tmp executable is removed
CHANGE: JobWrapper - remove sending mails via Notification Service in case
        of job rescheduling
        
*SMS
FIX: StorageManagementDB - fix a race condition when old tasks are set failed 
     between stage submission and update.        

[v6r7p35]

*Stager
NEW: Stager API: dirac-stager-monitor-file, dirac-stager-monitor-jobs, 
     dirac-stager-monitor-requests, dirac-stager-show-stats

[v6r7p34]

*Transformation
FIX: TransformationCleaning Agent status was set to 'Deleted' instead of 'Cleaned'

[v6r7p33]

*Interfaces
FIX: Job.py - in setExecutable() - prevent changing the log file name string type

*StorageManagement
NEW: StorageManagementDB(Handler) - kill staging requests at the same time as 
     killing related jobs, closes #1510
FIX: StorageManagementDB - demote the level of several log messages       

[v6r7p32]

*DMS
FIX: StorageElementHandler - do not use getDiskSpace utility, use os.statvfs instead
CHANGE: StorageManagementDB - in getStageRequests() make MySQL do an UNIQUE selection 
        and use implicit loop to speed up queries for large results

*Resources
FIX: lsfce remote script - use re.search instead of re.match in submitJob() to cope with
     multipline output

[v6r7p31]

*WMS
FIX: SiteDirector - make possible more than one SiteDirector (with different pilot identity) attached 
     to a CE, ie sgm and pilot roles. Otherwise one is declaring Aborted the pilots from the other.

[v6r7p30]

*Core
CHANGE: X509Chain - added groupProperties field to the getCredentials() report
BUGFIX: InstallTools - in getSetupComponents() typo fixed: agent -> executor

[v6r7p29]

*DMS
CHANGE: FileCatalog - selection metadata is also returned as compatible metadata in the result
        of getCompatibleMetadata() call
NEW: FileCatalog - added path argument to getCompatibleMetadata() call
NEW: FileCatalogClient - added getFileUserMetadata()
BUGFIX: dirac-dms-fts-monitor - exit with code -1 in case of error

*Resources
FIX: CREAMComputingElement - check globus-url-copy result for errors when retrieving job output

[v6r7p28]

*DMS
BUGFIX: FileCatalog/DirectoryMetadata - wrong MySQL syntax 

[v6r7p27]

*Core
FIX: Mail.py - fix of the problem of colons in the mail's body

*Interfaces
NEW: Job API - added setSubmitPools(), setPlatform() sets ... "Platform"

*WMS
FIX: TaskQueueDB - use SystemConfig as Platform for matching ( if Platform is not set explicitly

*Resources
FIX: SSHComputingElement - use ssh host ( and not CE name ) in the pilot reference
BUGFIX: SSHGEComputingElement - forgotten return statement in _getJobOutputFiles()

*Framework
NEW: dirac-sys-sendmail - email's body can be taken from pipe. Command's argument 
     in this case will be interpreted as a destination address     

[v6r7p26]

*DMS
FIX: ReplicaManager - status names Read/Write -> ReadAccess/WriteAccess

[v6r7p25]

*Core
CHANGE: X509Chain - in getCredentials() failure to contact CS is not fatal, 
        can happen when calling dirac-proxy-init -x, for example

[v6r7p24]

*DMS
NEW: FileCatalog - added getFilesByMetadataWeb() to allow pagination in the Web 
     catalog browser
     
*WMS
CHANGE: WMSAdministrator, DiracAdmin - get banned sites list by specifying the status
        to the respective jobDB call     

[v6r7p23]

*Transformation
BUGFIX: TransformationDB - badly formatted error log message

*RMS
CHANGE: RequestDBMySQL - speedup the lookup of requests

*WMS
BUGFIX: dirac-dms-job-delete - in job selection by group

*DMS
FIX: LcgFileCatalogClient - getDirectorySize made compatible with DFC
BUGFIX: LcgFileCatalogClient - proper call of __getClientCertInfo()

[v6r7p22]

*Transformation
CHANGE: InputDataAgent - treats only suitable transformations, e.g. not the extendable ones. 
CHANGE: TransformationAgent - make some methods more public for easy overload

[v6r7p21]

*Core
FIX: Shifter - pass filePath argument when downloading proxy

[v6r7p20]

*DMS
CHANGE: StrategyHandler - move out SourceSE checking to TransferAgent
CHANGE: ReplicaManager, InputDataAgent - get active replicas
FIX: StorageElement, SRM2Storage - support for 'xxxAccess' statuses, checking results
     of return structures
     
*RSS
NEW: set configurable email address on the CS to send the RSS emails
NEW: RSSCache without thread in background
FIX: Synchronizer - moved to ResourceManager handler     

[v6r7p19]

*DMS
BUGFIX: ReplicaManager - in putAndRegister() SE.putFile() singleFile argument not used explicitly

[v6r7p18]

*WMS
FIX: StalledJobAgent - do not exit the loop over Completed jobs if accounting sending fails
NEW: dirac-wms-job-delete - allow to specify jobs to delete by job group and/or in a file
FIX: JobManifest - If CPUTime is not set, set it to MaxCPUTime value

[v6r7p17]

*Resources
FIX: SRM2Storage - treat properly "22 SRM_REQUEST_QUEUED" result code

[v6r7p16]

*DMS
FIX: StrategyHandler - do not proceed when the source SE is not valid for read 
BUGFIX: StorageElement - putFile can take an optional sourceSize argument
BUGFIX: ReplicaManager - in removeFile() proper loop on failed replicas

*RSS
FIX: SpaceTokenOccupancyCommand, CacheFeederAgent - add timeout when calling lcg_util commands

*WMS
FIX: JobManifest - take all the SubmitPools defined in the TaskQueueAgent 
NEW: StalledJobAgent - declare jobs stuck in Completed status as Failed

[v6r7p15]

*Core
BUGFIX: SocketInfo - in host identity evaluation

*DMS
BUGFIX: FileCatalogHandler - missing import os

*Transformation
CHANGE: JobManifest - getting allowed job types from operations() section 

[v6r7p14]

*DMS
CHANGE: StorageElementProxy - removed getParameters(), closes #1280
FIX: StorageElementProxy - free the getFile space before the next file
FIX: StorageElement - added getPFNBase() to comply with the interface

*Interfaces
CHANGE: Dirac API - allow lists of LFNs in removeFile() and removeReplica()

*WMS
CHANGE: JobSchedulingAgent(Executor) - allow both BannedSite and BannedSites JDL option

*RSS
FIX: ElementInspectorAgent - should only pick elements with rss token ( rs_svc ).
FIX: TokenAgent - using 4th element instead of the 5th. Added option to set admin email on the CS.

[v6r7p13]

*Core
FIX: Resources - in getStorageElementSiteMapping() return only sites with non-empty list of SEs

*DMS
FIX: StorageElement - restored the dropped logic of using proxy SEs
FIX: FileCatalog - fix the UseProxy /LocalSite/Catalog option

*Transformation
FIX: TransformationDB - use lower() string comparison in extendTransformation()

[v6r7p12]

*WMS
BUGFIX: JobManifest - get AllowedSubmitPools from the /Systems section, not from /Operations

*Core
NEW: Resources helper - added getSites(), getStorageElementSiteMapping()

*DMS
CHANGE: StrategyHandler - use getStorageElementSiteMapping helper function
BUGFIX: ReplicaManager - do not modify the loop dictionary inside the loop

[v6r7p11]

*Core
CHANGE: Subprocess - put the use of watchdog in flagging

[v6r7p10]

*Core
NEW: Logger - added getLevel() method, closes #1292
FIX: Subprocess - returns correct structure in case of timeout, closes #1295, #1294
CHANGE: TimeOutExec - dropped unused utility
FIX: Logger - cleaned unused imports

*RSS
CHANGE: ElementInspectorAgent - do not use mangled name and removed shifterProxy agentOption

[v6r7p9]

*Core
BUGFIX: InstallTools - MySQL Port should be an integer

[v6r7p8]

*Core
FIX: Subprocess - consistent timeout error message

*DMS
NEW: RemovalTask - added bulk removal
FIX: StrategyHandler - check file source CEs
CHANGE: DataIntegrityClient - code beautification
CHANGE: ReplicaManager - do not check file existence if replica information is queried anyway,
        do not fail if file to be removed does not exist already. 

[v6r7p7]

FIX: Several fixes to allow automatic code documentation

*Core
NEW: InstallTools - added mysqlPort and mysqlRootUser

*DMS
CHANGE: ReplicaManager - set possibility to force the deletion of non existing files
CHANGE: StrategyHandler - better handling of checksum check during scheduling 

[v6r7p6]

*Core
FIX: dirac-install - restore signal alarm if downloadable file is not found
FIX: Subprocess - using Manager proxy object to pass results from the working process

*DMS:
CHANGE: StorageElement - removed overwride mode
CHANGE: removed obsoleted dirac-dms-remove-lfn-replica, dirac-dms-remove-lfn
NEW: FTSMonitorAgent - filter out sources with checksum mismatch
FIX: FTSMonitorAgent, TransferAgent - fix the names of the RSS states

*RSS
NEW: ElementInspectorAgent runs with a variable number of threads which are automatically adjusted
NEW: Added policies to force a particular state, can be very convenient to keep something Banned for example.
NEW: policy system upgrade, added finer granularity when setting policies and actions

*WMS
NEW: SiteDirector- allow to define pilot DN/Group in the agent options
CHANGE: JobDescription, JobManifest - take values for job parameter verification from Operations CS section

[v6r7p5]

*Interfaces
BUGFIX: dirac-wms-job-get-output - properly treat the case when output directory is not specified 

[v6r7p4]

*Core
FIX: Subprocess - avoid that watchdog kills the executor process before it returns itself

*Framework
BUGFIX: ProxuManagerClient - wrong time for caching proxies

*RSS
FIX: removed obsoleted methods

*DMS
NEW: FileCatalog - added findFilesByMetadataDetailed - provides detailed metadata for 
     selected files

[v6r7p3]

*DMS
FIX: FTSMonitorAgent - logging less verbose

*Transformation
FIX: TransformationAgent - use the new CS defaults locations
FIX: Proper agent initialization
NEW: TransformationPlaugin - in Broadcast plugin added file groupings by number of files, 
     make the TargetSE always defined, even if the SourceSE list contains it 

*ResourceStatus
FIX: Added the shifter's proxy to several agents

*RMS
FIX: RequestContainer - the execution order was not properly set for the single files 

*Framework:
BUGFIX: ProxyManagerClient - proxy time can not be shorter than what was requested

[v6r7p2]

*Core
FIX: dirac-configure - switch to use CS before checking proxy info

*Framework
NEW: dirac-sys-sendmail new command
NEW: SystemAdmininistratorCLI - added show host, uninstall, revert commands
NEW: SystemAdmininistratorHandler - added more info in getHostInfo()
NEW: SystemAdmininistratorHandler - added revertSoftware() interface

*Transformation
FIX: TransformationCleaningAgent - check the status of returned results

[v6r7p1]

*Core
FIX: Subprocess - finalize the Watchdog closing internal connections after a command execution
CHANGE: add timeout for py(shell,system)Call calls where appropriate
CHANGE: Shifter - use gProxyManager in a way that allows proxy caching

*Framework
NEW: ProxyManagerClient - allow to specify validity and caching time separately
FIX: ProxyDB - replace instead of delete+insert proxy in __storeVOMSProxy

*DMS
NEW: FTSMonitorAgent - made multithreaded for better efficiency
FIX: dirac-dms-add-file - allow LFN: prefix for lfn argument

*WMS
NEW: dirac-wms-job-get-output, dirac-wms-job-status - allow to retrieve output for a job group
FIX: TaskQueueDB - fixed selection SQL in __generateTQMatchSQL()
CHANGE: OptimizerExecutor - reduce diversity of MinorStatuses for failed executors

*Resources
FIX: CREAMComputingElement - remove temporary JDL right after the submission 

[v6r6p21]

*DMS
BUGFIX: TransformationCleaningAgent - use the right signature of cleanMetadataCatalogFiles() call

[v6r6p20]

*DMS
FIX: RegistrationTask - properly escaped error messages
BUGFIX: DirectoryMetadata - use getFileMetadataFields from FileMetadata in addMetadataField()
NEW: When there is a missing source error spotted during FTS transfer, file should be reset 
     and rescheduled again until maxAttempt (set to 100) is reached

*WMS
FIX: JobScheduling - fix the site group logic in case of Tier0

[v6r6p19]

*DMS
BUGFIX: All DMS agents  - set up agent name in the initialization

*Core
NEW: Subprocess - timeout wrapper for subprocess calls
BUGFIX: Time - proper interpreting of 0's instead of None
CHANGE: DISET - use cStringIO for ANY read that's longer than 16k (speed improvement) 
        + Less mem when writing data to the net
FIX: Os.py - protection against failed "df" command execution       
NEW: dirac-info prints lcg bindings versions
CHANGE: PlotBase - made a new style class 
NEW: Subprocess - added debug level log message

*Framework
NEW: SystemAdministratorIntegrator client for collecting info from several hosts
NEW: SystemAdministrator - added getHostInfo()
FIX: dirac-proxy-init - always check for errors in S_OK/ERROR returned structures
CHANGE: Do not accept VOMS proxies when uploading a proxy to the proxy manager

*Configuration
FIX: CE2CSAgent - get a fresh copy of the cs data before attempting to modify it, closes #1151
FIX: Do not create useless backups due to slaves connecting and disconnecting
FIX: Refresher - prevent retrying with 'Insane environment'

*Accounting
NEW: Accounting/Job - added validation of reported values to cope with the weird Yandex case
FIX: DBUtils - take into account invalid values, closes #949

*DMS
FIX: FTSSubmitAgent - file for some reason rejected from submission should stay in 'Waiting' in 
     TransferDB.Channel table
FIX: FTSRequest - fix in the log printout     
CHANGE: dirac-dms-add-file removed, dirac-dms-add-files renamed to dirac-dms-add-file
FIX: FileCatalogCLI - check the result of removeFile call
FIX: LcgFileCatalogClient - get rid of LHCb specific VO evaluation
NEW: New FileCatalogProxy service - a generalization of a deprecated LcgFileCatalog service
FIX: Restored StorageElementProxy functionality
CHANGE: dirac-dms-add-file - added printout
NEW: FileCatalog(Factory), StorageElement(Factory) - UseProxy flag moved to /Operations and /LocalSite sections

*RSS
NEW:  general reimplementation: 
      New DB schema using python definition of tables, having three big blocks: Site, Resource and Node.
      MySQLMonkey functionality almost fully covered by DB module, eventually will disappear.
      Services updated to use new database.
      Clients updated to use new database.
      Synchronizer updated to fill the new database. When helpers will be ready, it will need an update.
      One ElementInspectorAgent, configurable now is hardcoded.
      New Generic StateMachine using OOP.
      Commands and Policies simplified.
      ResourceStatus using internal cache, needs to be tested with real load.
      Fixes for the state machine
      Replaced Bad with Degraded status ( outside RSS ).
      Added "Access" to Read|Write|Check|Remove SE statuses wherever it applies.
      ResourceStatus returns by default "Active" instead of "Allowed" for CS calls.
      Caching parameters are defined in the CS
FIX: dirac-admin-allow/ban-se - allow a SE on Degraded ( Degraded->Active ) and ban a SE on Probing 
     ( Probing -> Banned ). In practice, Active and Degraded are "usable" states anyway.            
      
*WMS
FIX: OptimizerExecutor - failed optimizations will still update the job     
NEW: JobWrapper - added LFNUserPrefix VO specific Operations option used for building user LFNs
CHANGE: JobDB - do not interpret SystemConfig in the WMS/JobDB
CHANGE: JobDB - Use CPUTime JDL only, keep MaxCPUTime for backward compatibility
CHANGE: JobWrapper - use CPUTime job parameter instead of MaxCPUTime
CHANGE: JobAgent - use CEType option instead of CEUniqueID
FIX: JobWrapper - do not attempt to untar directories before having checked if they are tarfiles 
NEW: dirac-wms-job-status - get job statuses for jobs in a given job group
 
*SMS
FIX: StorageManagementDB - when removing unlinked replicas, take into account the case where a
     staging request had been submitted, but failed
      
*Resources    
NEW: glexecCE - add new possible locations of the glexec binary: OSG specific stuff and in last resort 
     looking in the PATH    
NEW: LcgFileCatalogClient - in removeReplica() get the needed PFN inside instead of providing it as an argument     
      
*TS      
CHANGE: Transformation types definition are moved to the Operations CS section

*Interfaces
FIX: Dirac.py - CS option Scratchdir was in LocalSite/LocalSite
FIX: Dirac.py - do not define default catalog, use FileCatalog utility instead

[v6r6p19]

*DMS
BUGFIX: All DMS agents  - set up agent name in the initialization

[v6r6p18]

*Transformation
CHANGE: /DIRAC/VOPolicy/OutputDataModule option moved to <Operations>/Transformations/OutputDataModule

*Resources
FIX: ComputingElement - properly check if the pilot proxy has VOMS before adding it to the payload 
     when updating it

*WMS
BUGFIX: JobSanity - fixed misspelled method call SetParam -> SetParameter

[v6r6p17]

*Transformation
BUGFIX: TransformationAgent - corrected  __getDataReplicasRM()

[v6r6p16]

*DMS
FIX: Agents - proper __init__ implementation with arguments passing to the super class
FIX: LcgFileCatalogClient - in removeReplica() reload PFN in case it has changed

[v6r6p15]

*Framework
BUGFIX: ErrorMessageMonitor - corrected updateFields call 

*DMS:
NEW: FTSMonitorAgent completely rewritten in a multithreaded way

*Transformation
FIX: InputDataAgent - proper instantiation of TransformationClient
CHANGE: Transformation - several log message promoted from info to notice level

[v6r6p14]

*Transformation
FIX: Correct instantiation of agents inside several scripts
CHANGE: TransformationCleaningAgent - added verbosity to logs
CHANGE: TransformationAgent - missingLFC to MissingInFC as it could be the DFC as well
FIX: TransformationAgent - return an entry for all LFNs in __getDataReplicasRM

*DMS
FIX: TransferAgent - fix exception reason in registerFiles()

[v6r6p13]

*DMS
CHANGE: TransferAgent - change RM call from getCatalogueReplicas to getActiveReplicas. 
        Lowering log printouts here and there

[v6r6p12]

*DMS
BUGFIX: RemovalTask - Replacing "'" by "" in error str set as attribute for a subRequest file. 
        Without that request cannot be updated when some nasty error occurs.

[v6r6p11]

*RMS:
BUGFIX: RequestClient - log string formatting

*DMS
BUGFIX: RemovalTask - handling for files not existing in the catalogue

*Transformation
FIX: TransformationManager - ignore files in NotProcessed status to get the % of processed files

*Interfaces
FIX: Fixes due to the recent changes in PromptUser utility

[v6r6p10]

*RMS
FIX: RequestDBMySQL - better escaping of queries 

*WMS
FIX: SiteDirector - get compatible platforms before checking Task Queues for a site

[v6r6p9]

*Core
FIX: Utilities/PromptUser.py - better user prompt

*Accounting
NEW: Add some validation to the job records because of weird data coming from YANDEX.ru

*DMS
BUGFIX: ReplicaManager - typo errStr -> infoStr in __replicate()
FIX: FTSRequest - fixed log message

*WMS
FIX: SiteDirector - use CSGlobals.getVO() call instead of explicit CS option

[v6r6p8]

*Transformation
BUGFIX: TransformationDB - typo in getTransformationFiles(): iterValues -> itervalues

[v6r6p7]

*Resources
FIX: StorageFactory - uncommented line that was preventing the status to be returned 
BUGFIX: CE remote scripts - should return status and not call exit()
BUGFIX: SSHComputingElement - wrong pilot ID reference

[v6r6p6]

*WMS
FIX: TaskQueueDB - in findOrphanJobs() retrieve orphaned jobs as list of ints instead of list of tuples
FIX: OptimizerExecutor - added import of datetime to cope with the old style optimizer parameters

*Transformation
FIX: TransformationAgent - fix finalization entering in an infinite loop
NEW: TransformationCLI - added resetProcessedFile command
FIX: TransformationCleaningAgent - treating the archiving delay 
FIX: TransformationDB - fix in getTransformationFiles() in case of empty file list

[v6r6p5]

*Transformation
FIX: TransformationAgent - type( transClient -> transfClient )
FIX: TransformationAgent - self._logInfo -> self.log.info
FIX: TransformationAgent - skip if no Unused files
FIX: TransformationAgent - Use CS option for replica cache lifetime
CHANGE: TransformationAgent - accept No new Unused files every [6] hours

[v6r6p4]

*DMS
FIX: TransferAgent - protection for files that can not be scheduled
BUGFIX: TransferDB - typo (instIDList - > idList ) fixed

*Transformation
BUGFIX: TransformationAgent - typo ( loginfo -> logInfo )

[v6r6p3]

FIX: merged in patch v6r5p14

*Core
BUGFIX: X509Chain - return the right structure in getCredentials() in case of failure
FIX: dirac-deploy-scripts.py - allow short scripts starting from "d"
FIX: dirac-deploy-scripts.py - added DCOMMANDS_PPID env variable in the script wrapper
FIX: ExecutorReactor - reduced error message dropping redundant Task ID 

*Interfaces
BUGFIX: Dirac.py - allow to pass LFN list to replicateFile()

*DMS
FIX: FileManager - extra check if all files are available in _findFiles()
BUGFIX: FileCatalogClientCLI - bug in DirectoryListing

[v6r6p2]

FIX: merged in patch v6r5p13

*WMS
FIX: SiteDirector - if no community set, look for DIRAC/VirtualOrganization setting

*Framework
FIX: SystemLoggingDB - LogLevel made VARCHAR in the MessageRepository table
FIX: Logging - several log messages are split in fixed and variable parts
FIX: SystemLoggingDB - in insertMessage() do not insert new records in auxiliary tables if they 
     are already there

[v6r6p1]

*Core:
CHANGE: PromptUser - changed log level of the printout to NOTICE
NEW: Base Client constructor arguments are passed to the RPCClient constructor

*DMS:
NEW: FTSRequest - added a prestage mechanism for source files
NEW: FileCatalogClientCLI - added -f switch to the size command to use raw faile tables 
     instead of storage usage tables
NEW: FileCatalog - added orphan directory repair tool
NEW: FIleCatalog - more counters to control the catalog sanity     

*WMS:
FIX: SandboxStoreClient - no more kwargs tricks
FIX: SandboxStoreClient returns sandbox file name in case of upload failure to allow failover
FIX: dirac-pilot - fixed VO_%s_SW_DIR env variable in case of OSG

*TS:
FIX: TransformationManagerHandler - avoid multiple Operations() instantiation in 
     getTransformationSummaryWeb()

[v6r6]

*Core
CHANGE: getDNForUsername helper migrated from Core.Security.CS to Registry helper
NEW: SiteSEMapping - new utilities getSitesGroupedByTierLevel(), getTier1WithAttachedTier2(),
     getTier1WithTier2
CHANGE: The DIRAC.Core.Security.CS is replaced by the Registry helper     
BUGFIX: dirac-install - properly parse += in .cfg files
FIX: Graphs.Utilities - allow two lines input in makeDataFromCVS()
FIX: Graphs - allow Graphs package usage if even matplotlib is not installed
NEW: dirac-compile-externals will retrieve the Externals compilation scripts from it's new location 
     in github (DIRACGrid/Externals)
NEW: Possibility to define a thread-global credentials for DISET connections (for web framework)
NEW: Logger - color output ( configurable )
NEW: dirac-admin-sort-cs-sites - to sort sites in the CS
CHANGE: MessageClient(Factor) - added msgClient attribute to messages
NEW: Core.Security.Properties - added JOB_MONITOR and USER_MANAGER properties

*Configuration
NEW: Registry - added getAllGroups() method

*Framework
NEW: SystemAdministratorClientCLI - possibility to define roothPath and lcgVersion when updating software

*Accounting
NEW: JobPlotter - added Normalized CPU plots to Job accounting
FIX: DBUtils - plots going to greater granularity

*DMS
NEW: FileCatalog - storage usage info stored in all the directories, not only those with files
NEW: FileCatalog - added utility to rebuild storage usage info from scratch
FIX: FileCatalog - addMetadataField() allow generic types, e.g. string
FIX: FileCatalog - path argument is normalized before usage in multiple methods
FIX: FileCatalog - new metadata for files(directories) should not be there before for directories(files)
NEW: FileCatalog - added method for rebuilding DirectoryUsage data from scratch 
NEW: FileCatalog - Use DirectoryUsage mechanism for both logical and physical storage
CHANGE: FileCatalog - forbid removing non-empty directories
BUGFIX: FileCatalogClientCLI - in do_ls() check properly the path existence
FIX: FileCatalogClientCLI - protection against non-existing getCatalogCounters method in the LFC client
FIX: DMS Agents - properly call superclass constructor with loadName argument
FIX: ReplicaManager - in removeFile() non-existent file is marked as failed
FIX: Make several classes pylint compliant: DataIntegrityHandler, DataLoggingHandler,
     FileCatalogHandler, StorageElementHandler, StorageElementProxyHandler, TransferDBMonitoringHandler
FIX: LogUploadAgent - remove the OSError exception in __replicate()
FIX: FileCatalogClientCLI - multiple check of proper command inputs,
     automatic completion of several commands with subcommands,
     automatic completion of file names
CHANGE: FileCatalogClientCLI - reformat the output of size command 
FIX: dirac-admin-ban-se - allow to go over all options read/write/check for each SE      
NEW: StrategyHandler - new implementation to speed up file scheduling + better error reporting
NEW: LcgFileCatalogProxy - moved from from LHCbDirac to DIRAC
FIX: ReplicaManager - removed usage of obsolete "/Resources/StorageElements/BannedTarget" 
CHANGE: removed StorageUsageClient.py
CHANGE: removed obsoleted ProcessingDBAgent.py

*WMS
CHANGE: RunNumber job parameter was removed from all the relevant places ( JDL, JobDB, etc )
NEW: dirac-pilot - add environment setting for SSH and BOINC CEs
NEW: WMSAdministrator - get output for non-grid CEs if not yet in the DB
NEW: JobAgent - job publishes BOINC parameters if any
CHANGE: Get rid of LHCbPlatform everywhere except TaskQueueDB
FIX: SiteDirector - provide list of sites to the Matcher in the initial query
FIX: SiteDirector - present a list of all groups of a community to match TQs
CHANGE: dirac-boinc-pilot dropped
CHANGE: TaskQueueDirector does not depend on /LocalSite section any more
CHANGE: reduced default delays for JobCleaningAgent
CHANGE: limit the number of jobs received by JobCleaningAgent
CHANGE: JobDB - use insertFields instead of _insert
CHANGE: Matcher, TaskQueueDB - switch to use Platform rather than LHCbPlatform retaining LHCbPlatform compatibility
BUGFIX: Matcher - proper reporting pilot site and CE
CHANGE: JobManager - improved job Killing/Deleting logic
CHANGE: dirac-pilot - treat the OSG case when jobs on the same WN all run in the same directory
NEW: JobWrapper - added more status reports on different failures
FIX: PilotStatusAgent - use getPilotProxyFromDIRACGroup() instead of getPilotProxyFromVOMSGroup()
CHANGE: JobMonitoringHandler - add cutDate and condDict parameters to getJobGroup()
NEW: JobMonitoringHandler - check access rights with JobPolicy when accessing job info from the web
NEW: JobManager,JobWrapper - report to accounting jobs in Rescheduled final state if rescheduling is successful
FIX: WMSAdministrator, SiteDirector - store only non-empty pilot output to the PilotDB
NEW: added killPilot() to the WMSAdministrator interface, DiracAdmin and dirac-admin-kill-pilot command
NEW: TimeLeft - renormalize time left using DIRAC Normalization if available
FIX: JobManager - reconnect to the OptimizationMind in background if not yet connected
CHANGE: JobManifest - use Operations helper
NEW: JobCleaningAgent - delete logging records from JobLoggingDB when deleting jobs

*RMS
FIX: RequestDBFile - better exception handling in case no JobID supplied
FIX: RequestManagerHandler - make it pylint compliant
NEW: RequestProxyHandler - is forwarding requests from voboxes to central RequestManager. 
     If central RequestManager is down, requests are dumped into file cache and a separate thread 
     running in background is trying to push them into the central. 
CHANGE: Major revision of the code      
CHANGE: RequestDB - added index on SubRequestID in the Files table
CHANGE: RequestClient - readRequestForJobs updated to the new RequetsClient structure

*RSS
NEW: CS.py - Space Tokens were hardcoded, now are obtained after scanning the StorageElements.

*Resources
FIX: SSHComputingElement - enabled multiple hosts in one queue, more debugging
CHANGE: SSHXXX Computing Elements - define SSH class once in the SSHComputingElement
NEW: SSHComputingElement - added option to define private key location
CHANGE: Get rid of legacy methods in ComputingElement
NEW: enable definition of ChecksumType per SE
NEW: SSHBatch, SSHCondor Computing Elements
NEW: SSHxxx Computing Elements - using remote control scripts to better capture remote command errors
CHANGE: put common functionality into SSHComputingElement base class for all SSHxxx CEs
NEW: added killJob() method tp all the CEs
NEW: FileCatalog - take the catalog information info from /Operations CS section, if defined there, 
     to allow specifications per VO 

*Interfaces
CHANGE: Removed Script.initialize() from the API initialization
CHANGE: Some general API polishing
FIX: Dirac.py - when running in mode="local" any directory in the ISB would not get untarred, 
     contrary to what is done in the JobWrapper

*TS
BUGFIX: TaskManager - bug fixed in treating tasks with input data
FIX: TransformationCleaningAgent - properly call superclass constructor with loadName argument
NEW: TransformationCleaningAgent - added _addExtraDirectories() method to extend the list of
     directories to clean in a subclass if needed
CHANGE: TransformationCleaningAgent - removed usage of StorageUsageClient     
NEW: TransformationAgent is multithreaded now ( implementation moved from LHCbDIRAC )
NEW: added unit tests
NEW: InputDataAgent - possibility to refresh only data registered in the last predefined period of time 
NEW: TransformationAgent(Client) - management of derived transformations and more ported from LHCbDIRAC
BUGFIX: TransformationDB - wrong SQL statement generation in setFileStatusForTransformation()

[v6r5p14]

*Core
NEW: Utilities - added Backports utility

*WMS
FIX: Use /Operations/JobScheduling section consistently, drop /Operations/Matching section
NEW: Allow VO specific share correction plugins from extensions
FIX: Executors - several fixes

[v6r5p13]

*WMS
FIX: Executors - VOPlugin will properly send and receive the params
NEW: Correctors can be defined in an extension
FIX: Correctors - Properly retrieve info from the CS using the ops helper

[v6r5p12]

FIX: merged in patch v6r4p34

[v6r5p11]

FIX: merged in patch v6r4p33

*Core
FIX: MySQL - added offset argument to buildConditions()

[v6r5p10]

FIX: merged in patch v6r4p32

[v6r5p9]

FIX: merged in patch v6r4p30

[v6r5p8]

FIX: merged in patch v6r4p29

[v6r5p7]

FIX: merged in patch v6r4p28

[v6r5p6]

FIX: merged in patch v6r4p27

*Transformation
BUGFIX: TransformationDB - StringType must be imported before it can be used

*RSS
NEW: CS.py - Space Tokens were hardcoded, now are obtained after scanning the StorageElements.

[v6r5p5]

FIX: merged in patch v6r4p26

[v6r5p4]

FIX: merged in patch v6r4p25

[v6r5p3]

*Transformation
FIX: merged in patch v6r4p24

[v6r5p2]

*Web
NEW: includes DIRACWeb tag web2012092101

[v6r5p1]

*Core
BUGFIX: ExecutorMindHandler - return S_OK() in the initializeHandler
FIX: OptimizationMindHandler - if the manifest is not dirty it will not be updated by the Mind

*Configuration
NEW: Resources helper - added getCompatiblePlatform(), getDIRACPlatform() methods

*Resources
FIX: SSHComputingElement - add -q option to ssh command to avoid banners in the output
FIX: BOINCComputingElement - removed debugging printout
FIX: ComputingElement - use Platform CS option which will be converted to LHCbPlatform for legacy compatibility

*DMS
FIX: RequestAgentBase - lowering loglevel from ALWAYS to INFO to avoid flooding SystemLogging

*WMS:
FIX: SiteDirector - provide CE platform parameter when interrogating the TQ
FIX: GridPilotDirector - publish pilot OwnerGroup rather than VOMS role
FIX: WMSUtilities - add new error string into the parsing of the job output retrieval

[v6r5]

NEW: Executor framework

*Core
NEW: MySQL.py - added Test case for Time.dateTime time stamps
NEW: MySQL.py - insertFields and updateFields can get values via Lists or Dicts
NEW: DataIntegrityDB - use the new methods from MySQL and add test cases
NEW: DataIntegrityHandler - check connection to DB and create tables (or update their schema)
NEW: DataLoggingDB - use the new methods from MySQL and add test cases
NEW: DataLoggingHandler - check connection to DB and create tables (or update their schema)
FIX: ProcessPool - killing stuck workers after timeout
CHANGE: DB will throw a RuntimeException instead of a sys.exit in case it can't contact the DB
CHANGE: Several improvements on DISET
CHANGE: Fixed all DOS endings to UNIX
CHANGE: Agents, Services and Executors know how to react to CSSection/Module and react accordingly
NEW: install tools are updated to deal with executors
FIX: dirac-install - add -T/--Timeout option to define timeout for distribution downloads
NEW: dirac-install - added possibility of defining dirac-install's global defaults by command line switch
BUGFIX: avoid PathFinder.getServiceURL and use Client class ( DataLoggingClient,LfcFileCatalogProxyClient ) 
FIX: MySQL - added TIMESTAMPADD and TIMESTAMPDIFF to special values not to be scaped by MySQL
NEW: ObjectLoader utility
CHANGE: dirac-distribution - added global defaults flag and changed the flag to -M or --defaultsURL
FIX: Convert to string before trying to escape value in MySQL
NEW: DISET Services - added PacketTimeout option
NEW: SystemLoggingDB - updated to use the renewed MySQL interface and SQL schema
NEW: Added support for multiple entries in /Registry/DefaultGroup, for multi-VO installations
CHANGE: Component installation procedure updated to cope with components inheriting Modules
CHANGE: InstallTools - use dirac- command in runit run scripts
FIX: X509Chain - avoid a return of error when the group is not valid
FIX: MySQL - reduce verbosity of log messages when high level methods are used
CHANGE: Several DB classes have been updated to use the MySQL buildCondition method
NEW: MySQL - provide support for greater and smaller arguments to all MySQL high level methods
FIX: Service.py - check all return values from all initializers

*Configuration
CHANGE: By default return option and section lists ordered as in the CS
NEW: ConfigurationClient - added function to refresh remote configuration

*Framework
FIX: Registry.findDefaultGroup will never return False
CHANGE: ProxyManager does not accept proxies without explicit group
CHANGE: SystemAdministratorHandler - force refreshing the configuration after new component setup

*RSS
CHANGE: removed code execution from __init__
CHANGE: removed unused methods
NEW: Log all policy results 

*Resources
NEW: updated SSHComputingElement which allows multiple job submission
FIX: SGETimeLeft - better parsing of the batch system commands output
FIX: InProcessComputingElement - when starting a new job discard renewal of the previous proxy
NEW: BOINCComputingElement - new CE client to work with the BOINC desktop grid infrastructure 

*WMS
CHANGE: WMS Optimizers are now executors
CHANGE: SandboxStoreClient can directly access the DB if available
CHANGE: Moved JobDescription and improved into JobManifest
FIX: typo in JobLoggingDB
NEW: JobState/CachedJobState allow access to the Job via DB/JobStateSync Service automatically
BUGFIX: DownloadInputData - when not enough disk space, message was using "buffer" while it should be using "data"
FIX: the sandboxmetadataDB explosion when using the sandboxclient without direct access to the DB
NEW: Added support for reset/reschedule in the OptimizationMind
CHANGE: Whenever a DB is not properly initialized it will raise a catchable RuntimeError exception 
        instead of silently returning
FIX: InputDataResolution - just quick mod for easier extensibility, plus removed some LHCb specific stuff
NEW: allow jobids in a file in dirac-wms-job-get-output
NEW: JobManager - zfill in %n parameter substitution to allow alphabetical sorting
NEW: Directors - added checking of the TaskQueue limits when getting eligible queues
CHANGE: Natcher - refactor to simpify the logic, introduced Limiter class
CHANGE: Treat MaxCPUTime and CPUTime the same way in the JDL to avoid confusion
NEW: SiteDirector - added options PilotScript, MaxPilotsToSubmit, MaxJobsInFillMode
BUGFIX: StalledJobAgent - use cpuNormalization as float, not string 
FIX: Don't kill an executor if a task has been taken out from it
NEW: dirac-boinc-pilot - pilot script to be used on the BOINC volunteer nodes
FIX: SiteDirector - better handling of tokens and filling mode 
NEW: Generic pilot identities are automatically selected by the TQD and the SiteDirector 
     if not explicitly defined in /Pilot/GenericDN and GenericGroup
NEW: Generic pilot groups can have a VO that will be taken into account when selecting generic 
     credentials to submit pilots
NEW: Generic pilots that belong to a VO can only match jobs from that VO
NEW: StalledJobAgent - added rescheduling of jobs stuck in Matched or Rescheduled status
BUGFIX: StalledJobAgent - default startTime and endTime to "now", avoid None value
NEW: JobAgent - stop after N failed matching attempts (nothing to do), use StopAfterFailedMatches option
CHANGE: JobAgent - provide resource description as a dictionary to avoid extra JDL parsing by the Matcher
CHANGE: Matcher - report pilot info once instead of sending it several times from the job
CHANGE: Matcher - set the job site instead of making a separate call to JobStateUpdate
NEW: Matcher - added Matches done and matches OK statistics
NEW: TaskQueue - don't delete fresh task queues. Wait 5 minutes to do so.
CHANGE: Disabled TQs can also be matched, if no jobs are there, a retry will be triggered

*Transformation
FIX: TransformationAgent - a small improvement: now can pick the prods status to handle from the CS, 
     plus few minor corrections (e.g. logger messages)
FIX: TransformationCLI - take into accout possible failures in resetFile command     

*Accounting
NEW: AccountingDB - added retrieving RAW records for internal stuff
FIX: AccountingDB - fixed some logic for readonly cases
CHANGE: Added new simpler and faster bucket insertion mechanism
NEW: Added more info when rebucketing
FIX: Calculate the rebucket ETA using remaining records to be processed instead of the total records to be processed
FIX: Plots with no data still carry the plot name

*DMS
NEW: SRM2Storage - added retry in the gfal calls
NEW: added new FTSCleaningAgent cleaning up TransferDB tables
FIX: DataLoggingClient and DataLoggingDB - tests moved to separate files
CHANGE: request agents cleanup

*RMS
CHANGE: Stop using RequestAgentMixIn in the request agents

[v6r4p34]

*DMS
BUGFIX: FileCatalogCLI - fixed wrong indentation
CHANGE: RegistrationTask - removed some LHCb specific defaults

[v6r4p33]

*DMS
CHANGE: FTSRequest - be more verbose if something is wrong with file

[v6r4p32]

*WMS
FIX: StalledJobAgent - avoid exceptions in the stalled job accounting reporting

*DMS
NEW: FTSMonitorAgent - handling of expired FTS jobs 

*Interfaces
CHANGE: Dirac.py - attempt to retrieve output sandbox also for Completed jobs in retrieveRepositorySandboxes()

[v6r4p30]

*Core
BUGFIX: dirac-admin-bdii-ce-voview - proper check of the result structure

*Interfaces
FIX: Dirac.py, Job.py - allow to pass environment variables with special characters

*DMS
NEW: FileCatalogCLI - possibility to sort output in the ls command

*WMS:
FIX: JobWrapper - interpret environment variables with special characters 

[v6r4p29]

*RMS
BUGFIX: RequestDBMySQL - wrong indentation in __updateSubRequestFiles()

[v6r4p28]

*Interfaces
CHANGE: Dirac.py, DiracAdmin.py - remove explicit timeout on RPC client instantiation

*RSS
FIX: CS.py - fix for updated CS location (backward compatible)

*DMS
BUGFIX: StrategyHandler - bug fixed determineReplicationTree()
FIX: FTSRequest - add checksum string to SURLs file before submitting an FTS job

*WMS
FIX: JobWrapper - protection for double quotes in JobName
CHANGE: SiteDirector - switched some logging messages from verbose to info level

*RMS
NEW: Request(Client,DBMySQL,Manager) - added readRequestsForJobs() method

[v6r4p27]

*DMS
FIX: SRM2Storage - removed hack for EOS (fixed server-side)

*Transformation
CHANGE: TransformationClient - limit to 100 the number of transformations in getTransformations()
NEW: TransformationAgent - define the transformations type to use in the configuration

*Interfaces
FIX: Job.py -  fix for empty environmentDict (setExecutionEnv)

[v6r4p26]

*Transformation
BUGFIX: TransformationClient - fixed calling sequence in rpcClient.getTransformationTasks()
NEW: TransformationClient - added log messages in verbose level.

[v6r4p25]

*DMS
BUGFIX: StrategyHandler - sanity check for wrong replication tree 

[v6r4p24]

*Core
NEW: MySQL - add 'offset' argument to the buildCondition()

*Transformation
FIX: TransformationAgent - randomize the LFNs for removal/replication case when large number of those
CHANGE: TransformationClient(DB,Manager) - get transformation files in smaller chunks to
        improve performance
FIX: TransformationAgent(DB) - do not return redundant LFNs in getTransformationFiles()    

[v6r4p23]

*Web
NEW: includes DIRACWeb tag web2012092101

[v6r4p22]

*DMS
FIX: SRM2Storage - fix the problem with the CERN-EOS storage 

[v6r4p21]

*Core
BUGFIX: SGETimeLeft - take into account dd:hh:mm:ss format of the cpu consumed

[v6r4p20]

*WMS
BUGFIX: PilotDirector, GridPilotDirector - make sure that at least 1 pilot is to be submitted
BUGFIX: GridPilotDirector - bug on how pilots are counted when there is an error in the submit loop.
BUGFIX: dirac-pilot - proper install script installation on OSG sites

[v6r4p19]

*RMS
FIX: RequestDBMySQL - optimized request selection query 

[v6r4p18]

*Configuration
BUGFIX: CE2CSAgent.py - the default value must be set outside the loop

*DMS
NEW: dirac-dms-create-replication-request
BUGFIX: dirac-dms-fts-submit, dirac-dms-fts-monitor - print out error messages

*Resources
BUGFIX: TorqueComputingElement.py, plus add UserName for shared Queues

*WMS
BUGFIX: JobManagerHandler - default value for pStart (to avoid Exception)

[v6r4p17]

*Core
FIX: dirac-configure - setup was not updated in dirac.cfg even with -F option
FIX: RequestHandler - added fix for Missing ConnectionError

*DMS
FIX: dirac-dms-clean-directory - command fails with `KeyError: 'Replicas'`.

*WMS
FIX: SiteDirector - adapt to the new method in the Matcher getMatchingTaskQueue 
FIX: SiteDirector - added all SubmitPools to TQ requests

[v6r4p16]

*Core:
FIX: dirac-install - bashrc/cshrc were wrongly created when using versionsDir

*Accounting
CHANGE: Added new simpler and faster bucket insertion mechanism
NEW: Added more info when rebucketing

*WMS
CHANGE: Matcher - refactored to take into account job limits when providing info to directors
NEW: JoAgent - reports SubmitPool parameter if applicable
FIX: Matcher - bad codition if invalid result

[v6r4p15]

*WMS
FIX: gLitePilotDirector - fix the name of the MyProxy server to avoid crasehs of the gLite WMS

*Transformation
FIX: TaskManager - when the file is on many SEs, wrong results were generated

[v6r4p13]

*DMS
FIX: dirac-admin-allow-se - added missing interpreter line

[v6r4p12]

*DMS
CHANGE: RemovalTask - for DataManager shifter change creds after failure of removal with her/his proxy.

*RSS
NEW: Added RssConfiguration class
FIX: ResourceManagementClient  - Fixed wrong method name

[v6r4p11]

*Core
FIX: GGUSTicketsClient - GGUS SOAP URL updated

*DMS
BUGFIX: ReplicaManager - wrong for loop

*RequestManagement
BUGFIX: RequestClient - bug fix in finalizeRequest()

*Transformation
FIX: TaskManager - fix for correctly setting the sites (as list)

[v6r4p10]

*RequestManagement
BUGFIX: RequestContainer - in addSubrequest() function

*Resources
BUGFIX: SRM2Storage - in checksum type evaluation

*ResourceStatusSystem
BUGFIX: InfoGetter - wrong import statement

*WMS
BUGFIX: SandboxMetadataDB - __init__() can not return a value

[v6r4p9]

*DMS
CHANGE: FailoverTransfer - ensure the correct execution order of the subrequests

[v6r4p8]

Bring in fixes from v6r3p17

*Core:
FIX: Don't have the __init__ return True for all DBs
NEW: Added more protection for exceptions thrown in callbacks for the ProcessPool
FIX: Operations will now look in 'Defaults' instead of 'Default'

*DataManagement:
FIX: Put more protection in StrategyHandler for neither channels  not throughput read out of TransferDB
FIX: No JobIDs supplied in getRequestForJobs function for RequestDBMySQL taken into account
FIX: Fix on getRequestStatus
CHANGE: RequestClient proper use of getRequestStatus in finalizeRequest
CHANGE: Refactored RequestDBFile

[v6r4p7]

*WorkloadManagement
FIX: SandboxMetadataDB won't explode DIRAC when there's no access to the DB 
CHANGE: Whenever a DB fails to initialize it raises a catchable exception instead of just returning silently

*DataManagement
CHANGE: Added Lost and Unavailable to the file metadata

[v6r4p6]

Bring fixes from v6r4p6

[v6r4p5]

*Configuration
NEW: Added function to generate Operations CS paths

*Core
FIX: Added proper ProcessPool checks and finalisation

*DataManagement
FIX: don't set Files.Status to Failed for non-existign files, failover transfers won't go
FIX: remove classmethods here and there to unblock requestHolder
CHANGE: RAB, TA: change task timeout: 180 and 600 (was 600 and 900 respectively)
FIX: sorting replication tree by Ancestor, not hopAncestorgit add DataManagementSystem/Agent/TransferAgent.py
NEW: TA: add finalize
CHANGE: TransferAgent: add AcceptableFailedFiles to StrategyHandler to ban FTS channel from scheduling
FIX: if there is no failed files, put an empty dict


*RSS
FIX: RSS is setting Allowed but the StorageElement checks for Active

*Workflows
FIX: Part of WorfklowTask rewritten to fix some issues and allow 'ANY' as site

*Transformation
FIX: Wrong calls to TCA::cleanMetadataCatalogFiles

[v6r4p4]

*Core
FIX: Platform.py - check if Popen.terminate is available (only from 2.6)

[v6r4p3]

*Core
FIX: ProcessPool with watchdog and timeouts - applied in v6r3 first

[v6r4p2]

*StorageManagement
BUGFIX: StorageElement - staging is a Read operation and should be allowed as such

*WMS
BUGFIX: InProcessComputingElement, JobAgent - proper return status code from the job wrapper

*Core
FIX: Platform - manage properly the case of exception in the ldconfig execution

[v6r4p1]

*DMS
FIX: TransferDB.getChannelObservedThroughput - the channelDict was created in a wrong way

*RSS
FIX: ResourceStatus was not returning Allowed by default

[v6r4]

*Core
FIX: dirac-install-db.py: addDatabaseOptionsToCS has added a new keyed argument
NEW: SGETimeLeft.py: Support for SGE backend
FIX: If several extensions are installed, merge ConfigTemplate.cfg
NEW: Service framework - added monitoring of file descriptors open
NEW: Service framework - Reduced handshake timeout to prevent stuck threads
NEW: MySQL class with new high level methods - buildCondition,insertFields,updateFields
     deleteEntries, getFields, getCounters, getDistinctAttributeValues
FIX: ProcessPool - fixes in the locking mechanism with LockRing, stopping workers when the
     parent process is finished     
FIX: Added more locks to the LockRing
NEW: The installation tools are updated to install components by name with the components module specified as an option

*DMS
FIX: TransferDB.py - speed up the Throughput determination
NEW: dirac-dms-add-files: script similar to dirac-dms-remove-files, 
     allows for 1 file specification on the command line, using the usual dirac-dms-add-file options, 
     but also can take a text file in input to upload a bunch of files. Exit code is 0 only if all 
     was fine and is different for every error found. 
NEW: StorageElementProxy- support for data downloading with http protocol from arbitrary storage, 
     needed for the web data download
BUGFIX: FileCatalogCLI - replicate operation does a proper replica registration ( closes #5 )     
FIX: ReplicaManager - __cleanDirectory now working and thus dirac-dms-clean-directory

*WMS
NEW: CPU normalization script to run a quick test in the pilot, used by the JobWrapper
     to report the CPU consumption to the accounting
FIX: StalledJobAgent - StalledTimeHours and FailedTimeHours are read each cycle, refer to the 
     Watchdog heartBeat period (should be renamed); add NormCPUTime to Accounting record
NEW: SiteDirector - support for the operation per VO in multi-VO installations
FIX: StalledJobAgent - get ProcessingType from JDL if defined
BUGFIX: dirac-wms-job-peek - missing printout in the command
NEW: SiteDirector - take into account the number of already waiting pilots when evaluating the number of pilots to submit
FIX: properly report CPU usage when the Watchdog kill the payload.

*RSS
BUGFIX: Result in ClientCache table is a varchar, but the method was getting a datetime
NEW: CacheFeederAgent - VOBOX and SpaceTokenOccupancy commands added (ported from LHCbDIRAC)
CHANGE: RSS components get operational parameters from the Operations handler

*DataManagement
FIX: if there is no failed files, put an empty dict

*Transformation
FIX: Wrong calls to TCA::cleanMetadataCatalogFiles

[v6r3p19]

*WMS
FIX: gLitePilotDirector - fix the name of the MyProxy server to avoid crashes of the gLite WMS

[v6r3p18]

*Resources
BUGFIX: SRM2Storage - in checksum type evaluation

[v6r3p17]

*DataManagement
FIX: Fixes issues #783 and #781. Bugs in ReplicaManager removePhisicalReplica and getFilesFromDirectory
FIX: Return S_ERROR if missing jobid arguments
NEW: Checksum can be verified during FTS and SRM2Storage 

[v6r3p16]

*DataManagement
FIX: better monitoring of FTS channels 
FIX: Handle properly None value for channels and bandwidths

*Core
FIX: Properly calculate the release notes if there are newer releases in the release.notes file

[v6r3p15]

*DataManagement
FIX: if there is no failed files, put an empty dict

*Transformation
FIX: Wrong calls to TCA::cleanMetadataCatalogFiles


[v6r3p14]

* Core

BUGFIX: ProcessPool.py: clean processing and finalisation
BUGFIX: Pfn.py: don't check for 'FileName' in pfnDict

* DMS

NEW: dirac-dms-show-fts-status.py: script showing last hour history for FTS channels
NEW: TransferDBMonitoringHandler.py: new function exporting FST channel queues
BUGFIX: TransferAgent.py,RemovalAgent.py,RegistrationAgent.py - unlinking of temp proxy files, corection of values sent to gMonitor
BUGFIX: StrategyHandler - new config option 'AcceptableFailedFiles' to unblock scheduling for channels if problematic transfers occured for few files
NEW: TransferAgent,RemovalAgent,RegistrationAgent - new confing options for setting timeouts for tasks and ProcessPool finalisation
BUGFIX: ReplicaManager.py - reverse sort of LFNs when deleting files and directories to avoid blocks
NEW: moved StrategyHandler class def to separate file under DMS/private

* TMS

FIX: TransformationCleaningAgent.py: some refactoring, new way of disabling/enabline execution by 'EnableFlag' config option

[v6r3p13]

*Core
FIX: Added proper ProcessPool checks and finalisation

*DataManagement
FIX: don't set Files.Status to Failed for non-existign files, failover transfers won't go
FIX: remove classmethods here and there to unblock requestHolder
CHANGE: RAB, TA: change task timeout: 180 and 600 (was 600 and 900 respectively)
FIX: sorting replication tree by Ancestor, not hopAncestorgit add DataManagementSystem/Agent/TransferAgent.py
NEW: TA: add finalize
CHANGE: TransferAgent: add AcceptableFailedFiles to StrategyHandler to ban FTS channel from scheduling

[v6r3p12]

*Core
FIX: Platform.py - check if Popen.terminate is available (only from 2.6)

[v6r3p11]

*Core
FIX: ProcessPool with watchdog and timeouts

[v6r3p10]

*StorageManagement
BUGFIX: StorageElement - staging is a Read operation and should be allowed as such

*WMS
BUGFIX: InProcessComputingElement, JobAgent - proper return status code from the job wrapper

*Core
FIX: Platform - manage properly the case of exception in the ldconfig execution

[v6r3p9]

*DMS
FIX: TransferDB.getChannelObservedThroughput - the channelDict was created in a wrong way

[v6r3p8]

*Web
CHANGE: return back to the release web2012041601

[v6r3p7]

*Transformation
FIX: TransformationCleaningAgent - protection from deleting requests with jobID 0 

[v6r3p6]

*Core
FIX: dirac-install-db - proper key argument (follow change in InstallTools)
FIX: ProcessPool - release all locks every time WorkignProcess.run is executed, more fixes to come
FIX: dirac-configure - for Multi-Community installations, all vomsdir/vomses files are now created

*WMS
NEW: SiteDirector - add pilot option with CE name to allow matching of SAM jobs.
BUGFIX: dirac-pilot - SGE batch ID was overwriting the CREAM ID
FIX: PilotDirector - protect the CS master if there are at least 3 slaves
NEW: Watchdog - set LocalJobID in the SGE case

[v6r3p5]

*Core:
BUGFIX: ProcessPool - bug making TaskAgents hang after max cycles
BUGFIX: Graphs - proper handling plots with data containing empty string labels
FIX: GateWay - transfers were using an old API
FIX: GateWay - properly calculate the gateway URL
BUGFIX: Utilities/Pfn.py - bug in pfnunparse() when concatenating Path and FileName

*Accounting
NEW: ReportGenerator - make AccountingDB readonly
FIX: DataCache - set daemon the datacache thread
BUGFIX: BasePlotter - proper handling of the Petabyte scale data

*DMS:
BUGFIX: TransferAgent, RegistrationTask - typos 

[v6r3p4]

*DMS:
BUGFIX: TransferAgent - wrong value for failback in TA:execute

[v6r3p3]

*Configuration
BUGFIX: Operations helper - typo

*DMS:
FIX: TransferAgent - change the way of redirecting request to task

[v6r3p2]

*DMS
FIX: FTSRequest - updating metadata for accouting when finalizing FTS requests

*Core
FIX: DIRAC/__init__.py - default version is set to v6r3

[v6r3p1]

*WMS
CHANGE: Use ResourcesStatus and Resources helpers in the InputDataAgent logic

*Configuration
NEW: added getStorageElementOptions in Resources helper

*DMS
FIX: resourceStatus object created in TransferAgent instead of StrategyHandler

[v6r3]

*Core
NEW: Added protections due to the process pool usage in the locking logic

*Resources
FIX: LcgFileCatalogClient - reduce the number of retries: LFC_CONRETRY = 5 to 
     avoid combined catalog to be stuck on a faulty LFC server
     
*RSS
BUGFIX: ResourceStatus - reworked helper to keep DB connections     

*DMS
BUGFIX: ReplicaManager::CatalogBase::_callFileCatalogFcnSingleFile() - wrong argument

*RequestManagement
FIX: TaskAgents - set timeOut for task to 10 min (15 min)
NEW: TaskAgents - fill in Error fields in case of failing operations

*Interfaces
BUGFIX: dirac-wms-select-jobs - wrong use of the Dirac API

[v6r2p9]

*Core
FIX: dirac-configure - make use of getSEsForSite() method to determine LocalSEs

*WMS
NEW: DownloadInputData,InputDataByProtocol - check Files on Tape SEs are on Disk cache 
     before Download or getturl calls from Wrapper
CHANGE: Matcher - add Stalled to "Running" Jobs when JobLimits are applied   
CHANGE: JobDB - allow to specify required platform as Platform JDL parameter,
        the specified platform is taken into account even without /Resources/Computing/OSCompatibility section

*DMS
CHANGE: dirac-admin-allow(ban)-se - removed lhcb-grid email account by default, 
        and added switch to avoid sending email
FIX: TaskAgents - fix for non-existing files
FIX: change verbosity in failoverReplication 
FIX: FileCatalog - remove properly metadata indices 
BUGFIX: FileManagerBase - bugfix in the descendants evaluation logic  
FIX: TransferAgent and TransferTask - update Files.Status to Failed when ReplicaManager.replicateAndRegister 
     will fail completely; when no replica is available at all.

*Core
FIX: dirac-pilot - default lcg bindings version set to 2012-02-20

[v6r2p8]

*DMS:
CHANGE: TransferAgent - fallback to task execution if replication tree is not found

[v6r2p7]

*WMS
BUGFIX: SiteDirector - wrong CS option use: BundleProxy -> HttpProxy
FIX: SiteDirector - use short lines in compressed/encoded files in the executable
     python script

[v6r2p6]

*DataManagement
FIX: Bad logic in StrategyHandler:MinimiseTotalWait

*Core
CHANGE: updated GGUS web portal URL

*RSS
BUGFIX: meta key cannot be reused, it is popped from dictionary

*Framework
FIX: The Gateway service does not have a handler
NEW: ConfingTemplate entry for Gateway
FIX: distribution notes allow for word wrap

*WorkloadManagement
FIX: avoid unnecessary call if no LFN is left in one of the SEs
FIX: When Uploading job outputs, try first Local SEs, if any


[v6r2p5]

*RSS
BUGFIX: several minor bug fixes

*RequestManagement
BUGFIX: RequestDBMySQL - removed unnecessary request type check

*DMS
BUGFIX: FileCatalogClienctCLI - wrong evaluation of the operation in the find command
NEW: FileCatalog - added possibility to remove specified metadata for a given path 
BUGFIX: ReplicaManager - wrong operation order causing failure of UploadLogFile module

*Core
NEW: dirac-install - generate cshrc DIRAC environment setting file for the (t)csh 

*Interfaces
CHANGE: Job - added InputData to each element in the ParametricInputData

*WMS
CHANGE: dirac-jobexec - pass ParametericInputData to the workflow as a semicolon separated string

[v6r2p4]

*WMS
BUGFIX: StalledJobAgent - protection against jobs with no PilotReference in their parameters
BUGFIX: WMSAdministratorHandler - wrong argument type specification for getPilotInfo method

*StorageManagement
BUGFIX: RequestFinalizationAgent - no method existence check when calling RPC method

[v6r2p3]

*WMS
CHANGE: Matcher - fixed the credentials check in requestJob() to simplify it

*ConfigurationSystem
CHANGE: Operations helper - fix that allow no VO to be defined for components that do not need it

*Core
BUGFIX: InstallTools - when applying runsvctrl to a list of components make sure that the config server is treated first and the sysadmin service - last
        
[v6r2p2]

*WMS
BUGFIX: Matcher - restored logic for checking private pilot asking for a given DN for belonging to the same group with JOB_SHARING property.

[v6r2p1]

*RequestManagementSystem
BUGFIX: RequestCleaningAgent - missing import of the "second" interval definition 

[v6r2]

*General
FIX: replaced use of exec() python statement in favor of object method execution

*Accounting
CHANGE: Accounting 'byte' units are in powers of 1000 instead of powers of 1024 (closes #457)

*Core
CHANGE: Pfn.py - pfnparse function rewritten for speed up and mem usage, unit test case added
FIX: DISET Clients are now thread-safe. Same clients used twice in different threads was not 
closing the previous connection
NEW: reduce wait times in DISET protocol machinery to improve performance    
NEW: dirac-fix-mysql-script command to fix the mysql start-up script for the given installation
FIX: TransferClient closes connections properly
FIX: DISET Clients are now thread-safe. Same client used twice in different threads will not close the previous connection
CHANGE: Beautification and reduce wait times to improve performance
NEW: ProcessPool - added functionality to kill all children processes properly when destroying ProcessPool objects
NEW: CS Helper for LocalSite section, with gridEnv method
NEW: Grid module will use Local.gridEnv if nothing passed in the arguments
CHANGE: Add deprecated sections in the CS Operations helper to ease the transition
FIX: dirac-install - execute dirac-fix-mysql-script, if available, to fix the mysql.server startup script
FIX: dirac-distribution - Changed obsoleted tar.list file URL
FIX: typo in dirac-admin-add-host in case of error
CHANGE: dirac-admin-allow(ban)-se - use diracAdmin.sendMail() instead of NotificationClient.sendMail()

*Framework
BUGFIX: UserProfileDB - no more use of "type" variable as it is a reserved keyword 

*RequestManagement:
FIX: RequestDBFile - more consistent treatment of requestDB Path
FIX: RequestMySQL - Execution order is evaluated based on not Done state of subrequests
NEW: RequestCleaningAgent - resetting Assigned requests to Waiting after a configurable period of time

*RSS
CHANGE: RSS Action now inherits from a base class, and Actions are more homogeneous, they all take a uniform set of arguments. The name of modules has been changed from PolType to Action as well.
FIX: CacheFeederAgent - too verbose messages moved to debug instead of info level
BUGFIX: fixed a bug preventing RSS clients to connect to the services     
FIX: Proper services synchronization
FIX: Better handling of exceptions due to timeouts in GOCDBClient   
FIX: RSS.Notification emails are sent again
FIX: Commands have been modified to return S_OK, S_ERROR inside the Result dict. This way, policies get a S_ERROR / S_OK object. CacheFeederAgent has been updated accordingly.
FIX: allow clients, if db connection fails, to reconnect ( or at least try ) to the servers.
CHANGE: access control using CS Authentication options. Default is SiteManager, and get methods are all.
BUGFIX: MySQLMonkey - properly escaped all parameters of the SQL queries, other fixes.
NEW: CleanerAgent renamed to CacheCleanerAgent
NEW: Updated RSS scripts, to set element statuses and / or tokens.
NEW: Added a new script, dirac-rss-synch
BUGFIX: Minor bugfixes spotted on the Web development
FIX: Removed useless decorator from RSS handlers
CHANGE: ResourceStatus helper tool moved to RSS/Client directory, no RSS objects created if the system is InActive
CHANGE: Removed ClientFastDec decorator, using a more verbose alternative.
CHANGE: Removed useless usage of kwargs on helper functions.  
NEW: added getSESitesList method to RSSClient      
FIX: _checkFloat() checks INTEGERS, not datetimes

*DataManagement
CHANGE: refactoring of DMS agents executing requests, allow requests from arbitrary users
NEW: DFC - allow to specify multiple replicas, owner, mode when adding files
CHANGE: DFC - optimization of the directory size evaluation
NEW: Added CREATE TEMPORARY TABLES privilege to FileCatalogDB
CHANGE: DFC - getCatalogCounters() update to show numbers of directories
NEW: lfc_dfc_copy script to migrate data from LFC to DFC
FIX: dirac-dms-user-lfns - fixed the case when the baseDir is specified
FIX: FTS testing scripts were using sys.argv and getting confused if options are passed
NEW: DFC - use DirectoryUsage tables for the storage usage evaluations
NEW: DFC - search by metadata can be limited to a given directory subtree
NEW: DFC - search by both directory and file indexed metadata
BUGFIX: DFC - avoid crash if no directories or files found in metadata query
NEW: DFC FileCatalogHandler - define database location in the configuration
NEW: DFC - new FileCatalogFactory class, possibility to use named DFC services
FIX: FTSMonitor, FTSRequest - fixes in handling replica registration, setting registration requests in FileToCat table for later retry
FIX: Failover registration request in the FTS agents.      
FIX: FTSMonitor - enabled to register new replicas if even the corresponding request were removed from the RequestManagement 
FIX: StorageElement - check if SE has been properly initialized before executing any method     
CHANGE: LFC client getReplica() - make use of the new bulk method lfc.lfc_getreplicasl()
FIX: LFC client - protect against getting None in lfc.lfc_readdirxr( oDirectory, "" )  
FIX: add extra protection in dump method of StorageElement base class
CHANGE: FailoverTransfer - create subrequest per catalog if more than one catalog

*Interface
NEW: Job.py - added method to handle the parametric parameters in the workflow. They are made available to the workflow_commons via the key 'GenericParameters'.
FIX: Dirac.py - fix some type checking things
FIX: Dirac.py - the addFile() method can now register to more than 1 catalog.

*WMS
FIX: removed dependency of the JobSchedulingAgent on RSS. Move the getSiteTier functionality to a new CS Helper.
FIX: WMSAdministratorHandler - Replace StringType by StringTypes in the export methods argument type
FIX: JobAgent - Set explicitly UseServerCertificate to "no" for the job executable
NEW: dirac-pilot - change directory to $OSG_WN_TMP on OSG sites
FIX: SiteDirector passes jobExecDir to pilot, this defaults to "." for CREAM CEs. It can be set in the CS. It will not make use of $TMPDIR in this case.
FIX: Set proper project and release version to the SiteDirector     
NEW: Added "JobDelay" option for the matching, refactored and added CS options to the matcher
FIX: Added installation as an option to the pilots and random MyProxyServer
NEW: Support for parametric jobs with parameters that can be of List type

*Resources
NEW: Added SSH Grid Engine Computing Element
NEW: Added SSH Computing Element
FIX: make sure lfc client will not try to connect for several days

*Transformation
FIX: TransformationDB - in setFileStatusForTransformation() reset ErrorCount to zero if "force" flag and    the new status is "unused"
NEW: TransformationDB - added support for dictionary in metadata for the InputDataQuery mechanism     

[v6r1p13]

*WMS
FIX: JobSchedulingAgent - backported from v6r2 use of Resources helper

[v6r1p12]

*Accounting
FIX: Properly delete cached plots

*Core
FIX: dirac-install - run externals post install after generating the versions dir

[v6r1p11]

*Core
NEW: dirac-install - caches locally the externals and the grid bundle
FIX: dirac-distribution - properly generate releasehistory and releasenotes

[v6r1p10]

*WorloadManagement
FIX: JobAgent - set UseServerCertificate option "no" for the job executable

[v6r1p9]

*Core
FIX: dirac-configure - set the proper /DIRAC/Hostname when defining /LocalInstallation/Host

*DataManagement
FIX: dirac-dms-user-lfns - fixed the case when the baseDir is specified
BUGFIX: dirac-dms-remove-files - fixed crash in case of returned error report in a form of dictionary 

[v6r1p8]

*Web
FIX: restored Run panel in the production monitor

*Resources
FIX: FileCatalog - do not check existence of the catalog client module file

[v6r1p7]

*Web
BUGFIX: fixed scroll bar in the Monitoring plots view

[v6r1p6]

*Core
FIX: TransferClient closes connections properly

[v6r1p5]

*Core
FIX: DISET Clients are now thread-safe. Same clients used twice in different threads was not 
     closing the previous connection
NEW: reduce wait times in DISET protocol machinery to improve performance   

[v6r1p4]

*RequestManagement
BUGFIX: RequestContainer - in isSubRequestDone() treat special case for subrequests with files

*Transformation
BUGFIX: TransformationCleaningAgent - do not clear requests for tasks with no associated jobs

[v6r1p3]

*Framework
NEW: Pass the monitor down to the request RequestHandler
FIX: Define the service location for the monitor
FIX: Close some connections that DISET was leaving open

[v6r1p2]

*WorkloadManagement
BUGFIX: JobSchedulingAgent - use getSiteTiers() with returned direct value and not S_OK

*Transformation
BUGFIX: Uniform use of the TaskManager in the RequestTaskAgent and WorkflowTaskAgent

[v6r1p1]

*RSS
BUGFIX: Alarm_PolType now really send mails instead of crashing silently.

[v6r1]

*RSS
CHANGE: Major refactoring of the RSS system
CHANGE: DB.ResourceStatusDB has been refactored, making it a simple wrapper round ResourceStatusDB.sql with only four methods by table ( insert, update, get & delete )
CHANGE: DB.ResourceStatusDB.sql has been modified to support different statuses per granularity.
CHANGE: DB.ResourceManagementDB has been refactored, making it a simple wrapper round ResourceStatusDB.sql with only four methods by table ( insert, update, get & delete )
CHANGE: Service.ResourceStatusHandler has been refactored, removing all data processing, making it an intermediary between client and DB.
CHANGE: Service.ResourceManagementHandler has been refactored, removing all data processing, making it an intermediary between client and DB.
NEW: Utilities.ResourceStatusBooster makes use of the 'DB primitives' exposed on the client and does some useful data processing, exposing the new functions on the client.
NEW: Utilities.ResourceManagementBooster makes use of the 'DB primitives' exposed on the client and does some useful data processing, exposing the new functions on the client.
CHANGE: Client.ResourceStatusClient has been refactorerd. It connects automatically to DB or to the Service. Exposes DB and booster functions.
CHANGE: Client.ResourceManagementClient has been refactorerd. It connects automatically to DB or to the Service. Exposes DB and booster functions.
CHANGE: Agent.ClientsCacheFeederAgent renamed to CacheFeederAgent. The name was not accurate, as it also feeds Accouting Cache tables.
CHANGE: Agent.InspectorAgent, makes use of automatic API initialization.
CHANGE: Command. refactor and usage of automatic API initialization.
CHANGE: PolicySystem.PEP has reusable client connections, which increase significantly performance.
CHANGE: PolicySystem.PDP has reusable client connections, which increase significantly performance.
NEW: Utilities.Decorators are syntactic sugar for DB, Handler and Clients.
NEW: Utilities.MySQLMonkey is a mixture of laziness and refactoring, in order to generate the SQL statements automatically. Not anymore sqlStatemens hardcoded on the RSS.
NEW: Utilities.Validator are common checks done through RSS modules
CHANGE: Utilities.Synchronizer syncs users and DIRAC sites
CHANGE: cosmetic changes everywhere, added HeadURL and RCSID
CHANGE: Removed all the VOExtension logic on RSS
BUGFIX: ResourceStatusHandler - getStorageElementStatusWeb(), access mode by default is Read
FIX: RSS __init__.py will not crash anymore if no CS info provided
BUGFIX: CS.getSiteTier now behaves correctly when a site is passed as a string

*dirac-setup-site
BUGFIX: fixed typos in the Script class name

*Transformation
FIX: Missing logger in the TaskManager Client (was using agent's one)
NEW: Added UnitTest class for TaskManager Client

*DIRAC API
BUGFIX: Dirac.py. If /LocalSite/FileCatalog is not define the default Catalog was not properly set.
FIX: Dirac.py - fixed __printOutput to properly interpret the first argument: 0:stdout, 1:stderr
NEW: Dirac.py - added getConfigurationValue() method

*Framework
NEW: UsersAndGroups agent to synchronize users from VOMRS server.

*dirac-install
FIX: make Platform.py able to run with python2.3 to be used inside dirac-install
FIX: protection against the old or pro links pointing to non-existent directories
NEW: make use of the HTTP proxies if available
FIX: fixed the logic of creating links to /opt/dirac directories to take into account webRoot subdirs

*WorkloadManagement
FIX: SiteDirector - change getVO() function call to getVOForGroup()

*Core:
FIX: Pfn.py - check the sanity of the pfn and catch the erroneous case

*RequestManagement:
BUGFIX: RequestContainer.isSubrequestDone() - return 0 if Done check fails

*DataManagement
NEW: FileCatalog - possibility to configure multiple FileCatalog services of the same type

[v6r0p4]

*Framework
NEW: Pass the monitor down to the request RequestHandler
FIX: Define the service location for the monitor
FIX: Close some connections that DISET was leaving open

[v6r0p3]

*Framework
FIX: ProxyManager - Registry.groupHasProperties() wasn't returning a result 
CHANGE: Groups without AutoUploadProxy won't receive expiration notifications 
FIX: typo dirac-proxy-info -> dirac-proxy-init in the expiration mail contents
CHANGE: DISET - directly close the connection after a failed handshake

[v6r0p2]

*Framework
FIX: in services logs change ALWAYS log level for query messages to NOTICE

[v6r0p1]

*Core
BUGFIX: List.uniqueElements() preserves the other of the remaining elements

*Framework
CHANGE: By default set authorization rules to authenticated instead of all
FIX: Use all required arguments in read access data for UserProfileDB
FIX: NotificationClient - dropped LHCb-Production setup by default in the __getRPSClient()

[v6r0]

*Framework
NEW: DISET Framework modified client/server protocol, messaging mechanism to be used for optimizers
NEW: move functions in DIRAC.Core.Security.Misc to DIRAC.Core.Security.ProxyInfo
CHANGE: By default log level for agents and services is INFO
CHANGE: Disable the log headers by default before initializing
NEW: dirac-proxy-init modification according to issue #29: 
     -U flag will upload a long lived proxy to the ProxyManager
     If /Registry/DefaultGroup is defined, try to generate a proxy that has that group
     Replaced params.debugMessage by gLogger.verbose. Closes #65
     If AutoUploadProxy = true in the CS, the proxy will automatically be uploaded
CHANGE: Proxy upload by default is one month with dirac-proxy-upload
NEW: Added upload of pilot proxies automatically
NEW: Print info after creating a proxy
NEW: Added setting VOMS extensions automatically
NEW: dirac-proxy-info can also print the information of the uploaded proxies
NEW: dirac-proxy-init will check that the lifetime of the certificate is less than one month and advise to renew it
NEW: dirac-proxy-init will check that the certificate has at least one month of validity
FIX: Never use the host certificate if there is one for dirac-proxy-init
NEW: Proxy manager will send notifications when the uploaded proxies are about to expire (configurable via CS)
NEW: Now the proxyDB also has a knowledge of user names. Queries can use the user name as a query key
FIX: ProxyManager - calculate properly the dates for credentials about to expire
CHANGE: ProxyManager will autoexpire old proxies, also auto purge logs
CHANGE: Rename dirac-proxy-upload to dirac-admin-proxy-upload
NEW: dirac-proxy-init will complain if the user certificate has less than 30 days
CHANGE: SecurityLogging - security log level to verbose
NEW: OracleDB - added Array type 
NEW: MySQL - allow definition of the port number in the configuration
FIX: Utilities/Security - hash VOMS Attributes as string
FIX: Utilities/Security - Generate a chain hash to discover if two chains are equal
NEW: Use chain has to discover if it has already been dumped
FIX: SystemAdministrator - Do not set  a default lcg version
NEW: SystemAdministrator - added Project support for the sysadmin
CHANGE: SysAdmin CLI - will try to connect to the service when setting the host
NEW: SysAdmin CLI - colorization of errors in the cli
NEW: Logger - added showing the thread id in the logger if enabled
     
*Configuration
NEW: added getVOfromProxyGroup() utility
NEW: added getVoForGroup() utility, use it in the code as appropriate
NEW: added Registry and Operations Configuration helpers
NEW: dirac-configuration-shell - a configuration script for CS that behaves like an UNIX shellCHANGE: CSAPI - added more functionality required by updated configuration console
NEW: Added possibility to define LocalSE to any Site using the SiteLocalSEMapping 
     section on the Operations Section     
NEW: introduce Registry/VO section, associate groups to VOs, define SubmitPools per VO
FIX: CE2CSAgent - update the CEType only if there is a relevant info in the BDII  

*ReleaseManagement
NEW: release preparations and installation tools based on installation packages
NEW: dirac-compile-externals will try go get a DIRAC-free environment before compiling
NEW: dirac-disctribution - upload command can be defined via defaults file
NEW: dirac-disctribution - try to find if the version name is a branch or a tag in git and act accordingly
NEW: dirac-disctribution - added keyword substitution when creating a a distribution from git
FIX: Install tools won't write HostDN to the configuration if the Admin username is not set 
FIX: Properly set /DIRAC/Configuration/Servers when installing a CS Master
FIX: install_site.sh - missing option in wget for https download: --no-check-certificate
FIX: dirac-install-agent(service) - If the component being installed already has corresponding 
     CS section, it is not overwritten unless explicitly asked for
NEW: dirac-install functionality enhancement: start using the switches as defined in issue #26;
CHANGE: dirac-install - write the defaults if any under defaults-.cfg so dirac-configure can 
        pick it up
FIX: dirac-install - define DYLD_LIBRARY_PATH ( for Mac installations )     
NEW: dirac-install - put all the goodness under a function so scripts like lhcb-proxy-init can use it easily
FIX: dirac-install - Properly search for the LcgVer
NEW: dirac-install will write down the releases files in -d mode   
CHANGE: use new dirac_install from gothub/integration branch in install_site.sh
NEW: Extensions can request custom external dependencies to be installed via pip when 
     installing DIRAC.
NEW: LCG bundle version can be defined on a per release basis in the releases.cfg 
NEW: dirac-deploy-scripts - when setting the lib path in the deploy scripts. 
     Also search for subpaths of the libdir and include them
NEW: Install tools - plainly separate projects from installations

*Accounting
CHANGE: For the WMSHistory type, send as JobSplitType the JobType
CHANGE: Reduced the size of the max key length to workaround mysql max bytes for index problem
FIX: Modified buckets width of 1week to 1 week + 1 day to fix summer time end week (1 hour more )

*WorkloadManagement
CHANGE: SiteDirector - simplified executable generation
NEW: SiteDirector - few more checks of error conditions   
NEW: SiteDirector - limit the queue max length to the value of MaxQueueLengthOption 
     ( 3 days be default )
BUGFIX: SiteDirector - do not download pilot output if the flag getPilotOutput is not set     
NEW: JobDB will extract the VO when applying DIRAC/VOPolicy from the proper VO
FIX: SSHTorque - retrieve job status by chunks of 100 jobs to avoid too long
NEW: glexecComputingElement - allow glexecComputingElement to "Reschedule" jobs if the Test of
     the glexec fails, instead of defaulting to InProcess. Controlled by
     RescheduleOnError Option of the glexecComputingElement
NEW: SandboxStore - create a different SBPath with the group included     
FIX: JobDB - properly treat Site parameter in the job JDL while rescheduling jobs
NEW: JobSchedulingAgent - set the job Site attribute to the name of a group of sites corresponding 
     to a SE chosen by the data staging procedure 
CHANGE: TimeLeft - call batch system commands with the ( default ) timeout 120 sec
CHANGE: PBSTimeLeft - uses default CPU/WallClock if not present in the output  
FIX: PBSTimeLeft - proper handling of (p)cput parameter in the batch system output, recovery of the
     incomplete batch system output      
NEW: automatically add SubmitPools JDL option of the job owner's VO defines it     
NEW: JobManager - add MaxParametericJobs option to the service configuration
NEW: PilotDirector - each SubmitPool or Middleware can define TargetGrids
NEW: JobAgent - new StopOnApplicationFailure option to make the agent exiting the loop on application failure
NEW: PilotAgentsDB - on demand retrieval of the CREAM pilot output
NEW: Pilot - proper job ID evaluation for the OSG sites
FIX: ComputingElement - fixed proxy renewal logic for generic and private pilots
NEW: JDL - added %j placeholder in the JDL to be replaced by the JobID
BUGFIX: DownloadInputData - bug fixed in the naming of downloaded files
FIX: Matcher - set the group and DN when a request gets to the matcher if the request is not 
     coming from a pilot
FIX: Matcher = take into account JobSharing when checking the owner for the request
CHANGE: PilotDirector, dirac-pilot - interpret -V flag of the pilot as Installation name

*DataManagement
FIX: FileCatalog/DiractoryLevelTree - consistent application of the max directory level using global 
     MAX_LEVELS variable
FIX: FileCatalog - Directory metadata is deleted together with the directory deletion, issue #40    
CHANGE: FileCatalog - the logic of the files query by metadata revisited to increase efficiency 
FIX: LcgFileCatalog - use lfcthr and call lfcthr.init() to allow multithread
     try the import only once and just when LcgFileCatalogClient class is intantiated
NEW: LcgFileCatalogClient - new version of getPathPermissions relying on the lfc_access method to solve the problem
     of multiple user DNs in LFC.     
FIX: StorageElement - get service CS options with getCSOption() method ( closes #97 )
FIX: retrieve FileCatalogs as ordered list, to have a proper default.
CHANGE: FileCatalog - allow up to 15 levels of directories
BUGFIX: FileCatalog - bug fixes in the directory removal methods (closes #98)
BUGFIX: RemovalAgent - TypeError when getting JobID in RemovalAgent
BUGFIX: RemovalAgent - put a limit to be sure the execute method will end after a certain number of iterations
FIX: DownloadInputData - when files have been uploaded with lcg_util, the PFN filename
     might not match the LFN file name
FIX: putting FTSMonitor web page back
NEW: The default file catalog is now determined using /LocalSite/FileCatalog. The old behavior 
     is provided as a fallback solution
NEW: ReplicaManager - can now deal with multiple catalogs. Makes sure the surl used for removal is 
the same as the one used for registration.   
NEW: PoolXMLCatalog - added getTypeByPfn() function to get the type of the given PFN  
NEW: dirac-dms-ban(allow)-se - added possibility to use CheckAccess property of the SE

*StorageManagement
FIX: Stager - updateJobFromStager(): only return S_ERROR if the Status sent is not
recognized or if a state update fails. If the jobs has been removed or
has moved forward to another status, the Stager will get an S_OK and
should forget about the job.
NEW: new option in the StorageElement configuration "CheckAccess"
FIX: Requests older than 1 day, which haven't been staged are retried. Tasks older than "daysOld" 
     number of days are set to Failed. These tasks have already been retried "daysOld" times for staging.
FIX: CacheReplicas and StageRequests records are kept until the pin has expired. This way the 
     StageRequest agent will have proper accounting of the amount of staged data in cache.
NEW: FTSCleaningAgent will allow to fix transient errors in RequestDB. At the moment it's 
     only fixing Requests for which SourceTURL is equal to TargetSURL.
NEW: Stager - added new command dirac-stager-stage-files          
FIX: Update Stager code in v6 to the same point as v5r13p37
FIX: StorageManager - avoid race condition by ensuring that Links=0 in the query while removing replicas

*RequestManagement
FIX: RequestDBFile - get request in chronological order (closes issue #84)
BUGFIX: RequestDBFile - make getRequest return value for getRequest the same as for

*ResourceStatusSystem
NEW: Major code refacoring. First refactoring of RSS's PEP. Actions are now function 
     defined in modules residing in directory "Actions".
NEW: methods to store cached environment on a DB and ge them.
CHANGE: command caller looks on the extension for commands.
CHANGE: RSS use now the CS instead of getting info from Python modules.
BUGFIX: Cleaned RSS scripts, they are still prototypes
CHANGE: PEP actions now reside in separate modules outside PEP module.
NEW: RSS CS module add facilities to extract info from CS.
CHANGE: Updating various RSS tests to make them compatible with
changes in the system.
NEW: CS is used instead of ad-hoc configuration module in most places.
NEW: Adding various helper functions in RSS Utils module. These are
functions used by RSS developers, including mainly myself, and are
totally independant from the rest of DIRAC.
CHANGE: Mostly trivial changes, typos, etc in various files in RSS     
CHANGE: TokenAgent sends e-mails with current status   

*Transformation
CHANGE: allow Target SE specification for jobs, Site parameter is not set in this case
CHANGE: TransformationAgent  - add new file statuses in production monitoring display
CHANGE: TransformationAgent - limit the number of files to be treated in TransformationAgent 
        for replication and removal (default 5000)
BUGFIX: TransformationDB - not removing task when site is not set
BUGFIX: TransformationCleaningAgent - archiving instead of cleaning Removal and Replication 
        transformations 
FIX: TransformationCleaningAgent - kill jobs before deleting them        

*Workflow
NEW: allow modules to define Input and Output parameters that can be
     used instead of the step_commons/workflow_commons (Workflow.py, Step.py, Module.py)

*Various fixes
BUGFIX: Mail.py uses SMTP class rather than inheriting it
FIX: Platform utility will properly discover libc version even for the new Ubuntu
FIX: Removed old sandbox and other obsoleted components<|MERGE_RESOLUTION|>--- conflicted
+++ resolved
@@ -1,4 +1,3 @@
-<<<<<<< HEAD
 [v6r14-pre1]
 
 *Core
@@ -10,7 +9,7 @@
 
 *WMS
 FIX: Watchdog - review for style and pylint
-=======
+
 [v6r13p2]
 
 *Framework
@@ -32,7 +31,6 @@
 
 *RMS
 FIX: Request - typo in the optimize() method
->>>>>>> 9e32a6bc
 
 [v6r13p1]
 
