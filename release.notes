--- conflicted
+++ resolved
@@ -1,5 +1,3 @@
-<<<<<<< HEAD
-=======
 [v6r0-pre9]
 
 *Accounting
@@ -54,7 +52,6 @@
 NEW: new version of getPathPermissions relying on the lfc_access method to solve the problem
      of multiple user DNs in LFC.
 
->>>>>>> 24cb9344
 [v6r0-pre7]
 
 *FTSCleaningAgent
