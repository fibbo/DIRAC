<<<<<<< HEAD
[v6r12-pre4]

*Core
CHANGE: ProcessPool - do not stop working processes by default
NEW: ReturnValue - added returnSingleResult() utility 
FIX: MySQL - correctly parse BooleanType
FIX: dirac-install - use python 2.7 by default

*Accounting
NEW: Allow to have more than one DB for accounting
CHANGE: Accounting - use TypeLoader to load plotters

*Framework
FIX: Logger - fix FileBackend implementation

*Resources
NEW: StorageElement - added a cache of already created SE objects
CHANGE: SSHTorqueComputingElement - mv getCEStatus to remote script

*ResourceStatus
NEW: ResourceManagementClient/DB, DowntimeCommand - distinguish Disk and Tape storage 

*DMS
NEW: DataManager - add masterCatalogOnly flag in the constructor
CHANGE: FC.DirectoryLevelTree - use SELECT ... FOR UPDATE lock in makeDir()
FIX: FileCatalog - fixes in using file and replica status

*RMS
NEW: Added 'since' and 'until' parameters for getting requests
NEW: Request - added optimize() method to merge similar operations when
     first inserting the request
NEW: ReqClient, RequestDB - added getBulkRequest() interface. RequestExecutingAgent
     can use it controlled by a special flag     
FIX: Operation, Request - set LastUpdate time stamp when reaching final state
FIX: OperationHandlerBase - don't erase the original message when reaching the max attempts      

*TMS
NEW: WorkflowTaskAgent is now multi-threaded
=======
[v6r11p4]

*Framework
NEW: ProxyDB - added primary key to ProxyDB_Log table
CHANGE: ProxyManagerHandler - purge logs once in 6 hours

*DMS
FIX: DataManager - fix in the accounting report for deletion operation
CHANGE: FTSRequest - print FTS GUID when submitting request
FIX: dirac-dms-fts-monitor - fix for using the new FTS structure
FIX: DataLoggingDB - fix type of the StatusTimeOrder field
FIX: DataLoggingDB - take into account empty date argument in addFileRecord()
FIX: ReplicateAndRegister - use active replicas
FIX: FTS related modules - multiple fixes

*WMS
NEW: SiteDirector - pass the list of already registered pilots to the CE.available() query
FIX: JobCleaningAgent - do not attempt job removal if no eligible jobs

*Resources
FIX: LcgFileCatalogClient - if replica already exists while registration, reregister
NEW: CREAM, SSH, ComputingElement - consider only registered pilots to evaluate queue occupancy
>>>>>>> 28a117c2

[v6r11p3]

FIX: import gMonitor from it is original location

*Core
FIX: FC.Utilities - treat properly the LFN names starting with /grid ( /gridpp case )

*Configuration
FIX: LocalConfiguration - added exitCode optional argument to showHelp(), closes #1821

*WMS
FIX: StalledJobAgent - extra checks when failing Completed jobs, closes #1944
FIX: JobState - added protection against absent job in getStatus(), closes #1853

[v6r11p2]

*Core
FIX: dirac-install - skip expectedBytes check if Content-Length not returned by server
FIX: AgentModule - demote message "Cycle had an error:" to warning

*Accounting
FIX: BaseReporter - protect against division by zero

*DMS
CHANGE: FileCatalogClientCLI - quite "-q" option in find command
FIX: DataManager - bug fix in __initializeReplication()
FIX: DataManager - less verbose log message 
FIX: DataManager - report the size of removed files only for successfully removed ones
FIX: File, FTSFile, FTSJob - SQL tables schema change: Size filed INTEGER -> BIGINT

*RMS
FIX: dirac-rms-reset-request, dirac-rms-show-request - fixes
FIX: ForwardDISET - execute with trusted host certificate

*Resources
FIX: SSHComputingElement - SSHOptions are parsed at the wrong place
NEW: ComputingElement - evaluate the number of available cores if relevant

*WMS
NEW: JobMonitoringHander - added export_getOwnerGroup() interface

*TMS
CHANGE: TransformationCleaningAgent - instantiation of clients moved in the initialize()

[v6r11p1]

*RMS
FIX: ReqClient - failures due to banned sites are considered to be recoverable

*DMS
BUGFIX: dirac-dms-replicate-and-register-request - minor bug fixes

*Resources
FIX: InProcessComputingElement - stop proxy renewal thread for a finished payload

[v6r11]

*Core
FIX: Client - fix in __getattr__() to provide dir() functionality
CHANGE: dirac-configure - use Registry helper to get VOMS servers information
BUGFIX: ObjectLoader - extensions must be looked up first for plug-ins
CHANGE: Misc.py - removed obsoleted
NEW: added returnSingleResult() generic utility by moving it from Resources/Utils module 

*Configuration
CHANGE: Resources.getDIRACPlatform() returns a list of compatible DIRAC platforms
NEW: Resources.getDIRACPlatforms() used to access platforms from /Resources/Computing/OSCompatibility
     section
NEW: Registry - added getVOs() and getVOMSServerInfo()     
NEW: CE2CSAgent - added VO management

*Accounting
FIX: AccountingDB, Job - extra checks for invalid values

*WMS
NEW: WMS tags to allow jobs require special site/CE/queue properties  
CHANGES: DownloadInputData, InputDataByProtocol, InputDataResolution - allows to get multiple 
         PFNs for the protocol resolution
NEW: JobDB, JobMonitoringHandler - added traceJobParameters(s)() methods     
CHANGE: TaskQueueDirector - use ObjectLoader to load directors    
CHANGE: dirac-pilot - use Python 2.7 by default, 2014-04-09 LCG bundles

*DMS
NEW: DataManager to replace ReplicaManager class ( simplification, streamlining )
FIX: InputDataByProtocol - fix the case where file is only on tape
FIX: FTSAgent - multiple fixes
BUGFIX: ReplicateAndRegister - do not ask SE with explicit SRM2 protocol

*Interfaces
CHANGE: Dirac - instantiate SandboxStoreClient and WMSClient when needed, not in the constructor
CHANGE: Job - removed setSystemConfig() method
NEW: Job.py - added setTag() interface

*Resources
CHANGE: StorageElement - changes to avoid usage PFNs
FIX: XROOTStorage, SRM2Storage - changes in PFN construction 
NEW: PoolComputingElement - a CE allowing to manage multi-core slots
FIX: SSHTorqueComputingElement - specify the SSHUser user for querying running/waiting jobs 

*RSS
NEW: added commands dirac-rss-query-db and dirac-rss-query-dtcache

*RMS
CHANGE: ReqDB - added Foreign Keys to ReqDB tables
NEW: dirac-rms-reset-request command
FIX: RequestTask - always execute operations with owner proxy

*SMS
FIX: few minor fixes to avoid pylint warnings

[v6r10p24]

*DMS
FIX: FC.FileMetadata - optimized queries for list interception evaluation

[v6r10p23]

*Resoures
CHANGE: SSHComputingElement - allow SSH options to be passed from CS setup of SSH Computing Element
FIX: SSHComputingElement - use SharedArea path as $HOME by default

[v6r10p22]

*CS
CHANGE: Operations helper - if not given, determine the VO from the current proxy 

*Resources
FIX: glexecComputingElement - allows Application Failed with Errors results to show through, 
     rather than be masked by false "glexec CE submission" errors
     
*DMS     
CHANGE: ReplicaManager - in getReplicas() rebuild PFN if 
        <Operations>/DataManagement/UseCatalogPFN option is set to False ( True by default )

[v6r10p21]

*Configuration
FIX: CSGlobals - allow to specify extensions in xxxDIRAC form in the CS

*Interfaces
FIX: Job - removed self.reqParams
FIX: Job - setSubmitPools renamed to setSubmitPool, fixed parameter definition string

*WMS
FIX: JobMonitorigHandler, JobPolicy - allow JobMonitor property to access job information

[v6r10p20]

*DMS
FIX: FTSAgent/Client, ReplicateAndRegister - fixes to properly process failed
     FTS request scheduling

[v6r10p19]

*DMS
FIX: FTSAgent - putRequest when leaving processRequest
FIX: ReplicaManager - bug in getReplicas() in dictionary creation

[v6r10p18]

*DMS
FIX: ReplicateAndRegister - dictionary items incorrectly called in ftsTransfer()

[v6r10p17]

*RMS
FIX: RequestDB.py - typo in a table name
NEW: ReqManagerHandler - added getDistinctValues() to allow selectors in the web page

*DMS
CHANGE: ReplicaManager - bulk PFN lookup in getReplicas()

[v6r10p16]

*Framework
NEW: PlottingClient - added curveGraph() function

*Transformation
FIX: TaskManagerAgentBase - add the missing Scheduled state

*WMS
FIX: TaskQueueDB - reduced number of lines in the matching parameters printout

*DMS
FIX: dirac-dms-show-se-status - exit on error in the service call, closes #1840

*Interface
FIX: API.Job - removed special interpretation of obsoleted JDLreqt type parameters

*Resources
FIX: SSHComputingElement - increased timeout in getJobStatusOnHost() ssh call, closes #1830

[v6r10p15]

*DMS
FIX: FTSAgent - added missing monitoring activity
FIX: FileCatalog - do not check directory permissions when creating / directory

*Resources
FIX: SSHTorqueComputingElement - removed obsoleted stuff

[v6r10p14]

*SMS
FIX: RequestPreparationAgent - typo fixed

[v6r10p13]

*SMS
FIX: RequestPreparationAgent - use ReplicaManager to get active replicas

*DMS
FIX: ReplicaManager - getReplicas returns all replicas ( in all statuses ) by default
CHANGE: FC/SecurityManager - give full ACL access to the catalog to groups with admin rights

*WMS
CHANGE: SiteDirector - changes to reduce the load on computing elements
FIX: JobWrapper - do not set Completed status for the case with failed application thread

[v6r10p12]

*WMS
CHANGE: Replace consistently everywhere SAM JobType by Test JobType
FIX: JobWrapper - the outputSandbox should be always uploaded (outsized, in failed job)

*DMS
FIX: RemoveFile - bugfix
FIX: ReplicateAndRegister - fixes in the checksum check, retry failed FTS transfer 
     with RM transfer
NEW: RegisterReplica request operation     

*RMS
FIX: ReqClient - fix in the request state machine
FIX: Request - enhance digest string
NEW: dirac-dms-reset-request command
CHANGE: dirac-rms-show-request - allow selection of a request by job ID

*TS
FIX: TransformationDB - in getTransformationParameters() dropped "Submitted" counter 
     in the output

[v6r10p11]

*Core
FIX: X509Chain - cast life time to int before creating cert

*Accounting
FIX: DataStoreClient - self.__maxRecordsInABundle = 5000 instead of 1000
FIX: JobPolicy - allow access for JOB_MONITOR property

*RMS
FIX: ReqClient - fix the case when a job is Completed but in an unknown minor status

*Resources
BUGFIX: ProxyStorage - use checkArgumentFormat() instead of self.__checkArgumentFormatDict()

[v6r10p10]

*DMS
FIX: Several fixes to make FTS accounting working (FTSAgent/Job, ReplicaManager, File )

[v6r10p9]

*Core
BUGFIX: LineGraph - Ymin was set to a minimal plot value rather than 0.

*DMS
CHANGE: FTSJob(Agent) - get correct information for FTS accounting (registration)

[v6r10p8]

*Core
FIX: InstallTools - admin e-mail default location changed

*Framework
FIX: SystemAdministratorClientCLI - allow "set host localhost"
FIX: BundleDelivery - protect against empty bundle

*WMS
FIX: SiteDirector - Pass siteNames and ceList as None if any is accepted
FIX: WorkloadManagement.ConfigTemplate.SiteDorectory - set Site to Any by default 

*DMS
FIX: FileCatalogCLI - ignore Datasets in ls command for backward compatibility

*Resources
FIX: SSH - some platforms use Password instead of password prompt

[v6r10p7]

*Core
FIX: dirac-install - execute dirac-fix-mysql-script and dirac-external-requirements after sourcing the environment
FIX: InstallTools - set basedir variable in fixMySQLScript()
FIX: InstallTools - define user root@host.domain in installMySQL()

*Framework
BUGFIX: SystemAdministratorCLI - bug fixed in default() call signature

*DMS
FIX: FTSRequest - handle properly FTS server in the old system 
FIX: ReplicaManager - check if file is in FC before removing 
FIX: Request/RemovalTask - handle properly proxies for removing files 
BUGFIX: DatasetManager - in the table description

[v6r10p6]

*Core
FIX: X509Certificate - reenabled fix in getDIRACGroup()

*Configuration
FIX: CSAPI - Group should be taken from the X509 chain and not the certificate

*RMS
CHANGE: ReqClient - if the job does not exist, do not try further finalization

[v6r10p5]

*Core
FIX: X509Certificate - reverted fix in getDIRACGroup()

[v6r10p4]

*Core
NEW: dirac-info - extra printout
CHANGE: PrettyPrint - extra options in printTable()
FIX: X509Certificate - bug fixed in getDIRACGroup()

*Framework
NEW: SystemAdministratorCLI - new showall command to show components across hosts
NEW: ProxyDB - allow to upload proxies without DIRAC group

*RMS
CHANGE: ReqClient - requests from failed jobs update job status to Failed
CHANGE: RequestTask - retry in the request finalize()

[v6r10p3]

*Configuration
CHANGE: Registry - allow to define a default group per user

*WMS
BUGFIX: JobReport - typo in generateForwardDISET()

[v6r10p2]

*TMS
CHANGE: Backward compatibility fixes when setting the Transformation files status

*DMS
BUGFIX: ReplicateAndRegister - bugfix when replicating to multiple destination by ReplicaManager

*WMS
BUGFIX: JobManager - bug fix when deleting no-existing jobs

[v6r10p1]

*RMS
FIX: ReqDB.Operations - Arguments field changed type from BLOB to MEDIUMBLOB

*DMS
FIX: FileCatalog - check for non-exiting directories in removeDirectory()

*TMS
FIX: TransformationDB - removed constraint that was making impossible to derive a production

[v6r10]

*Core
FIX: Several fixes on DB classes(AccountingDB, SystemLoggingDB, UserProfileDB, TransformationDB, 
     JobDB, PilotAgentsDB) after the new movement to the new MySQL implementation with a persistent 
     connection per running thread
NEW: SystemAdministratorCLI - better support for executing remote commands 
FIX: DIRAC.__init__.py - avoid re-definition of platform variable    
NEW: Graphs - added CurveGraph class to draw non-stacked lines with markers
NEW: Graphs - allow graphs with negative Y values
NEW: Graphs - allow to provide errors with the data and display them in the CurveGraph
FIX: InstallTools - fix for creation of the root@'host' user in MySQL 
FIX: dirac-install - create links to permanent directories before module installation
CHANGE: InstallTools - use printTable() utility for table printing
CHANGE: move printTable() utility to Core.Utilities.PrettyPrint
NEW: added installation configuration examples
FIX: dirac-install - fixBuildPath() operates only on files in the directory
FIX: VOMSService - added X-VOMS-CSRF-GUARD to the html header to be compliant with EMI-3 servers

*CS
CHANGE: getVOMSVOForGroup() uses the VOMSName option of the VO definition 
NEW: CE2CSAgent - added ARC CE information lookup

*Framework
FIX: SystemAdministratorIntegrator - use Host option to get the host address in addition to the section name, closes #1628
FIX: dirac-proxy-init - uses getVOMSVOForGroup() when adding VOMS extensions

*DMS
CHANGE: DFC - optimization and bug fixes of the bulk file addition
FIX: TransferAgent - protection against badly defined LFNs in collectFiles()
NEW: DFC - added getDirectoryReplicas() service method support similar to the LFC
CHANGE: DFC - added new option VisibleReplicaStatus which is used in replica getting commands
CHANGE: FileCatalogClientCLI client shows number of replicas in the 2nd column rather than 
        unimplemented number of links
CHANGE: DFC - optimizations for the bulk replica look-up
CHANGE: DFC updated scalability testing tool FC_Scaling_test.py        
NEW: DFC - methods returning replicas provide also SE definitions instead of PFNs to construct PFNs on the client side
NEW: DFC - added getReplicasByMetadata() interface
CHANGE: DFC - optimized getDirectoryReplicas()
CHANGE: FileCatalogClient - treat the reduced output from various service queries restoring LFNs and PFNs on the fly
NEW: DFC - LFNPFNConvention flag can be None, Weak or Strong to facilitate compatibility with LFC data 
CHANGE: FileCatalog - do not return PFNs, construct them on the client side
CHANGE: FileCatalog - simplified FC_Scaling_test.py script
NEW: FileCatalog/DatasetManager class to define and manipulate datasets corresponding to meta queries
NEW: FileCatalogHandler - new interface methods to expose DatasetManager functionality
NEW: FileCatalogClientCLI - new dataset family of commands
FIX: StorageFactory, ReplicaManager - resolve SE alias name recursively
FIX: FTSRequest, ReplicaManager, SRM2Storage - use current proxy owner as user name in accounting reports, closes #1602
BUGFIX: FileCatalogClientCLI - bug fix in do_ls, missing argument to addFile() call, closes #1658
NEW: FileCatalog - added new setMetadataBulk() interface, closes #1358
FIX: FileCatalog - initial argument check strips off leading lfn:, LFN:, /grid, closes #448
NEW: FileCatalog - added new setFileStatus() interface, closes #170, valid and visible file and replica statuses can be defined in respective options.
CHANGE: multiple new FTS system fixes
CHANGE: uniform argument checking with checkArgumentFormat() in multiple modules
CHANGE: FileCatalog - add Trash to the default replica valid statuses
CHANGE: ReplicaManager,FTSRequest,StorageElement - no use of PFN as returned by the FC except for file removal,
        rather constructing it always on the fly
        
*SMS
CHANGE: PinRequestAgent, SENamespaceCatalogCheckAgent - removed
CHANGE: Use StorageManagerClient instead of StorageDB directly        

*WMS
CHANGE: JobPolicy - optimization for bulk job verification
NEW: JobPolicy - added getControlledUsers() to get users which jobs can be accessed for 
     a given operation
CHANGE: JobMonitoringHandler - Avoid doing a selection of all Jobs, first count matching jobs 
        and then use "limit" to select only the required JobIDs.
NEW: JobMonitoringHandler - use JobPolicy to filter jobs in getJobSummaryWeb()
NEW: new Operations option /Services/JobMonitoring/GlobalJobsInfo ( True by default ) to 
     allow or not job info lookup by anybody, used in JobMonitoringHandler       
BUGFIX: SiteDirector - take into account the target queue Platform
BUGFIX: JobDB - bug in __insertNewJDL()    
CHANGE: dirac-admin-show-task-queues - enhanced output  
CHANGE: JobLoggingDB.sql - use trigger to manage the new LoggingInfo structure  
CHANGE: JobWrapper - trying several times to upload a request before declaring the job failed
FIX: JobScheduling executor - fix race condition that causes a job to remain in Staging
NEW: SiteDirector - do not touch sites for which there is no work available
NEW: SiteDirector - allow sites not in mask to take jobs with JobType Test
NEW: SiteDirector - allow 1 hour grace period for pilots in Unknown state before aborting them
CHANGE: Allow usage of non-plural form of the job requirement options ( PilotType, GridCE, BannedSite, 
        SubmitPool ), keep backward compatibility with a plural form
        
*RSS
FIX: DowntimeCommand - take the latest Downtime that fits    
NEW: porting new Policies from integration  
NEW: RSS SpaceToken command querying endpoints/tokens that exist  
        
*Resources
NEW: added SSHOARComputingElement class 
NEW: added XROOTStorage class       
FIX: CREAMComputingElement - extra checks for validity of returned pilot references
        
*TS
CHANGE: TransformationClient(DB,Manager) - set file status for transformation as bulk operation 
CHANGE: TransformationClient - applying state machine when changing transformation status
BUGFIX: TransformationClient(Handler) - few minor fixes
NEW: TransformationDB - backported __deleteTransformationFileTask(s) methods
CHANGE: TransformationDB(Client) - fixes to reestablish the FileCatalog interface
FIX: TransformationAgent - added MissingInFC to consider for Removal transformations
BUGFIX: TransformationAgent - in _getTransformationFiles() variable 'now' was not defined
FIX: TransformationDB.sql - DataFiles primary key is changed to (FileID) from (FileID,LFN) 
CHANGE: TransformationDB(.sql) - schema changes suitable for InnoDB
FIX: TaskManager(AgentBase) - consider only submitted tasks for updating status
CHANGE: TransformationDB(.sql) - added index on LFN in DataFiles table

*RMS
NEW: Migrate to use the new Request Management by all the clients
CHANGE: RequestContainer - Retry failed transfers 10 times and avoid sub-requests to be set Done 
        when the files are failed
CHANGE: Use a unique name for storing the proxy as processes may use the same "random" name and 
        give conflicts
NEW: RequestClient(Handler) - add new method readRequest( requestname)                 

*Workflow
NEW: Porting the LHCb Workflow package to DIRAC to make the use of general purpose modules and
     simplify construction of workflows        

[v6r9p33]

*Accounting
BUGFIX: AccountingDB - wrong indentation

[v6r9p32]

*Accounting
FIX: AccountingDB - use old style grouping if the default grouping is altered, e.g. by Country

[v6r9p31]

*Accounting
CHANGE: AccountingDB - changes to speed up queries: use "values" in GROUP By clause;
        drop duplicate indexes; reorder fields in the UniqueConstraint index of the
        "bucket" tables  

[v6r9p30]

*DMS
CHANGE: FileCatalogFactory - construct CatalogURL from CatalogType by default

*SMS
FIX: dirac-stager-stage-files - changed the order of the arguments

[v6r9p29]

*TS
FIX: TaskManager(AgentBase) - fix for considering only submitted tasks 

[v6r9p28]

*TS
FIX: TransformationDB(ManagerHandler) - several portings from v6r10

[v6r9p27]

*SMS
FIX: StorageManagementDB - in removeUnlinkedReplicas() second look for CacheReplicas 
     for which there is no entry in StageRequests

[v6r9p26]

*Resources
CHANGE: CREAMComputigElement - Make sure that pilots submitted to CREAM get a 
        fresh proxy during their complete lifetime
*Framework
FIX: ProxyDB - process properly any SQLi with DNs/groups with 's in the name

[v6r9p25]

*TS
CHANGE: TransformationClient - changed default timeout values for service calls
FIX: TransformationClient - fixes for processing of derived transformations 

[v6r9p24]

*TS
FIX: TransformationClient - in moveFilesToDerivedTransformation() set file status
     to Moved-<prod>

[v6r9p23]

*Core
BUGFIX: InstallTools - improper configuration prevents a fresh new installation

*WMS
BUGFIX: PilotDirector - Operations Helper non-instantiated

[v6r9p22]

*WMS
FIX: PilotDirector - allow to properly define extensions to be installed by the 
     Pilot differently to those installed at the server
FIX: Watchdog - convert pid to string in ProcessMonitor

*TS
FIX: TransformationDB - splitting files in chunks

*DMS
NEW: dirac-dms-create-removal-request command
CHANGE: update dirac-dms-xxx commands to use the new RMS client,
        strip lines when reading LFNs from a file

[v6r9p21]

*TS
FIX: Transformation(Client,DB,Manager) - restored FileCatalog compliant interface
FIX: TransformationDB - fix in __insertIntoExistingTransformationFiles()

[v6r9p20]

*Core
BUGFIX: ProxyUpload - an on the fly upload does not require a proxy to exist

*DMS
CHANGE: TransferAgent - use compareAdler() for checking checksum
FIX: FailoverTransfer - recording the sourceSE in case of failover transfer request 

*WMS
FIX: ProcessMonitor - some fixes added, printout when <1 s of consumed CPU is found

*Transformation
BUGFIX: TransformationClient - fixed return value in moveFilesToDerivedTransformation()

*RMS
BUGFIX: CleanReqDBAgent - now() -> utcnow() in initialize()

*Resources
FIX: ARCComputingElement - fix the parsing of CE status if no jobs are available

[v6r9p19]

*DMS
FIX: FileCatalog/DirectoryMetadata - inherited metadata is used while selecting directories
     in findDirIDsByMetadata()

[v6r9p18]

*DMS
FIX: FTSSubmitAgent, FTSRequest - fixes the staging mechanism in the FTS transfer submission
NEW: TransferDBMonitoringHandler - added getFilesForChannel(), resetFileChannelStatus()

[v6r9p17]

*Accounting
FIX: DataStoreClient - send accounting records in batches of 1000 records instead of 100

*DMS:
FIX: FailoverTransfer - catalog name from list to string
FIX: FTSSubmitAgent, FTSRequest - handle FTS3 as new protocol and fix bad submission time
FIX: FTSSubmitAgent, FTSRequest - do not submit FTS transfers for staging files

*WMS
FIX: TaskQueueDB - do not check enabled when TQs are requested from Directors
FIX: TaskQueueDB - check for Enabled in the TaskQueues when inserting jobs to print an alert
NEW: TaskQueueDB - each TQ can have at most 5k jobs, if beyond the limit create a new TQ 
     to prevent long matching times when there are way too many jobs in a single TQ

[v6r9p16]

*TS
BUGFIX: typos in TransformationCleaningAgent.py

*DMS
CHANGE: DownloadInputData - check the available disk space in the right input data directory
FIX: DownloadInputData - try to download only Cached replicas 

[v6r9p15]

*Core
FIX: MySQL - do not decrease the retry counter after ping failure

*DMS
CHANGE: FC/DirectoryMetadata - Speed up findFilesByMetadataWeb when many files match
FIX: RemovalTask - fix error string when removing a non existing file (was incompatible 
     with the LHCb BK client). 

*WMS
FIX: JobReport - minor fix ( removed unused imports )
FIX: JobMonitoring(JobStateUpdate)Handler - jobID argument can be either string, int or long

*TS
CHANGE: TransformationClient - change status of Moved files to a deterministic value
FIX: FileReport - minor fix ( inherits object ) 

[v6r9p14]

*DMS
CHANGE: FTSDB - changed schema: removing FTSSite table. From now on FTS sites 
        would be read from CS Resources

[v6r9p13]

FIX: included fixes from v6r8p26 patch release

[v6r9p12]

FIX: included fixes from v6r8p25 patch release

[v6r9p11]

*DMS
BUGFIX: FTSRequest - in __resolveFTSServer() type "=" -> "=="

[v6r9p10]

FIX: included fixes from v6r8p24 patch release

*Core
NEW: StateMachine utility

*DMS
BUGFIX: in RegisterFile operation handler

*Interfaces
FIX: Dirac.py - in splitInputData() consider only Active replicas

[v6r9p9]

*RMS
FIX: RequestDB - added getRequestFileStatus(), getRequestName() methods

[v6r9p8]

*DMS
FIX: RequestDB - get correct digest ( short request description ) of a request

[v6r9p7]

FIX: included fixes from v6r8p23 patch release

*RSS
FIX: SpaceTokenOccupancyPolicy - SpaceToken Policy decision was based on 
     percentage by mistake
     
*RMS
NEW: new scripts dirac-dms-ftsdb-summary, dirac-dms-show-ftsjobs    
FIX: FTSAgent - setting space tokens for newly created FTSJobs 

[v6r9p6]

*DMS
BUGFIX: dirac-admin-add-ftssite - missing import

*RMS
NEW: RequestDB, ReqManagerHandler - added getRequestStatus() method

*TS
FIX: fixes when using new RequestClient with the TransformationCleaningAgent

*WMS
BUGFIX: typo in SandboxStoreHandler transfer_fromClient() method

[v6r9p5]

*DMS
BUGFIX: missing proxy in service env in the FTSManager service. By default service 
        will use DataManager proxy refreshed every 6 hours.

*Resources
NEW: StorageElement - new checkAccess policy: split the self.checkMethods in 
     self.okMethods. okMethods are the methods that do not use the physical SE. 
     The isValid returns S_OK for all those immediately

*RSS
FIX: SpaceTokenOccupancyPolicy - Policy that now takes into account absolute values 
     for the space left
     
*TS
FIX: TransformationCleaningAgent - will look for both old and new RMS     

[v6r9p4]

*Stager
NEW: Stager API: dirac-stager-monitor-file, dirac-stager-monitor-jobs, 
     dirac-stager-monitor-requests, dirac-stager-show-stats

[v6r9p3]

*Transformation
FIX: TransformationCleaning Agent status was set to 'Deleted' instead of 'Cleaned'

[v6r9p2]

*RSS
NEW: Added Component family tables and statuses
FIX: removed old & unused code 
NEW: allow RSS policies match wild cards on CS

*WMS
BUGFIX: FailoverTransfer,JobWrapper - proper propagation of file metadata

[v6r9p1]

*RMS
NEW: FTSAgent - update rwAccessValidStamp,
     update ftsGraphValidStamp,
     new option for staging files before submission,
     better log handling here and there
CHANGE: FTSJob - add staging flag in in submitFTS2
CHANGE: Changes in WMS (FailoverTransfer, JobReport, JobWrapper, SandboxStoreHandler) 
        and TS (FileReport) to follow the new RMS.
NEW: Full CRUD support in RMS.

*RSS
NEW: ResourceManagementDB - new table ErrorReportBuffer
NEW: new ResourceManagementClient methods - insertErrorReportBuffer, selectErrorReportBuffer,
     deleteErrorReportBuffer

[v6r9]

NEW: Refactored Request Management System, related DMS agents and FTS management
     components

[v6r8p28]

*Core
BUGFIX: RequestHandler - the lock Name includes ActionType/Action

*DMS
FIX: dirac-dms-filecatalog-cli - prevent exception in case of missing proxy

[v6r8p27]

*DMS
BUGFIX: dirac-dms-add-file - fixed typo item -> items

[v6r8p26]

*Core
NEW: RequestHandler - added getServiceOption() to properly resolve inherited options 
     in the global service handler initialize method
NEW: FileCatalogHandler, StorageElementHandler - use getServiceOption()

[v6r8p25]

FIX: included fixes from v6r7p40 patch release

*Resources
FIX: SRM2Storage - do not account gfal_ls operations

[v6r8p24]

FIX: included fixes from v6r7p39 patch release

*Core
FIX: SiteSEMapping was returning wrong info

*DMS
FIX: FTSRequest - choose explicitly target FTS point for RAL and CERN
BUGFIX: StrategyHandler - wrong return value in __getRWAccessForSE()

*Resources
CHANGE: SRM2Storage - do not account gfal_ls operations any more

[v6r8p23]

FIX: included fixes from v6r7p37 patch release

*TS
FIX: TransformationDB - allow tasks made with ProbInFC files
FIX: TransformationCleaingAgent,Client - correct setting of transformation 
     status while cleaning

[v6r8p22]

FIX: included fixes from v6r7p36 patch release

[v6r8p21]

*DMS
FIX: FileCatalog/DirectoryMetadata - even if there is no meta Selection 
     the path should be considered when getting Compatible Metadata
FIX: FileCatalog/DirectoryNodeTree - findDir will return S_OK( '' ) if dir not 
     found, always return the same error from DirectoryMetadata in this case.     

*RSS
FIX: DowntimeCommand - use UTC time stamps

*TS
FIX: TransformationAgent - in _getTransformationFiles() get also ProbInFC files in 
     addition to Used 

[v6r8p20]

*Stager
NEW: Stager API: dirac-stager-monitor-file, dirac-stager-monitor-jobs, 
     dirac-stager-monitor-requests, dirac-stager-show-stats

[v6r8p19]

*Transformation
FIX: TransformationCleaning Agent status was set to 'Deleted' instead of 'Cleaned'

[v6r8p18]

*TS
BUGFIX: TransformationAgent - regression in __cleanCache()

[v6r8p17]

FIX: included fixes from v6r7p32 patch release

*WMS
FIX: StalledJobAgent - for accidentally stopped jobs ExecTime can be not set, 
     set it to CPUTime for the accounting purposes in this case

[v6r8p16]

FIX: included fixes from v6r7p31 patch release

*WMS
BUGFIX: TaskQueueDB - fixed a bug in the negative matching conditions SQL construction

*RSS
NEW: improved doc strings of PEP, PDP modules ( part of PolicySystem )
FIX: Minor changes to ensure consistency if ElementInspectorAgent and 
     users interact simultaneously with the same element
CHANGE: removed DatabaseCleanerAgent ( to be uninstalled if already installed )
FIX: SummarizeLogsAgent - the logic of the agent was wrong, the agent has been re-written.
     
[v6r8p15]

*Core
FIX: X509Chain - fix invalid information when doing dirac-proxy-info without CS
     ( in getCredentials() )

*RSS
NEW: PDP, PEP - added support for option "doNotCombineResult" on PDP

[v6r8p14]

*Core
FIX: dirac-deploy-scripts - can now work with the system python

*WMS
NEW: dirac-wms-cpu-normalization - added -R option to modify a given configuration file
FIX: Executor/InputData - Add extra check for LFns in InputData optimizer, closes #1472

*Transformation
CHANGE: TransformationAgent - add possibility to kick a transformation (not skip it if no 
        unused files), by touching a file in workDirectory
BUGFIX: TransformationAgent - bug in __cleanCache() dict modified in a loop        

[v6r8p13]

*Transformation
BUGFIX: TransformationDB - restored import of StringType

[v6r8p12]

NEW: Applied patches from v6r7p29

*WMS
FIX: JobDB - check if SystemConfig is present in the job definition and convert it 
     into Platform

*DMS
FIX: ReplicaManager - do not get metadata of files when getting files in a directory 
     if not strictly necessary

*RSS
NEW: ported from LHCb PublisherHandler for RSS web views

[v6r8p11]

NEW: Applied patches from v6r7p27

*RSS
NEW: SpaceTokenOccupancyPolicy - ported from LHCbDIRAC 
NEW: db._checkTable done on service initialization ( removed dirac-rss-setup script doing it )

*Transformation
FIX: TaskManager - reset oJob for each task in prepareTransformationTasks()
BUGFIX: ValidateOutputDataAgent - typo fixed in getTransformationDirectories()
FIX: TransformationManagerHandler - use CS to get files statuses not to include in 
     processed file fraction calculation for the web monitoring pages

[v6r8p10]

NEW: Applied patches from v6r7p27

[v6r8p9]

*DMS
FIX: TransferAgent,dirac-dms-show-se-status, ResourceStatus,TaskManager - fixes
     needed for DMS components to use RSS status information
NEW: ReplicaManager - allow to get metadata for an LFN+SE as well as PFN+SE     

[v6r8p8]

*RSS
BUGFIX: dirac-rss-setup - added missing return of S_OK() result

[v6r8p7]

NEW: Applied patches from v6r7p24

*DMS
BUGFIX: LcgFileCatalogClient - bug in addFile()

*RSS
BUGFIX: fixed script dirac-rss-set-token, broken in the current release.
NEW: Statistics module - will be used in the future to provide detailed information 
     from the History of the elements 

[v6r8p6]

NEW: Applied patches from v6r7p23

*Transformation
FIX: TaskManager - allow prepareTransformationTasks to proceed if no OutputDataModule is defined
FIX: TransformationDB - remove INDEX(TaskID) from TransformationTasks. It produces a single counter 
     for the whole table instead of one per TransformationID
     
*WMS     
FIX: WMSUtilities - to allow support for EMI UI's for pilot submission we drop support for glite 3.1

[v6r8p5]

NEW: Applied patches from v6r7p22

*RSS
CHANGE: removed old tests and commented out files

*WMS
FIX: PoolXMLCatalog - proper addFile usage

*Transformation
CHANGE: TransformationAgent - clear replica cache when flushing or setting a file in the workdirectory

[v6r8p4]

*Transformation
FIX: The connection to the jobManager is done only at submission time
FIX: Jenkins complaints fixes

*WMS
BUGFIX: JobDB - CPUtime -> CPUTime
FIX: Jenkins complaints fixes

[v6r8p3]

*DMS
BUGFIX: LcgFileCatalogClient

[v6r8p2]

*DMS:
FIX: LcgFileCatalogClient - remove check for opening a session in __init__ as credentials are not yet set 

*Transformation
CHANGE: reuse RPC clients in Transformation System 

[v6r8p1]

*Core
FIX: dirac-deploy-scripts - restored regression w.r.t. support of scripts starting with "d"

*DMS
BUGFIX: LcgFileCatalogClient - two typos fixed

[v6r8]

CHANGE: Several fixes backported from the v7r0 integration branch

*Core
CHANGE: DictCache - uses global LockRing to avoid locks in multiprocessing
FIX: X509Chain - proxy-info showing an error when there's no CS

*DMS
FIX: TransferAgent - inside loop filter out waiting files dictionary
BUGFIX: dirac-admin-allow-se - there was a continue that was skipping the complete loop for 
        ARCHIVE elements
NEW: LcgFileCatalogClient - test return code in startsess lfc calls       

*WMS:
FIX: OptimizerExecutor, InputData, JobScheduling - check that site candidates have all the 
     replicas

*RSS: 
BUGFIX: ResourceStatus, RSSCacheNoThread - ensure that locks are always released

*Transformation
FIX: TaskManager - site in the job definition is taken into account when submitting
NEW: Transformation - get the allowed plugins from the CS /Operations/Transformations/AllowedPlugins
FIX: ValidateOutputDataAgent - self not needed for static methods

[v6r7p40]

*Resources
FIX: StorageElement class was not properly passing the lifetime argument for prestageFile method

[v6r7p39]

*Core
CHANGE: Grid - in executeGridCommand() allow environment script with arguments needed for ARC client

*DMS
FIX: DFC SEManager - DIP Storage can have a list of ports now

*Resources
FIX: ARCComputingElement - few fixes after debugging

[v6r7p38]

*Core
NEW: DISET FileHelper, TransferClient - possibility to switch off check sum

*Resources
NEW: ARCComputingElement - first version
NEW: StorageFactory - possibility to pass extra protocol parameters to storage object
NEW: DIPStorage - added CheckSum configuration option
BUGFIX: SSHComputingElement - use CE name in the pilot reference construction

*WMS
FIX: StalledJobAgent - if ExecTime < CPUTime make it equal to CPUTime

[v6r7p37]

*Framework
BUGFIX: NotificationDB - typos in SQL statement in purgeExpiredNotifications() 

*WMS
NEW: JobCleaningAgent - added scheduling sandbox LFN removal request 
     when deleting jobs
CHANGE: JobWrapper - report only error code as ApplicationError parameter 
        when payload finishes with errors    
NEW: SiteDirector - possibility to specify extensions to be installed in 
     pilots in /Operations/Pilots/Extensions option in order not to install
     all the server side extensions        

*DMS
CHANGE: FileCatalogFactory - use service path as default URL
CHANGE: FileCatalogFactory - use ObjectLoader to import catalog clients

*SMS
BUGFIX: StorageManagementDB, dirac-stager-monitor-jobs - small bug fixes ( sic, Daniela )

*Resources
CHANGE: DIPStorage - added possibility to specify a list of ports for multiple
        service end-points
CHANGE: InProcessComputingElement - demote log message when payload failure 
        to warning, the job will fail anyway
FIX: StalledJobAgent - if pilot reference is not registered, this is not an 
     error of the StalledJobAgent, no log.error() in  this case                
        
*RMS
CHANGE: RequestTask - ensure that tasks are executed with user credentials 
        even with respect to queries to DIRAC services ( useServerCertificate 
        flag set to false )        

[v6r7p36]

*WMS
FIX: CREAMCE, SiteDirector - make sure that the tmp executable is removed
CHANGE: JobWrapper - remove sending mails via Notification Service in case
        of job rescheduling
        
*SMS
FIX: StorageManagementDB - fix a race condition when old tasks are set failed 
     between stage submission and update.        

[v6r7p35]

*Stager
NEW: Stager API: dirac-stager-monitor-file, dirac-stager-monitor-jobs, 
     dirac-stager-monitor-requests, dirac-stager-show-stats

[v6r7p34]

*Transformation
FIX: TransformationCleaning Agent status was set to 'Deleted' instead of 'Cleaned'

[v6r7p33]

*Interfaces
FIX: Job.py - in setExecutable() - prevent changing the log file name string type

*StorageManagement
NEW: StorageManagementDB(Handler) - kill staging requests at the same time as 
     killing related jobs, closes #1510
FIX: StorageManagementDB - demote the level of several log messages       

[v6r7p32]

*DMS
FIX: StorageElementHandler - do not use getDiskSpace utility, use os.statvfs instead
CHANGE: StorageManagementDB - in getStageRequests() make MySQL do an UNIQUE selection 
        and use implicit loop to speed up queries for large results

*Resources
FIX: lsfce remote script - use re.search instead of re.match in submitJob() to cope with
     multipline output

[v6r7p31]

*WMS
FIX: SiteDirector - make possible more than one SiteDirector (with different pilot identity) attached 
     to a CE, ie sgm and pilot roles. Otherwise one is declaring Aborted the pilots from the other.

[v6r7p30]

*Core
CHANGE: X509Chain - added groupProperties field to the getCredentials() report
BUGFIX: InstallTools - in getSetupComponents() typo fixed: agent -> executor

[v6r7p29]

*DMS
CHANGE: FileCatalog - selection metadata is also returned as compatible metadata in the result
        of getCompatibleMetadata() call
NEW: FileCatalog - added path argument to getCompatibleMetadata() call
NEW: FileCatalogClient - added getFileUserMetadata()
BUGFIX: dirac-dms-fts-monitor - exit with code -1 in case of error

*Resources
FIX: CREAMComputingElement - check globus-url-copy result for errors when retrieving job output

[v6r7p28]

*DMS
BUGFIX: FileCatalog/DirectoryMetadata - wrong MySQL syntax 

[v6r7p27]

*Core
FIX: Mail.py - fix of the problem of colons in the mail's body

*Interfaces
NEW: Job API - added setSubmitPools(), setPlatform() sets ... "Platform"

*WMS
FIX: TaskQueueDB - use SystemConfig as Platform for matching ( if Platform is not set explicitly

*Resources
FIX: SSHComputingElement - use ssh host ( and not CE name ) in the pilot reference
BUGFIX: SSHGEComputingElement - forgotten return statement in _getJobOutputFiles()

*Framework
NEW: dirac-sys-sendmail - email's body can be taken from pipe. Command's argument 
     in this case will be interpreted as a destination address     

[v6r7p26]

*DMS
FIX: ReplicaManager - status names Read/Write -> ReadAccess/WriteAccess

[v6r7p25]

*Core
CHANGE: X509Chain - in getCredentials() failure to contact CS is not fatal, 
        can happen when calling dirac-proxy-init -x, for example

[v6r7p24]

*DMS
NEW: FileCatalog - added getFilesByMetadataWeb() to allow pagination in the Web 
     catalog browser
     
*WMS
CHANGE: WMSAdministrator, DiracAdmin - get banned sites list by specifying the status
        to the respective jobDB call     

[v6r7p23]

*Transformation
BUGFIX: TransformationDB - badly formatted error log message

*RMS
CHANGE: RequestDBMySQL - speedup the lookup of requests

*WMS
BUGFIX: dirac-dms-job-delete - in job selection by group

*DMS
FIX: LcgFileCatalogClient - getDirectorySize made compatible with DFC
BUGFIX: LcgFileCatalogClient - proper call of __getClientCertInfo()

[v6r7p22]

*Transformation
CHANGE: InputDataAgent - treats only suitable transformations, e.g. not the extendable ones. 
CHANGE: TransformationAgent - make some methods more public for easy overload

[v6r7p21]

*Core
FIX: Shifter - pass filePath argument when downloading proxy

[v6r7p20]

*DMS
CHANGE: StrategyHandler - move out SourceSE checking to TransferAgent
CHANGE: ReplicaManager, InputDataAgent - get active replicas
FIX: StorageElement, SRM2Storage - support for 'xxxAccess' statuses, checking results
     of return structures
     
*RSS
NEW: set configurable email address on the CS to send the RSS emails
NEW: RSSCache without thread in background
FIX: Synchronizer - moved to ResourceManager handler     

[v6r7p19]

*DMS
BUGFIX: ReplicaManager - in putAndRegister() SE.putFile() singleFile argument not used explicitly

[v6r7p18]

*WMS
FIX: StalledJobAgent - do not exit the loop over Completed jobs if accounting sending fails
NEW: dirac-wms-job-delete - allow to specify jobs to delete by job group and/or in a file
FIX: JobManifest - If CPUTime is not set, set it to MaxCPUTime value

[v6r7p17]

*Resources
FIX: SRM2Storage - treat properly "22 SRM_REQUEST_QUEUED" result code

[v6r7p16]

*DMS
FIX: StrategyHandler - do not proceed when the source SE is not valid for read 
BUGFIX: StorageElement - putFile can take an optional sourceSize argument
BUGFIX: ReplicaManager - in removeFile() proper loop on failed replicas

*RSS
FIX: SpaceTokenOccupancyCommand, CacheFeederAgent - add timeout when calling lcg_util commands

*WMS
FIX: JobManifest - take all the SubmitPools defined in the TaskQueueAgent 
NEW: StalledJobAgent - declare jobs stuck in Completed status as Failed

[v6r7p15]

*Core
BUGFIX: SocketInfo - in host identity evaluation

*DMS
BUGFIX: FileCatalogHandler - missing import os

*Transformation
CHANGE: JobManifest - getting allowed job types from operations() section 

[v6r7p14]

*DMS
CHANGE: StorageElementProxy - removed getParameters(), closes #1280
FIX: StorageElementProxy - free the getFile space before the next file
FIX: StorageElement - added getPFNBase() to comply with the interface

*Interfaces
CHANGE: Dirac API - allow lists of LFNs in removeFile() and removeReplica()

*WMS
CHANGE: JobSchedulingAgent(Executor) - allow both BannedSite and BannedSites JDL option

*RSS
FIX: ElementInspectorAgent - should only pick elements with rss token ( rs_svc ).
FIX: TokenAgent - using 4th element instead of the 5th. Added option to set admin email on the CS.

[v6r7p13]

*Core
FIX: Resources - in getStorageElementSiteMapping() return only sites with non-empty list of SEs

*DMS
FIX: StorageElement - restored the dropped logic of using proxy SEs
FIX: FileCatalog - fix the UseProxy /LocalSite/Catalog option

*Transformation
FIX: TransformationDB - use lower() string comparison in extendTransformation()

[v6r7p12]

*WMS
BUGFIX: JobManifest - get AllowedSubmitPools from the /Systems section, not from /Operations

*Core
NEW: Resources helper - added getSites(), getStorageElementSiteMapping()

*DMS
CHANGE: StrategyHandler - use getStorageElementSiteMapping helper function
BUGFIX: ReplicaManager - do not modify the loop dictionary inside the loop

[v6r7p11]

*Core
CHANGE: Subprocess - put the use of watchdog in flagging

[v6r7p10]

*Core
NEW: Logger - added getLevel() method, closes #1292
FIX: Subprocess - returns correct structure in case of timeout, closes #1295, #1294
CHANGE: TimeOutExec - dropped unused utility
FIX: Logger - cleaned unused imports

*RSS
CHANGE: ElementInspectorAgent - do not use mangled name and removed shifterProxy agentOption

[v6r7p9]

*Core
BUGFIX: InstallTools - MySQL Port should be an integer

[v6r7p8]

*Core
FIX: Subprocess - consistent timeout error message

*DMS
NEW: RemovalTask - added bulk removal
FIX: StrategyHandler - check file source CEs
CHANGE: DataIntegrityClient - code beautification
CHANGE: ReplicaManager - do not check file existence if replica information is queried anyway,
        do not fail if file to be removed does not exist already. 

[v6r7p7]

FIX: Several fixes to allow automatic code documentation

*Core
NEW: InstallTools - added mysqlPort and mysqlRootUser

*DMS
CHANGE: ReplicaManager - set possibility to force the deletion of non existing files
CHANGE: StrategyHandler - better handling of checksum check during scheduling 

[v6r7p6]

*Core
FIX: dirac-install - restore signal alarm if downloadable file is not found
FIX: Subprocess - using Manager proxy object to pass results from the working process

*DMS:
CHANGE: StorageElement - removed overwride mode
CHANGE: removed obsoleted dirac-dms-remove-lfn-replica, dirac-dms-remove-lfn
NEW: FTSMonitorAgent - filter out sources with checksum mismatch
FIX: FTSMonitorAgent, TransferAgent - fix the names of the RSS states

*RSS
NEW: ElementInspectorAgent runs with a variable number of threads which are automatically adjusted
NEW: Added policies to force a particular state, can be very convenient to keep something Banned for example.
NEW: policy system upgrade, added finer granularity when setting policies and actions

*WMS
NEW: SiteDirector- allow to define pilot DN/Group in the agent options
CHANGE: JobDescription, JobManifest - take values for job parameter verification from Operations CS section

[v6r7p5]

*Interfaces
BUGFIX: dirac-wms-job-get-output - properly treat the case when output directory is not specified 

[v6r7p4]

*Core
FIX: Subprocess - avoid that watchdog kills the executor process before it returns itself

*Framework
BUGFIX: ProxuManagerClient - wrong time for caching proxies

*RSS
FIX: removed obsoleted methods

*DMS
NEW: FileCatalog - added findFilesByMetadataDetailed - provides detailed metadata for 
     selected files

[v6r7p3]

*DMS
FIX: FTSMonitorAgent - logging less verbose

*Transformation
FIX: TransformationAgent - use the new CS defaults locations
FIX: Proper agent initialization
NEW: TransformationPlaugin - in Broadcast plugin added file groupings by number of files, 
     make the TargetSE always defined, even if the SourceSE list contains it 

*ResourceStatus
FIX: Added the shifter's proxy to several agents

*RMS
FIX: RequestContainer - the execution order was not properly set for the single files 

*Framework:
BUGFIX: ProxyManagerClient - proxy time can not be shorter than what was requested

[v6r7p2]

*Core
FIX: dirac-configure - switch to use CS before checking proxy info

*Framework
NEW: dirac-sys-sendmail new command
NEW: SystemAdmininistratorCLI - added show host, uninstall, revert commands
NEW: SystemAdmininistratorHandler - added more info in getHostInfo()
NEW: SystemAdmininistratorHandler - added revertSoftware() interface

*Transformation
FIX: TransformationCleaningAgent - check the status of returned results

[v6r7p1]

*Core
FIX: Subprocess - finalize the Watchdog closing internal connections after a command execution
CHANGE: add timeout for py(shell,system)Call calls where appropriate
CHANGE: Shifter - use gProxyManager in a way that allows proxy caching

*Framework
NEW: ProxyManagerClient - allow to specify validity and caching time separately
FIX: ProxyDB - replace instead of delete+insert proxy in __storeVOMSProxy

*DMS
NEW: FTSMonitorAgent - made multithreaded for better efficiency
FIX: dirac-dms-add-file - allow LFN: prefix for lfn argument

*WMS
NEW: dirac-wms-job-get-output, dirac-wms-job-status - allow to retrieve output for a job group
FIX: TaskQueueDB - fixed selection SQL in __generateTQMatchSQL()
CHANGE: OptimizerExecutor - reduce diversity of MinorStatuses for failed executors

*Resources
FIX: CREAMComputingElement - remove temporary JDL right after the submission 

[v6r6p21]

*DMS
BUGFIX: TransformationCleaningAgent - use the right signature of cleanMetadataCatalogFiles() call

[v6r6p20]

*DMS
FIX: RegistrationTask - properly escaped error messages
BUGFIX: DirectoryMetadata - use getFileMetadataFields from FileMetadata in addMetadataField()
NEW: When there is a missing source error spotted during FTS transfer, file should be reset 
     and rescheduled again until maxAttempt (set to 100) is reached

*WMS
FIX: JobScheduling - fix the site group logic in case of Tier0

[v6r6p19]

*DMS
BUGFIX: All DMS agents  - set up agent name in the initialization

*Core
NEW: Subprocess - timeout wrapper for subprocess calls
BUGFIX: Time - proper interpreting of 0's instead of None
CHANGE: DISET - use cStringIO for ANY read that's longer than 16k (speed improvement) 
        + Less mem when writing data to the net
FIX: Os.py - protection against failed "df" command execution       
NEW: dirac-info prints lcg bindings versions
CHANGE: PlotBase - made a new style class 
NEW: Subprocess - added debug level log message

*Framework
NEW: SystemAdministratorIntegrator client for collecting info from several hosts
NEW: SystemAdministrator - added getHostInfo()
FIX: dirac-proxy-init - always check for errors in S_OK/ERROR returned structures
CHANGE: Do not accept VOMS proxies when uploading a proxy to the proxy manager

*Configuration
FIX: CE2CSAgent - get a fresh copy of the cs data before attempting to modify it, closes #1151
FIX: Do not create useless backups due to slaves connecting and disconnecting
FIX: Refresher - prevent retrying with 'Insane environment'

*Accounting
NEW: Accounting/Job - added validation of reported values to cope with the weird Yandex case
FIX: DBUtils - take into account invalid values, closes #949

*DMS
FIX: FTSSubmitAgent - file for some reason rejected from submission should stay in 'Waiting' in 
     TransferDB.Channel table
FIX: FTSRequest - fix in the log printout     
CHANGE: dirac-dms-add-file removed, dirac-dms-add-files renamed to dirac-dms-add-file
FIX: FileCatalogCLI - check the result of removeFile call
FIX: LcgFileCatalogClient - get rid of LHCb specific VO evaluation
NEW: New FileCatalogProxy service - a generalization of a deprecated LcgFileCatalog service
FIX: Restored StorageElementProxy functionality
CHANGE: dirac-dms-add-file - added printout
NEW: FileCatalog(Factory), StorageElement(Factory) - UseProxy flag moved to /Operations and /LocalSite sections

*RSS
NEW:  general reimplementation: 
      New DB schema using python definition of tables, having three big blocks: Site, Resource and Node.
      MySQLMonkey functionality almost fully covered by DB module, eventually will disappear.
      Services updated to use new database.
      Clients updated to use new database.
      Synchronizer updated to fill the new database. When helpers will be ready, it will need an update.
      One ElementInspectorAgent, configurable now is hardcoded.
      New Generic StateMachine using OOP.
      Commands and Policies simplified.
      ResourceStatus using internal cache, needs to be tested with real load.
      Fixes for the state machine
      Replaced Bad with Degraded status ( outside RSS ).
      Added "Access" to Read|Write|Check|Remove SE statuses wherever it applies.
      ResourceStatus returns by default "Active" instead of "Allowed" for CS calls.
      Caching parameters are defined in the CS
FIX: dirac-admin-allow/ban-se - allow a SE on Degraded ( Degraded->Active ) and ban a SE on Probing 
     ( Probing -> Banned ). In practice, Active and Degraded are "usable" states anyway.            
      
*WMS
FIX: OptimizerExecutor - failed optimizations will still update the job     
NEW: JobWrapper - added LFNUserPrefix VO specific Operations option used for building user LFNs
CHANGE: JobDB - do not interpret SystemConfig in the WMS/JobDB
CHANGE: JobDB - Use CPUTime JDL only, keep MaxCPUTime for backward compatibility
CHANGE: JobWrapper - use CPUTime job parameter instead of MaxCPUTime
CHANGE: JobAgent - use CEType option instead of CEUniqueID
FIX: JobWrapper - do not attempt to untar directories before having checked if they are tarfiles 
NEW: dirac-wms-job-status - get job statuses for jobs in a given job group
 
*SMS
FIX: StorageManagementDB - when removing unlinked replicas, take into account the case where a
     staging request had been submitted, but failed
      
*Resources    
NEW: glexecCE - add new possible locations of the glexec binary: OSG specific stuff and in last resort 
     looking in the PATH    
NEW: LcgFileCatalogClient - in removeReplica() get the needed PFN inside instead of providing it as an argument     
      
*TS      
CHANGE: Transformation types definition are moved to the Operations CS section

*Interfaces
FIX: Dirac.py - CS option Scratchdir was in LocalSite/LocalSite
FIX: Dirac.py - do not define default catalog, use FileCatalog utility instead

[v6r6p19]

*DMS
BUGFIX: All DMS agents  - set up agent name in the initialization

[v6r6p18]

*Transformation
CHANGE: /DIRAC/VOPolicy/OutputDataModule option moved to <Operations>/Transformations/OutputDataModule

*Resources
FIX: ComputingElement - properly check if the pilot proxy has VOMS before adding it to the payload 
     when updating it

*WMS
BUGFIX: JobSanity - fixed misspelled method call SetParam -> SetParameter

[v6r6p17]

*Transformation
BUGFIX: TransformationAgent - corrected  __getDataReplicasRM()

[v6r6p16]

*DMS
FIX: Agents - proper __init__ implementation with arguments passing to the super class
FIX: LcgFileCatalogClient - in removeReplica() reload PFN in case it has changed

[v6r6p15]

*Framework
BUGFIX: ErrorMessageMonitor - corrected updateFields call 

*DMS:
NEW: FTSMonitorAgent completely rewritten in a multithreaded way

*Transformation
FIX: InputDataAgent - proper instantiation of TransformationClient
CHANGE: Transformation - several log message promoted from info to notice level

[v6r6p14]

*Transformation
FIX: Correct instantiation of agents inside several scripts
CHANGE: TransformationCleaningAgent - added verbosity to logs
CHANGE: TransformationAgent - missingLFC to MissingInFC as it could be the DFC as well
FIX: TransformationAgent - return an entry for all LFNs in __getDataReplicasRM

*DMS
FIX: TransferAgent - fix exception reason in registerFiles()

[v6r6p13]

*DMS
CHANGE: TransferAgent - change RM call from getCatalogueReplicas to getActiveReplicas. 
        Lowering log printouts here and there

[v6r6p12]

*DMS
BUGFIX: RemovalTask - Replacing "'" by "" in error str set as attribute for a subRequest file. 
        Without that request cannot be updated when some nasty error occurs.

[v6r6p11]

*RMS:
BUGFIX: RequestClient - log string formatting

*DMS
BUGFIX: RemovalTask - handling for files not existing in the catalogue

*Transformation
FIX: TransformationManager - ignore files in NotProcessed status to get the % of processed files

*Interfaces
FIX: Fixes due to the recent changes in PromptUser utility

[v6r6p10]

*RMS
FIX: RequestDBMySQL - better escaping of queries 

*WMS
FIX: SiteDirector - get compatible platforms before checking Task Queues for a site

[v6r6p9]

*Core
FIX: Utilities/PromptUser.py - better user prompt

*Accounting
NEW: Add some validation to the job records because of weird data coming from YANDEX.ru

*DMS
BUGFIX: ReplicaManager - typo errStr -> infoStr in __replicate()
FIX: FTSRequest - fixed log message

*WMS
FIX: SiteDirector - use CSGlobals.getVO() call instead of explicit CS option

[v6r6p8]

*Transformation
BUGFIX: TransformationDB - typo in getTransformationFiles(): iterValues -> itervalues

[v6r6p7]

*Resources
FIX: StorageFactory - uncommented line that was preventing the status to be returned 
BUGFIX: CE remote scripts - should return status and not call exit()
BUGFIX: SSHComputingElement - wrong pilot ID reference

[v6r6p6]

*WMS
FIX: TaskQueueDB - in findOrphanJobs() retrieve orphaned jobs as list of ints instead of list of tuples
FIX: OptimizerExecutor - added import of datetime to cope with the old style optimizer parameters

*Transformation
FIX: TransformationAgent - fix finalization entering in an infinite loop
NEW: TransformationCLI - added resetProcessedFile command
FIX: TransformationCleaningAgent - treating the archiving delay 
FIX: TransformationDB - fix in getTransformationFiles() in case of empty file list

[v6r6p5]

*Transformation
FIX: TransformationAgent - type( transClient -> transfClient )
FIX: TransformationAgent - self._logInfo -> self.log.info
FIX: TransformationAgent - skip if no Unused files
FIX: TransformationAgent - Use CS option for replica cache lifetime
CHANGE: TransformationAgent - accept No new Unused files every [6] hours

[v6r6p4]

*DMS
FIX: TransferAgent - protection for files that can not be scheduled
BUGFIX: TransferDB - typo (instIDList - > idList ) fixed

*Transformation
BUGFIX: TransformationAgent - typo ( loginfo -> logInfo )

[v6r6p3]

FIX: merged in patch v6r5p14

*Core
BUGFIX: X509Chain - return the right structure in getCredentials() in case of failure
FIX: dirac-deploy-scripts.py - allow short scripts starting from "d"
FIX: dirac-deploy-scripts.py - added DCOMMANDS_PPID env variable in the script wrapper
FIX: ExecutorReactor - reduced error message dropping redundant Task ID 

*Interfaces
BUGFIX: Dirac.py - allow to pass LFN list to replicateFile()

*DMS
FIX: FileManager - extra check if all files are available in _findFiles()
BUGFIX: FileCatalogClientCLI - bug in DirectoryListing

[v6r6p2]

FIX: merged in patch v6r5p13

*WMS
FIX: SiteDirector - if no community set, look for DIRAC/VirtualOrganization setting

*Framework
FIX: SystemLoggingDB - LogLevel made VARCHAR in the MessageRepository table
FIX: Logging - several log messages are split in fixed and variable parts
FIX: SystemLoggingDB - in insertMessage() do not insert new records in auxiliary tables if they 
     are already there

[v6r6p1]

*Core:
CHANGE: PromptUser - changed log level of the printout to NOTICE
NEW: Base Client constructor arguments are passed to the RPCClient constructor

*DMS:
NEW: FTSRequest - added a prestage mechanism for source files
NEW: FileCatalogClientCLI - added -f switch to the size command to use raw faile tables 
     instead of storage usage tables
NEW: FileCatalog - added orphan directory repair tool
NEW: FIleCatalog - more counters to control the catalog sanity     

*WMS:
FIX: SandboxStoreClient - no more kwargs tricks
FIX: SandboxStoreClient returns sandbox file name in case of upload failure to allow failover
FIX: dirac-pilot - fixed VO_%s_SW_DIR env variable in case of OSG

*TS:
FIX: TransformationManagerHandler - avoid multiple Operations() instantiation in 
     getTransformationSummaryWeb()

[v6r6]

*Core
CHANGE: getDNForUsername helper migrated from Core.Security.CS to Registry helper
NEW: SiteSEMapping - new utilities getSitesGroupedByTierLevel(), getTier1WithAttachedTier2(),
     getTier1WithTier2
CHANGE: The DIRAC.Core.Security.CS is replaced by the Registry helper     
BUGFIX: dirac-install - properly parse += in .cfg files
FIX: Graphs.Utilities - allow two lines input in makeDataFromCVS()
FIX: Graphs - allow Graphs package usage if even matplotlib is not installed
NEW: dirac-compile-externals will retrieve the Externals compilation scripts from it's new location 
     in github (DIRACGrid/Externals)
NEW: Possibility to define a thread-global credentials for DISET connections (for web framework)
NEW: Logger - color output ( configurable )
NEW: dirac-admin-sort-cs-sites - to sort sites in the CS
CHANGE: MessageClient(Factor) - added msgClient attribute to messages
NEW: Core.Security.Properties - added JOB_MONITOR and USER_MANAGER properties

*Configuration
NEW: Registry - added getAllGroups() method

*Framework
NEW: SystemAdministratorClientCLI - possibility to define roothPath and lcgVersion when updating software

*Accounting
NEW: JobPlotter - added Normalized CPU plots to Job accounting
FIX: DBUtils - plots going to greater granularity

*DMS
NEW: FileCatalog - storage usage info stored in all the directories, not only those with files
NEW: FileCatalog - added utility to rebuild storage usage info from scratch
FIX: FileCatalog - addMetadataField() allow generic types, e.g. string
FIX: FileCatalog - path argument is normalized before usage in multiple methods
FIX: FileCatalog - new metadata for files(directories) should not be there before for directories(files)
NEW: FileCatalog - added method for rebuilding DirectoryUsage data from scratch 
NEW: FileCatalog - Use DirectoryUsage mechanism for both logical and physical storage
CHANGE: FileCatalog - forbid removing non-empty directories
BUGFIX: FileCatalogClientCLI - in do_ls() check properly the path existence
FIX: FileCatalogClientCLI - protection against non-existing getCatalogCounters method in the LFC client
FIX: DMS Agents - properly call superclass constructor with loadName argument
FIX: ReplicaManager - in removeFile() non-existent file is marked as failed
FIX: Make several classes pylint compliant: DataIntegrityHandler, DataLoggingHandler,
     FileCatalogHandler, StorageElementHandler, StorageElementProxyHandler, TransferDBMonitoringHandler
FIX: LogUploadAgent - remove the OSError exception in __replicate()
FIX: FileCatalogClientCLI - multiple check of proper command inputs,
     automatic completion of several commands with subcommands,
     automatic completion of file names
CHANGE: FileCatalogClientCLI - reformat the output of size command 
FIX: dirac-admin-ban-se - allow to go over all options read/write/check for each SE      
NEW: StrategyHandler - new implementation to speed up file scheduling + better error reporting
NEW: LcgFileCatalogProxy - moved from from LHCbDirac to DIRAC
FIX: ReplicaManager - removed usage of obsolete "/Resources/StorageElements/BannedTarget" 
CHANGE: removed StorageUsageClient.py
CHANGE: removed obsoleted ProcessingDBAgent.py

*WMS
CHANGE: RunNumber job parameter was removed from all the relevant places ( JDL, JobDB, etc )
NEW: dirac-pilot - add environment setting for SSH and BOINC CEs
NEW: WMSAdministrator - get output for non-grid CEs if not yet in the DB
NEW: JobAgent - job publishes BOINC parameters if any
CHANGE: Get rid of LHCbPlatform everywhere except TaskQueueDB
FIX: SiteDirector - provide list of sites to the Matcher in the initial query
FIX: SiteDirector - present a list of all groups of a community to match TQs
CHANGE: dirac-boinc-pilot dropped
CHANGE: TaskQueueDirector does not depend on /LocalSite section any more
CHANGE: reduced default delays for JobCleaningAgent
CHANGE: limit the number of jobs received by JobCleaningAgent
CHANGE: JobDB - use insertFields instead of _insert
CHANGE: Matcher, TaskQueueDB - switch to use Platform rather than LHCbPlatform retaining LHCbPlatform compatibility
BUGFIX: Matcher - proper reporting pilot site and CE
CHANGE: JobManager - improved job Killing/Deleting logic
CHANGE: dirac-pilot - treat the OSG case when jobs on the same WN all run in the same directory
NEW: JobWrapper - added more status reports on different failures
FIX: PilotStatusAgent - use getPilotProxyFromDIRACGroup() instead of getPilotProxyFromVOMSGroup()
CHANGE: JobMonitoringHandler - add cutDate and condDict parameters to getJobGroup()
NEW: JobMonitoringHandler - check access rights with JobPolicy when accessing job info from the web
NEW: JobManager,JobWrapper - report to accounting jobs in Rescheduled final state if rescheduling is successful
FIX: WMSAdministrator, SiteDirector - store only non-empty pilot output to the PilotDB
NEW: added killPilot() to the WMSAdministrator interface, DiracAdmin and dirac-admin-kill-pilot command
NEW: TimeLeft - renormalize time left using DIRAC Normalization if available
FIX: JobManager - reconnect to the OptimizationMind in background if not yet connected
CHANGE: JobManifest - use Operations helper
NEW: JobCleaningAgent - delete logging records from JobLoggingDB when deleting jobs

*RMS
FIX: RequestDBFile - better exception handling in case no JobID supplied
FIX: RequestManagerHandler - make it pylint compliant
NEW: RequestProxyHandler - is forwarding requests from voboxes to central RequestManager. 
     If central RequestManager is down, requests are dumped into file cache and a separate thread 
     running in background is trying to push them into the central. 
CHANGE: Major revision of the code      
CHANGE: RequestDB - added index on SubRequestID in the Files table
CHANGE: RequestClient - readRequestForJobs updated to the new RequetsClient structure

*RSS
NEW: CS.py - Space Tokens were hardcoded, now are obtained after scanning the StorageElements.

*Resources
FIX: SSHComputingElement - enabled multiple hosts in one queue, more debugging
CHANGE: SSHXXX Computing Elements - define SSH class once in the SSHComputingElement
NEW: SSHComputingElement - added option to define private key location
CHANGE: Get rid of legacy methods in ComputingElement
NEW: enable definition of ChecksumType per SE
NEW: SSHBatch, SSHCondor Computing Elements
NEW: SSHxxx Computing Elements - using remote control scripts to better capture remote command errors
CHANGE: put common functionality into SSHComputingElement base class for all SSHxxx CEs
NEW: added killJob() method tp all the CEs
NEW: FileCatalog - take the catalog information info from /Operations CS section, if defined there, 
     to allow specifications per VO 

*Interfaces
CHANGE: Removed Script.initialize() from the API initialization
CHANGE: Some general API polishing
FIX: Dirac.py - when running in mode="local" any directory in the ISB would not get untarred, 
     contrary to what is done in the JobWrapper

*TS
BUGFIX: TaskManager - bug fixed in treating tasks with input data
FIX: TransformationCleaningAgent - properly call superclass constructor with loadName argument
NEW: TransformationCleaningAgent - added _addExtraDirectories() method to extend the list of
     directories to clean in a subclass if needed
CHANGE: TransformationCleaningAgent - removed usage of StorageUsageClient     
NEW: TransformationAgent is multithreaded now ( implementation moved from LHCbDIRAC )
NEW: added unit tests
NEW: InputDataAgent - possibility to refresh only data registered in the last predefined period of time 
NEW: TransformationAgent(Client) - management of derived transformations and more ported from LHCbDIRAC
BUGFIX: TransformationDB - wrong SQL statement generation in setFileStatusForTransformation()

[v6r5p14]

*Core
NEW: Utilities - added Backports utility

*WMS
FIX: Use /Operations/JobScheduling section consistently, drop /Operations/Matching section
NEW: Allow VO specific share correction plugins from extensions
FIX: Executors - several fixes

[v6r5p13]

*WMS
FIX: Executors - VOPlugin will properly send and receive the params
NEW: Correctors can be defined in an extension
FIX: Correctors - Properly retrieve info from the CS using the ops helper

[v6r5p12]

FIX: merged in patch v6r4p34

[v6r5p11]

FIX: merged in patch v6r4p33

*Core
FIX: MySQL - added offset argument to buildConditions()

[v6r5p10]

FIX: merged in patch v6r4p32

[v6r5p9]

FIX: merged in patch v6r4p30

[v6r5p8]

FIX: merged in patch v6r4p29

[v6r5p7]

FIX: merged in patch v6r4p28

[v6r5p6]

FIX: merged in patch v6r4p27

*Transformation
BUGFIX: TransformationDB - StringType must be imported before it can be used

*RSS
NEW: CS.py - Space Tokens were hardcoded, now are obtained after scanning the StorageElements.

[v6r5p5]

FIX: merged in patch v6r4p26

[v6r5p4]

FIX: merged in patch v6r4p25

[v6r5p3]

*Transformation
FIX: merged in patch v6r4p24

[v6r5p2]

*Web
NEW: includes DIRACWeb tag web2012092101

[v6r5p1]

*Core
BUGFIX: ExecutorMindHandler - return S_OK() in the initializeHandler
FIX: OptimizationMindHandler - if the manifest is not dirty it will not be updated by the Mind

*Configuration
NEW: Resources helper - added getCompatiblePlatform(), getDIRACPlatform() methods

*Resources
FIX: SSHComputingElement - add -q option to ssh command to avoid banners in the output
FIX: BOINCComputingElement - removed debugging printout
FIX: ComputingElement - use Platform CS option which will be converted to LHCbPlatform for legacy compatibility

*DMS
FIX: RequestAgentBase - lowering loglevel from ALWAYS to INFO to avoid flooding SystemLogging

*WMS:
FIX: SiteDirector - provide CE platform parameter when interrogating the TQ
FIX: GridPilotDirector - publish pilot OwnerGroup rather than VOMS role
FIX: WMSUtilities - add new error string into the parsing of the job output retrieval

[v6r5]

NEW: Executor framework

*Core
NEW: MySQL.py - added Test case for Time.dateTime time stamps
NEW: MySQL.py - insertFields and updateFields can get values via Lists or Dicts
NEW: DataIntegrityDB - use the new methods from MySQL and add test cases
NEW: DataIntegrityHandler - check connection to DB and create tables (or update their schema)
NEW: DataLoggingDB - use the new methods from MySQL and add test cases
NEW: DataLoggingHandler - check connection to DB and create tables (or update their schema)
FIX: ProcessPool - killing stuck workers after timeout
CHANGE: DB will throw a RuntimeException instead of a sys.exit in case it can't contact the DB
CHANGE: Several improvements on DISET
CHANGE: Fixed all DOS endings to UNIX
CHANGE: Agents, Services and Executors know how to react to CSSection/Module and react accordingly
NEW: install tools are updated to deal with executors
FIX: dirac-install - add -T/--Timeout option to define timeout for distribution downloads
NEW: dirac-install - added possibility of defining dirac-install's global defaults by command line switch
BUGFIX: avoid PathFinder.getServiceURL and use Client class ( DataLoggingClient,LfcFileCatalogProxyClient ) 
FIX: MySQL - added TIMESTAMPADD and TIMESTAMPDIFF to special values not to be scaped by MySQL
NEW: ObjectLoader utility
CHANGE: dirac-distribution - added global defaults flag and changed the flag to -M or --defaultsURL
FIX: Convert to string before trying to escape value in MySQL
NEW: DISET Services - added PacketTimeout option
NEW: SystemLoggingDB - updated to use the renewed MySQL interface and SQL schema
NEW: Added support for multiple entries in /Registry/DefaultGroup, for multi-VO installations
CHANGE: Component installation procedure updated to cope with components inheriting Modules
CHANGE: InstallTools - use dirac- command in runit run scripts
FIX: X509Chain - avoid a return of error when the group is not valid
FIX: MySQL - reduce verbosity of log messages when high level methods are used
CHANGE: Several DB classes have been updated to use the MySQL buildCondition method
NEW: MySQL - provide support for greater and smaller arguments to all MySQL high level methods
FIX: Service.py - check all return values from all initializers

*Configuration
CHANGE: By default return option and section lists ordered as in the CS
NEW: ConfigurationClient - added function to refresh remote configuration

*Framework
FIX: Registry.findDefaultGroup will never return False
CHANGE: ProxyManager does not accept proxies without explicit group
CHANGE: SystemAdministratorHandler - force refreshing the configuration after new component setup

*RSS
CHANGE: removed code execution from __init__
CHANGE: removed unused methods
NEW: Log all policy results 

*Resources
NEW: updated SSHComputingElement which allows multiple job submission
FIX: SGETimeLeft - better parsing of the batch system commands output
FIX: InProcessComputingElement - when starting a new job discard renewal of the previous proxy
NEW: BOINCComputingElement - new CE client to work with the BOINC desktop grid infrastructure 

*WMS
CHANGE: WMS Optimizers are now executors
CHANGE: SandboxStoreClient can directly access the DB if available
CHANGE: Moved JobDescription and improved into JobManifest
FIX: typo in JobLoggingDB
NEW: JobState/CachedJobState allow access to the Job via DB/JobStateSync Service automatically
BUGFIX: DownloadInputData - when not enough disk space, message was using "buffer" while it should be using "data"
FIX: the sandboxmetadataDB explosion when using the sandboxclient without direct access to the DB
NEW: Added support for reset/reschedule in the OptimizationMind
CHANGE: Whenever a DB is not properly initialized it will raise a catchable RuntimeError exception 
        instead of silently returning
FIX: InputDataResolution - just quick mod for easier extensibility, plus removed some LHCb specific stuff
NEW: allow jobids in a file in dirac-wms-job-get-output
NEW: JobManager - zfill in %n parameter substitution to allow alphabetical sorting
NEW: Directors - added checking of the TaskQueue limits when getting eligible queues
CHANGE: Natcher - refactor to simpify the logic, introduced Limiter class
CHANGE: Treat MaxCPUTime and CPUTime the same way in the JDL to avoid confusion
NEW: SiteDirector - added options PilotScript, MaxPilotsToSubmit, MaxJobsInFillMode
BUGFIX: StalledJobAgent - use cpuNormalization as float, not string 
FIX: Don't kill an executor if a task has been taken out from it
NEW: dirac-boinc-pilot - pilot script to be used on the BOINC volunteer nodes
FIX: SiteDirector - better handling of tokens and filling mode 
NEW: Generic pilot identities are automatically selected by the TQD and the SiteDirector 
     if not explicitly defined in /Pilot/GenericDN and GenericGroup
NEW: Generic pilot groups can have a VO that will be taken into account when selecting generic 
     credentials to submit pilots
NEW: Generic pilots that belong to a VO can only match jobs from that VO
NEW: StalledJobAgent - added rescheduling of jobs stuck in Matched or Rescheduled status
BUGFIX: StalledJobAgent - default startTime and endTime to "now", avoid None value
NEW: JobAgent - stop after N failed matching attempts (nothing to do), use StopAfterFailedMatches option
CHANGE: JobAgent - provide resource description as a dictionary to avoid extra JDL parsing by the Matcher
CHANGE: Matcher - report pilot info once instead of sending it several times from the job
CHANGE: Matcher - set the job site instead of making a separate call to JobStateUpdate
NEW: Matcher - added Matches done and matches OK statistics
NEW: TaskQueue - don't delete fresh task queues. Wait 5 minutes to do so.
CHANGE: Disabled TQs can also be matched, if no jobs are there, a retry will be triggered

*Transformation
FIX: TransformationAgent - a small improvement: now can pick the prods status to handle from the CS, 
     plus few minor corrections (e.g. logger messages)
FIX: TransformationCLI - take into accout possible failures in resetFile command     

*Accounting
NEW: AccountingDB - added retrieving RAW records for internal stuff
FIX: AccountingDB - fixed some logic for readonly cases
CHANGE: Added new simpler and faster bucket insertion mechanism
NEW: Added more info when rebucketing
FIX: Calculate the rebucket ETA using remaining records to be processed instead of the total records to be processed
FIX: Plots with no data still carry the plot name

*DMS
NEW: SRM2Storage - added retry in the gfal calls
NEW: added new FTSCleaningAgent cleaning up TransferDB tables
FIX: DataLoggingClient and DataLoggingDB - tests moved to separate files
CHANGE: request agents cleanup

*RMS
CHANGE: Stop using RequestAgentMixIn in the request agents

[v6r4p34]

*DMS
BUGFIX: FileCatalogCLI - fixed wrong indentation
CHANGE: RegistrationTask - removed some LHCb specific defaults

[v6r4p33]

*DMS
CHANGE: FTSRequest - be more verbose if something is wrong with file

[v6r4p32]

*WMS
FIX: StalledJobAgent - avoid exceptions in the stalled job accounting reporting

*DMS
NEW: FTSMonitorAgent - handling of expired FTS jobs 

*Interfaces
CHANGE: Dirac.py - attempt to retrieve output sandbox also for Completed jobs in retrieveRepositorySandboxes()

[v6r4p30]

*Core
BUGFIX: dirac-admin-bdii-ce-voview - proper check of the result structure

*Interfaces
FIX: Dirac.py, Job.py - allow to pass environment variables with special characters

*DMS
NEW: FileCatalogCLI - possibility to sort output in the ls command

*WMS:
FIX: JobWrapper - interpret environment variables with special characters 

[v6r4p29]

*RMS
BUGFIX: RequestDBMySQL - wrong indentation in __updateSubRequestFiles()

[v6r4p28]

*Interfaces
CHANGE: Dirac.py, DiracAdmin.py - remove explicit timeout on RPC client instantiation

*RSS
FIX: CS.py - fix for updated CS location (backward compatible)

*DMS
BUGFIX: StrategyHandler - bug fixed determineReplicationTree()
FIX: FTSRequest - add checksum string to SURLs file before submitting an FTS job

*WMS
FIX: JobWrapper - protection for double quotes in JobName
CHANGE: SiteDirector - switched some logging messages from verbose to info level

*RMS
NEW: Request(Client,DBMySQL,Manager) - added readRequestsForJobs() method

[v6r4p27]

*DMS
FIX: SRM2Storage - removed hack for EOS (fixed server-side)

*Transformation
CHANGE: TransformationClient - limit to 100 the number of transformations in getTransformations()
NEW: TransformationAgent - define the transformations type to use in the configuration

*Interfaces
FIX: Job.py -  fix for empty environmentDict (setExecutionEnv)

[v6r4p26]

*Transformation
BUGFIX: TransformationClient - fixed calling sequence in rpcClient.getTransformationTasks()
NEW: TransformationClient - added log messages in verbose level.

[v6r4p25]

*DMS
BUGFIX: StrategyHandler - sanity check for wrong replication tree 

[v6r4p24]

*Core
NEW: MySQL - add 'offset' argument to the buildCondition()

*Transformation
FIX: TransformationAgent - randomize the LFNs for removal/replication case when large number of those
CHANGE: TransformationClient(DB,Manager) - get transformation files in smaller chunks to
        improve performance
FIX: TransformationAgent(DB) - do not return redundant LFNs in getTransformationFiles()    

[v6r4p23]

*Web
NEW: includes DIRACWeb tag web2012092101

[v6r4p22]

*DMS
FIX: SRM2Storage - fix the problem with the CERN-EOS storage 

[v6r4p21]

*Core
BUGFIX: SGETimeLeft - take into account dd:hh:mm:ss format of the cpu consumed

[v6r4p20]

*WMS
BUGFIX: PilotDirector, GridPilotDirector - make sure that at least 1 pilot is to be submitted
BUGFIX: GridPilotDirector - bug on how pilots are counted when there is an error in the submit loop.
BUGFIX: dirac-pilot - proper install script installation on OSG sites

[v6r4p19]

*RMS
FIX: RequestDBMySQL - optimized request selection query 

[v6r4p18]

*Configuration
BUGFIX: CE2CSAgent.py - the default value must be set outside the loop

*DMS
NEW: dirac-dms-create-replication-request
BUGFIX: dirac-dms-fts-submit, dirac-dms-fts-monitor - print out error messages

*Resources
BUGFIX: TorqueComputingElement.py, plus add UserName for shared Queues

*WMS
BUGFIX: JobManagerHandler - default value for pStart (to avoid Exception)

[v6r4p17]

*Core
FIX: dirac-configure - setup was not updated in dirac.cfg even with -F option
FIX: RequestHandler - added fix for Missing ConnectionError

*DMS
FIX: dirac-dms-clean-directory - command fails with `KeyError: 'Replicas'`.

*WMS
FIX: SiteDirector - adapt to the new method in the Matcher getMatchingTaskQueue 
FIX: SiteDirector - added all SubmitPools to TQ requests

[v6r4p16]

*Core:
FIX: dirac-install - bashrc/cshrc were wrongly created when using versionsDir

*Accounting
CHANGE: Added new simpler and faster bucket insertion mechanism
NEW: Added more info when rebucketing

*WMS
CHANGE: Matcher - refactored to take into account job limits when providing info to directors
NEW: JoAgent - reports SubmitPool parameter if applicable
FIX: Matcher - bad codition if invalid result

[v6r4p15]

*WMS
FIX: gLitePilotDirector - fix the name of the MyProxy server to avoid crasehs of the gLite WMS

*Transformation
FIX: TaskManager - when the file is on many SEs, wrong results were generated

[v6r4p13]

*DMS
FIX: dirac-admin-allow-se - added missing interpreter line

[v6r4p12]

*DMS
CHANGE: RemovalTask - for DataManager shifter change creds after failure of removal with her/his proxy.

*RSS
NEW: Added RssConfiguration class
FIX: ResourceManagementClient  - Fixed wrong method name

[v6r4p11]

*Core
FIX: GGUSTicketsClient - GGUS SOAP URL updated

*DMS
BUGFIX: ReplicaManager - wrong for loop

*RequestManagement
BUGFIX: RequestClient - bug fix in finalizeRequest()

*Transformation
FIX: TaskManager - fix for correctly setting the sites (as list)

[v6r4p10]

*RequestManagement
BUGFIX: RequestContainer - in addSubrequest() function

*Resources
BUGFIX: SRM2Storage - in checksum type evaluation

*ResourceStatusSystem
BUGFIX: InfoGetter - wrong import statement

*WMS
BUGFIX: SandboxMetadataDB - __init__() can not return a value

[v6r4p9]

*DMS
CHANGE: FailoverTransfer - ensure the correct execution order of the subrequests

[v6r4p8]

Bring in fixes from v6r3p17

*Core:
FIX: Don't have the __init__ return True for all DBs
NEW: Added more protection for exceptions thrown in callbacks for the ProcessPool
FIX: Operations will now look in 'Defaults' instead of 'Default'

*DataManagement:
FIX: Put more protection in StrategyHandler for neither channels  not throughput read out of TransferDB
FIX: No JobIDs supplied in getRequestForJobs function for RequestDBMySQL taken into account
FIX: Fix on getRequestStatus
CHANGE: RequestClient proper use of getRequestStatus in finalizeRequest
CHANGE: Refactored RequestDBFile

[v6r4p7]

*WorkloadManagement
FIX: SandboxMetadataDB won't explode DIRAC when there's no access to the DB 
CHANGE: Whenever a DB fails to initialize it raises a catchable exception instead of just returning silently

*DataManagement
CHANGE: Added Lost and Unavailable to the file metadata

[v6r4p6]

Bring fixes from v6r4p6

[v6r4p5]

*Configuration
NEW: Added function to generate Operations CS paths

*Core
FIX: Added proper ProcessPool checks and finalisation

*DataManagement
FIX: don't set Files.Status to Failed for non-existign files, failover transfers won't go
FIX: remove classmethods here and there to unblock requestHolder
CHANGE: RAB, TA: change task timeout: 180 and 600 (was 600 and 900 respectively)
FIX: sorting replication tree by Ancestor, not hopAncestorgit add DataManagementSystem/Agent/TransferAgent.py
NEW: TA: add finalize
CHANGE: TransferAgent: add AcceptableFailedFiles to StrategyHandler to ban FTS channel from scheduling
FIX: if there is no failed files, put an empty dict


*RSS
FIX: RSS is setting Allowed but the StorageElement checks for Active

*Workflows
FIX: Part of WorfklowTask rewritten to fix some issues and allow 'ANY' as site

*Transformation
FIX: Wrong calls to TCA::cleanMetadataCatalogFiles

[v6r4p4]

*Core
FIX: Platform.py - check if Popen.terminate is available (only from 2.6)

[v6r4p3]

*Core
FIX: ProcessPool with watchdog and timeouts - applied in v6r3 first

[v6r4p2]

*StorageManagement
BUGFIX: StorageElement - staging is a Read operation and should be allowed as such

*WMS
BUGFIX: InProcessComputingElement, JobAgent - proper return status code from the job wrapper

*Core
FIX: Platform - manage properly the case of exception in the ldconfig execution

[v6r4p1]

*DMS
FIX: TransferDB.getChannelObservedThroughput - the channelDict was created in a wrong way

*RSS
FIX: ResourceStatus was not returning Allowed by default

[v6r4]

*Core
FIX: dirac-install-db.py: addDatabaseOptionsToCS has added a new keyed argument
NEW: SGETimeLeft.py: Support for SGE backend
FIX: If several extensions are installed, merge ConfigTemplate.cfg
NEW: Service framework - added monitoring of file descriptors open
NEW: Service framework - Reduced handshake timeout to prevent stuck threads
NEW: MySQL class with new high level methods - buildCondition,insertFields,updateFields
     deleteEntries, getFields, getCounters, getDistinctAttributeValues
FIX: ProcessPool - fixes in the locking mechanism with LockRing, stopping workers when the
     parent process is finished     
FIX: Added more locks to the LockRing
NEW: The installation tools are updated to install components by name with the components module specified as an option

*DMS
FIX: TransferDB.py - speed up the Throughput determination
NEW: dirac-dms-add-files: script similar to dirac-dms-remove-files, 
     allows for 1 file specification on the command line, using the usual dirac-dms-add-file options, 
     but also can take a text file in input to upload a bunch of files. Exit code is 0 only if all 
     was fine and is different for every error found. 
NEW: StorageElementProxy- support for data downloading with http protocol from arbitrary storage, 
     needed for the web data download
BUGFIX: FileCatalogCLI - replicate operation does a proper replica registration ( closes #5 )     
FIX: ReplicaManager - __cleanDirectory now working and thus dirac-dms-clean-directory

*WMS
NEW: CPU normalization script to run a quick test in the pilot, used by the JobWrapper
     to report the CPU consumption to the accounting
FIX: StalledJobAgent - StalledTimeHours and FailedTimeHours are read each cycle, refer to the 
     Watchdog heartBeat period (should be renamed); add NormCPUTime to Accounting record
NEW: SiteDirector - support for the operation per VO in multi-VO installations
FIX: StalledJobAgent - get ProcessingType from JDL if defined
BUGFIX: dirac-wms-job-peek - missing printout in the command
NEW: SiteDirector - take into account the number of already waiting pilots when evaluating the number of pilots to submit
FIX: properly report CPU usage when the Watchdog kill the payload.

*RSS
BUGFIX: Result in ClientCache table is a varchar, but the method was getting a datetime
NEW: CacheFeederAgent - VOBOX and SpaceTokenOccupancy commands added (ported from LHCbDIRAC)
CHANGE: RSS components get operational parameters from the Operations handler

*DataManagement
FIX: if there is no failed files, put an empty dict

*Transformation
FIX: Wrong calls to TCA::cleanMetadataCatalogFiles

[v6r3p19]

*WMS
FIX: gLitePilotDirector - fix the name of the MyProxy server to avoid crashes of the gLite WMS

[v6r3p18]

*Resources
BUGFIX: SRM2Storage - in checksum type evaluation

[v6r3p17]

*DataManagement
FIX: Fixes issues #783 and #781. Bugs in ReplicaManager removePhisicalReplica and getFilesFromDirectory
FIX: Return S_ERROR if missing jobid arguments
NEW: Checksum can be verified during FTS and SRM2Storage 

[v6r3p16]

*DataManagement
FIX: better monitoring of FTS channels 
FIX: Handle properly None value for channels and bandwidths

*Core
FIX: Properly calculate the release notes if there are newer releases in the release.notes file

[v6r3p15]

*DataManagement
FIX: if there is no failed files, put an empty dict

*Transformation
FIX: Wrong calls to TCA::cleanMetadataCatalogFiles


[v6r3p14]

* Core

BUGFIX: ProcessPool.py: clean processing and finalisation
BUGFIX: Pfn.py: don't check for 'FileName' in pfnDict

* DMS

NEW: dirac-dms-show-fts-status.py: script showing last hour history for FTS channels
NEW: TransferDBMonitoringHandler.py: new function exporting FST channel queues
BUGFIX: TransferAgent.py,RemovalAgent.py,RegistrationAgent.py - unlinking of temp proxy files, corection of values sent to gMonitor
BUGFIX: StrategyHandler - new config option 'AcceptableFailedFiles' to unblock scheduling for channels if problematic transfers occured for few files
NEW: TransferAgent,RemovalAgent,RegistrationAgent - new confing options for setting timeouts for tasks and ProcessPool finalisation
BUGFIX: ReplicaManager.py - reverse sort of LFNs when deleting files and directories to avoid blocks
NEW: moved StrategyHandler class def to separate file under DMS/private

* TMS

FIX: TransformationCleaningAgent.py: some refactoring, new way of disabling/enabline execution by 'EnableFlag' config option

[v6r3p13]

*Core
FIX: Added proper ProcessPool checks and finalisation

*DataManagement
FIX: don't set Files.Status to Failed for non-existign files, failover transfers won't go
FIX: remove classmethods here and there to unblock requestHolder
CHANGE: RAB, TA: change task timeout: 180 and 600 (was 600 and 900 respectively)
FIX: sorting replication tree by Ancestor, not hopAncestorgit add DataManagementSystem/Agent/TransferAgent.py
NEW: TA: add finalize
CHANGE: TransferAgent: add AcceptableFailedFiles to StrategyHandler to ban FTS channel from scheduling

[v6r3p12]

*Core
FIX: Platform.py - check if Popen.terminate is available (only from 2.6)

[v6r3p11]

*Core
FIX: ProcessPool with watchdog and timeouts

[v6r3p10]

*StorageManagement
BUGFIX: StorageElement - staging is a Read operation and should be allowed as such

*WMS
BUGFIX: InProcessComputingElement, JobAgent - proper return status code from the job wrapper

*Core
FIX: Platform - manage properly the case of exception in the ldconfig execution

[v6r3p9]

*DMS
FIX: TransferDB.getChannelObservedThroughput - the channelDict was created in a wrong way

[v6r3p8]

*Web
CHANGE: return back to the release web2012041601

[v6r3p7]

*Transformation
FIX: TransformationCleaningAgent - protection from deleting requests with jobID 0 

[v6r3p6]

*Core
FIX: dirac-install-db - proper key argument (follow change in InstallTools)
FIX: ProcessPool - release all locks every time WorkignProcess.run is executed, more fixes to come
FIX: dirac-configure - for Multi-Community installations, all vomsdir/vomses files are now created

*WMS
NEW: SiteDirector - add pilot option with CE name to allow matching of SAM jobs.
BUGFIX: dirac-pilot - SGE batch ID was overwriting the CREAM ID
FIX: PilotDirector - protect the CS master if there are at least 3 slaves
NEW: Watchdog - set LocalJobID in the SGE case

[v6r3p5]

*Core:
BUGFIX: ProcessPool - bug making TaskAgents hang after max cycles
BUGFIX: Graphs - proper handling plots with data containing empty string labels
FIX: GateWay - transfers were using an old API
FIX: GateWay - properly calculate the gateway URL
BUGFIX: Utilities/Pfn.py - bug in pfnunparse() when concatenating Path and FileName

*Accounting
NEW: ReportGenerator - make AccountingDB readonly
FIX: DataCache - set daemon the datacache thread
BUGFIX: BasePlotter - proper handling of the Petabyte scale data

*DMS:
BUGFIX: TransferAgent, RegistrationTask - typos 

[v6r3p4]

*DMS:
BUGFIX: TransferAgent - wrong value for failback in TA:execute

[v6r3p3]

*Configuration
BUGFIX: Operations helper - typo

*DMS:
FIX: TransferAgent - change the way of redirecting request to task

[v6r3p2]

*DMS
FIX: FTSRequest - updating metadata for accouting when finalizing FTS requests

*Core
FIX: DIRAC/__init__.py - default version is set to v6r3

[v6r3p1]

*WMS
CHANGE: Use ResourcesStatus and Resources helpers in the InputDataAgent logic

*Configuration
NEW: added getStorageElementOptions in Resources helper

*DMS
FIX: resourceStatus object created in TransferAgent instead of StrategyHandler

[v6r3]

*Core
NEW: Added protections due to the process pool usage in the locking logic

*Resources
FIX: LcgFileCatalogClient - reduce the number of retries: LFC_CONRETRY = 5 to 
     avoid combined catalog to be stuck on a faulty LFC server
     
*RSS
BUGFIX: ResourceStatus - reworked helper to keep DB connections     

*DMS
BUGFIX: ReplicaManager::CatalogBase::_callFileCatalogFcnSingleFile() - wrong argument

*RequestManagement
FIX: TaskAgents - set timeOut for task to 10 min (15 min)
NEW: TaskAgents - fill in Error fields in case of failing operations

*Interfaces
BUGFIX: dirac-wms-select-jobs - wrong use of the Dirac API

[v6r2p9]

*Core
FIX: dirac-configure - make use of getSEsForSite() method to determine LocalSEs

*WMS
NEW: DownloadInputData,InputDataByProtocol - check Files on Tape SEs are on Disk cache 
     before Download or getturl calls from Wrapper
CHANGE: Matcher - add Stalled to "Running" Jobs when JobLimits are applied   
CHANGE: JobDB - allow to specify required platform as Platform JDL parameter,
        the specified platform is taken into account even without /Resources/Computing/OSCompatibility section

*DMS
CHANGE: dirac-admin-allow(ban)-se - removed lhcb-grid email account by default, 
        and added switch to avoid sending email
FIX: TaskAgents - fix for non-existing files
FIX: change verbosity in failoverReplication 
FIX: FileCatalog - remove properly metadata indices 
BUGFIX: FileManagerBase - bugfix in the descendants evaluation logic  
FIX: TransferAgent and TransferTask - update Files.Status to Failed when ReplicaManager.replicateAndRegister 
     will fail completely; when no replica is available at all.

*Core
FIX: dirac-pilot - default lcg bindings version set to 2012-02-20

[v6r2p8]

*DMS:
CHANGE: TransferAgent - fallback to task execution if replication tree is not found

[v6r2p7]

*WMS
BUGFIX: SiteDirector - wrong CS option use: BundleProxy -> HttpProxy
FIX: SiteDirector - use short lines in compressed/encoded files in the executable
     python script

[v6r2p6]

*DataManagement
FIX: Bad logic in StrategyHandler:MinimiseTotalWait

*Core
CHANGE: updated GGUS web portal URL

*RSS
BUGFIX: meta key cannot be reused, it is popped from dictionary

*Framework
FIX: The Gateway service does not have a handler
NEW: ConfingTemplate entry for Gateway
FIX: distribution notes allow for word wrap

*WorkloadManagement
FIX: avoid unnecessary call if no LFN is left in one of the SEs
FIX: When Uploading job outputs, try first Local SEs, if any


[v6r2p5]

*RSS
BUGFIX: several minor bug fixes

*RequestManagement
BUGFIX: RequestDBMySQL - removed unnecessary request type check

*DMS
BUGFIX: FileCatalogClienctCLI - wrong evaluation of the operation in the find command
NEW: FileCatalog - added possibility to remove specified metadata for a given path 
BUGFIX: ReplicaManager - wrong operation order causing failure of UploadLogFile module

*Core
NEW: dirac-install - generate cshrc DIRAC environment setting file for the (t)csh 

*Interfaces
CHANGE: Job - added InputData to each element in the ParametricInputData

*WMS
CHANGE: dirac-jobexec - pass ParametericInputData to the workflow as a semicolon separated string

[v6r2p4]

*WMS
BUGFIX: StalledJobAgent - protection against jobs with no PilotReference in their parameters
BUGFIX: WMSAdministratorHandler - wrong argument type specification for getPilotInfo method

*StorageManagement
BUGFIX: RequestFinalizationAgent - no method existence check when calling RPC method

[v6r2p3]

*WMS
CHANGE: Matcher - fixed the credentials check in requestJob() to simplify it

*ConfigurationSystem
CHANGE: Operations helper - fix that allow no VO to be defined for components that do not need it

*Core
BUGFIX: InstallTools - when applying runsvctrl to a list of components make sure that the config server is treated first and the sysadmin service - last
        
[v6r2p2]

*WMS
BUGFIX: Matcher - restored logic for checking private pilot asking for a given DN for belonging to the same group with JOB_SHARING property.

[v6r2p1]

*RequestManagementSystem
BUGFIX: RequestCleaningAgent - missing import of the "second" interval definition 

[v6r2]

*General
FIX: replaced use of exec() python statement in favor of object method execution

*Accounting
CHANGE: Accounting 'byte' units are in powers of 1000 instead of powers of 1024 (closes #457)

*Core
CHANGE: Pfn.py - pfnparse function rewritten for speed up and mem usage, unit test case added
FIX: DISET Clients are now thread-safe. Same clients used twice in different threads was not 
closing the previous connection
NEW: reduce wait times in DISET protocol machinery to improve performance    
NEW: dirac-fix-mysql-script command to fix the mysql start-up script for the given installation
FIX: TransferClient closes connections properly
FIX: DISET Clients are now thread-safe. Same client used twice in different threads will not close the previous connection
CHANGE: Beautification and reduce wait times to improve performance
NEW: ProcessPool - added functionality to kill all children processes properly when destroying ProcessPool objects
NEW: CS Helper for LocalSite section, with gridEnv method
NEW: Grid module will use Local.gridEnv if nothing passed in the arguments
CHANGE: Add deprecated sections in the CS Operations helper to ease the transition
FIX: dirac-install - execute dirac-fix-mysql-script, if available, to fix the mysql.server startup script
FIX: dirac-distribution - Changed obsoleted tar.list file URL
FIX: typo in dirac-admin-add-host in case of error
CHANGE: dirac-admin-allow(ban)-se - use diracAdmin.sendMail() instead of NotificationClient.sendMail()

*Framework
BUGFIX: UserProfileDB - no more use of "type" variable as it is a reserved keyword 

*RequestManagement:
FIX: RequestDBFile - more consistent treatment of requestDB Path
FIX: RequestMySQL - Execution order is evaluated based on not Done state of subrequests
NEW: RequestCleaningAgent - resetting Assigned requests to Waiting after a configurable period of time

*RSS
CHANGE: RSS Action now inherits from a base class, and Actions are more homogeneous, they all take a uniform set of arguments. The name of modules has been changed from PolType to Action as well.
FIX: CacheFeederAgent - too verbose messages moved to debug instead of info level
BUGFIX: fixed a bug preventing RSS clients to connect to the services     
FIX: Proper services synchronization
FIX: Better handling of exceptions due to timeouts in GOCDBClient   
FIX: RSS.Notification emails are sent again
FIX: Commands have been modified to return S_OK, S_ERROR inside the Result dict. This way, policies get a S_ERROR / S_OK object. CacheFeederAgent has been updated accordingly.
FIX: allow clients, if db connection fails, to reconnect ( or at least try ) to the servers.
CHANGE: access control using CS Authentication options. Default is SiteManager, and get methods are all.
BUGFIX: MySQLMonkey - properly escaped all parameters of the SQL queries, other fixes.
NEW: CleanerAgent renamed to CacheCleanerAgent
NEW: Updated RSS scripts, to set element statuses and / or tokens.
NEW: Added a new script, dirac-rss-synch
BUGFIX: Minor bugfixes spotted on the Web development
FIX: Removed useless decorator from RSS handlers
CHANGE: ResourceStatus helper tool moved to RSS/Client directory, no RSS objects created if the system is InActive
CHANGE: Removed ClientFastDec decorator, using a more verbose alternative.
CHANGE: Removed useless usage of kwargs on helper functions.  
NEW: added getSESitesList method to RSSClient      
FIX: _checkFloat() checks INTEGERS, not datetimes

*DataManagement
CHANGE: refactoring of DMS agents executing requests, allow requests from arbitrary users
NEW: DFC - allow to specify multiple replicas, owner, mode when adding files
CHANGE: DFC - optimization of the directory size evaluation
NEW: Added CREATE TEMPORARY TABLES privilege to FileCatalogDB
CHANGE: DFC - getCatalogCounters() update to show numbers of directories
NEW: lfc_dfc_copy script to migrate data from LFC to DFC
FIX: dirac-dms-user-lfns - fixed the case when the baseDir is specified
FIX: FTS testing scripts were using sys.argv and getting confused if options are passed
NEW: DFC - use DirectoryUsage tables for the storage usage evaluations
NEW: DFC - search by metadata can be limited to a given directory subtree
NEW: DFC - search by both directory and file indexed metadata
BUGFIX: DFC - avoid crash if no directories or files found in metadata query
NEW: DFC FileCatalogHandler - define database location in the configuration
NEW: DFC - new FileCatalogFactory class, possibility to use named DFC services
FIX: FTSMonitor, FTSRequest - fixes in handling replica registration, setting registration requests in FileToCat table for later retry
FIX: Failover registration request in the FTS agents.      
FIX: FTSMonitor - enabled to register new replicas if even the corresponding request were removed from the RequestManagement 
FIX: StorageElement - check if SE has been properly initialized before executing any method     
CHANGE: LFC client getReplica() - make use of the new bulk method lfc.lfc_getreplicasl()
FIX: LFC client - protect against getting None in lfc.lfc_readdirxr( oDirectory, "" )  
FIX: add extra protection in dump method of StorageElement base class
CHANGE: FailoverTransfer - create subrequest per catalog if more than one catalog

*Interface
NEW: Job.py - added method to handle the parametric parameters in the workflow. They are made available to the workflow_commons via the key 'GenericParameters'.
FIX: Dirac.py - fix some type checking things
FIX: Dirac.py - the addFile() method can now register to more than 1 catalog.

*WMS
FIX: removed dependency of the JobSchedulingAgent on RSS. Move the getSiteTier functionality to a new CS Helper.
FIX: WMSAdministratorHandler - Replace StringType by StringTypes in the export methods argument type
FIX: JobAgent - Set explicitly UseServerCertificate to "no" for the job executable
NEW: dirac-pilot - change directory to $OSG_WN_TMP on OSG sites
FIX: SiteDirector passes jobExecDir to pilot, this defaults to "." for CREAM CEs. It can be set in the CS. It will not make use of $TMPDIR in this case.
FIX: Set proper project and release version to the SiteDirector     
NEW: Added "JobDelay" option for the matching, refactored and added CS options to the matcher
FIX: Added installation as an option to the pilots and random MyProxyServer
NEW: Support for parametric jobs with parameters that can be of List type

*Resources
NEW: Added SSH Grid Engine Computing Element
NEW: Added SSH Computing Element
FIX: make sure lfc client will not try to connect for several days

*Transformation
FIX: TransformationDB - in setFileStatusForTransformation() reset ErrorCount to zero if "force" flag and    the new status is "unused"
NEW: TransformationDB - added support for dictionary in metadata for the InputDataQuery mechanism     

[v6r1p13]

*WMS
FIX: JobSchedulingAgent - backported from v6r2 use of Resources helper

[v6r1p12]

*Accounting
FIX: Properly delete cached plots

*Core
FIX: dirac-install - run externals post install after generating the versions dir

[v6r1p11]

*Core
NEW: dirac-install - caches locally the externals and the grid bundle
FIX: dirac-distribution - properly generate releasehistory and releasenotes

[v6r1p10]

*WorloadManagement
FIX: JobAgent - set UseServerCertificate option "no" for the job executable

[v6r1p9]

*Core
FIX: dirac-configure - set the proper /DIRAC/Hostname when defining /LocalInstallation/Host

*DataManagement
FIX: dirac-dms-user-lfns - fixed the case when the baseDir is specified
BUGFIX: dirac-dms-remove-files - fixed crash in case of returned error report in a form of dictionary 

[v6r1p8]

*Web
FIX: restored Run panel in the production monitor

*Resources
FIX: FileCatalog - do not check existence of the catalog client module file

[v6r1p7]

*Web
BUGFIX: fixed scroll bar in the Monitoring plots view

[v6r1p6]

*Core
FIX: TransferClient closes connections properly

[v6r1p5]

*Core
FIX: DISET Clients are now thread-safe. Same clients used twice in different threads was not 
     closing the previous connection
NEW: reduce wait times in DISET protocol machinery to improve performance   

[v6r1p4]

*RequestManagement
BUGFIX: RequestContainer - in isSubRequestDone() treat special case for subrequests with files

*Transformation
BUGFIX: TransformationCleaningAgent - do not clear requests for tasks with no associated jobs

[v6r1p3]

*Framework
NEW: Pass the monitor down to the request RequestHandler
FIX: Define the service location for the monitor
FIX: Close some connections that DISET was leaving open

[v6r1p2]

*WorkloadManagement
BUGFIX: JobSchedulingAgent - use getSiteTiers() with returned direct value and not S_OK

*Transformation
BUGFIX: Uniform use of the TaskManager in the RequestTaskAgent and WorkflowTaskAgent

[v6r1p1]

*RSS
BUGFIX: Alarm_PolType now really send mails instead of crashing silently.

[v6r1]

*RSS
CHANGE: Major refactoring of the RSS system
CHANGE: DB.ResourceStatusDB has been refactored, making it a simple wrapper round ResourceStatusDB.sql with only four methods by table ( insert, update, get & delete )
CHANGE: DB.ResourceStatusDB.sql has been modified to support different statuses per granularity.
CHANGE: DB.ResourceManagementDB has been refactored, making it a simple wrapper round ResourceStatusDB.sql with only four methods by table ( insert, update, get & delete )
CHANGE: Service.ResourceStatusHandler has been refactored, removing all data processing, making it an intermediary between client and DB.
CHANGE: Service.ResourceManagementHandler has been refactored, removing all data processing, making it an intermediary between client and DB.
NEW: Utilities.ResourceStatusBooster makes use of the 'DB primitives' exposed on the client and does some useful data processing, exposing the new functions on the client.
NEW: Utilities.ResourceManagementBooster makes use of the 'DB primitives' exposed on the client and does some useful data processing, exposing the new functions on the client.
CHANGE: Client.ResourceStatusClient has been refactorerd. It connects automatically to DB or to the Service. Exposes DB and booster functions.
CHANGE: Client.ResourceManagementClient has been refactorerd. It connects automatically to DB or to the Service. Exposes DB and booster functions.
CHANGE: Agent.ClientsCacheFeederAgent renamed to CacheFeederAgent. The name was not accurate, as it also feeds Accouting Cache tables.
CHANGE: Agent.InspectorAgent, makes use of automatic API initialization.
CHANGE: Command. refactor and usage of automatic API initialization.
CHANGE: PolicySystem.PEP has reusable client connections, which increase significantly performance.
CHANGE: PolicySystem.PDP has reusable client connections, which increase significantly performance.
NEW: Utilities.Decorators are syntactic sugar for DB, Handler and Clients.
NEW: Utilities.MySQLMonkey is a mixture of laziness and refactoring, in order to generate the SQL statements automatically. Not anymore sqlStatemens hardcoded on the RSS.
NEW: Utilities.Validator are common checks done through RSS modules
CHANGE: Utilities.Synchronizer syncs users and DIRAC sites
CHANGE: cosmetic changes everywhere, added HeadURL and RCSID
CHANGE: Removed all the VOExtension logic on RSS
BUGFIX: ResourceStatusHandler - getStorageElementStatusWeb(), access mode by default is Read
FIX: RSS __init__.py will not crash anymore if no CS info provided
BUGFIX: CS.getSiteTier now behaves correctly when a site is passed as a string

*dirac-setup-site
BUGFIX: fixed typos in the Script class name

*Transformation
FIX: Missing logger in the TaskManager Client (was using agent's one)
NEW: Added UnitTest class for TaskManager Client

*DIRAC API
BUGFIX: Dirac.py. If /LocalSite/FileCatalog is not define the default Catalog was not properly set.
FIX: Dirac.py - fixed __printOutput to properly interpret the first argument: 0:stdout, 1:stderr
NEW: Dirac.py - added getConfigurationValue() method

*Framework
NEW: UsersAndGroups agent to synchronize users from VOMRS server.

*dirac-install
FIX: make Platform.py able to run with python2.3 to be used inside dirac-install
FIX: protection against the old or pro links pointing to non-existent directories
NEW: make use of the HTTP proxies if available
FIX: fixed the logic of creating links to /opt/dirac directories to take into account webRoot subdirs

*WorkloadManagement
FIX: SiteDirector - change getVO() function call to getVOForGroup()

*Core:
FIX: Pfn.py - check the sanity of the pfn and catch the erroneous case

*RequestManagement:
BUGFIX: RequestContainer.isSubrequestDone() - return 0 if Done check fails

*DataManagement
NEW: FileCatalog - possibility to configure multiple FileCatalog services of the same type

[v6r0p4]

*Framework
NEW: Pass the monitor down to the request RequestHandler
FIX: Define the service location for the monitor
FIX: Close some connections that DISET was leaving open

[v6r0p3]

*Framework
FIX: ProxyManager - Registry.groupHasProperties() wasn't returning a result 
CHANGE: Groups without AutoUploadProxy won't receive expiration notifications 
FIX: typo dirac-proxy-info -> dirac-proxy-init in the expiration mail contents
CHANGE: DISET - directly close the connection after a failed handshake

[v6r0p2]

*Framework
FIX: in services logs change ALWAYS log level for query messages to NOTICE

[v6r0p1]

*Core
BUGFIX: List.uniqueElements() preserves the other of the remaining elements

*Framework
CHANGE: By default set authorization rules to authenticated instead of all
FIX: Use all required arguments in read access data for UserProfileDB
FIX: NotificationClient - dropped LHCb-Production setup by default in the __getRPSClient()

[v6r0]

*Framework
NEW: DISET Framework modified client/server protocol, messaging mechanism to be used for optimizers
NEW: move functions in DIRAC.Core.Security.Misc to DIRAC.Core.Security.ProxyInfo
CHANGE: By default log level for agents and services is INFO
CHANGE: Disable the log headers by default before initializing
NEW: dirac-proxy-init modification according to issue #29: 
     -U flag will upload a long lived proxy to the ProxyManager
     If /Registry/DefaultGroup is defined, try to generate a proxy that has that group
     Replaced params.debugMessage by gLogger.verbose. Closes #65
     If AutoUploadProxy = true in the CS, the proxy will automatically be uploaded
CHANGE: Proxy upload by default is one month with dirac-proxy-upload
NEW: Added upload of pilot proxies automatically
NEW: Print info after creating a proxy
NEW: Added setting VOMS extensions automatically
NEW: dirac-proxy-info can also print the information of the uploaded proxies
NEW: dirac-proxy-init will check that the lifetime of the certificate is less than one month and advise to renew it
NEW: dirac-proxy-init will check that the certificate has at least one month of validity
FIX: Never use the host certificate if there is one for dirac-proxy-init
NEW: Proxy manager will send notifications when the uploaded proxies are about to expire (configurable via CS)
NEW: Now the proxyDB also has a knowledge of user names. Queries can use the user name as a query key
FIX: ProxyManager - calculate properly the dates for credentials about to expire
CHANGE: ProxyManager will autoexpire old proxies, also auto purge logs
CHANGE: Rename dirac-proxy-upload to dirac-admin-proxy-upload
NEW: dirac-proxy-init will complain if the user certificate has less than 30 days
CHANGE: SecurityLogging - security log level to verbose
NEW: OracleDB - added Array type 
NEW: MySQL - allow definition of the port number in the configuration
FIX: Utilities/Security - hash VOMS Attributes as string
FIX: Utilities/Security - Generate a chain hash to discover if two chains are equal
NEW: Use chain has to discover if it has already been dumped
FIX: SystemAdministrator - Do not set  a default lcg version
NEW: SystemAdministrator - added Project support for the sysadmin
CHANGE: SysAdmin CLI - will try to connect to the service when setting the host
NEW: SysAdmin CLI - colorization of errors in the cli
NEW: Logger - added showing the thread id in the logger if enabled
     
*Configuration
NEW: added getVOfromProxyGroup() utility
NEW: added getVoForGroup() utility, use it in the code as appropriate
NEW: added Registry and Operations Configuration helpers
NEW: dirac-configuration-shell - a configuration script for CS that behaves like an UNIX shellCHANGE: CSAPI - added more functionality required by updated configuration console
NEW: Added possibility to define LocalSE to any Site using the SiteLocalSEMapping 
     section on the Operations Section     
NEW: introduce Registry/VO section, associate groups to VOs, define SubmitPools per VO
FIX: CE2CSAgent - update the CEType only if there is a relevant info in the BDII  

*ReleaseManagement
NEW: release preparations and installation tools based on installation packages
NEW: dirac-compile-externals will try go get a DIRAC-free environment before compiling
NEW: dirac-disctribution - upload command can be defined via defaults file
NEW: dirac-disctribution - try to find if the version name is a branch or a tag in git and act accordingly
NEW: dirac-disctribution - added keyword substitution when creating a a distribution from git
FIX: Install tools won't write HostDN to the configuration if the Admin username is not set 
FIX: Properly set /DIRAC/Configuration/Servers when installing a CS Master
FIX: install_site.sh - missing option in wget for https download: --no-check-certificate
FIX: dirac-install-agent(service) - If the component being installed already has corresponding 
     CS section, it is not overwritten unless explicitly asked for
NEW: dirac-install functionality enhancement: start using the switches as defined in issue #26;
CHANGE: dirac-install - write the defaults if any under defaults-.cfg so dirac-configure can 
        pick it up
FIX: dirac-install - define DYLD_LIBRARY_PATH ( for Mac installations )     
NEW: dirac-install - put all the goodness under a function so scripts like lhcb-proxy-init can use it easily
FIX: dirac-install - Properly search for the LcgVer
NEW: dirac-install will write down the releases files in -d mode   
CHANGE: use new dirac_install from gothub/integration branch in install_site.sh
NEW: Extensions can request custom external dependencies to be installed via pip when 
     installing DIRAC.
NEW: LCG bundle version can be defined on a per release basis in the releases.cfg 
NEW: dirac-deploy-scripts - when setting the lib path in the deploy scripts. 
     Also search for subpaths of the libdir and include them
NEW: Install tools - plainly separate projects from installations

*Accounting
CHANGE: For the WMSHistory type, send as JobSplitType the JobType
CHANGE: Reduced the size of the max key length to workaround mysql max bytes for index problem
FIX: Modified buckets width of 1week to 1 week + 1 day to fix summer time end week (1 hour more )

*WorkloadManagement
CHANGE: SiteDirector - simplified executable generation
NEW: SiteDirector - few more checks of error conditions   
NEW: SiteDirector - limit the queue max length to the value of MaxQueueLengthOption 
     ( 3 days be default )
BUGFIX: SiteDirector - do not download pilot output if the flag getPilotOutput is not set     
NEW: JobDB will extract the VO when applying DIRAC/VOPolicy from the proper VO
FIX: SSHTorque - retrieve job status by chunks of 100 jobs to avoid too long
NEW: glexecComputingElement - allow glexecComputingElement to "Reschedule" jobs if the Test of
     the glexec fails, instead of defaulting to InProcess. Controlled by
     RescheduleOnError Option of the glexecComputingElement
NEW: SandboxStore - create a different SBPath with the group included     
FIX: JobDB - properly treat Site parameter in the job JDL while rescheduling jobs
NEW: JobSchedulingAgent - set the job Site attribute to the name of a group of sites corresponding 
     to a SE chosen by the data staging procedure 
CHANGE: TimeLeft - call batch system commands with the ( default ) timeout 120 sec
CHANGE: PBSTimeLeft - uses default CPU/WallClock if not present in the output  
FIX: PBSTimeLeft - proper handling of (p)cput parameter in the batch system output, recovery of the
     incomplete batch system output      
NEW: automatically add SubmitPools JDL option of the job owner's VO defines it     
NEW: JobManager - add MaxParametericJobs option to the service configuration
NEW: PilotDirector - each SubmitPool or Middleware can define TargetGrids
NEW: JobAgent - new StopOnApplicationFailure option to make the agent exiting the loop on application failure
NEW: PilotAgentsDB - on demand retrieval of the CREAM pilot output
NEW: Pilot - proper job ID evaluation for the OSG sites
FIX: ComputingElement - fixed proxy renewal logic for generic and private pilots
NEW: JDL - added %j placeholder in the JDL to be replaced by the JobID
BUGFIX: DownloadInputData - bug fixed in the naming of downloaded files
FIX: Matcher - set the group and DN when a request gets to the matcher if the request is not 
     coming from a pilot
FIX: Matcher = take into account JobSharing when checking the owner for the request
CHANGE: PilotDirector, dirac-pilot - interpret -V flag of the pilot as Installation name

*DataManagement
FIX: FileCatalog/DiractoryLevelTree - consistent application of the max directory level using global 
     MAX_LEVELS variable
FIX: FileCatalog - Directory metadata is deleted together with the directory deletion, issue #40    
CHANGE: FileCatalog - the logic of the files query by metadata revisited to increase efficiency 
FIX: LcgFileCatalog - use lfcthr and call lfcthr.init() to allow multithread
     try the import only once and just when LcgFileCatalogClient class is intantiated
NEW: LcgFileCatalogClient - new version of getPathPermissions relying on the lfc_access method to solve the problem
     of multiple user DNs in LFC.     
FIX: StorageElement - get service CS options with getCSOption() method ( closes #97 )
FIX: retrieve FileCatalogs as ordered list, to have a proper default.
CHANGE: FileCatalog - allow up to 15 levels of directories
BUGFIX: FileCatalog - bug fixes in the directory removal methods (closes #98)
BUGFIX: RemovalAgent - TypeError when getting JobID in RemovalAgent
BUGFIX: RemovalAgent - put a limit to be sure the execute method will end after a certain number of iterations
FIX: DownloadInputData - when files have been uploaded with lcg_util, the PFN filename
     might not match the LFN file name
FIX: putting FTSMonitor web page back
NEW: The default file catalog is now determined using /LocalSite/FileCatalog. The old behavior 
     is provided as a fallback solution
NEW: ReplicaManager - can now deal with multiple catalogs. Makes sure the surl used for removal is 
the same as the one used for registration.   
NEW: PoolXMLCatalog - added getTypeByPfn() function to get the type of the given PFN  
NEW: dirac-dms-ban(allow)-se - added possibility to use CheckAccess property of the SE

*StorageManagement
FIX: Stager - updateJobFromStager(): only return S_ERROR if the Status sent is not
recognized or if a state update fails. If the jobs has been removed or
has moved forward to another status, the Stager will get an S_OK and
should forget about the job.
NEW: new option in the StorageElement configuration "CheckAccess"
FIX: Requests older than 1 day, which haven't been staged are retried. Tasks older than "daysOld" 
     number of days are set to Failed. These tasks have already been retried "daysOld" times for staging.
FIX: CacheReplicas and StageRequests records are kept until the pin has expired. This way the 
     StageRequest agent will have proper accounting of the amount of staged data in cache.
NEW: FTSCleaningAgent will allow to fix transient errors in RequestDB. At the moment it's 
     only fixing Requests for which SourceTURL is equal to TargetSURL.
NEW: Stager - added new command dirac-stager-stage-files          
FIX: Update Stager code in v6 to the same point as v5r13p37
FIX: StorageManager - avoid race condition by ensuring that Links=0 in the query while removing replicas

*RequestManagement
FIX: RequestDBFile - get request in chronological order (closes issue #84)
BUGFIX: RequestDBFile - make getRequest return value for getRequest the same as for

*ResourceStatusSystem
NEW: Major code refacoring. First refactoring of RSS's PEP. Actions are now function 
     defined in modules residing in directory "Actions".
NEW: methods to store cached environment on a DB and ge them.
CHANGE: command caller looks on the extension for commands.
CHANGE: RSS use now the CS instead of getting info from Python modules.
BUGFIX: Cleaned RSS scripts, they are still prototypes
CHANGE: PEP actions now reside in separate modules outside PEP module.
NEW: RSS CS module add facilities to extract info from CS.
CHANGE: Updating various RSS tests to make them compatible with
changes in the system.
NEW: CS is used instead of ad-hoc configuration module in most places.
NEW: Adding various helper functions in RSS Utils module. These are
functions used by RSS developers, including mainly myself, and are
totally independant from the rest of DIRAC.
CHANGE: Mostly trivial changes, typos, etc in various files in RSS     
CHANGE: TokenAgent sends e-mails with current status   

*Transformation
CHANGE: allow Target SE specification for jobs, Site parameter is not set in this case
CHANGE: TransformationAgent  - add new file statuses in production monitoring display
CHANGE: TransformationAgent - limit the number of files to be treated in TransformationAgent 
        for replication and removal (default 5000)
BUGFIX: TransformationDB - not removing task when site is not set
BUGFIX: TransformationCleaningAgent - archiving instead of cleaning Removal and Replication 
        transformations 
FIX: TransformationCleaningAgent - kill jobs before deleting them        

*Workflow
NEW: allow modules to define Input and Output parameters that can be
     used instead of the step_commons/workflow_commons (Workflow.py, Step.py, Module.py)

*Various fixes
BUGFIX: Mail.py uses SMTP class rather than inheriting it
FIX: Platform utility will properly discover libc version even for the new Ubuntu
FIX: Removed old sandbox and other obsoleted components<|MERGE_RESOLUTION|>--- conflicted
+++ resolved
@@ -1,4 +1,3 @@
-<<<<<<< HEAD
 [v6r12-pre4]
 
 *Core
@@ -37,7 +36,7 @@
 
 *TMS
 NEW: WorkflowTaskAgent is now multi-threaded
-=======
+
 [v6r11p4]
 
 *Framework
@@ -60,7 +59,6 @@
 *Resources
 FIX: LcgFileCatalogClient - if replica already exists while registration, reregister
 NEW: CREAM, SSH, ComputingElement - consider only registered pilots to evaluate queue occupancy
->>>>>>> 28a117c2
 
 [v6r11p3]
 
