--- conflicted
+++ resolved
@@ -1,4 +1,3 @@
-<<<<<<< HEAD
 [v6r12-pre5]
 
 *Core
@@ -45,7 +44,7 @@
 
 *TMS
 NEW: WorkflowTaskAgent is now multi-threaded
-=======
+
 [v6r11p6]
 
 *WMS
@@ -55,7 +54,6 @@
      
 *Resources
 NEW: LocalComputingElement, CondorComputingElement      
->>>>>>> 03e27a69
 
 [v6r11p5]
 
