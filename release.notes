<<<<<<< HEAD
[v6r8-pre5]

NEW: Change the schema of the Resources description in CS, use new Resources helper to 
     interpret this information
NEW: Base RSS resources representation on the new CS Resources schema     

*Core
FIX: multiple fixes to remove pylint complaints
CHANGE: Moved log coloring to utilities so it can be used consistently across DIRAC

*Accounting
FIX: AccountingDB - align properly days with MySQL bucketing. Closes #1219

*Framework
FIX: ProxyDB - prevent duplicate key errors on writing VOMSProxies to DB. Closes #1228

*Configuration
NEW: Resources helper class to work with the new /Resources structure according to RFC #5
NEW: dirac-configuration-convert-resources-schema - command to convert old /Resources schema
     to the new one

*WMS
CHANGE: JobScheduling - is now extensible. Added unit test

*Transformation
NEW: TaskManager - if a site is specified in the job definition, it is now taken into account 
     when submitting the task
NEW: Speeding up the getTransformationSummary call, using an UpdateTransformationCounters agent     


*Resources
FIX: ComputingElement - properly check if the pilot proxy has VOMS before adding it to the 
     payload when updating it
=======
[v6r7p12]

*WMS
BUGFIX: JobManifest - get AllowedSubmitPools from the /Systems section, not from /Operations

*Core
NEW: Resources helper - added getSites(), getStorageElementSiteMapping()

*DMS
CHANGE: StrategyHandler - use getStorageElementSiteMapping helper function
BUGFIX: ReplicaManager - do not modify the loop dictionary inside the loop
>>>>>>> 9dff7e0e

[v6r7p11]

*Core
CHANGE: Subprocess - put the use of watchdog in flagging

[v6r7p10]

*Core
NEW: Logger - added getLevel() method, closes #1292
FIX: Subprocess - returns correct structure in case of timeout, closes #1295, #1294
CHANGE: TimeOutExec - dropped unused utility
FIX: Logger - cleaned unused imports

*RSS
CHANGE: ElementInspectorAgent - do not use mangled name and removed shifterProxy agentOption

[v6r7p9]

*Core
BUGFIX: InstallTools - MySQL Port should be an integer

[v6r7p8]

*Core
FIX: Subprocess - consistent timeout error message

*DMS
NEW: RemovalTask - added bulk removal
FIX: StrategyHandler - check file source CEs
CHANGE: DataIntegrityClient - code beautification
CHANGE: ReplicaManager - do not check file existence if replica information is queried anyway,
        do not fail if file to be removed does not exist already. 

[v6r7p7]

FIX: Several fixes to allow automatic code documentation

*Core
NEW: InstallTools - added mysqlPort and mysqlRootUser

*DMS
CHANGE: ReplicaManager - set possibility to force the deletion of non existing files
CHANGE: StrategyHandler - better handling of checksum check during scheduling 

[v6r7p6]

*Core
FIX: dirac-install - restore signal alarm if downloadable file is not found
FIX: Subprocess - using Manager proxy object to pass results from the working process

*DMS:
CHANGE: StorageElement - removed overwride mode
CHANGE: removed obsoleted dirac-dms-remove-lfn-replica, dirac-dms-remove-lfn
NEW: FTSMonitorAgent - filter out sources with checksum mismatch
FIX: FTSMonitorAgent, TransferAgent - fix the names of the RSS states

*RSS
NEW: ElementInspectorAgent runs with a variable number of threads which are automatically adjusted
NEW: Added policies to force a particular state, can be very convenient to keep something Banned for example.
NEW: policy system upgrade, added finer granularity when setting policies and actions

*WMS
NEW: SiteDirector- allow to define pilot DN/Group in the agent options
CHANGE: JobDescription, JobManifest - take values for job parameter verification from Operations CS section

[v6r7p5]

*Interfaces
BUGFIX: dirac-wms-job-get-output - properly treat the case when output directory is not specified 

[v6r7p4]

*Core
FIX: Subprocess - avoid that watchdog kills the executor process before it returns itself

*Framework
BUGFIX: ProxuManagerClient - wrong time for caching proxies

*RSS
FIX: removed obsoleted methods

*DMS
NEW: FileCatalog - added findFilesByMetadataDetailed - provides detailed metadata for 
     selected files

[v6r7p3]

*DMS
FIX: FTSMonitorAgent - logging less verbose

*Transformation
FIX: TransformationAgent - use the new CS defaults locations
FIX: Proper agent initialization
NEW: TransformationPlaugin - in Broadcast plugin added file groupings by number of files, 
     make the TargetSE always defined, even if the SourceSE list contains it 

*ResourceStatus
FIX: Added the shifter's proxy to several agents

*RMS
FIX: RequestContainer - the execution order was not properly set for the single files 

*Framework:
BUGFIX: ProxyManagerClient - proxy time can not be shorter than what was requested

[v6r7p2]

*Core
FIX: dirac-configure - switch to use CS before checking proxy info

*Framework
NEW: dirac-sys-sendmail new command
NEW: SystemAdmininistratorCLI - added show host, uninstall, revert commands
NEW: SystemAdmininistratorHandler - added more info in getHostInfo()
NEW: SystemAdmininistratorHandler - added revertSoftware() interface

*Transformation
FIX: TransformationCleaningAgent - check the status of returned results

[v6r7p1]

*Core
FIX: Subprocess - finalize the Watchdog closing internal connections after a command execution
CHANGE: add timeout for py(shell,system)Call calls where appropriate
CHANGE: Shifter - use gProxyManager in a way that allows proxy caching

*Framework
NEW: ProxyManagerClient - allow to specify validity and caching time separately
FIX: ProxyDB - replace instead of delete+insert proxy in __storeVOMSProxy

*DMS
NEW: FTSMonitorAgent - made multithreaded for better efficiency
FIX: dirac-dms-add-file - allow LFN: prefix for lfn argument

*WMS
NEW: dirac-wms-job-get-output, dirac-wms-job-status - allow to retrieve output for a job group
FIX: TaskQueueDB - fixed selection SQL in __generateTQMatchSQL()
CHANGE: OptimizerExecutor - reduce diversity of MinorStatuses for failed executors

*Resources
FIX: CREAMComputingElement - remove temporary JDL right after the submission 

[v6r6p20]

*DMS
FIX: RegistrationTask - properly escaped error messages
BUGFIX: DirectoryMetadata - use getFileMetadataFields from FileMetadata in addMetadataField()
NEW: When there is a missing source error spotted during FTS transfer, file should be reset 
     and rescheduled again until maxAttempt (set to 100) is reached

*WMS
FIX: JobScheduling - fix the site group logic in case of Tier0

[v6r6p19]

*DMS
BUGFIX: All DMS agents  - set up agent name in the initialization

*Core
NEW: Subprocess - timeout wrapper for subprocess calls
BUGFIX: Time - proper interpreting of 0's instead of None
CHANGE: DISET - use cStringIO for ANY read that's longer than 16k (speed improvement) 
        + Less mem when writing data to the net
FIX: Os.py - protection against failed "df" command execution       
NEW: dirac-info prints lcg bindings versions
CHANGE: PlotBase - made a new style class 
NEW: Subprocess - added debug level log message

*Framework
NEW: SystemAdministratorIntegrator client for collecting info from several hosts
NEW: SystemAdministrator - added getHostInfo()
FIX: dirac-proxy-init - always check for errors in S_OK/ERROR returned structures
CHANGE: Do not accept VOMS proxies when uploading a proxy to the proxy manager

*Configuration
FIX: CE2CSAgent - get a fresh copy of the cs data before attempting to modify it, closes #1151
FIX: Do not create useless backups due to slaves connecting and disconnecting
FIX: Refresher - prevent retrying with 'Insane environment'

*Accounting
NEW: Accounting/Job - added validation of reported values to cope with the weird Yandex case
FIX: DBUtils - take into account invalid values, closes #949

*DMS
FIX: FTSSubmitAgent - file for some reason rejected from submission should stay in 'Waiting' in 
     TransferDB.Channel table
FIX: FTSRequest - fix in the log printout     
CHANGE: dirac-dms-add-file removed, dirac-dms-add-files renamed to dirac-dms-add-file
FIX: FileCatalogCLI - check the result of removeFile call
FIX: LcgFileCatalogClient - get rid of LHCb specific VO evaluation
NEW: New FileCatalogProxy service - a generalization of a deprecated LcgFileCatalog service
FIX: Restored StorageElementProxy functionality
CHANGE: dirac-dms-add-file - added printout
NEW: FileCatalog(Factory), StorageElement(Factory) - UseProxy flag moved to /Operations and /LocalSite sections

*RSS
NEW:  general reimplementation: 
      New DB schema using python definition of tables, having three big blocks: Site, Resource and Node.
      MySQLMonkey functionality almost fully covered by DB module, eventually will disappear.
      Services updated to use new database.
      Clients updated to use new database.
      Synchronizer updated to fill the new database. When helpers will be ready, it will need an update.
      One ElementInspectorAgent, configurable now is hardcoded.
      New Generic StateMachine using OOP.
      Commands and Policies simplified.
      ResourceStatus using internal cache, needs to be tested with real load.
      Fixes for the state machine
      Replaced Bad with Degraded status ( outside RSS ).
      Added "Access" to Read|Write|Check|Remove SE statuses wherever it applies.
      ResourceStatus returns by default "Active" instead of "Allowed" for CS calls.
      Caching parameters are defined in the CS
FIX: dirac-admin-allow/ban-se - allow a SE on Degraded ( Degraded->Active ) and ban a SE on Probing 
     ( Probing -> Banned ). In practice, Active and Degraded are "usable" states anyway.            
      
*WMS
FIX: OptimizerExecutor - failed optimizations will still update the job     
NEW: JobWrapper - added LFNUserPrefix VO specific Operations option used for building user LFNs
CHANGE: JobDB - do not interpret SystemConfig in the WMS/JobDB
CHANGE: JobDB - Use CPUTime JDL only, keep MaxCPUTime for backward compatibility
CHANGE: JobWrapper - use CPUTime job parameter instead of MaxCPUTime
CHANGE: JobAgent - use CEType option instead of CEUniqueID
FIX: JobWrapper - do not attempt to untar directories before having checked if they are tarfiles 
NEW: dirac-wms-job-status - get job statuses for jobs in a given job group
 
*SMS
FIX: StorageManagementDB - when removing unlinked replicas, take into account the case where a
     staging request had been submitted, but failed
      
*Resources    
NEW: glexecCE - add new possible locations of the glexec binary: OSG specific stuff and in last resort 
     looking in the PATH    
NEW: LcgFileCatalogClient - in removeReplica() get the needed PFN inside instead of providing it as an argument     
      
*TS      
CHANGE: Transformation types definition are moved to the Operations CS section

*Interfaces
FIX: Dirac.py - CS option Scratchdir was in LocalSite/LocalSite
FIX: Dirac.py - do not define default catalog, use FileCatalog utility instead

[v6r6p19]

*DMS
BUGFIX: All DMS agents  - set up agent name in the initialization

[v6r6p18]

*Transformation
CHANGE: /DIRAC/VOPolicy/OutputDataModule option moved to <Operations>/Transformations/OutputDataModule

*Resources
FIX: ComputingElement - properly check if the pilot proxy has VOMS before adding it to the payload 
     when updating it

*WMS
BUGFIX: JobSanity - fixed misspelled method call SetParam -> SetParameter

[v6r6p17]

*Transformation
BUGFIX: TransformationAgent - corrected  __getDataReplicasRM()

[v6r6p16]

*DMS
FIX: Agents - proper __init__ implementation with arguments passing to the super class
FIX: LcgFileCatalogClient - in removeReplica() reload PFN in case it has changed

[v6r6p15]

*Framework
BUGFIX: ErrorMessageMonitor - corrected updateFields call 

*DMS:
NEW: FTSMonitorAgent completely rewritten in a multithreaded way

*Transformation
FIX: InputDataAgent - proper instantiation of TransformationClient
CHANGE: Transformation - several log message promoted from info to notice level

[v6r6p14]

*Transformation
FIX: Correct instantiation of agents inside several scripts
CHANGE: TransformationCleaningAgent - added verbosity to logs
CHANGE: TransformationAgent - missingLFC to MissingInFC as it could be the DFC as well
FIX: TransformationAgent - return an entry for all LFNs in __getDataReplicasRM

*DMS
FIX: TransferAgent - fix exception reason in registerFiles()

[v6r6p13]

*DMS
CHANGE: TransferAgent - change RM call from getCatalogueReplicas to getActiveReplicas. 
        Lowering log printouts here and there

[v6r6p12]

*DMS
BUGFIX: RemovalTask - Replacing "'" by "" in error str set as attribute for a subRequest file. 
        Without that request cannot be updated when some nasty error occurs.

[v6r6p11]

*RMS:
BUGFIX: RequestClient - log string formatting

*DMS
BUGFIX: RemovalTask - handling for files not existing in the catalogue

*Transformation
FIX: TransformationManager - ignore files in NotProcessed status to get the % of processed files

*Interfaces
FIX: Fixes due to the recent changes in PromptUser utility

[v6r6p10]

*RMS
FIX: RequestDBMySQL - better escaping of queries 

*WMS
FIX: SiteDirector - get compatible platforms before checking Task Queues for a site

[v6r6p9]

*Core
FIX: Utilities/PromptUser.py - better user prompt

*Accounting
NEW: Add some validation to the job records because of weird data coming from YANDEX.ru

*DMS
BUGFIX: ReplicaManager - typo errStr -> infoStr in __replicate()
FIX: FTSRequest - fixed log message

*WMS
FIX: SiteDirector - use CSGlobals.getVO() call instead of explicit CS option

[v6r6p8]

*Transformation
BUGFIX: TransformationDB - typo in getTransformationFiles(): iterValues -> itervalues

[v6r6p7]

*Resources
FIX: StorageFactory - uncommented line that was preventing the status to be returned 
BUGFIX: CE remote scripts - should return status and not call exit()
BUGFIX: SSHComputingElement - wrong pilot ID reference

[v6r6p6]

*WMS
FIX: TaskQueueDB - in findOrphanJobs() retrieve orphaned jobs as list of ints instead of list of tuples
FIX: OptimizerExecutor - added import of datetime to cope with the old style optimizer parameters

*Transformation
FIX: TransformationAgent - fix finalization entering in an infinite loop
NEW: TransformationCLI - added resetProcessedFile command
FIX: TransformationCleaningAgent - treating the archiving delay 
FIX: TransformationDB - fix in getTransformationFiles() in case of empty file list

[v6r6p5]

*Transformation
FIX: TransformationAgent - type( transClient -> transfClient )
FIX: TransformationAgent - self._logInfo -> self.log.info
FIX: TransformationAgent - skip if no Unused files
FIX: TransformationAgent - Use CS option for replica cache lifetime
CHANGE: TransformationAgent - accept No new Unused files every [6] hours

[v6r6p4]

*DMS
FIX: TransferAgent - protection for files that can not be scheduled
BUGFIX: TransferDB - typo (instIDList - > idList ) fixed

*Transformation
BUGFIX: TransformationAgent - typo ( loginfo -> logInfo )

[v6r6p3]

FIX: merged in patch v6r5p14

*Core
BUGFIX: X509Chain - return the right structure in getCredentials() in case of failure
FIX: dirac-deploy-scripts.py - allow short scripts starting from "d"
FIX: dirac-deploy-scripts.py - added DCOMMANDS_PPID env variable in the script wrapper
FIX: ExecutorReactor - reduced error message dropping redundant Task ID 

*Interfaces
BUGFIX: Dirac.py - allow to pass LFN list to replicateFile()

*DMS
FIX: FileManager - extra check if all files are available in _findFiles()
BUGFIX: FileCatalogClientCLI - bug in DirectoryListing

[v6r6p2]

FIX: merged in patch v6r5p13

*WMS
FIX: SiteDirector - if no community set, look for DIRAC/VirtualOrganization setting

*Framework
FIX: SystemLoggingDB - LogLevel made VARCHAR in the MessageRepository table
FIX: Logging - several log messages are split in fixed and variable parts
FIX: SystemLoggingDB - in insertMessage() do not insert new records in auxiliary tables if they 
     are already there

[v6r6p1]

*Core:
CHANGE: PromptUser - changed log level of the printout to NOTICE
NEW: Base Client constructor arguments are passed to the RPCClient constructor

*DMS:
NEW: FTSRequest - added a prestage mechanism for source files
NEW: FileCatalogClientCLI - added -f switch to the size command to use raw faile tables 
     instead of storage usage tables
NEW: FileCatalog - added orphan directory repair tool
NEW: FIleCatalog - more counters to control the catalog sanity     

*WMS:
FIX: SandboxStoreClient - no more kwargs tricks
FIX: SandboxStoreClient returns sandbox file name in case of upload failure to allow failover
FIX: dirac-pilot - fixed VO_%s_SW_DIR env variable in case of OSG

*TS:
FIX: TransformationManagerHandler - avoid multiple Operations() instantiation in 
     getTransformationSummaryWeb()

[v6r6]

*Core
CHANGE: getDNForUsername helper migrated from Core.Security.CS to Registry helper
NEW: SiteSEMapping - new utilities getSitesGroupedByTierLevel(), getTier1WithAttachedTier2(),
     getTier1WithTier2
CHANGE: The DIRAC.Core.Security.CS is replaced by the Registry helper     
BUGFIX: dirac-install - properly parse += in .cfg files
FIX: Graphs.Utilities - allow two lines input in makeDataFromCVS()
FIX: Graphs - allow Graphs package usage if even matplotlib is not installed
NEW: dirac-compile-externals will retrieve the Externals compilation scripts from it's new location 
     in github (DIRACGrid/Externals)
NEW: Possibility to define a thread-global credentials for DISET connections (for web framework)
NEW: Logger - color output ( configurable )
NEW: dirac-admin-sort-cs-sites - to sort sites in the CS
CHANGE: MessageClient(Factor) - added msgClient attribute to messages
NEW: Core.Security.Properties - added JOB_MONITOR and USER_MANAGER properties

*Configuration
NEW: Registry - added getAllGroups() method

*Framework
NEW: SystemAdministratorClientCLI - possibility to define roothPath and lcgVersion when updating software

*Accounting
NEW: JobPlotter - added Normalized CPU plots to Job accounting
FIX: DBUtils - plots going to greater granularity

*DMS
NEW: FileCatalog - storage usage info stored in all the directories, not only those with files
NEW: FileCatalog - added utility to rebuild storage usage info from scratch
FIX: FileCatalog - addMetadataField() allow generic types, e.g. string
FIX: FileCatalog - path argument is normalized before usage in multiple methods
FIX: FileCatalog - new metadata for files(directories) should not be there before for directories(files)
NEW: FileCatalog - added method for rebuilding DirectoryUsage data from scratch 
NEW: FileCatalog - Use DirectoryUsage mechanism for both logical and physical storage
CHANGE: FileCatalog - forbid removing non-empty directories
BUGFIX: FileCatalogClientCLI - in do_ls() check properly the path existence
FIX: FileCatalogClientCLI - protection against non-existing getCatalogCounters method in the LFC client
FIX: DMS Agents - properly call superclass constructor with loadName argument
FIX: ReplicaManager - in removeFile() non-existent file is marked as failed
FIX: Make several classes pylint compliant: DataIntegrityHandler, DataLoggingHandler,
     FileCatalogHandler, StorageElementHandler, StorageElementProxyHandler, TransferDBMonitoringHandler
FIX: LogUploadAgent - remove the OSError exception in __replicate()
FIX: FileCatalogClientCLI - multiple check of proper command inputs,
     automatic completion of several commands with subcommands,
     automatic completion of file names
CHANGE: FileCatalogClientCLI - reformat the output of size command 
FIX: dirac-admin-ban-se - allow to go over all options read/write/check for each SE      
NEW: StrategyHandler - new implementation to speed up file scheduling + better error reporting
NEW: LcgFileCatalogProxy - moved from from LHCbDirac to DIRAC
FIX: ReplicaManager - removed usage of obsolete "/Resources/StorageElements/BannedTarget" 
CHANGE: removed StorageUsageClient.py
CHANGE: removed obsoleted ProcessingDBAgent.py

*WMS
CHANGE: RunNumber job parameter was removed from all the relevant places ( JDL, JobDB, etc )
NEW: dirac-pilot - add environment setting for SSH and BOINC CEs
NEW: WMSAdministrator - get output for non-grid CEs if not yet in the DB
NEW: JobAgent - job publishes BOINC parameters if any
CHANGE: Get rid of LHCbPlatform everywhere except TaskQueueDB
FIX: SiteDirector - provide list of sites to the Matcher in the initial query
FIX: SiteDirector - present a list of all groups of a community to match TQs
CHANGE: dirac-boinc-pilot dropped
CHANGE: TaskQueueDirector does not depend on /LocalSite section any more
CHANGE: reduced default delays for JobCleaningAgent
CHANGE: limit the number of jobs received by JobCleaningAgent
CHANGE: JobDB - use insertFields instead of _insert
CHANGE: Matcher, TaskQueueDB - switch to use Platform rather than LHCbPlatform retaining LHCbPlatform compatibility
BUGFIX: Matcher - proper reporting pilot site and CE
CHANGE: JobManager - improved job Killing/Deleting logic
CHANGE: dirac-pilot - treat the OSG case when jobs on the same WN all run in the same directory
NEW: JobWrapper - added more status reports on different failures
FIX: PilotStatusAgent - use getPilotProxyFromDIRACGroup() instead of getPilotProxyFromVOMSGroup()
CHANGE: JobMonitoringHandler - add cutDate and condDict parameters to getJobGroup()
NEW: JobMonitoringHandler - check access rights with JobPolicy when accessing job info from the web
NEW: JobManager,JobWrapper - report to accounting jobs in Rescheduled final state if rescheduling is successful
FIX: WMSAdministrator, SiteDirector - store only non-empty pilot output to the PilotDB
NEW: added killPilot() to the WMSAdministrator interface, DiracAdmin and dirac-admin-kill-pilot command
NEW: TimeLeft - renormalize time left using DIRAC Normalization if available
FIX: JobManager - reconnect to the OptimizationMind in background if not yet connected
CHANGE: JobManifest - use Operations helper
NEW: JobCleaningAgent - delete logging records from JobLoggingDB when deleting jobs

*RMS
FIX: RequestDBFile - better exception handling in case no JobID supplied
FIX: RequestManagerHandler - make it pylint compliant
NEW: RequestProxyHandler - is forwarding requests from voboxes to central RequestManager. 
     If central RequestManager is down, requests are dumped into file cache and a separate thread 
     running in background is trying to push them into the central. 
CHANGE: Major revision of the code      
CHANGE: RequestDB - added index on SubRequestID in the Files table
CHANGE: RequestClient - readRequestForJobs updated to the new RequetsClient structure

*RSS
NEW: CS.py - Space Tokens were hardcoded, now are obtained after scanning the StorageElements.

*Resources
FIX: SSHComputingElement - enabled multiple hosts in one queue, more debugging
CHANGE: SSHXXX Computing Elements - define SSH class once in the SSHComputingElement
NEW: SSHComputingElement - added option to define private key location
CHANGE: Get rid of legacy methods in ComputingElement
NEW: enable definition of ChecksumType per SE
NEW: SSHBatch, SSHCondor Computing Elements
NEW: SSHxxx Computing Elements - using remote control scripts to better capture remote command errors
CHANGE: put common functionality into SSHComputingElement base class for all SSHxxx CEs
NEW: added killJob() method tp all the CEs
NEW: FileCatalog - take the catalog information info from /Operations CS section, if defined there, 
     to allow specifications per VO 

*Interfaces
CHANGE: Removed Script.initialize() from the API initialization
CHANGE: Some general API polishing
FIX: Dirac.py - when running in mode="local" any directory in the ISB would not get untarred, 
     contrary to what is done in the JobWrapper

*TS
BUGFIX: TaskManager - bug fixed in treating tasks with input data
FIX: TransformationCleaningAgent - properly call superclass constructor with loadName argument
NEW: TransformationCleaningAgent - added _addExtraDirectories() method to extend the list of
     directories to clean in a subclass if needed
CHANGE: TransformationCleaningAgent - removed usage of StorageUsageClient     
NEW: TransformationAgent is multithreaded now ( implementation moved from LHCbDIRAC )
NEW: added unit tests
NEW: InputDataAgent - possibility to refresh only data registered in the last predefined period of time 
NEW: TransformationAgent(Client) - management of derived transformations and more ported from LHCbDIRAC
BUGFIX: TransformationDB - wrong SQL statement generation in setFileStatusForTransformation()

[v6r5p14]

*Core
NEW: Utilities - added Backports utility

*WMS
FIX: Use /Operations/JobScheduling section consistently, drop /Operations/Matching section
NEW: Allow VO specific share correction plugins from extensions
FIX: Executors - several fixes

[v6r5p13]

*WMS
FIX: Executors - VOPlugin will properly send and receive the params
NEW: Correctors can be defined in an extension
FIX: Correctors - Properly retrieve info from the CS using the ops helper

[v6r5p12]

FIX: merged in patch v6r4p34

[v6r5p11]

FIX: merged in patch v6r4p33

*Core
FIX: MySQL - added offset argument to buildConditions()

[v6r5p10]

FIX: merged in patch v6r4p32

[v6r5p9]

FIX: merged in patch v6r4p30

[v6r5p8]

FIX: merged in patch v6r4p29

[v6r5p7]

FIX: merged in patch v6r4p28

[v6r5p6]

FIX: merged in patch v6r4p27

*Transformation
BUGFIX: TransformationDB - StringType must be imported before it can be used

*RSS
NEW: CS.py - Space Tokens were hardcoded, now are obtained after scanning the StorageElements.

[v6r5p5]

FIX: merged in patch v6r4p26

[v6r5p4]

FIX: merged in patch v6r4p25

[v6r5p3]

*Transformation
FIX: merged in patch v6r4p24

[v6r5p2]

*Web
NEW: includes DIRACWeb tag web2012092101

[v6r5p1]

*Core
BUGFIX: ExecutorMindHandler - return S_OK() in the initializeHandler
FIX: OptimizationMindHandler - if the manifest is not dirty it will not be updated by the Mind

*Configuration
NEW: Resources helper - added getCompatiblePlatform(), getDIRACPlatform() methods

*Resources
FIX: SSHComputingElement - add -q option to ssh command to avoid banners in the output
FIX: BOINCComputingElement - removed debugging printout
FIX: ComputingElement - use Platform CS option which will be converted to LHCbPlatform for legacy compatibility

*DMS
FIX: RequestAgentBase - lowering loglevel from ALWAYS to INFO to avoid flooding SystemLogging

*WMS:
FIX: SiteDirector - provide CE platform parameter when interrogating the TQ
FIX: GridPilotDirector - publish pilot OwnerGroup rather than VOMS role
FIX: WMSUtilities - add new error string into the parsing of the job output retrieval

[v6r5]

NEW: Executor framework

*Core
NEW: MySQL.py - added Test case for Time.dateTime time stamps
NEW: MySQL.py - insertFields and updateFields can get values via Lists or Dicts
NEW: DataIntegrityDB - use the new methods from MySQL and add test cases
NEW: DataIntegrityHandler - check connection to DB and create tables (or update their schema)
NEW: DataLoggingDB - use the new methods from MySQL and add test cases
NEW: DataLoggingHandler - check connection to DB and create tables (or update their schema)
FIX: ProcessPool - killing stuck workers after timeout
CHANGE: DB will throw a RuntimeException instead of a sys.exit in case it can't contact the DB
CHANGE: Several improvements on DISET
CHANGE: Fixed all DOS endings to UNIX
CHANGE: Agents, Services and Executors know how to react to CSSection/Module and react accordingly
NEW: install tools are updated to deal with executors
FIX: dirac-install - add -T/--Timeout option to define timeout for distribution downloads
NEW: dirac-install - added possibility of defining dirac-install's global defaults by command line switch
BUGFIX: avoid PathFinder.getServiceURL and use Client class ( DataLoggingClient,LfcFileCatalogProxyClient ) 
FIX: MySQL - added TIMESTAMPADD and TIMESTAMPDIFF to special values not to be scaped by MySQL
NEW: ObjectLoader utility
CHANGE: dirac-distribution - added global defaults flag and changed the flag to -M or --defaultsURL
FIX: Convert to string before trying to escape value in MySQL
NEW: DISET Services - added PacketTimeout option
NEW: SystemLoggingDB - updated to use the renewed MySQL interface and SQL schema
NEW: Added support for multiple entries in /Registry/DefaultGroup, for multi-VO installations
CHANGE: Component installation procedure updated to cope with components inheriting Modules
CHANGE: InstallTools - use dirac- command in runit run scripts
FIX: X509Chain - avoid a return of error when the group is not valid
FIX: MySQL - reduce verbosity of log messages when high level methods are used
CHANGE: Several DB classes have been updated to use the MySQL buildCondition method
NEW: MySQL - provide support for greater and smaller arguments to all MySQL high level methods
FIX: Service.py - check all return values from all initializers

*Configuration
CHANGE: By default return option and section lists ordered as in the CS
NEW: ConfigurationClient - added function to refresh remote configuration

*Framework
FIX: Registry.findDefaultGroup will never return False
CHANGE: ProxyManager does not accept proxies without explicit group
CHANGE: SystemAdministratorHandler - force refreshing the configuration after new component setup

*RSS
CHANGE: removed code execution from __init__
CHANGE: removed unused methods
NEW: Log all policy results 

*Resources
NEW: updated SSHComputingElement which allows multiple job submission
FIX: SGETimeLeft - better parsing of the batch system commands output
FIX: InProcessComputingElement - when starting a new job discard renewal of the previous proxy
NEW: BOINCComputingElement - new CE client to work with the BOINC desktop grid infrastructure 

*WMS
CHANGE: WMS Optimizers are now executors
CHANGE: SandboxStoreClient can directly access the DB if available
CHANGE: Moved JobDescription and improved into JobManifest
FIX: typo in JobLoggingDB
NEW: JobState/CachedJobState allow access to the Job via DB/JobStateSync Service automatically
BUGFIX: DownloadInputData - when not enough disk space, message was using "buffer" while it should be using "data"
FIX: the sandboxmetadataDB explosion when using the sandboxclient without direct access to the DB
NEW: Added support for reset/reschedule in the OptimizationMind
CHANGE: Whenever a DB is not properly initialized it will raise a catchable RuntimeError exception 
        instead of silently returning
FIX: InputDataResolution - just quick mod for easier extensibility, plus removed some LHCb specific stuff
NEW: allow jobids in a file in dirac-wms-job-get-output
NEW: JobManager - zfill in %n parameter substitution to allow alphabetical sorting
NEW: Directors - added checking of the TaskQueue limits when getting eligible queues
CHANGE: Natcher - refactor to simpify the logic, introduced Limiter class
CHANGE: Treat MaxCPUTime and CPUTime the same way in the JDL to avoid confusion
NEW: SiteDirector - added options PilotScript, MaxPilotsToSubmit, MaxJobsInFillMode
BUGFIX: StalledJobAgent - use cpuNormalization as float, not string 
FIX: Don't kill an executor if a task has been taken out from it
NEW: dirac-boinc-pilot - pilot script to be used on the BOINC volunteer nodes
FIX: SiteDirector - better handling of tokens and filling mode 
NEW: Generic pilot identities are automatically selected by the TQD and the SiteDirector 
     if not explicitly defined in /Pilot/GenericDN and GenericGroup
NEW: Generic pilot groups can have a VO that will be taken into account when selecting generic 
     credentials to submit pilots
NEW: Generic pilots that belong to a VO can only match jobs from that VO
NEW: StalledJobAgent - added rescheduling of jobs stuck in Matched or Rescheduled status
BUGFIX: StalledJobAgent - default startTime and endTime to "now", avoid None value
NEW: JobAgent - stop after N failed matching attempts (nothing to do), use StopAfterFailedMatches option
CHANGE: JobAgent - provide resource description as a dictionary to avoid extra JDL parsing by the Matcher
CHANGE: Matcher - report pilot info once instead of sending it several times from the job
CHANGE: Matcher - set the job site instead of making a separate call to JobStateUpdate
NEW: Matcher - added Matches done and matches OK statistics
NEW: TaskQueue - don't delete fresh task queues. Wait 5 minutes to do so.
CHANGE: Disabled TQs can also be matched, if no jobs are there, a retry will be triggered

*Transformation
FIX: TransformationAgent - a small improvement: now can pick the prods status to handle from the CS, 
     plus few minor corrections (e.g. logger messages)
FIX: TransformationCLI - take into accout possible failures in resetFile command     

*Accounting
NEW: AccountingDB - added retrieving RAW records for internal stuff
FIX: AccountingDB - fixed some logic for readonly cases
CHANGE: Added new simpler and faster bucket insertion mechanism
NEW: Added more info when rebucketing
FIX: Calculate the rebucket ETA using remaining records to be processed instead of the total records to be processed
FIX: Plots with no data still carry the plot name

*DMS
NEW: SRM2Storage - added retry in the gfal calls
NEW: added new FTSCleaningAgent cleaning up TransferDB tables
FIX: DataLoggingClient and DataLoggingDB - tests moved to separate files
CHANGE: request agents cleanup

*RMS
CHANGE: Stop using RequestAgentMixIn in the request agents

[v6r4p34]

*DMS
BUGFIX: FileCatalogCLI - fixed wrong indentation
CHANGE: RegistrationTask - removed some LHCb specific defaults

[v6r4p33]

*DMS
CHANGE: FTSRequest - be more verbose if something is wrong with file

[v6r4p32]

*WMS
FIX: StalledJobAgent - avoid exceptions in the stalled job accounting reporting

*DMS
NEW: FTSMonitorAgent - handling of expired FTS jobs 

*Interfaces
CHANGE: Dirac.py - attempt to retrieve output sandbox also for Completed jobs in retrieveRepositorySandboxes()

[v6r4p30]

*Core
BUGFIX: dirac-admin-bdii-ce-voview - proper check of the result structure

*Interfaces
FIX: Dirac.py, Job.py - allow to pass environment variables with special characters

*DMS
NEW: FileCatalogCLI - possibility to sort output in the ls command

*WMS:
FIX: JobWrapper - interpret environment variables with special characters 

[v6r4p29]

*RMS
BUGFIX: RequestDBMySQL - wrong indentation in __updateSubRequestFiles()

[v6r4p28]

*Interfaces
CHANGE: Dirac.py, DiracAdmin.py - remove explicit timeout on RPC client instantiation

*RSS
FIX: CS.py - fix for updated CS location (backward compatible)

*DMS
BUGFIX: StrategyHandler - bug fixed determineReplicationTree()
FIX: FTSRequest - add checksum string to SURLs file before submitting an FTS job

*WMS
FIX: JobWrapper - protection for double quotes in JobName
CHANGE: SiteDirector - switched some logging messages from verbose to info level

*RMS
NEW: Request(Client,DBMySQL,Manager) - added readRequestsForJobs() method

[v6r4p27]

*DMS
FIX: SRM2Storage - removed hack for EOS (fixed server-side)

*Transformation
CHANGE: TransformationClient - limit to 100 the number of transformations in getTransformations()
NEW: TransformationAgent - define the transformations type to use in the configuration

*Interfaces
FIX: Job.py -  fix for empty environmentDict (setExecutionEnv)

[v6r4p26]

*Transformation
BUGFIX: TransformationClient - fixed calling sequence in rpcClient.getTransformationTasks()
NEW: TransformationClient - added log messages in verbose level.

[v6r4p25]

*DMS
BUGFIX: StrategyHandler - sanity check for wrong replication tree 

[v6r4p24]

*Core
NEW: MySQL - add 'offset' argument to the buildCondition()

*Transformation
FIX: TransformationAgent - randomize the LFNs for removal/replication case when large number of those
CHANGE: TransformationClient(DB,Manager) - get transformation files in smaller chunks to
        improve performance
FIX: TransformationAgent(DB) - do not return redundant LFNs in getTransformationFiles()    

[v6r4p23]

*Web
NEW: includes DIRACWeb tag web2012092101

[v6r4p22]

*DMS
FIX: SRM2Storage - fix the problem with the CERN-EOS storage 

[v6r4p21]

*Core
BUGFIX: SGETimeLeft - take into account dd:hh:mm:ss format of the cpu consumed

[v6r4p20]

*WMS
BUGFIX: PilotDirector, GridPilotDirector - make sure that at least 1 pilot is to be submitted
BUGFIX: GridPilotDirector - bug on how pilots are counted when there is an error in the submit loop.
BUGFIX: dirac-pilot - proper install script installation on OSG sites

[v6r4p19]

*RMS
FIX: RequestDBMySQL - optimized request selection query 

[v6r4p18]

*Configuration
BUGFIX: CE2CSAgent.py - the default value must be set outside the loop

*DMS
NEW: dirac-dms-create-replication-request
BUGFIX: dirac-dms-fts-submit, dirac-dms-fts-monitor - print out error messages

*Resources
BUGFIX: TorqueComputingElement.py, plus add UserName for shared Queues

*WMS
BUGFIX: JobManagerHandler - default value for pStart (to avoid Exception)

[v6r4p17]

*Core
FIX: dirac-configure - setup was not updated in dirac.cfg even with -F option
FIX: RequestHandler - added fix for Missing ConnectionError

*DMS
FIX: dirac-dms-clean-directory - command fails with `KeyError: 'Replicas'`.

*WMS
FIX: SiteDirector - adapt to the new method in the Matcher getMatchingTaskQueue 
FIX: SiteDirector - added all SubmitPools to TQ requests

[v6r4p16]

*Core:
FIX: dirac-install - bashrc/cshrc were wrongly created when using versionsDir

*Accounting
CHANGE: Added new simpler and faster bucket insertion mechanism
NEW: Added more info when rebucketing

*WMS
CHANGE: Matcher - refactored to take into account job limits when providing info to directors
NEW: JoAgent - reports SubmitPool parameter if applicable
FIX: Matcher - bad codition if invalid result

[v6r4p15]

*WMS
FIX: gLitePilotDirector - fix the name of the MyProxy server to avoid crasehs of the gLite WMS

*Transformation
FIX: TaskManager - when the file is on many SEs, wrong results were generated

[v6r4p13]

*DMS
FIX: dirac-admin-allow-se - added missing interpreter line

[v6r4p12]

*DMS
CHANGE: RemovalTask - for DataManager shifter change creds after failure of removal with her/his proxy.

*RSS
NEW: Added RssConfiguration class
FIX: ResourceManagementClient  - Fixed wrong method name

[v6r4p11]

*Core
FIX: GGUSTicketsClient - GGUS SOAP URL updated

*DMS
BUGFIX: ReplicaManager - wrong for loop

*RequestManagement
BUGFIX: RequestClient - bug fix in finalizeRequest()

*Transformation
FIX: TaskManager - fix for correctly setting the sites (as list)

[v6r4p10]

*RequestManagement
BUGFIX: RequestContainer - in addSubrequest() function

*Resources
BUGFIX: SRM2Storage - in checksum type evaluation

*ResourceStatusSystem
BUGFIX: InfoGetter - wrong import statement

*WMS
BUGFIX: SandboxMetadataDB - __init__() can not return a value

[v6r4p9]

*DMS
CHANGE: FailoverTransfer - ensure the correct execution order of the subrequests

[v6r4p8]

Bring in fixes from v6r3p17

*Core:
FIX: Don't have the __init__ return True for all DBs
NEW: Added more protection for exceptions thrown in callbacks for the ProcessPool
FIX: Operations will now look in 'Defaults' instead of 'Default'

*DataManagement:
FIX: Put more protection in StrategyHandler for neither channels  not throughput read out of TransferDB
FIX: No JobIDs supplied in getRequestForJobs function for RequestDBMySQL taken into account
FIX: Fix on getRequestStatus
CHANGE: RequestClient proper use of getRequestStatus in finalizeRequest
CHANGE: Refactored RequestDBFile

[v6r4p7]

*WorkloadManagement
FIX: SandboxMetadataDB won't explode DIRAC when there's no access to the DB 
CHANGE: Whenever a DB fails to initialize it raises a catchable exception instead of just returning silently

*DataManagement
CHANGE: Added Lost and Unavailable to the file metadata

[v6r4p6]

Bring fixes from v6r4p6

[v6r4p5]

*Configuration
NEW: Added function to generate Operations CS paths

*Core
FIX: Added proper ProcessPool checks and finalisation

*DataManagement
FIX: don't set Files.Status to Failed for non-existign files, failover transfers won't go
FIX: remove classmethods here and there to unblock requestHolder
CHANGE: RAB, TA: change task timeout: 180 and 600 (was 600 and 900 respectively)
FIX: sorting replication tree by Ancestor, not hopAncestorgit add DataManagementSystem/Agent/TransferAgent.py
NEW: TA: add finalize
CHANGE: TransferAgent: add AcceptableFailedFiles to StrategyHandler to ban FTS channel from scheduling
FIX: if there is no failed files, put an empty dict


*RSS
FIX: RSS is setting Allowed but the StorageElement checks for Active

*Workflows
FIX: Part of WorfklowTask rewritten to fix some issues and allow 'ANY' as site

*Transformation
FIX: Wrong calls to TCA::cleanMetadataCatalogFiles

[v6r4p4]

*Core
FIX: Platform.py - check if Popen.terminate is available (only from 2.6)

[v6r4p3]

*Core
FIX: ProcessPool with watchdog and timeouts - applied in v6r3 first

[v6r4p2]

*StorageManagement
BUGFIX: StorageElement - staging is a Read operation and should be allowed as such

*WMS
BUGFIX: InProcessComputingElement, JobAgent - proper return status code from the job wrapper

*Core
FIX: Platform - manage properly the case of exception in the ldconfig execution

[v6r4p1]

*DMS
FIX: TransferDB.getChannelObservedThroughput - the channelDict was created in a wrong way

*RSS
FIX: ResourceStatus was not returning Allowed by default

[v6r4]

*Core
FIX: dirac-install-db.py: addDatabaseOptionsToCS has added a new keyed argument
NEW: SGETimeLeft.py: Support for SGE backend
FIX: If several extensions are installed, merge ConfigTemplate.cfg
NEW: Service framework - added monitoring of file descriptors open
NEW: Service framework - Reduced handshake timeout to prevent stuck threads
NEW: MySQL class with new high level methods - buildCondition,insertFields,updateFields
     deleteEntries, getFields, getCounters, getDistinctAttributeValues
FIX: ProcessPool - fixes in the locking mechanism with LockRing, stopping workers when the
     parent process is finished     
FIX: Added more locks to the LockRing
NEW: The installation tools are updated to install components by name with the components module specified as an option

*DMS
FIX: TransferDB.py - speed up the Throughput determination
NEW: dirac-dms-add-files: script similar to dirac-dms-remove-files, 
     allows for 1 file specification on the command line, using the usual dirac-dms-add-file options, 
     but also can take a text file in input to upload a bunch of files. Exit code is 0 only if all 
     was fine and is different for every error found. 
NEW: StorageElementProxy- support for data downloading with http protocol from arbitrary storage, 
     needed for the web data download
BUGFIX: FileCatalogCLI - replicate operation does a proper replica registration ( closes #5 )     
FIX: ReplicaManager - __cleanDirectory now working and thus dirac-dms-clean-directory

*WMS
NEW: CPU normalization script to run a quick test in the pilot, used by the JobWrapper
     to report the CPU consumption to the accounting
FIX: StalledJobAgent - StalledTimeHours and FailedTimeHours are read each cycle, refer to the 
     Watchdog heartBeat period (should be renamed); add NormCPUTime to Accounting record
NEW: SiteDirector - support for the operation per VO in multi-VO installations
FIX: StalledJobAgent - get ProcessingType from JDL if defined
BUGFIX: dirac-wms-job-peek - missing printout in the command
NEW: SiteDirector - take into account the number of already waiting pilots when evaluating the number of pilots to submit
FIX: properly report CPU usage when the Watchdog kill the payload.

*RSS
BUGFIX: Result in ClientCache table is a varchar, but the method was getting a datetime
NEW: CacheFeederAgent - VOBOX and SpaceTokenOccupancy commands added (ported from LHCbDIRAC)
CHANGE: RSS components get operational parameters from the Operations handler

*DataManagement
FIX: if there is no failed files, put an empty dict

*Transformation
FIX: Wrong calls to TCA::cleanMetadataCatalogFiles

[v6r3p19]

*WMS
FIX: gLitePilotDirector - fix the name of the MyProxy server to avoid crashes of the gLite WMS

[v6r3p18]

*Resources
BUGFIX: SRM2Storage - in checksum type evaluation

[v6r3p17]

*DataManagement
FIX: Fixes issues #783 and #781. Bugs in ReplicaManager removePhisicalReplica and getFilesFromDirectory
FIX: Return S_ERROR if missing jobid arguments
NEW: Checksum can be verified during FTS and SRM2Storage 

[v6r3p16]

*DataManagement
FIX: better monitoring of FTS channels 
FIX: Handle properly None value for channels and bandwidths

*Core
FIX: Properly calculate the release notes if there are newer releases in the release.notes file

[v6r3p15]

*DataManagement
FIX: if there is no failed files, put an empty dict

*Transformation
FIX: Wrong calls to TCA::cleanMetadataCatalogFiles


[v6r3p14]

* Core

BUGFIX: ProcessPool.py: clean processing and finalisation
BUGFIX: Pfn.py: don't check for 'FileName' in pfnDict

* DMS

NEW: dirac-dms-show-fts-status.py: script showing last hour history for FTS channels
NEW: TransferDBMonitoringHandler.py: new function exporting FST channel queues
BUGFIX: TransferAgent.py,RemovalAgent.py,RegistrationAgent.py - unlinking of temp proxy files, corection of values sent to gMonitor
BUGFIX: StrategyHandler - new config option 'AcceptableFailedFiles' to unblock scheduling for channels if problematic transfers occured for few files
NEW: TransferAgent,RemovalAgent,RegistrationAgent - new confing options for setting timeouts for tasks and ProcessPool finalisation
BUGFIX: ReplicaManager.py - reverse sort of LFNs when deleting files and directories to avoid blocks
NEW: moved StrategyHandler class def to separate file under DMS/private

* TMS

FIX: TransformationCleaningAgent.py: some refactoring, new way of disabling/enabline execution by 'EnableFlag' config option

[v6r3p13]

*Core
FIX: Added proper ProcessPool checks and finalisation

*DataManagement
FIX: don't set Files.Status to Failed for non-existign files, failover transfers won't go
FIX: remove classmethods here and there to unblock requestHolder
CHANGE: RAB, TA: change task timeout: 180 and 600 (was 600 and 900 respectively)
FIX: sorting replication tree by Ancestor, not hopAncestorgit add DataManagementSystem/Agent/TransferAgent.py
NEW: TA: add finalize
CHANGE: TransferAgent: add AcceptableFailedFiles to StrategyHandler to ban FTS channel from scheduling

[v6r3p12]

*Core
FIX: Platform.py - check if Popen.terminate is available (only from 2.6)

[v6r3p11]

*Core
FIX: ProcessPool with watchdog and timeouts

[v6r3p10]

*StorageManagement
BUGFIX: StorageElement - staging is a Read operation and should be allowed as such

*WMS
BUGFIX: InProcessComputingElement, JobAgent - proper return status code from the job wrapper

*Core
FIX: Platform - manage properly the case of exception in the ldconfig execution

[v6r3p9]

*DMS
FIX: TransferDB.getChannelObservedThroughput - the channelDict was created in a wrong way

[v6r3p8]

*Web
CHANGE: return back to the release web2012041601

[v6r3p7]

*Transformation
FIX: TransformationCleaningAgent - protection from deleting requests with jobID 0 

[v6r3p6]

*Core
FIX: dirac-install-db - proper key argument (follow change in InstallTools)
FIX: ProcessPool - release all locks every time WorkignProcess.run is executed, more fixes to come
FIX: dirac-configure - for Multi-Community installations, all vomsdir/vomses files are now created

*WMS
NEW: SiteDirector - add pilot option with CE name to allow matching of SAM jobs.
BUGFIX: dirac-pilot - SGE batch ID was overwriting the CREAM ID
FIX: PilotDirector - protect the CS master if there are at least 3 slaves
NEW: Watchdog - set LocalJobID in the SGE case

[v6r3p5]

*Core:
BUGFIX: ProcessPool - bug making TaskAgents hang after max cycles
BUGFIX: Graphs - proper handling plots with data containing empty string labels
FIX: GateWay - transfers were using an old API
FIX: GateWay - properly calculate the gateway URL
BUGFIX: Utilities/Pfn.py - bug in pfnunparse() when concatenating Path and FileName

*Accounting
NEW: ReportGenerator - make AccountingDB readonly
FIX: DataCache - set daemon the datacache thread
BUGFIX: BasePlotter - proper handling of the Petabyte scale data

*DMS:
BUGFIX: TransferAgent, RegistrationTask - typos 

[v6r3p4]

*DMS:
BUGFIX: TransferAgent - wrong value for failback in TA:execute

[v6r3p3]

*Configuration
BUGFIX: Operations helper - typo

*DMS:
FIX: TransferAgent - change the way of redirecting request to task

[v6r3p2]

*DMS
FIX: FTSRequest - updating metadata for accouting when finalizing FTS requests

*Core
FIX: DIRAC/__init__.py - default version is set to v6r3

[v6r3p1]

*WMS
CHANGE: Use ResourcesStatus and Resources helpers in the InputDataAgent logic

*Configuration
NEW: added getStorageElementOptions in Resources helper

*DMS
FIX: resourceStatus object created in TransferAgent instead of StrategyHandler

[v6r3]

*Core
NEW: Added protections due to the process pool usage in the locking logic

*Resources
FIX: LcgFileCatalogClient - reduce the number of retries: LFC_CONRETRY = 5 to 
     avoid combined catalog to be stuck on a faulty LFC server
     
*RSS
BUGFIX: ResourceStatus - reworked helper to keep DB connections     

*DMS
BUGFIX: ReplicaManager::CatalogBase::_callFileCatalogFcnSingleFile() - wrong argument

*RequestManagement
FIX: TaskAgents - set timeOut for task to 10 min (15 min)
NEW: TaskAgents - fill in Error fields in case of failing operations

*Interfaces
BUGFIX: dirac-wms-select-jobs - wrong use of the Dirac API

[v6r2p9]

*Core
FIX: dirac-configure - make use of getSEsForSite() method to determine LocalSEs

*WMS
NEW: DownloadInputData,InputDataByProtocol - check Files on Tape SEs are on Disk cache 
     before Download or getturl calls from Wrapper
CHANGE: Matcher - add Stalled to "Running" Jobs when JobLimits are applied   
CHANGE: JobDB - allow to specify required platform as Platform JDL parameter,
        the specified platform is taken into account even without /Resources/Computing/OSCompatibility section

*DMS
CHANGE: dirac-admin-allow(ban)-se - removed lhcb-grid email account by default, 
        and added switch to avoid sending email
FIX: TaskAgents - fix for non-existing files
FIX: change verbosity in failoverReplication 
FIX: FileCatalog - remove properly metadata indices 
BUGFIX: FileManagerBase - bugfix in the descendants evaluation logic  
FIX: TransferAgent and TransferTask - update Files.Status to Failed when ReplicaManager.replicateAndRegister 
     will fail completely; when no replica is available at all.

*Core
FIX: dirac-pilot - default lcg bindings version set to 2012-02-20

[v6r2p8]

*DMS:
CHANGE: TransferAgent - fallback to task execution if replication tree is not found

[v6r2p7]

*WMS
BUGFIX: SiteDirector - wrong CS option use: BundleProxy -> HttpProxy
FIX: SiteDirector - use short lines in compressed/encoded files in the executable
     python script

[v6r2p6]

*DataManagement
FIX: Bad logic in StrategyHandler:MinimiseTotalWait

*Core
CHANGE: updated GGUS web portal URL

*RSS
BUGFIX: meta key cannot be reused, it is popped from dictionary

*Framework
FIX: The Gateway service does not have a handler
NEW: ConfingTemplate entry for Gateway
FIX: distribution notes allow for word wrap

*WorkloadManagement
FIX: avoid unnecessary call if no LFN is left in one of the SEs
FIX: When Uploading job outputs, try first Local SEs, if any


[v6r2p5]

*RSS
BUGFIX: several minor bug fixes

*RequestManagement
BUGFIX: RequestDBMySQL - removed unnecessary request type check

*DMS
BUGFIX: FileCatalogClienctCLI - wrong evaluation of the operation in the find command
NEW: FileCatalog - added possibility to remove specified metadata for a given path 
BUGFIX: ReplicaManager - wrong operation order causing failure of UploadLogFile module

*Core
NEW: dirac-install - generate cshrc DIRAC environment setting file for the (t)csh 

*Interfaces
CHANGE: Job - added InputData to each element in the ParametricInputData

*WMS
CHANGE: dirac-jobexec - pass ParametericInputData to the workflow as a semicolon separated string

[v6r2p4]

*WMS
BUGFIX: StalledJobAgent - protection against jobs with no PilotReference in their parameters
BUGFIX: WMSAdministratorHandler - wrong argument type specification for getPilotInfo method

*StorageManagement
BUGFIX: RequestFinalizationAgent - no method existence check when calling RPC method

[v6r2p3]

*WMS
CHANGE: Matcher - fixed the credentials check in requestJob() to simplify it

*ConfigurationSystem
CHANGE: Operations helper - fix that allow no VO to be defined for components that do not need it

*Core
BUGFIX: InstallTools - when applying runsvctrl to a list of components make sure that the config server is treated first and the sysadmin service - last
        
[v6r2p2]

*WMS
BUGFIX: Matcher - restored logic for checking private pilot asking for a given DN for belonging to the same group with JOB_SHARING property.

[v6r2p1]

*RequestManagementSystem
BUGFIX: RequestCleaningAgent - missing import of the "second" interval definition 

[v6r2]

*General
FIX: replaced use of exec() python statement in favor of object method execution

*Accounting
CHANGE: Accounting 'byte' units are in powers of 1000 instead of powers of 1024 (closes #457)

*Core
CHANGE: Pfn.py - pfnparse function rewritten for speed up and mem usage, unit test case added
FIX: DISET Clients are now thread-safe. Same clients used twice in different threads was not 
closing the previous connection
NEW: reduce wait times in DISET protocol machinery to improve performance    
NEW: dirac-fix-mysql-script command to fix the mysql start-up script for the given installation
FIX: TransferClient closes connections properly
FIX: DISET Clients are now thread-safe. Same client used twice in different threads will not close the previous connection
CHANGE: Beautification and reduce wait times to improve performance
NEW: ProcessPool - added functionality to kill all children processes properly when destroying ProcessPool objects
NEW: CS Helper for LocalSite section, with gridEnv method
NEW: Grid module will use Local.gridEnv if nothing passed in the arguments
CHANGE: Add deprecated sections in the CS Operations helper to ease the transition
FIX: dirac-install - execute dirac-fix-mysql-script, if available, to fix the mysql.server startup script
FIX: dirac-distribution - Changed obsoleted tar.list file URL
FIX: typo in dirac-admin-add-host in case of error
CHANGE: dirac-admin-allow(ban)-se - use diracAdmin.sendMail() instead of NotificationClient.sendMail()

*Framework
BUGFIX: UserProfileDB - no more use of "type" variable as it is a reserved keyword 

*RequestManagement:
FIX: RequestDBFile - more consistent treatment of requestDB Path
FIX: RequestMySQL - Execution order is evaluated based on not Done state of subrequests
NEW: RequestCleaningAgent - resetting Assigned requests to Waiting after a configurable period of time

*RSS
CHANGE: RSS Action now inherits from a base class, and Actions are more homogeneous, they all take a uniform set of arguments. The name of modules has been changed from PolType to Action as well.
FIX: CacheFeederAgent - too verbose messages moved to debug instead of info level
BUGFIX: fixed a bug preventing RSS clients to connect to the services     
FIX: Proper services synchronization
FIX: Better handling of exceptions due to timeouts in GOCDBClient   
FIX: RSS.Notification emails are sent again
FIX: Commands have been modified to return S_OK, S_ERROR inside the Result dict. This way, policies get a S_ERROR / S_OK object. CacheFeederAgent has been updated accordingly.
FIX: allow clients, if db connection fails, to reconnect ( or at least try ) to the servers.
CHANGE: access control using CS Authentication options. Default is SiteManager, and get methods are all.
BUGFIX: MySQLMonkey - properly escaped all parameters of the SQL queries, other fixes.
NEW: CleanerAgent renamed to CacheCleanerAgent
NEW: Updated RSS scripts, to set element statuses and / or tokens.
NEW: Added a new script, dirac-rss-synch
BUGFIX: Minor bugfixes spotted on the Web development
FIX: Removed useless decorator from RSS handlers
CHANGE: ResourceStatus helper tool moved to RSS/Client directory, no RSS objects created if the system is InActive
CHANGE: Removed ClientFastDec decorator, using a more verbose alternative.
CHANGE: Removed useless usage of kwargs on helper functions.  
NEW: added getSESitesList method to RSSClient      
FIX: _checkFloat() checks INTEGERS, not datetimes

*DataManagement
CHANGE: refactoring of DMS agents executing requests, allow requests from arbitrary users
NEW: DFC - allow to specify multiple replicas, owner, mode when adding files
CHANGE: DFC - optimization of the directory size evaluation
NEW: Added CREATE TEMPORARY TABLES privilege to FileCatalogDB
CHANGE: DFC - getCatalogCounters() update to show numbers of directories
NEW: lfc_dfc_copy script to migrate data from LFC to DFC
FIX: dirac-dms-user-lfns - fixed the case when the baseDir is specified
FIX: FTS testing scripts were using sys.argv and getting confused if options are passed
NEW: DFC - use DirectoryUsage tables for the storage usage evaluations
NEW: DFC - search by metadata can be limited to a given directory subtree
NEW: DFC - search by both directory and file indexed metadata
BUGFIX: DFC - avoid crash if no directories or files found in metadata query
NEW: DFC FileCatalogHandler - define database location in the configuration
NEW: DFC - new FileCatalogFactory class, possibility to use named DFC services
FIX: FTSMonitor, FTSRequest - fixes in handling replica registration, setting registration requests in FileToCat table for later retry
FIX: Failover registration request in the FTS agents.      
FIX: FTSMonitor - enabled to register new replicas if even the corresponding request were removed from the RequestManagement 
FIX: StorageElement - check if SE has been properly initialized before executing any method     
CHANGE: LFC client getReplica() - make use of the new bulk method lfc.lfc_getreplicasl()
FIX: LFC client - protect against getting None in lfc.lfc_readdirxr( oDirectory, "" )  
FIX: add extra protection in dump method of StorageElement base class
CHANGE: FailoverTransfer - create subrequest per catalog if more than one catalog

*Interface
NEW: Job.py - added method to handle the parametric parameters in the workflow. They are made available to the workflow_commons via the key 'GenericParameters'.
FIX: Dirac.py - fix some type checking things
FIX: Dirac.py - the addFile() method can now register to more than 1 catalog.

*WMS
FIX: removed dependency of the JobSchedulingAgent on RSS. Move the getSiteTier functionality to a new CS Helper.
FIX: WMSAdministratorHandler - Replace StringType by StringTypes in the export methods argument type
FIX: JobAgent - Set explicitly UseServerCertificate to "no" for the job executable
NEW: dirac-pilot - change directory to $OSG_WN_TMP on OSG sites
FIX: SiteDirector passes jobExecDir to pilot, this defaults to "." for CREAM CEs. It can be set in the CS. It will not make use of $TMPDIR in this case.
FIX: Set proper project and release version to the SiteDirector     
NEW: Added "JobDelay" option for the matching, refactored and added CS options to the matcher
FIX: Added installation as an option to the pilots and random MyProxyServer
NEW: Support for parametric jobs with parameters that can be of List type

*Resources
NEW: Added SSH Grid Engine Computing Element
NEW: Added SSH Computing Element
FIX: make sure lfc client will not try to connect for several days

*Transformation
FIX: TransformationDB - in setFileStatusForTransformation() reset ErrorCount to zero if "force" flag and    the new status is "unused"
NEW: TransformationDB - added support for dictionary in metadata for the InputDataQuery mechanism     

[v6r1p13]

*WMS
FIX: JobSchedulingAgent - backported from v6r2 use of Resources helper

[v6r1p12]

*Accounting
FIX: Properly delete cached plots

*Core
FIX: dirac-install - run externals post install after generating the versions dir

[v6r1p11]

*Core
NEW: dirac-install - caches locally the externals and the grid bundle
FIX: dirac-distribution - properly generate releasehistory and releasenotes

[v6r1p10]

*WorloadManagement
FIX: JobAgent - set UseServerCertificate option "no" for the job executable

[v6r1p9]

*Core
FIX: dirac-configure - set the proper /DIRAC/Hostname when defining /LocalInstallation/Host

*DataManagement
FIX: dirac-dms-user-lfns - fixed the case when the baseDir is specified
BUGFIX: dirac-dms-remove-files - fixed crash in case of returned error report in a form of dictionary 

[v6r1p8]

*Web
FIX: restored Run panel in the production monitor

*Resources
FIX: FileCatalog - do not check existence of the catalog client module file

[v6r1p7]

*Web
BUGFIX: fixed scroll bar in the Monitoring plots view

[v6r1p6]

*Core
FIX: TransferClient closes connections properly

[v6r1p5]

*Core
FIX: DISET Clients are now thread-safe. Same clients used twice in different threads was not 
     closing the previous connection
NEW: reduce wait times in DISET protocol machinery to improve performance   

[v6r1p4]

*RequestManagement
BUGFIX: RequestContainer - in isSubRequestDone() treat special case for subrequests with files

*Transformation
BUGFIX: TransformationCleaningAgent - do not clear requests for tasks with no associated jobs

[v6r1p3]

*Framework
NEW: Pass the monitor down to the request RequestHandler
FIX: Define the service location for the monitor
FIX: Close some connections that DISET was leaving open

[v6r1p2]

*WorkloadManagement
BUGFIX: JobSchedulingAgent - use getSiteTiers() with returned direct value and not S_OK

*Transformation
BUGFIX: Uniform use of the TaskManager in the RequestTaskAgent and WorkflowTaskAgent

[v6r1p1]

*RSS
BUGFIX: Alarm_PolType now really send mails instead of crashing silently.

[v6r1]

*RSS
CHANGE: Major refactoring of the RSS system
CHANGE: DB.ResourceStatusDB has been refactored, making it a simple wrapper round ResourceStatusDB.sql with only four methods by table ( insert, update, get & delete )
CHANGE: DB.ResourceStatusDB.sql has been modified to support different statuses per granularity.
CHANGE: DB.ResourceManagementDB has been refactored, making it a simple wrapper round ResourceStatusDB.sql with only four methods by table ( insert, update, get & delete )
CHANGE: Service.ResourceStatusHandler has been refactored, removing all data processing, making it an intermediary between client and DB.
CHANGE: Service.ResourceManagementHandler has been refactored, removing all data processing, making it an intermediary between client and DB.
NEW: Utilities.ResourceStatusBooster makes use of the 'DB primitives' exposed on the client and does some useful data processing, exposing the new functions on the client.
NEW: Utilities.ResourceManagementBooster makes use of the 'DB primitives' exposed on the client and does some useful data processing, exposing the new functions on the client.
CHANGE: Client.ResourceStatusClient has been refactorerd. It connects automatically to DB or to the Service. Exposes DB and booster functions.
CHANGE: Client.ResourceManagementClient has been refactorerd. It connects automatically to DB or to the Service. Exposes DB and booster functions.
CHANGE: Agent.ClientsCacheFeederAgent renamed to CacheFeederAgent. The name was not accurate, as it also feeds Accouting Cache tables.
CHANGE: Agent.InspectorAgent, makes use of automatic API initialization.
CHANGE: Command. refactor and usage of automatic API initialization.
CHANGE: PolicySystem.PEP has reusable client connections, which increase significantly performance.
CHANGE: PolicySystem.PDP has reusable client connections, which increase significantly performance.
NEW: Utilities.Decorators are syntactic sugar for DB, Handler and Clients.
NEW: Utilities.MySQLMonkey is a mixture of laziness and refactoring, in order to generate the SQL statements automatically. Not anymore sqlStatemens hardcoded on the RSS.
NEW: Utilities.Validator are common checks done through RSS modules
CHANGE: Utilities.Synchronizer syncs users and DIRAC sites
CHANGE: cosmetic changes everywhere, added HeadURL and RCSID
CHANGE: Removed all the VOExtension logic on RSS
BUGFIX: ResourceStatusHandler - getStorageElementStatusWeb(), access mode by default is Read
FIX: RSS __init__.py will not crash anymore if no CS info provided
BUGFIX: CS.getSiteTier now behaves correctly when a site is passed as a string

*dirac-setup-site
BUGFIX: fixed typos in the Script class name

*Transformation
FIX: Missing logger in the TaskManager Client (was using agent's one)
NEW: Added UnitTest class for TaskManager Client

*DIRAC API
BUGFIX: Dirac.py. If /LocalSite/FileCatalog is not define the default Catalog was not properly set.
FIX: Dirac.py - fixed __printOutput to properly interpret the first argument: 0:stdout, 1:stderr
NEW: Dirac.py - added getConfigurationValue() method

*Framework
NEW: UsersAndGroups agent to synchronize users from VOMRS server.

*dirac-install
FIX: make Platform.py able to run with python2.3 to be used inside dirac-install
FIX: protection against the old or pro links pointing to non-existent directories
NEW: make use of the HTTP proxies if available
FIX: fixed the logic of creating links to /opt/dirac directories to take into account webRoot subdirs

*WorkloadManagement
FIX: SiteDirector - change getVO() function call to getVOForGroup()

*Core:
FIX: Pfn.py - check the sanity of the pfn and catch the erroneous case

*RequestManagement:
BUGFIX: RequestContainer.isSubrequestDone() - return 0 if Done check fails

*DataManagement
NEW: FileCatalog - possibility to configure multiple FileCatalog services of the same type

[v6r0p4]

*Framework
NEW: Pass the monitor down to the request RequestHandler
FIX: Define the service location for the monitor
FIX: Close some connections that DISET was leaving open

[v6r0p3]

*Framework
FIX: ProxyManager - Registry.groupHasProperties() wasn't returning a result 
CHANGE: Groups without AutoUploadProxy won't receive expiration notifications 
FIX: typo dirac-proxy-info -> dirac-proxy-init in the expiration mail contents
CHANGE: DISET - directly close the connection after a failed handshake

[v6r0p2]

*Framework
FIX: in services logs change ALWAYS log level for query messages to NOTICE

[v6r0p1]

*Core
BUGFIX: List.uniqueElements() preserves the other of the remaining elements

*Framework
CHANGE: By default set authorization rules to authenticated instead of all
FIX: Use all required arguments in read access data for UserProfileDB
FIX: NotificationClient - dropped LHCb-Production setup by default in the __getRPSClient()

[v6r0]

*Framework
NEW: DISET Framework modified client/server protocol, messaging mechanism to be used for optimizers
NEW: move functions in DIRAC.Core.Security.Misc to DIRAC.Core.Security.ProxyInfo
CHANGE: By default log level for agents and services is INFO
CHANGE: Disable the log headers by default before initializing
NEW: dirac-proxy-init modification according to issue #29: 
     -U flag will upload a long lived proxy to the ProxyManager
     If /Registry/DefaultGroup is defined, try to generate a proxy that has that group
     Replaced params.debugMessage by gLogger.verbose. Closes #65
     If AutoUploadProxy = true in the CS, the proxy will automatically be uploaded
CHANGE: Proxy upload by default is one month with dirac-proxy-upload
NEW: Added upload of pilot proxies automatically
NEW: Print info after creating a proxy
NEW: Added setting VOMS extensions automatically
NEW: dirac-proxy-info can also print the information of the uploaded proxies
NEW: dirac-proxy-init will check that the lifetime of the certificate is less than one month and advise to renew it
NEW: dirac-proxy-init will check that the certificate has at least one month of validity
FIX: Never use the host certificate if there is one for dirac-proxy-init
NEW: Proxy manager will send notifications when the uploaded proxies are about to expire (configurable via CS)
NEW: Now the proxyDB also has a knowledge of user names. Queries can use the user name as a query key
FIX: ProxyManager - calculate properly the dates for credentials about to expire
CHANGE: ProxyManager will autoexpire old proxies, also auto purge logs
CHANGE: Rename dirac-proxy-upload to dirac-admin-proxy-upload
NEW: dirac-proxy-init will complain if the user certificate has less than 30 days
CHANGE: SecurityLogging - security log level to verbose
NEW: OracleDB - added Array type 
NEW: MySQL - allow definition of the port number in the configuration
FIX: Utilities/Security - hash VOMS Attributes as string
FIX: Utilities/Security - Generate a chain hash to discover if two chains are equal
NEW: Use chain has to discover if it has already been dumped
FIX: SystemAdministrator - Do not set  a default lcg version
NEW: SystemAdministrator - added Project support for the sysadmin
CHANGE: SysAdmin CLI - will try to connect to the service when setting the host
NEW: SysAdmin CLI - colorization of errors in the cli
NEW: Logger - added showing the thread id in the logger if enabled
     
*Configuration
NEW: added getVOfromProxyGroup() utility
NEW: added getVoForGroup() utility, use it in the code as appropriate
NEW: added Registry and Operations Configuration helpers
NEW: dirac-configuration-shell - a configuration script for CS that behaves like an UNIX shellCHANGE: CSAPI - added more functionality required by updated configuration console
NEW: Added possibility to define LocalSE to any Site using the SiteLocalSEMapping 
     section on the Operations Section     
NEW: introduce Registry/VO section, associate groups to VOs, define SubmitPools per VO
FIX: CE2CSAgent - update the CEType only if there is a relevant info in the BDII  

*ReleaseManagement
NEW: release preparations and installation tools based on installation packages
NEW: dirac-compile-externals will try go get a DIRAC-free environment before compiling
NEW: dirac-disctribution - upload command can be defined via defaults file
NEW: dirac-disctribution - try to find if the version name is a branch or a tag in git and act accordingly
NEW: dirac-disctribution - added keyword substitution when creating a a distribution from git
FIX: Install tools won't write HostDN to the configuration if the Admin username is not set 
FIX: Properly set /DIRAC/Configuration/Servers when installing a CS Master
FIX: install_site.sh - missing option in wget for https download: --no-check-certificate
FIX: dirac-install-agent(service) - If the component being installed already has corresponding 
     CS section, it is not overwritten unless explicitly asked for
NEW: dirac-install functionality enhancement: start using the switches as defined in issue #26;
CHANGE: dirac-install - write the defaults if any under defaults-.cfg so dirac-configure can 
        pick it up
FIX: dirac-install - define DYLD_LIBRARY_PATH ( for Mac installations )     
NEW: dirac-install - put all the goodness under a function so scripts like lhcb-proxy-init can use it easily
FIX: dirac-install - Properly search for the LcgVer
NEW: dirac-install will write down the releases files in -d mode   
CHANGE: use new dirac_install from gothub/integration branch in install_site.sh
NEW: Extensions can request custom external dependencies to be installed via pip when 
     installing DIRAC.
NEW: LCG bundle version can be defined on a per release basis in the releases.cfg 
NEW: dirac-deploy-scripts - when setting the lib path in the deploy scripts. 
     Also search for subpaths of the libdir and include them
NEW: Install tools - plainly separate projects from installations

*Accounting
CHANGE: For the WMSHistory type, send as JobSplitType the JobType
CHANGE: Reduced the size of the max key length to workaround mysql max bytes for index problem
FIX: Modified buckets width of 1week to 1 week + 1 day to fix summer time end week (1 hour more )

*WorkloadManagement
CHANGE: SiteDirector - simplified executable generation
NEW: SiteDirector - few more checks of error conditions   
NEW: SiteDirector - limit the queue max length to the value of MaxQueueLengthOption 
     ( 3 days be default )
BUGFIX: SiteDirector - do not download pilot output if the flag getPilotOutput is not set     
NEW: JobDB will extract the VO when applying DIRAC/VOPolicy from the proper VO
FIX: SSHTorque - retrieve job status by chunks of 100 jobs to avoid too long
NEW: glexecComputingElement - allow glexecComputingElement to "Reschedule" jobs if the Test of
     the glexec fails, instead of defaulting to InProcess. Controlled by
     RescheduleOnError Option of the glexecComputingElement
NEW: SandboxStore - create a different SBPath with the group included     
FIX: JobDB - properly treat Site parameter in the job JDL while rescheduling jobs
NEW: JobSchedulingAgent - set the job Site attribute to the name of a group of sites corresponding 
     to a SE chosen by the data staging procedure 
CHANGE: TimeLeft - call batch system commands with the ( default ) timeout 120 sec
CHANGE: PBSTimeLeft - uses default CPU/WallClock if not present in the output  
FIX: PBSTimeLeft - proper handling of (p)cput parameter in the batch system output, recovery of the
     incomplete batch system output      
NEW: automatically add SubmitPools JDL option of the job owner's VO defines it     
NEW: JobManager - add MaxParametericJobs option to the service configuration
NEW: PilotDirector - each SubmitPool or Middleware can define TargetGrids
NEW: JobAgent - new StopOnApplicationFailure option to make the agent exiting the loop on application failure
NEW: PilotAgentsDB - on demand retrieval of the CREAM pilot output
NEW: Pilot - proper job ID evaluation for the OSG sites
FIX: ComputingElement - fixed proxy renewal logic for generic and private pilots
NEW: JDL - added %j placeholder in the JDL to be replaced by the JobID
BUGFIX: DownloadInputData - bug fixed in the naming of downloaded files
FIX: Matcher - set the group and DN when a request gets to the matcher if the request is not 
     coming from a pilot
FIX: Matcher = take into account JobSharing when checking the owner for the request
CHANGE: PilotDirector, dirac-pilot - interpret -V flag of the pilot as Installation name

*DataManagement
FIX: FileCatalog/DiractoryLevelTree - consistent application of the max directory level using global 
     MAX_LEVELS variable
FIX: FileCatalog - Directory metadata is deleted together with the directory deletion, issue #40    
CHANGE: FileCatalog - the logic of the files query by metadata revisited to increase efficiency 
FIX: LcgFileCatalog - use lfcthr and call lfcthr.init() to allow multithread
     try the import only once and just when LcgFileCatalogClient class is intantiated
NEW: LcgFileCatalogClient - new version of getPathPermissions relying on the lfc_access method to solve the problem
     of multiple user DNs in LFC.     
FIX: StorageElement - get service CS options with getCSOption() method ( closes #97 )
FIX: retrieve FileCatalogs as ordered list, to have a proper default.
CHANGE: FileCatalog - allow up to 15 levels of directories
BUGFIX: FileCatalog - bug fixes in the directory removal methods (closes #98)
BUGFIX: RemovalAgent - TypeError when getting JobID in RemovalAgent
BUGFIX: RemovalAgent - put a limit to be sure the execute method will end after a certain number of iterations
FIX: DownloadInputData - when files have been uploaded with lcg_util, the PFN filename
     might not match the LFN file name
FIX: putting FTSMonitor web page back
NEW: The default file catalog is now determined using /LocalSite/FileCatalog. The old behavior 
     is provided as a fallback solution
NEW: ReplicaManager - can now deal with multiple catalogs. Makes sure the surl used for removal is 
the same as the one used for registration.   
NEW: PoolXMLCatalog - added getTypeByPfn() function to get the type of the given PFN  
NEW: dirac-dms-ban(allow)-se - added possibility to use CheckAccess property of the SE

*StorageManagement
FIX: Stager - updateJobFromStager(): only return S_ERROR if the Status sent is not
recognized or if a state update fails. If the jobs has been removed or
has moved forward to another status, the Stager will get an S_OK and
should forget about the job.
NEW: new option in the StorageElement configuration "CheckAccess"
FIX: Requests older than 1 day, which haven't been staged are retried. Tasks older than "daysOld" 
     number of days are set to Failed. These tasks have already been retried "daysOld" times for staging.
FIX: CacheReplicas and StageRequests records are kept until the pin has expired. This way the 
     StageRequest agent will have proper accounting of the amount of staged data in cache.
NEW: FTSCleaningAgent will allow to fix transient errors in RequestDB. At the moment it's 
     only fixing Requests for which SourceTURL is equal to TargetSURL.
NEW: Stager - added new command dirac-stager-stage-files          
FIX: Update Stager code in v6 to the same point as v5r13p37
FIX: StorageManager - avoid race condition by ensuring that Links=0 in the query while removing replicas

*RequestManagement
FIX: RequestDBFile - get request in chronological order (closes issue #84)
BUGFIX: RequestDBFile - make getRequest return value for getRequest the same as for

*ResourceStatusSystem
NEW: Major code refacoring. First refactoring of RSS's PEP. Actions are now function 
     defined in modules residing in directory "Actions".
NEW: methods to store cached environment on a DB and ge them.
CHANGE: command caller looks on the extension for commands.
CHANGE: RSS use now the CS instead of getting info from Python modules.
BUGFIX: Cleaned RSS scripts, they are still prototypes
CHANGE: PEP actions now reside in separate modules outside PEP module.
NEW: RSS CS module add facilities to extract info from CS.
CHANGE: Updating various RSS tests to make them compatible with
changes in the system.
NEW: CS is used instead of ad-hoc configuration module in most places.
NEW: Adding various helper functions in RSS Utils module. These are
functions used by RSS developers, including mainly myself, and are
totally independant from the rest of DIRAC.
CHANGE: Mostly trivial changes, typos, etc in various files in RSS     
CHANGE: TokenAgent sends e-mails with current status   

*Transformation
CHANGE: allow Target SE specification for jobs, Site parameter is not set in this case
CHANGE: TransformationAgent  - add new file statuses in production monitoring display
CHANGE: TransformationAgent - limit the number of files to be treated in TransformationAgent 
        for replication and removal (default 5000)
BUGFIX: TransformationDB - not removing task when site is not set
BUGFIX: TransformationCleaningAgent - archiving instead of cleaning Removal and Replication 
        transformations 
FIX: TransformationCleaningAgent - kill jobs before deleting them        

*Workflow
NEW: allow modules to define Input and Output parameters that can be
     used instead of the step_commons/workflow_commons (Workflow.py, Step.py, Module.py)

*Various fixes
BUGFIX: Mail.py uses SMTP class rather than inheriting it
FIX: Platform utility will properly discover libc version even for the new Ubuntu
FIX: Removed old sandbox and other obsoleted components<|MERGE_RESOLUTION|>--- conflicted
+++ resolved
@@ -1,4 +1,3 @@
-<<<<<<< HEAD
 [v6r8-pre5]
 
 NEW: Change the schema of the Resources description in CS, use new Resources helper to 
@@ -32,7 +31,7 @@
 *Resources
 FIX: ComputingElement - properly check if the pilot proxy has VOMS before adding it to the 
      payload when updating it
-=======
+
 [v6r7p12]
 
 *WMS
@@ -44,7 +43,6 @@
 *DMS
 CHANGE: StrategyHandler - use getStorageElementSiteMapping helper function
 BUGFIX: ReplicaManager - do not modify the loop dictionary inside the loop
->>>>>>> 9dff7e0e
 
 [v6r7p11]
 
