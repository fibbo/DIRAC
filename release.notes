<<<<<<< HEAD
[v6r14-pre9]

*Core
NEW: CSGlobals - includes Extensions class to consistently check the returned
     list of extensions with proper names 
NEW: ProxyManagerXXX, ProxyGeneration, X509XXX - support for RFC proxies
NEW: ProxyInfo - VOMS proxy information without using voms commands
NEW: LocalConfiguration - option to print out license information    
FIX: SocketInfo.py - check the CRL lists while handshaking  

Configuration
NEW: ConfigurationClient - added getSectionTree() method

*Framework
NEW: InstalledComponentsDB will now store information about the user who did the 
     installation/uninstallation of components.

*Resources
NEW: ARCComputingElement based on the ARC python API

*RSS
FIX: Improved logging all over the place 

*DMS
NEW: New FileCatalog SecurityManager with access control based on policies,
     VOMSPolicy as one of the policy implementations.
NEW: lfc_dfc_db_copy - script used by LHCb to migrate from the LFC to the DFC with 
     Foreign Keys and Stored Procedures by accessing the databases directly     
NEW: FileManagerPs.py - added _getFileLFNs() to serve info for the Web Portal     
CHANGE: Moving several tests to TestDIRAC

*Interfaces
CHANGE: use jobDescription.xml as a StringIO object to avoid multiple disk
        write operations while massive job submission

*WMS
FIX: Watchdog - review for style and pylint
CHANGE: Review of the Matcher code, extracting Limiter and Matcher as standalone 
        utilities
        

*Transformation
NEW: New ported plugins from LHCb, added unit tests
=======
[v6r13p12]

*Resources
FIX: StorageElement - bug fixed in inValid()
CHANGE: StorageFactory - do not interpret VO parameter as mandatory
>>>>>>> c6e81416

[v6r13p11]

*DMS
BUGFIX: RemoveReplica - fix in singleRemoval()
FIX: dirac-dms-user-lfns - increased timeout

[v6r13p10]

CHANGE: Use sublogger to better identify log source in multiple places

*Core
CHANGE: Review / beautify code in TimeLeft and LSFTimeLeft
FIX: LSFTimeLeft - is setting shell variables, not environment variables, 
     therefore added an "export" command to get the relevant variable 
     and extract then the correct normalization

*Accounting
FIX: DataOperationPlotter - add better names to the data operations

*DMS:
FIX: DataManager - add mandatory vo parameter in __SEActive()
CHANGE: dirac-dms-replicate-and-register-request - submit multiple requests
        to avoid too many files in a single FTS request
FIX: FileCatalog - typo in getDirectoryMetadata()
FIX: FileCatalog - pass directory name to getDirectoryMetadata and not file name 
FIX: DataManager - in __SEActive() break LFN list in smaller chunks when
     getting replicas from a catalog        

*WMS
FIX: WMSAdministratorHandler - fix in reporting pilot statistics
FIX: JobScheduling - fix in __getSitesRequired() when calling self.jobLog.info 
CHANGE: pilotCommands - when exiting with error, print out current processes info

[v6r13p9]

*Framework
FIX: SystemLoggingDB - schema change for ClientIPs table to store IPv6 addresses

*DMS
BUGFIX: DMSRequestOperationsBase - bug fix in checkSEsRSS()
FIX: RemoveFile - in __call__(): bug fix; fix in the BannedSE treatment logic

*RMS
BUGFIX: Operation - in catalogList()
BUGFIX: ReqClient - in printOperation()

*Resources
FIX: GFAL2_StorageBase - added Lost, Cached, Unavailable in getSingleFileMetadata() output
BUGFIX: GFAL2_StorageBase - fixed URL construction in put(get)SingleFile() methods

*WMS
FIX: InputDataByProtocol - removed StorageElement object caching

[v6r13p8]

*Framework
FIX: MonitoringUtilities - minor bug fix

*DMS
FIX: DataManager - remove local file when doing two hops transfer

*WMS
FIX: SandboxStoreClient - get the VO info from the delegatedGroup argument to 
     use for the StorageElement instantiation

*TMS
CHANGE: Transformation(Client,DB,Manager) - multiple code clean-up without
        changing the logic

[v6r13p7]

*Core
NEW: X509CRL - class to handle certificate revocation lists

*DMS
FIX: RequestOperations/RemoveFile.py - check target SEs to be online before
     performing the removal operation. 
FIX: SecurityManager, VOMSPolicy - make the vomspolicy compatible with the old client 
     by calling in case of need the old SecurityManager     

*Resources
BUGFIX: Torque, GE - methods must return Message field in case of non-zero return status
FIX: SRM2Storage - when used internaly, listDirectory should return urls and not lfns

*WMS
FIX: ConfigureCPURequirements pilot command - add queue CPU length to the extra local
     configuration
FIX: JobWrapper - load extra local configuration of any     

*RMS
FIX: RequestDB - fix in getRequestSummaryWeb() to suit the Web Portal requirements

*Transformation
FIX: TransformationManagerHandler - fix in getTransformationSummaryWeb() to suit 
     the Web Portal requirements

[v6r13p6]

*Core
FIX: X509Chain - use SHA1 signature encryption in all tha cases

*Resources
FIX: ComputingElement - take CPUTime from its configuration defined in the 
     pilot parameters

*WMS
FIX: SiteDirector - correctly configure jobExecDir and httpProxy Queue parameters

[v6r13p5]

*Resources
BUGFIX: Torque - getCEStatus() must return integer job numbers
FIX: StorageBase - removed checking the VO name inside the LFN 

*WMS
FIX: InputData, JobScheduling - StorageElement needs to know its VO

*DMS
FIX: ReplicateAndRegister - Add checksumType to RMS files when adding 
     checksum value
FIX: DataManager - remove unnecessary access to RSS and use SE.getStatus()     
FIX: DMHelpers - take into account Alias and BaseSE in site-SE relation

*RMS
FIX: Request - bug fixed in optimize() in File reassignment from one
     Operation to another  

*Transformation
FIX: TransformationDB - set derived transformation to Automatic

[v6r13p4]

*Core
FIX: VOMSService - treat properly the case when the VOMS service returns no result
     in attGetUserNickname()

*DMS
FIX: FTSAgent, ReplicateAndRegister - make sure we use source replicas with correct 
     checksum 

*RMS
FIX: Request - minor fix in setting the Request properties, suppressing pylint
     warnings
CHANGE: File, Reques, Operation, RequestDB - remove the use of sqlalchemy on 
        the client side     
     
*Resources
FIX: StorageElement - import FileCatalog class rather than the corresponding module     
FIX: SLURM - proper formatting commands using %j, %T placeholders
FIX: SSHComputingElement - return full job references from getJobStatus() 

*RSS
FIX: DowntimeCommand - checking for downtimes including the time to start in hours

*Workflow
CHANGE: FailoverRequest - assign to properties rather than using setters

*Transformation
FIX: TransformationClient(DB,Utilities) - fixes to make derived transformations work

[v6r13p3]

*DMS
FIX: DataManager - in putAndRegister() specify explicitly registration protocol
     to ensure the file URL available right after the transfer
     
*Resources
FIX: SRM2Storage - use the proper se.getStatus() interface ( not the one of the RSS )     

[v6r13p2]

*Framework
FIX: SystemAdministratorHandler - install WebAppDIRAC extension only in case
     of Web Portal installation
CHANGE: dirac-populate-component-db - check the setup of the hosts to register 
        into the DB only installations from the same setup; check the MySQL installation
        before retrieving the database information      

*DMS
FIX: FTSAgent - fix in parsing the server result
FIX: FTSFile - added Waiting status
FIX: FTSJob - updated regexps for the "missing source" reports from the server;
     more logging message 

*Resources
FIX: SRM2Storage - fix in treating the checksum type 
FIX: StorageElement - removed getTransportURL from read methods

*RMS
FIX: Request - typo in the optimize() method

[v6r13p1]

*Framework
CHANGE: SystemAdminstratorIntegrator - can take a list of hosts to exclude from contacting

*DMS
FIX: DataManager - fix in __getFile() in resolving local SEs
FIX: dirac-dms-user-lfns - sort result, simplify logic

*RMS
FIX: Request - Use DMSHelper to resolve the Failovers SEs
FIX: Operation - treat the case where the SourceSE is None

*WMS
FIX: WMSAdministratorHandler - return per DN dictionary from getPilotStatistics 

[v6r13]

CHANGE: Separating fixed and variable parts of error log messages for multiple systems 
        to allow SystemLogging to work

*Core
FIX: MySQL.py - treat in detailed way datetime functions in __escapeString()
FIX: DictCache.get() returns now None instead of False if no or expired value
NEW: InstallTools - allow to define environment variables to be added to the component
     runit run script
NEW: Changes to make the DISET protocol IP V6 ready
CHANGE: BaseClient - retry service call on another instance in case of failure
CHANGE: InnerRPCClient - retry 3 times in case of exception in the transport layer
CHANGE: SocketInfo - retry 3 times in case of handshaking error
CHANGE: MySQL - possibility to specify charset in the table definition
FIX: dirac-install, dirac-distribution - removed obsoleted defaults     
NEW: Proxy utility module with executeWithUserProxy decorator function

*Configuration
NEW: CSAPI,dirac-admin-add-shifter - function, and script, for adding or modifying a 
     shifter in the CS

*Framework
FIX: NotificationDB - escape fields for sorting in getNotifications()
NEW: Database, Service, Client, commands for tracking the installed DIRAC components

*Interfaces
CHANGE: Dirac - changed method names, keeping backward compatibility
CHANGE: multiple commands updated to use the new Dirac API method names

*DMS
NEW: Native use of the FTS3 services
CHANGE: Removed the use of current DataLogging service
CHANGE: DataManager - changes to manage URLs inside StorageElement objects only
FIX: DataManager - define SEGroup as accessible at a site
CHANGE: DirectoryListing - extracted from FileCatalogClientCLI as an independent utility
CHANGE: MetaQuery - extracted from FileCatalogClientCLI as an independent utility
CHANGE: FileCatalogClientCLI uses external DirectoryListing, MetaQuery utilities
CHANGE: FileCatalog - replace getDirectoryMetadata by getDirectoryUserMetadata
NEW: FileCatalog - added new getDirectoryMetadata() interface to get standard directory metadata
NEW: FileCatalog - possibility to find files by standard metadata
NEW: FileCatalog - possibility to use wildcards in the metadata values for queries
NEW: DMSHelpers class
NEW: dirac-dms-find-lfns command

*WMS
NEW: SiteDirector - support for the MaxRAM queue description parameter
CHANGE: JobScheduling executor uses the job owner proxy to evaluate which files to stage
FIX: DownloadInputData - localFile was not defined properly
FIX: DownloadInputData - could not find cached files (missing [lfn])

*RMS
CHANGE: Removed files from the previous generation RMS
CHANGE: RMS refactored based on SQLAlchemy 
NEW: ReqClient - added options to putRequest(): useFailoverProxy and retryMainServer
CHANGE: DMSRequestOperationsBase - delay execution or cancel request based on SE statuses 
        from RSS/CS
FIX: Fixes to make use of RequestID as a unique identifier. RequestName can be used in
     commands in case of its uniqueness        

*Resources
NEW: Computing - BatchSystem classes introduced to be used both in Local and SSH Computing Elements
CHANGE: Storage - reworked Storage Element/Plugins to encapsulate physical URLs 
NEW: GFAL2_StorageBase.py, GFAL2_SRM2Storage.py, GFAL2_XROOTStorage.py 

*RSS:
NEW: dirac-admin-allow(ban)-se - added RemoveAccess status
CHANGE: TokenAgent - added more info to the mail

*TS
CHANGE: Task Manager plugins

[v6r12p48]

*DMS
FIX: DirectoryTreeBase - fix in changeDirectoryXXX methods to properly interpret input

[v6r12p47]

*DMS
BUGFIX: FileCatalogClientCLI - wrong signature in the removeMetadata() service call

[v6r12p46]

*Core
FIX: GraphData - check for missing keys in parsed_data in initialize()

*WMS
CHANGE: PilotStatusAgent - kill pilots being deleted; do not delete pilots still
        running jobs
  
*RSS
CHANGE: Instantiate RequestManagementDB/Client taking into account possible extensions        

*Resources
FIX: GlobusComputingElement - evaluate WaitingJobs in getCEStatus()
FIX: SRM2Storage - error 16 of exists call is interpreted as existing file
FIX: XROOTStorage - added Lost, Cached, Unavailable in the output of getSingleMetadata()

*WMS
FIX: pilotCommands - removed unnecessary doOSG() function

[v6r12p45]

*Resources
FIX: SRM2Storage - error 22 of exists call is interpreted as existing file
     ( backport from v6r13 )

[v6r12p44]

*WMS
FIX: SiteDirector - consider also pilots in Waiting status when evaluating
     queue slots available

*Resources
NEW: SRM2Storage - makes use of /Resources/StorageElements/SRMBusyFilesExist option
     to set up the mode of interpreting the 22 error code as existing file

[v6r12p43]

*DMS:
FIX: DirectoryTreeBase - avoid double definition of FC_DirectoryUsage table
     in _rebuildDirectoryUsage()

[v6r12p42]

FIX: added fixes from v6r11p34 patch release

[v6r12p41]

*WMS
CHANGE: dirac-wms-job-submit - "-r" switch to enable job repo

[v6r12p40]

*DMS
FIX: DirectoryTreeBase.py - set database engine to InnoDB 

[v6r12p39]

FIX: imported fixes from rel-v6r11

[v6r12p38]

*DMS
CHANGE: DataManager - enhanced real SE name resolution

*RMS
FIX: Request - fixed bug in the optimization of requests with failover operations

*Resources
CHANGE: StorageFactory - allow for BaseSE option in the SE definition

[v6r12p37]

*Core
FIX: InstallTools - force $HOME/.my.cnf to be the only defaults file

[v6r12p36]

*Configuration
FIX: Utilities.py - bug fix getSiteUpdates()

[v6r12p35]

*Core
CHANGE: VOMSService - add URL for the method to get certificates

*DMS
FIX: DataManager - in __replicate() set do not pass file size to the SE if no
     third party transfer
FIX: RemoveFile, ReplicateAndRegister - regular expression for "no replicas"
     common for both DFC and LFC     
     
*WMS
FIX: WMSHistoryCorrector - make explicit error if no data returned from WMSHistory
     accounting query     

[v6r12p34]

*DMS
BUGFIX: FileCatalogWithFkAndPsDB - fix storage usage calculation

[v6r12p33]

*Core
NEW: VOMSService - added method admListCertificates()

*DMS
BUGFIX: dirac-dms-put-and-register-request - missing Operation in the request

*Resources
FIX: sshce - better interpretation of the "ps" command output

[v6r12p32]

*RMS
FIX: ReqManager - in getRequest() possibility to accept None type
     argument for any request 

[v6r12p31]

*WMS
FIX: pilotCommands - import json module only in case it is needed

[v6r12p30]

*Core
FIX: InstallTools - 't' file is deployed for agents installation only
FIX: GOCDBClient - creates unique DowntimeID using the ENDPOINT

*Framework
FIX: SystemAdministratorHandler - use WebAppDIRAC extension, not just WebApp

*DMS:
FIX: FileCatalogComponents.Utilities - do not allow empty LFN names in
     checkArgumentDict()

[v6r12p29]

*CS
CHANGE: CSCLI - use readline to store and resurrect command history

*WMS
FIX: JobWrapper - bug fixed in the failoverTransfer() call
CHANGE: dirac-wms-job-submit - added -f flag to store ids

*DMS
FIX: DataManager - make successful removeReplica if missing replica 
     in one catalog

*RMS
FIX: Operation, Request - limit the length of the error message

[v6r12p28]

*RMS
FIX: Request - do not optimize requests already in the DB 

[v6r12p27]

*Core
CHANGE: InstallTools - install "t" script to gracefully stop agents

*DMS
FIX: FileCatalog - return GUID in DirectoryParameters

*Resource
CHANGE: DFC/LFC clients - added setReplicaProblematic()

[v6r12p26]

*DMS
BUGFIX: FileCatalog - getDirectoryMetadata was wrongly in ro_meta_methods list 

*RMS
FIX: Operation - temporary fix in catalog names evaluation to smooth
     LFC->DFC migration - not to forget to remove afterwards !

*WMS
CHANGE: JobWrapper - added MasterCatalogOnlyFlag configuration option

[v6r12p25]

*DMS
BUGFIX: PutAndRegister, RegitserFile, RegisterReplica, ReplicateAndRegister - do not
        evaluate the catalog list if None

[v6r12p24]

*DMS:
FIX: DataManager - retry RSS call 5 times - to be reviewed

[v6r12p23]

*DMS
FIX: pass a catalog list to the DataManager methods
FIX: FileCatalog - bug fixed in the catalog list evaluation

[v6r12p22]

*DMS
FIX: RegisterFile, PutAndRegister - pass a list of catalogs to the DataManager instead of a comma separated string
FIX: FTSJob - log when a job is not found in FTS
CHANGE: dropped commands dirac-admin-allow(ban)-catalog

*Interfaces
CHANGE: Dirac, JobMonitoringHandler,dirac-wms-job-get-jdl - possibility to retrieve original JDL

*WMS
CHANGE: JobManifest - make MaxInputData a configurable option

[v6r12p21]

*RMS
BUGFIX: File,Operation,RequestDB - bug making that the request would always show 
        the current time for LastUpdate
  
*WMS
FIX: JobAgent - storing on disk retrieved job JDL as required by VMDIRAC
     ( to be reviewed )        

[v6r12p20]

*DMS
FIX: DataManager - more informative log messages, checking return structure
FIX: FileCatalog - make exists() behave like LFC file catalog client by checking
     the unicity of supplied GUID if any
FIX: StorageElementProxyHandler - do not remove the cache directory

*Framework
FIX: SystemAdministratorClient - increase the timeout to 300 for the software update     

*RMS
FIX: Operation.py - set Operation Scheduled if one file is Scheduled
CHANGE: Request - group ReplicateAndRegister operations together for failover 
        requests: it allows to launch all FTS jobs at once

*Resources
FIX: LcgFileCatalogClient - fix longstanding problem in LFC when several files 
     were not available (only one was returned) 

*TS
BUGFIX: TransformationCleaning,ValidateOutputDataAgent - interpret correctly
        the result of getTransformationParameters() call
FIX: TaskManager - fix exception in RequestTaskAgent        

[v6r12p19]

*Core
FIX: Core.py - check return value of getRecursive() call

*DMS
FIX: FileCatalog - directory removal is successful if does not exist
     special treatment of Delete operation

*WMS
FIX: InputDataByProtocol - fix interpretation of return values

[v6r12p18]

*DMS
FIX: FTSStrategy - config option name
FIX: DataManager - removing dirac_directory flag file only of it is there
     in __cleanDirectory()

*RMS
FIX: Operation - MAX_FILES limit set to 10000
FIX: ReqClient - enhanced log messages

*TMS
FIX: TaskManager - enhanced log messages

*RSS
FIX: DowntimeCommand - fixed mix of SRM.NEARLINE and SRM

*WMS
FIX: InputDataByProtocol - fixed return structure

[v6r12p16]

*DMS
FIX: IRODSStorageElement more complete implementation
FIX: FileCatalogHandler(DB) - make removeMetadata bulk method

*Resources
FIX: FileCatalog - make a special option CatalogList (Operations) to specify catalogs used by a given VO

[v6r12p15]

*Core
FIX: ProcessPool - kill the working process in case of the task timeout
FIX: FileHelper - count transfered bytes in DataSourceToNetwork()

*DMS
BUGFIX: FileCatalogCLI - changed interface in changePathXXX() methods
NEW: IRODSStorageElementHandler class
CHANGE: FileCatalog - separate metadata and file catalog methods, 
        apply metadata methods only to Metadata Catalogs 

*Resources
FIX: SSHTorqueComputingElement - check the status of the ssh call for qstat 

*WMS
FIX: WatchdogLinux - fixed typo

[v6r12p14]

*TS
FIX: TaskManagerAgentBase: avoid race conditions when submitting to WMS

*DMS
NEW: FileCatalog - added new components ( directory tree, file manager ) 
     making use of foreign keys and stored procedures
FIX: DataManager returns properly the FileCatalog errors     

[v6r12p13]

*TS
BUGFIX: TransformationAgent - data member not defined

*WMS
FIX: InputData(Resolution,ByProtocol) - possibility to define RemoteProtocol

[v6r12p12]

*WMS
BUGFIX: pilotTools - missing comma

[v6r12p11]

*WMS
FIX: CPUNormalization - dealing with the case when the maxCPUTime is not set in the queue
     definition
FIX: pilotTools - added option pilotCFGFile

[v6r12p10]

*DMS
FIX: StorageElementProxy - BASE_PATH should be a full path

*Resources
FIX: SRM2Storage - return specific error in putFile

*TS
FIX: TransformationAgent - fix to avoid an exception in finalize and double printing 
     when terminating the agent
BUGFIX: TransformationDB - fix return value in setTransformationParameter()

[v6r12p9]

*Core
CHANGE: SiteCEMapping - getSiteForCE can take site argu

ment to avoid confusion

*Interfaces
FIX: Job - provide optional site name in setDestinationCE()

*WMS
FIX: pilotCommands - check properly the presence of extra cfg files
     when starting job agent
FIX: JobAgent - can pick up local cfg file if extraOptions are specified     

[v6r12p8]

*Core
FIX: dirac-configure - correctly deleting useServerCertificate flag
BUGFIX: InstallTools - in fixMySQLScript()

*DMS
BUGFIX: DatasetManager - bug fixes
CHANGE: StorageElementProxy - internal SE object created with the VO of the requester

*TS
FIX: dirac-transformation-xxx commands - do not check the transformation status
CHANGE: Agents - do not use shifter proxy 
FIX: TransformationAgent - correct handling of replica cache for transformations 
     when there were more files in the transformation than accepted to be executed
FIX: TransformationAgent - do not get replicas for the Removal transformations     

*RMS
NEW: new SetFileStatus Operation

[v6r12p7]

*Core
FIX: dirac-configure - always removing the UseServerCertificate flag before leaving
FIX: ProcessPool - one more check for the executing task ending properly 

*Interfaces 
FIX: Dirac.py - use printTable in loggingInfo()

[v6r12p6]

FIX: fixes from v6r11p26 patch release

[v6r12p5]

*Core
FIX: VOMS.py - do not use obsoleted -dont-verify-ac flag with voms-proxy-info

*TS
FIX: TransformationManager - no status checked at level service

[v6r12p4]

FIX: fixes from v6r11p23 patch release

[v6r12p3]

*Configuration
CHANGE: dirac-admin-add-resources - define VOPath/ option when adding new SE 

*Resources
NEW: StorageFactory - modify protocol Path for VO specific value

*DMS
FIX: FileCatalog - check for empty input in checkArgumentFormat utility
FIX: DataManager - protect against FC queries with empty input

[v6r12p2]

*Core
FIX: dirac-install - svn.cern.ch rather than svnweb.cern.ch is now needed for direct 
     HTTP access to files in SVN

*WMS
FIX: dirac-wms-cpu-normalization - when re-configuring, do not try to dump in the 
     diracConfigFilePath

[v6r12p1]

*Configuration
FIX: Core.Utilities.Grid, dirac-admin-add-resources - fix to make a best effort to 
     guess the proper VO specific path of a new SE
*WMS
FIX: dirac-configure, pilotCommands, pilotTools - fixes to use server certificate

[v6r12]

*Core
CHANGE: ProcessPool - do not stop working processes by default
NEW: ReturnValue - added returnSingleResult() utility 
FIX: MySQL - correctly parse BooleanType
FIX: dirac-install - use python 2.7 by default
FIX: dirac-install-xxx commands - complement installation with the component setup
     in runit
NEW: dirac-configure - added --SkipVOMSDownload switch, added --Output switch
     to define output configuration file
CHANGE: ProcessPool - exit from the working process if a task execution timed out  
NEW: ProcessMonitor - added evaluation of the memory consumed by a process and its children   
NEW: InstallTools - added flag to require MySQL installation
FIX: InstallTools - correctly installing DBs extended (with sql to be sourced) 
FIX: InstallTools - run MySQL commands one by one when creating a new database
FIX: InstallTools - fixMySQLScripts() fixes the mysql start script to ognore /etc/my.cnf file
CHANGE: Os.py - the use of "which" is replaced by distutils.spawn.find_executable
NEW: Grid.py - ldapSA replaced by ldapSE, added getBdiiSE(CE)Info() methods
CHANGE: CFG.py - only lines starting with ^\s*# will be treated as comments
CHANGE: Shifter - Agents will now have longer proxies cached to prevent errors 
        for heavy duty agents, closes #2110
NEW: Bdii2CSAgent - reworked to apply also for SEs and use the same utilities for the
     corresponding command line tool
NEW: dirac-admin-add-resources - an interactive tool to add and update sites, CEs, SEs
     to the DIRAC CS   
CHANGE: dirac-proxy-init - added message in case of impossibility to add VOMS extension   
FIX: GOCDBClient - handle correctly the case of multiple elements in the same DT            


*Accounting
NEW: Allow to have more than one DB for accounting
CHANGE: Accounting - use TypeLoader to load plotters

*Framework
FIX: Logger - fix FileBackend implementation

*WMS
NEW: Refactored pilots ( dirac-pilot-2 ) to become modular following RFC #18, 
     added pilotCommands.py, SiteDirector modified accordingly 
CHANGE: InputData(Executor) - use VO specific catalogs      
NEW: JobWrapper, Watchdog - monitor memory consumption by the job ( in a Warning mode )
FIX: SandboxStoreHandler - treat the case of exception while cleaning sandboxes
CHANGE: JobCleaningAgent - the delays of job removals become CS parameters
BUGFIX: JobDB - %j placeholder not replaced after rescheduling
FIX: JobDB - in the SQL schema description reorder tables to allow foreign keys
BUGFIX: JobAgent, Matcher - logical bug in using PilotInfoReported flag
FIX: OptimizerExecutor - when a job fails the optimization chain set the minor status 
     to the optimiser name and the app status to the fail error

*Resources
NEW: StorageElement - added a cache of already created SE objects
CHANGE: SSHTorqueComputingElement - mv getCEStatus to remote script

*ResourceStatus
NEW: ResourceManagementClient/DB, DowntimeCommand - distinguish Disk and Tape storage 
FIX: GODDBClient  - downTimeXMLParsing() can now handle the "service type" parameter properly
CHANGE: dirac-rss-xxx commands use the printTable standard utility
FIX: dirac-dms-ftsdb-summary - bug fix for #2096

*DMS
NEW: DataManager - add masterCatalogOnly flag in the constructor
FIX: DataManager - fix to protect against non valid SE
CHANGE: FC.DirectoryLevelTree - use SELECT ... FOR UPDATE lock in makeDir()
FIX: FileCatalog - fixes in using file and replica status
CHANGE: DataManager - added a new argument to the constructor - vo
CHANGE: DataManager - removed removeCatalogFile() and dirac-dms-remove-catalog-file adjusted
CHANGE: Several components - field/parameter CheckSumType all changed to ChecksumType
CHANGE: PoolXMLCatalog - add the SE by default in the xml dump and use the XML library 
        for dumping the XML
FIX: XROOTStorageElement - fixes to comply with the interface formalism        

*SMS
FIX: StorageManagementDB - small bugfix to avoid SQL errors

*RMS
NEW: Added 'since' and 'until' parameters for getting requests
NEW: Request - added optimize() method to merge similar operations when
     first inserting the request
NEW: ReqClient, RequestDB - added getBulkRequest() interface. RequestExecutingAgent
     can use it controlled by a special flag     
FIX: Operation, Request - set LastUpdate time stamp when reaching final state
FIX: OperationHandlerBase - don't erase the original message when reaching the max attempts      
FIX: removed some deprecated codes
FIX: RequestTask - always set useServerCerificate flag to tru in case of executing inside
     an agent
CHANGE: gRequestValidator removed to avoid object instantiation at import   
NEW: dirac-rms-cancel-request command and related additions to the db and service classes  

*TMS
NEW: WorkflowTaskAgent is now multi-threaded
NEW: Better use of threads in Transformation Agents
CHANGE: TransformationDB - modified such that the body in a transformation can be updated
FIX: TransformationCleaningAgent - removed non-ASCII characters in a comment

[v6r11p34]

*Resources
NEW: GlobusComputingElement class

[v6r11p33]

*Configuration
FIX: Resources - avoid white spaces in OSCompatibility

[v6r11p32]

*Core
CHANGE: BaseClient, SSLSocketFactory, SocketInfo - enable TLSv1 for outgoing 
        connections via suds, possibility to configure SSL connection details
        per host/IP 

[v6r11p31]

*Core
FIX: CFG - bug fixed in loadFromBuffer() resulting in a loss of comments

*Resources
FIX: SSHTorqueComputingElement - check the status of ssh call for qstat

*DMS
FIX: FileCatalog - return LFN name instead of True from exists() call if LFN
     already in the catalog

[v6r11p30]

*DMS
CHANGE: FileCatalogCLI - add new -D flag for find to print only directories

[v6r11p29]

*DMS
FIX: FTS(Agent,Startegy,Gragh) - make use of MaxActiveJobs parameter, bug fixes

*TMS
FIX: Transformation(Agent,Client) - Operations CS parameters can be defined for each plugin: MaxFiles, SortedBy, NoUnusedDelay. Fixes to facilitate work with large numbers of files.

[v6r11p28]

*Core
FIX: InstallTools - check properly the module availability before installation

*WMS
FIX: JobScheduling - protection against missing dict field RescheduleCounter

*TMS
FIX: TransformationCleaningAgent - execute DM operations with the shifter proxy

[v6r11p27]

*Core
BUGFIX: InstallTools - bug fix in installNewPortal()

*WMS
FIX: Watchdog - disallow cputime and wallclock to be negative

*TS
FIX: TransformationAgent - correct handling of replica caches when more than 5000 files


BUGFIX: ModuleBase - bug fix in execute()
BUGFIX: Workflow - bug fix in createStepInstance()

*DMS
BUGFIX: DiractoryTreeBase - bug fix in getDirectoryPhysicalSizeFromUsage()

*Resources
FIX: XROOTStorage - back ported fixes from #2126: putFile would place file in 
     the wrong location on eos

[v6r11p26]

*Framework
FIX: UserProfileDB.py - add PublishAccess field to the UserProfileDB

*RSS
FIX: Synchronizer.py - fix deletion of old resources

*DMS
FIX: DataManager - allow that permissions are OK for part of a list of LFNs ( __verifyWritePermission() )
     (when testing write access to parent directory). Allows removal of replicas 
     even if one cannot be removed
FIX: DataManager - test SE validity before removing replica     
     
*RMS
FIX: RequestTask - fail requests for users who are no longer in the system
FIX: RequestExecutingAgent - fix request timeout computation

[v6r11p25]

*Interfaces
FIX: Job.py - bring back different logfile names if they have not been specified by the user

[v6r11p24]

*DMS
BUGFIX: SEManagerDB - bug fixed in getting connection in __add/__removeSE

[v6r11p23]

*DMS
CHANGE: FTSRequest is left only to support dirac-dms-fts-XXX commands

[v6r11p22]

*DMS
FIX: FTSJob - fixes in the glite-transfer-status command outpu parsing
FIX: TransformationClient - allow single lfn in setFileStatusForTransformation()

*WMS
FIX: StatesMonitoringAgent - install pika on the fly as a temporary solution

[v6r11p21]

*DMS
BUGFIX: dirac-dms-remove-replicas - continue in case of single replica failure
FIX: dirac-rms-xxx scripts - use Script.getPositionalArgs() instead of sys.argv

*Workflow
FIX: Test_Modules.py - fix in mocking functions, less verbose logging

[v6r11p20]

*DMS
BUGFIX: DataManager - in __SEActive() use resolved SE name to deal with aliases
BUGFIX: FileMetadata - multiple bugs in __buildUserMetaQuery()

[v6r11p19]

*DMS
FIX: FTSJob - fix FTS job monitoring a la FTS2

*RMS
CHANGE: ReqClient - added setServer() method
FIX: File,Operation,Request - call the getters to fetch the up-to-date information 
     from the parent

[v6r11p18]

*DMS
FIX: FTSAgent(Job) - fixes for transfers requiring staging (bringOnline) and adaptation 
     to the FTS3 interface

*WMS
FIX: StatesMonitoringAgent - resend the records in case of failure

[v6r11p17]

*DMS
FIX: FileCatalog - in multi-VO case get common catalogs if even VO is not specified

*Resources
FIX: ComputintgElement - bugfix in available() method

*WMS
FIX: SiteDirector - if not pilots registered in the DB, pass empty list to the ce.available()

[v6r11p16]

*RMS
BUGFIX: Request,Operation,File - do not cast to str None values

[v6r11p15]

*DMS
FIX: ReplicateAndRegister - do not create FTSClient if no FTSMode requested
CHANGE: FTSAgent(Job,File) - allow to define the FTS2 submission command;
        added --copy-pin-lifetime only for a tape backend
        parse output of both commands (FTS2, FTS3)
        consider additional state for FTS retry (Canceled)
        
*RMS
FIX: Operation, Request - treat updates specially for Error fields        

*TMS
FIX: TransformationAgent - fixes in preparing json serialization of requests

*WMS
NEW: StateMonitoringAgent - sends WMS history data through MQ messages 

[v6r11p14]

*WMS
CHANGE: JobDB - removed unused tables and methods
CHANGE: removed obsoleted tests

*DMS
FIX: FTSAgent - recover case when a target is not in FTSDB
CHANGE: FTSAgent(Job) - give possibility to specify a pin life time in CS 

*RMS
FIX: Make RMS objects comply with Python Data Model by adding __nonzero__ methods 

[v6r11p13]

*DMS
BUGFIX: SEManager - in SEManagerDB.__addSE() bad _getConnection call, closes #2062

[v6r11p12]

*Resources
CHANGE: ARCComputingElement - accomodate changes in the ARC job reported states

*Configuration
CHANGE: Resources - define a default FTS server in the CS (only for v6r11 and v6r12)

*DMS
FIX: FTSStrategy - allow to use a given channel more than once in a tree 
FIX: FTSAgent - remove request from cache if not found
FIX: FTSAgent - recover deadlock situations when FTS Files had not been correctly 
     updated or were not in the DB

*RMS
FIX: RequestExecutingAgent - fix a race condition (cache was cleared after the request was put)
FIX: RequestValidator - check that the Operation handlers are defined when inserting a request

[v6r11p11]

*Core
FIX: TransportPool - fixed exception due to uninitialized variable
FIX: HTTPDISETSocket - readline() takes optional argument size ( = 0 )

*DMS
FIX: FTSAgent - check the type of the Operation object ( can be None ) and
     some other protections
FIX: FTSClient - avoid duplicates in the file list

*RMS
FIX: ReqClient - modified log message
CHANGE: dirac-dms-fts-monitor - allow multiple comma separated LFNs in the arguments

[v6r11p10]

*RSS
FIX: DowntimeCommand, Test_RSS_Command_GOCDBStatusCommand - correctly interpreting list of downtimes

*RMS
FIX: ReplicateAndRegister - Create a RegisterReplica (not RegisterFile) if ReplicateAndRegister 
     fails to register
FIX: OperationHandlerBase - handle correctly Attempt counters when SEs are banned
FIX: ReplicateAndRegister - use FC checksum in case of mismatch request/PFN
FIX: FTSAgent - in case a file is Submitted but the FTSJob is unknown, resubmit
FIX: FTSAgent - log exceptions and put request to DB in case of exception
FIX: FTSAgent - handle FTS error "Unknown transfer state NOT_USED", due to same file 
     registered twice (to be fixed in RMS, not clear origin)

*WMS
FIX: JobStateUpdateHandler - status not updated while jobLogging is, due to time skew between 
     WN and DB service
FIX: JobStateUpdateHandler - stager callback not getting the correct status Staging 
     (retry for 10 seconds)     

[v6r11p9]

*Core
NEW: AgentModule - set AGENT_WORKDIRECTORY env variable with the workDirectory
NEW: InstallTools - added methods for the new web portal installation

*DMS
FIX: ReplicateAndRegister - apply same error logic for DM replication as for FTS

*Resources:
FIX: SRM2Storage - fix log message level
FIX: SRM2Storage - avoid useless existence checks 

*RMS
FIX: ForwardDISET - a temporary fix for a special LHCb case, to be removed asap
FIX: ReqClient - prettyPrint is even prettier
FIX: RequestTask - always use server certificates when executed within an agent

[v6r11p8]

*TMS
FIX: TransformationDB - fix default value within ON DUPLICATE KEY UPDATE mysql statement

[v6r11p7]

*Framework
BUGFIX: ProxyDB.py - bug in a MySQL table definition

*DMS
FIX: ReplicateAndRegister.py - FTS client is not instantiated in the c'tor as it 
     might not be used, 

*WMS
FIX: JobWrapper - don't delete the sandbox tar file if upload fails
FIX: JobWrapper - fix in setting the failover request

*RMS
FIX: RequestDB - add protections when trying to get a non existing request

[v6r11p6]

*WMS
FIX: InpudDataResolution - fix the case when some files only have a local replica
FIX: DownloadInputData, InputDataByProtocol - fix the return structure of the
     execute() method
     
*Resources
NEW: LocalComputingElement, CondorComputingElement      

[v6r11p5]

FIX: Incorporated changes from v6r10p25 patch

*Framework
NEW: Added getUserProfileNames() interface

*WMS
NEW: WMSAdministrator - added getPilotStatistics() interface
BUGFIX: JobWrapperTemplate - use sendJobAccounting() instead of sendWMSAccounting()
FIX: JobCleaningAgent - skip if no jobs to remove

*DMS
BUGFIX: FileCatalogClientCLI - bug fix in the metaquery construction

*Resources
CHANGE: StorageElement - enable Storage Element proxy configuration by protocol name

*TMS
NEW: TransformationManager - add Scheduled to task state for monitoring

[v6r11p4]

*Framework
NEW: ProxyDB - added primary key to ProxyDB_Log table
CHANGE: ProxyManagerHandler - purge logs once in 6 hours

*DMS
FIX: DataManager - fix in the accounting report for deletion operation
CHANGE: FTSRequest - print FTS GUID when submitting request
FIX: dirac-dms-fts-monitor - fix for using the new FTS structure
FIX: DataLoggingDB - fix type of the StatusTimeOrder field
FIX: DataLoggingDB - take into account empty date argument in addFileRecord()
FIX: ReplicateAndRegister - use active replicas
FIX: FTS related modules - multiple fixes

*WMS
NEW: SiteDirector - pass the list of already registered pilots to the CE.available() query
FIX: JobCleaningAgent - do not attempt job removal if no eligible jobs

*Resources
FIX: LcgFileCatalogClient - if replica already exists while registration, reregister
NEW: CREAM, SSH, ComputingElement - consider only registered pilots to evaluate queue occupancy

[v6r11p3]

FIX: import gMonitor from it is original location

*Core
FIX: FC.Utilities - treat properly the LFN names starting with /grid ( /gridpp case )

*Configuration
FIX: LocalConfiguration - added exitCode optional argument to showHelp(), closes #1821

*WMS
FIX: StalledJobAgent - extra checks when failing Completed jobs, closes #1944
FIX: JobState - added protection against absent job in getStatus(), closes #1853

[v6r11p2]

*Core
FIX: dirac-install - skip expectedBytes check if Content-Length not returned by server
FIX: AgentModule - demote message "Cycle had an error:" to warning

*Accounting
FIX: BaseReporter - protect against division by zero

*DMS
CHANGE: FileCatalogClientCLI - quite "-q" option in find command
FIX: DataManager - bug fix in __initializeReplication()
FIX: DataManager - less verbose log message 
FIX: DataManager - report the size of removed files only for successfully removed ones
FIX: File, FTSFile, FTSJob - SQL tables schema change: Size filed INTEGER -> BIGINT

*RMS
FIX: dirac-rms-reset-request, dirac-rms-show-request - fixes
FIX: ForwardDISET - execute with trusted host certificate

*Resources
FIX: SSHComputingElement - SSHOptions are parsed at the wrong place
NEW: ComputingElement - evaluate the number of available cores if relevant

*WMS
NEW: JobMonitoringHander - added export_getOwnerGroup() interface

*TMS
CHANGE: TransformationCleaningAgent - instantiation of clients moved in the initialize()

[v6r11p1]

*RMS
FIX: ReqClient - failures due to banned sites are considered to be recoverable

*DMS
BUGFIX: dirac-dms-replicate-and-register-request - minor bug fixes

*Resources
FIX: InProcessComputingElement - stop proxy renewal thread for a finished payload

[v6r11]

*Core
FIX: Client - fix in __getattr__() to provide dir() functionality
CHANGE: dirac-configure - use Registry helper to get VOMS servers information
BUGFIX: ObjectLoader - extensions must be looked up first for plug-ins
CHANGE: Misc.py - removed obsoleted
NEW: added returnSingleResult() generic utility by moving it from Resources/Utils module 

*Configuration
CHANGE: Resources.getDIRACPlatform() returns a list of compatible DIRAC platforms
NEW: Resources.getDIRACPlatforms() used to access platforms from /Resources/Computing/OSCompatibility
     section
NEW: Registry - added getVOs() and getVOMSServerInfo()     
NEW: CE2CSAgent - added VO management

*Accounting
FIX: AccountingDB, Job - extra checks for invalid values

*WMS
NEW: WMS tags to allow jobs require special site/CE/queue properties  
CHANGES: DownloadInputData, InputDataByProtocol, InputDataResolution - allows to get multiple 
         PFNs for the protocol resolution
NEW: JobDB, JobMonitoringHandler - added traceJobParameters(s)() methods     
CHANGE: TaskQueueDirector - use ObjectLoader to load directors    
CHANGE: dirac-pilot - use Python 2.7 by default, 2014-04-09 LCG bundles

*DMS
NEW: DataManager to replace ReplicaManager class ( simplification, streamlining )
FIX: InputDataByProtocol - fix the case where file is only on tape
FIX: FTSAgent - multiple fixes
BUGFIX: ReplicateAndRegister - do not ask SE with explicit SRM2 protocol

*Interfaces
CHANGE: Dirac - instantiate SandboxStoreClient and WMSClient when needed, not in the constructor
CHANGE: Job - removed setSystemConfig() method
NEW: Job.py - added setTag() interface

*Resources
CHANGE: StorageElement - changes to avoid usage PFNs
FIX: XROOTStorage, SRM2Storage - changes in PFN construction 
NEW: PoolComputingElement - a CE allowing to manage multi-core slots
FIX: SSHTorqueComputingElement - specify the SSHUser user for querying running/waiting jobs 

*RSS
NEW: added commands dirac-rss-query-db and dirac-rss-query-dtcache

*RMS
CHANGE: ReqDB - added Foreign Keys to ReqDB tables
NEW: dirac-rms-reset-request command
FIX: RequestTask - always execute operations with owner proxy

*SMS
FIX: few minor fixes to avoid pylint warnings

[v6r10p25]

*DMS
CHANGE: FileCatalog - optimized file selection by metadata

[v6r10p24]

*DMS
FIX: FC.FileMetadata - optimized queries for list interception evaluation

[v6r10p23]

*Resoures
CHANGE: SSHComputingElement - allow SSH options to be passed from CS setup of SSH Computing Element
FIX: SSHComputingElement - use SharedArea path as $HOME by default

[v6r10p22]

*CS
CHANGE: Operations helper - if not given, determine the VO from the current proxy 

*Resources
FIX: glexecComputingElement - allows Application Failed with Errors results to show through, 
     rather than be masked by false "glexec CE submission" errors
     
*DMS     
CHANGE: ReplicaManager - in getReplicas() rebuild PFN if 
        <Operations>/DataManagement/UseCatalogPFN option is set to False ( True by default )

[v6r10p21]

*Configuration
FIX: CSGlobals - allow to specify extensions in xxxDIRAC form in the CS

*Interfaces
FIX: Job - removed self.reqParams
FIX: Job - setSubmitPools renamed to setSubmitPool, fixed parameter definition string

*WMS
FIX: JobMonitorigHandler, JobPolicy - allow JobMonitor property to access job information

[v6r10p20]

*DMS
FIX: FTSAgent/Client, ReplicateAndRegister - fixes to properly process failed
     FTS request scheduling

[v6r10p19]

*DMS
FIX: FTSAgent - putRequest when leaving processRequest
FIX: ReplicaManager - bug in getReplicas() in dictionary creation

[v6r10p18]

*DMS
FIX: ReplicateAndRegister - dictionary items incorrectly called in ftsTransfer()

[v6r10p17]

*RMS
FIX: RequestDB.py - typo in a table name
NEW: ReqManagerHandler - added getDistinctValues() to allow selectors in the web page

*DMS
CHANGE: ReplicaManager - bulk PFN lookup in getReplicas()

[v6r10p16]

*Framework
NEW: PlottingClient - added curveGraph() function

*Transformation
FIX: TaskManagerAgentBase - add the missing Scheduled state

*WMS
FIX: TaskQueueDB - reduced number of lines in the matching parameters printout

*DMS
FIX: dirac-dms-show-se-status - exit on error in the service call, closes #1840

*Interface
FIX: API.Job - removed special interpretation of obsoleted JDLreqt type parameters

*Resources
FIX: SSHComputingElement - increased timeout in getJobStatusOnHost() ssh call, closes #1830

[v6r10p15]

*DMS
FIX: FTSAgent - added missing monitoring activity
FIX: FileCatalog - do not check directory permissions when creating / directory

*Resources
FIX: SSHTorqueComputingElement - removed obsoleted stuff

[v6r10p14]

*SMS
FIX: RequestPreparationAgent - typo fixed

[v6r10p13]

*SMS
FIX: RequestPreparationAgent - use ReplicaManager to get active replicas

*DMS
FIX: ReplicaManager - getReplicas returns all replicas ( in all statuses ) by default
CHANGE: FC/SecurityManager - give full ACL access to the catalog to groups with admin rights

*WMS
CHANGE: SiteDirector - changes to reduce the load on computing elements
FIX: JobWrapper - do not set Completed status for the case with failed application thread

[v6r10p12]

*WMS
CHANGE: Replace consistently everywhere SAM JobType by Test JobType
FIX: JobWrapper - the outputSandbox should be always uploaded (outsized, in failed job)

*DMS
FIX: RemoveFile - bugfix
FIX: ReplicateAndRegister - fixes in the checksum check, retry failed FTS transfer 
     with RM transfer
NEW: RegisterReplica request operation     

*RMS
FIX: ReqClient - fix in the request state machine
FIX: Request - enhance digest string
NEW: dirac-dms-reset-request command
CHANGE: dirac-rms-show-request - allow selection of a request by job ID

*TS
FIX: TransformationDB - in getTransformationParameters() dropped "Submitted" counter 
     in the output

[v6r10p11]

*Core
FIX: X509Chain - cast life time to int before creating cert

*Accounting
FIX: DataStoreClient - self.__maxRecordsInABundle = 5000 instead of 1000
FIX: JobPolicy - allow access for JOB_MONITOR property

*RMS
FIX: ReqClient - fix the case when a job is Completed but in an unknown minor status

*Resources
BUGFIX: ProxyStorage - use checkArgumentFormat() instead of self.__checkArgumentFormatDict()

[v6r10p10]

*DMS
FIX: Several fixes to make FTS accounting working (FTSAgent/Job, ReplicaManager, File )

[v6r10p9]

*Core
BUGFIX: LineGraph - Ymin was set to a minimal plot value rather than 0.

*DMS
CHANGE: FTSJob(Agent) - get correct information for FTS accounting (registration)

[v6r10p8]

*Core
FIX: InstallTools - admin e-mail default location changed

*Framework
FIX: SystemAdministratorClientCLI - allow "set host localhost"
FIX: BundleDelivery - protect against empty bundle

*WMS
FIX: SiteDirector - Pass siteNames and ceList as None if any is accepted
FIX: WorkloadManagement.ConfigTemplate.SiteDorectory - set Site to Any by default 

*DMS
FIX: FileCatalogCLI - ignore Datasets in ls command for backward compatibility

*Resources
FIX: SSH - some platforms use Password instead of password prompt

[v6r10p7]

*Core
FIX: dirac-install - execute dirac-fix-mysql-script and dirac-external-requirements after sourcing the environment
FIX: InstallTools - set basedir variable in fixMySQLScript()
FIX: InstallTools - define user root@host.domain in installMySQL()

*Framework
BUGFIX: SystemAdministratorCLI - bug fixed in default() call signature

*DMS
FIX: FTSRequest - handle properly FTS server in the old system 
FIX: ReplicaManager - check if file is in FC before removing 
FIX: Request/RemovalTask - handle properly proxies for removing files 
BUGFIX: DatasetManager - in the table description

[v6r10p6]

*Core
FIX: X509Certificate - reenabled fix in getDIRACGroup()

*Configuration
FIX: CSAPI - Group should be taken from the X509 chain and not the certificate

*RMS
CHANGE: ReqClient - if the job does not exist, do not try further finalization

[v6r10p5]

*Core
FIX: X509Certificate - reverted fix in getDIRACGroup()

[v6r10p4]

*Core
NEW: dirac-info - extra printout
CHANGE: PrettyPrint - extra options in printTable()
FIX: X509Certificate - bug fixed in getDIRACGroup()

*Framework
NEW: SystemAdministratorCLI - new showall command to show components across hosts
NEW: ProxyDB - allow to upload proxies without DIRAC group

*RMS
CHANGE: ReqClient - requests from failed jobs update job status to Failed
CHANGE: RequestTask - retry in the request finalize()

[v6r10p3]

*Configuration
CHANGE: Registry - allow to define a default group per user

*WMS
BUGFIX: JobReport - typo in generateForwardDISET()

[v6r10p2]

*TMS
CHANGE: Backward compatibility fixes when setting the Transformation files status

*DMS
BUGFIX: ReplicateAndRegister - bugfix when replicating to multiple destination by ReplicaManager

*WMS
BUGFIX: JobManager - bug fix when deleting no-existing jobs

[v6r10p1]

*RMS
FIX: ReqDB.Operations - Arguments field changed type from BLOB to MEDIUMBLOB

*DMS
FIX: FileCatalog - check for non-exiting directories in removeDirectory()

*TMS
FIX: TransformationDB - removed constraint that was making impossible to derive a production

[v6r10]

*Core
FIX: Several fixes on DB classes(AccountingDB, SystemLoggingDB, UserProfileDB, TransformationDB, 
     JobDB, PilotAgentsDB) after the new movement to the new MySQL implementation with a persistent 
     connection per running thread
NEW: SystemAdministratorCLI - better support for executing remote commands 
FIX: DIRAC.__init__.py - avoid re-definition of platform variable    
NEW: Graphs - added CurveGraph class to draw non-stacked lines with markers
NEW: Graphs - allow graphs with negative Y values
NEW: Graphs - allow to provide errors with the data and display them in the CurveGraph
FIX: InstallTools - fix for creation of the root@'host' user in MySQL 
FIX: dirac-install - create links to permanent directories before module installation
CHANGE: InstallTools - use printTable() utility for table printing
CHANGE: move printTable() utility to Core.Utilities.PrettyPrint
NEW: added installation configuration examples
FIX: dirac-install - fixBuildPath() operates only on files in the directory
FIX: VOMSService - added X-VOMS-CSRF-GUARD to the html header to be compliant with EMI-3 servers

*CS
CHANGE: getVOMSVOForGroup() uses the VOMSName option of the VO definition 
NEW: CE2CSAgent - added ARC CE information lookup

*Framework
FIX: SystemAdministratorIntegrator - use Host option to get the host address in addition to the section name, closes #1628
FIX: dirac-proxy-init - uses getVOMSVOForGroup() when adding VOMS extensions

*DMS
CHANGE: DFC - optimization and bug fixes of the bulk file addition
FIX: TransferAgent - protection against badly defined LFNs in collectFiles()
NEW: DFC - added getDirectoryReplicas() service method support similar to the LFC
CHANGE: DFC - added new option VisibleReplicaStatus which is used in replica getting commands
CHANGE: FileCatalogClientCLI client shows number of replicas in the 2nd column rather than 
        unimplemented number of links
CHANGE: DFC - optimizations for the bulk replica look-up
CHANGE: DFC updated scalability testing tool FC_Scaling_test.py        
NEW: DFC - methods returning replicas provide also SE definitions instead of PFNs to construct PFNs on the client side
NEW: DFC - added getReplicasByMetadata() interface
CHANGE: DFC - optimized getDirectoryReplicas()
CHANGE: FileCatalogClient - treat the reduced output from various service queries restoring LFNs and PFNs on the fly
NEW: DFC - LFNPFNConvention flag can be None, Weak or Strong to facilitate compatibility with LFC data 
CHANGE: FileCatalog - do not return PFNs, construct them on the client side
CHANGE: FileCatalog - simplified FC_Scaling_test.py script
NEW: FileCatalog/DatasetManager class to define and manipulate datasets corresponding to meta queries
NEW: FileCatalogHandler - new interface methods to expose DatasetManager functionality
NEW: FileCatalogClientCLI - new dataset family of commands
FIX: StorageFactory, ReplicaManager - resolve SE alias name recursively
FIX: FTSRequest, ReplicaManager, SRM2Storage - use current proxy owner as user name in accounting reports, closes #1602
BUGFIX: FileCatalogClientCLI - bug fix in do_ls, missing argument to addFile() call, closes #1658
NEW: FileCatalog - added new setMetadataBulk() interface, closes #1358
FIX: FileCatalog - initial argument check strips off leading lfn:, LFN:, /grid, closes #448
NEW: FileCatalog - added new setFileStatus() interface, closes #170, valid and visible file and replica statuses can be defined in respective options.
CHANGE: multiple new FTS system fixes
CHANGE: uniform argument checking with checkArgumentFormat() in multiple modules
CHANGE: FileCatalog - add Trash to the default replica valid statuses
CHANGE: ReplicaManager,FTSRequest,StorageElement - no use of PFN as returned by the FC except for file removal,
        rather constructing it always on the fly
        
*SMS
CHANGE: PinRequestAgent, SENamespaceCatalogCheckAgent - removed
CHANGE: Use StorageManagerClient instead of StorageDB directly        

*WMS
CHANGE: JobPolicy - optimization for bulk job verification
NEW: JobPolicy - added getControlledUsers() to get users which jobs can be accessed for 
     a given operation
CHANGE: JobMonitoringHandler - Avoid doing a selection of all Jobs, first count matching jobs 
        and then use "limit" to select only the required JobIDs.
NEW: JobMonitoringHandler - use JobPolicy to filter jobs in getJobSummaryWeb()
NEW: new Operations option /Services/JobMonitoring/GlobalJobsInfo ( True by default ) to 
     allow or not job info lookup by anybody, used in JobMonitoringHandler       
BUGFIX: SiteDirector - take into account the target queue Platform
BUGFIX: JobDB - bug in __insertNewJDL()    
CHANGE: dirac-admin-show-task-queues - enhanced output  
CHANGE: JobLoggingDB.sql - use trigger to manage the new LoggingInfo structure  
CHANGE: JobWrapper - trying several times to upload a request before declaring the job failed
FIX: JobScheduling executor - fix race condition that causes a job to remain in Staging
NEW: SiteDirector - do not touch sites for which there is no work available
NEW: SiteDirector - allow sites not in mask to take jobs with JobType Test
NEW: SiteDirector - allow 1 hour grace period for pilots in Unknown state before aborting them
CHANGE: Allow usage of non-plural form of the job requirement options ( PilotType, GridCE, BannedSite, 
        SubmitPool ), keep backward compatibility with a plural form
        
*RSS
FIX: DowntimeCommand - take the latest Downtime that fits    
NEW: porting new Policies from integration  
NEW: RSS SpaceToken command querying endpoints/tokens that exist  
        
*Resources
NEW: added SSHOARComputingElement class 
NEW: added XROOTStorage class       
FIX: CREAMComputingElement - extra checks for validity of returned pilot references
        
*TS
CHANGE: TransformationClient(DB,Manager) - set file status for transformation as bulk operation 
CHANGE: TransformationClient - applying state machine when changing transformation status
BUGFIX: TransformationClient(Handler) - few minor fixes
NEW: TransformationDB - backported __deleteTransformationFileTask(s) methods
CHANGE: TransformationDB(Client) - fixes to reestablish the FileCatalog interface
FIX: TransformationAgent - added MissingInFC to consider for Removal transformations
BUGFIX: TransformationAgent - in _getTransformationFiles() variable 'now' was not defined
FIX: TransformationDB.sql - DataFiles primary key is changed to (FileID) from (FileID,LFN) 
CHANGE: TransformationDB(.sql) - schema changes suitable for InnoDB
FIX: TaskManager(AgentBase) - consider only submitted tasks for updating status
CHANGE: TransformationDB(.sql) - added index on LFN in DataFiles table

*RMS
NEW: Migrate to use the new Request Management by all the clients
CHANGE: RequestContainer - Retry failed transfers 10 times and avoid sub-requests to be set Done 
        when the files are failed
CHANGE: Use a unique name for storing the proxy as processes may use the same "random" name and 
        give conflicts
NEW: RequestClient(Handler) - add new method readRequest( requestname)                 

*Workflow
NEW: Porting the LHCb Workflow package to DIRAC to make the use of general purpose modules and
     simplify construction of workflows        

[v6r9p33]

*Accounting
BUGFIX: AccountingDB - wrong indentation

[v6r9p32]

*Accounting
FIX: AccountingDB - use old style grouping if the default grouping is altered, e.g. by Country

[v6r9p31]

*Accounting
CHANGE: AccountingDB - changes to speed up queries: use "values" in GROUP By clause;
        drop duplicate indexes; reorder fields in the UniqueConstraint index of the
        "bucket" tables  

[v6r9p30]

*DMS
CHANGE: FileCatalogFactory - construct CatalogURL from CatalogType by default

*SMS
FIX: dirac-stager-stage-files - changed the order of the arguments

[v6r9p29]

*TS
FIX: TaskManager(AgentBase) - fix for considering only submitted tasks 

[v6r9p28]

*TS
FIX: TransformationDB(ManagerHandler) - several portings from v6r10

[v6r9p27]

*SMS
FIX: StorageManagementDB - in removeUnlinkedReplicas() second look for CacheReplicas 
     for which there is no entry in StageRequests

[v6r9p26]

*Resources
CHANGE: CREAMComputigElement - Make sure that pilots submitted to CREAM get a 
        fresh proxy during their complete lifetime
*Framework
FIX: ProxyDB - process properly any SQLi with DNs/groups with 's in the name

[v6r9p25]

*TS
CHANGE: TransformationClient - changed default timeout values for service calls
FIX: TransformationClient - fixes for processing of derived transformations 

[v6r9p24]

*TS
FIX: TransformationClient - in moveFilesToDerivedTransformation() set file status
     to Moved-<prod>

[v6r9p23]

*Core
BUGFIX: InstallTools - improper configuration prevents a fresh new installation

*WMS
BUGFIX: PilotDirector - Operations Helper non-instantiated

[v6r9p22]

*WMS
FIX: PilotDirector - allow to properly define extensions to be installed by the 
     Pilot differently to those installed at the server
FIX: Watchdog - convert pid to string in ProcessMonitor

*TS
FIX: TransformationDB - splitting files in chunks

*DMS
NEW: dirac-dms-create-removal-request command
CHANGE: update dirac-dms-xxx commands to use the new RMS client,
        strip lines when reading LFNs from a file

[v6r9p21]

*TS
FIX: Transformation(Client,DB,Manager) - restored FileCatalog compliant interface
FIX: TransformationDB - fix in __insertIntoExistingTransformationFiles()

[v6r9p20]

*Core
BUGFIX: ProxyUpload - an on the fly upload does not require a proxy to exist

*DMS
CHANGE: TransferAgent - use compareAdler() for checking checksum
FIX: FailoverTransfer - recording the sourceSE in case of failover transfer request 

*WMS
FIX: ProcessMonitor - some fixes added, printout when <1 s of consumed CPU is found

*Transformation
BUGFIX: TransformationClient - fixed return value in moveFilesToDerivedTransformation()

*RMS
BUGFIX: CleanReqDBAgent - now() -> utcnow() in initialize()

*Resources
FIX: ARCComputingElement - fix the parsing of CE status if no jobs are available

[v6r9p19]

*DMS
FIX: FileCatalog/DirectoryMetadata - inherited metadata is used while selecting directories
     in findDirIDsByMetadata()

[v6r9p18]

*DMS
FIX: FTSSubmitAgent, FTSRequest - fixes the staging mechanism in the FTS transfer submission
NEW: TransferDBMonitoringHandler - added getFilesForChannel(), resetFileChannelStatus()

[v6r9p17]

*Accounting
FIX: DataStoreClient - send accounting records in batches of 1000 records instead of 100

*DMS:
FIX: FailoverTransfer - catalog name from list to string
FIX: FTSSubmitAgent, FTSRequest - handle FTS3 as new protocol and fix bad submission time
FIX: FTSSubmitAgent, FTSRequest - do not submit FTS transfers for staging files

*WMS
FIX: TaskQueueDB - do not check enabled when TQs are requested from Directors
FIX: TaskQueueDB - check for Enabled in the TaskQueues when inserting jobs to print an alert
NEW: TaskQueueDB - each TQ can have at most 5k jobs, if beyond the limit create a new TQ 
     to prevent long matching times when there are way too many jobs in a single TQ

[v6r9p16]

*TS
BUGFIX: typos in TransformationCleaningAgent.py

*DMS
CHANGE: DownloadInputData - check the available disk space in the right input data directory
FIX: DownloadInputData - try to download only Cached replicas 

[v6r9p15]

*Core
FIX: MySQL - do not decrease the retry counter after ping failure

*DMS
CHANGE: FC/DirectoryMetadata - Speed up findFilesByMetadataWeb when many files match
FIX: RemovalTask - fix error string when removing a non existing file (was incompatible 
     with the LHCb BK client). 

*WMS
FIX: JobReport - minor fix ( removed unused imports )
FIX: JobMonitoring(JobStateUpdate)Handler - jobID argument can be either string, int or long

*TS
CHANGE: TransformationClient - change status of Moved files to a deterministic value
FIX: FileReport - minor fix ( inherits object ) 

[v6r9p14]

*DMS
CHANGE: FTSDB - changed schema: removing FTSSite table. From now on FTS sites 
        would be read from CS Resources

[v6r9p13]

FIX: included fixes from v6r8p26 patch release

[v6r9p12]

FIX: included fixes from v6r8p25 patch release

[v6r9p11]

*DMS
BUGFIX: FTSRequest - in __resolveFTSServer() type "=" -> "=="

[v6r9p10]

FIX: included fixes from v6r8p24 patch release

*Core
NEW: StateMachine utility

*DMS
BUGFIX: in RegisterFile operation handler

*Interfaces
FIX: Dirac.py - in splitInputData() consider only Active replicas

[v6r9p9]

*RMS
FIX: RequestDB - added getRequestFileStatus(), getRequestName() methods

[v6r9p8]

*DMS
FIX: RequestDB - get correct digest ( short request description ) of a request

[v6r9p7]

FIX: included fixes from v6r8p23 patch release

*RSS
FIX: SpaceTokenOccupancyPolicy - SpaceToken Policy decision was based on 
     percentage by mistake
     
*RMS
NEW: new scripts dirac-dms-ftsdb-summary, dirac-dms-show-ftsjobs    
FIX: FTSAgent - setting space tokens for newly created FTSJobs 

[v6r9p6]

*DMS
BUGFIX: dirac-admin-add-ftssite - missing import

*RMS
NEW: RequestDB, ReqManagerHandler - added getRequestStatus() method

*TS
FIX: fixes when using new RequestClient with the TransformationCleaningAgent

*WMS
BUGFIX: typo in SandboxStoreHandler transfer_fromClient() method

[v6r9p5]

*DMS
BUGFIX: missing proxy in service env in the FTSManager service. By default service 
        will use DataManager proxy refreshed every 6 hours.

*Resources
NEW: StorageElement - new checkAccess policy: split the self.checkMethods in 
     self.okMethods. okMethods are the methods that do not use the physical SE. 
     The isValid returns S_OK for all those immediately

*RSS
FIX: SpaceTokenOccupancyPolicy - Policy that now takes into account absolute values 
     for the space left
     
*TS
FIX: TransformationCleaningAgent - will look for both old and new RMS     

[v6r9p4]

*Stager
NEW: Stager API: dirac-stager-monitor-file, dirac-stager-monitor-jobs, 
     dirac-stager-monitor-requests, dirac-stager-show-stats

[v6r9p3]

*Transformation
FIX: TransformationCleaning Agent status was set to 'Deleted' instead of 'Cleaned'

[v6r9p2]

*RSS
NEW: Added Component family tables and statuses
FIX: removed old & unused code 
NEW: allow RSS policies match wild cards on CS

*WMS
BUGFIX: FailoverTransfer,JobWrapper - proper propagation of file metadata

[v6r9p1]

*RMS
NEW: FTSAgent - update rwAccessValidStamp,
     update ftsGraphValidStamp,
     new option for staging files before submission,
     better log handling here and there
CHANGE: FTSJob - add staging flag in in submitFTS2
CHANGE: Changes in WMS (FailoverTransfer, JobReport, JobWrapper, SandboxStoreHandler) 
        and TS (FileReport) to follow the new RMS.
NEW: Full CRUD support in RMS.

*RSS
NEW: ResourceManagementDB - new table ErrorReportBuffer
NEW: new ResourceManagementClient methods - insertErrorReportBuffer, selectErrorReportBuffer,
     deleteErrorReportBuffer

[v6r9]

NEW: Refactored Request Management System, related DMS agents and FTS management
     components

[v6r8p28]

*Core
BUGFIX: RequestHandler - the lock Name includes ActionType/Action

*DMS
FIX: dirac-dms-filecatalog-cli - prevent exception in case of missing proxy

[v6r8p27]

*DMS
BUGFIX: dirac-dms-add-file - fixed typo item -> items

[v6r8p26]

*Core
NEW: RequestHandler - added getServiceOption() to properly resolve inherited options 
     in the global service handler initialize method
NEW: FileCatalogHandler, StorageElementHandler - use getServiceOption()

[v6r8p25]

FIX: included fixes from v6r7p40 patch release

*Resources
FIX: SRM2Storage - do not account gfal_ls operations

[v6r8p24]

FIX: included fixes from v6r7p39 patch release

*Core
FIX: SiteSEMapping was returning wrong info

*DMS
FIX: FTSRequest - choose explicitly target FTS point for RAL and CERN
BUGFIX: StrategyHandler - wrong return value in __getRWAccessForSE()

*Resources
CHANGE: SRM2Storage - do not account gfal_ls operations any more

[v6r8p23]

FIX: included fixes from v6r7p37 patch release

*TS
FIX: TransformationDB - allow tasks made with ProbInFC files
FIX: TransformationCleaingAgent,Client - correct setting of transformation 
     status while cleaning

[v6r8p22]

FIX: included fixes from v6r7p36 patch release

[v6r8p21]

*DMS
FIX: FileCatalog/DirectoryMetadata - even if there is no meta Selection 
     the path should be considered when getting Compatible Metadata
FIX: FileCatalog/DirectoryNodeTree - findDir will return S_OK( '' ) if dir not 
     found, always return the same error from DirectoryMetadata in this case.     

*RSS
FIX: DowntimeCommand - use UTC time stamps

*TS
FIX: TransformationAgent - in _getTransformationFiles() get also ProbInFC files in 
     addition to Used 

[v6r8p20]

*Stager
NEW: Stager API: dirac-stager-monitor-file, dirac-stager-monitor-jobs, 
     dirac-stager-monitor-requests, dirac-stager-show-stats

[v6r8p19]

*Transformation
FIX: TransformationCleaning Agent status was set to 'Deleted' instead of 'Cleaned'

[v6r8p18]

*TS
BUGFIX: TransformationAgent - regression in __cleanCache()

[v6r8p17]

FIX: included fixes from v6r7p32 patch release

*WMS
FIX: StalledJobAgent - for accidentally stopped jobs ExecTime can be not set, 
     set it to CPUTime for the accounting purposes in this case

[v6r8p16]

FIX: included fixes from v6r7p31 patch release

*WMS
BUGFIX: TaskQueueDB - fixed a bug in the negative matching conditions SQL construction

*RSS
NEW: improved doc strings of PEP, PDP modules ( part of PolicySystem )
FIX: Minor changes to ensure consistency if ElementInspectorAgent and 
     users interact simultaneously with the same element
CHANGE: removed DatabaseCleanerAgent ( to be uninstalled if already installed )
FIX: SummarizeLogsAgent - the logic of the agent was wrong, the agent has been re-written.
     
[v6r8p15]

*Core
FIX: X509Chain - fix invalid information when doing dirac-proxy-info without CS
     ( in getCredentials() )

*RSS
NEW: PDP, PEP - added support for option "doNotCombineResult" on PDP

[v6r8p14]

*Core
FIX: dirac-deploy-scripts - can now work with the system python

*WMS
NEW: dirac-wms-cpu-normalization - added -R option to modify a given configuration file
FIX: Executor/InputData - Add extra check for LFns in InputData optimizer, closes #1472

*Transformation
CHANGE: TransformationAgent - add possibility to kick a transformation (not skip it if no 
        unused files), by touching a file in workDirectory
BUGFIX: TransformationAgent - bug in __cleanCache() dict modified in a loop        

[v6r8p13]

*Transformation
BUGFIX: TransformationDB - restored import of StringType

[v6r8p12]

NEW: Applied patches from v6r7p29

*WMS
FIX: JobDB - check if SystemConfig is present in the job definition and convert it 
     into Platform

*DMS
FIX: ReplicaManager - do not get metadata of files when getting files in a directory 
     if not strictly necessary

*RSS
NEW: ported from LHCb PublisherHandler for RSS web views

[v6r8p11]

NEW: Applied patches from v6r7p27

*RSS
NEW: SpaceTokenOccupancyPolicy - ported from LHCbDIRAC 
NEW: db._checkTable done on service initialization ( removed dirac-rss-setup script doing it )

*Transformation
FIX: TaskManager - reset oJob for each task in prepareTransformationTasks()
BUGFIX: ValidateOutputDataAgent - typo fixed in getTransformationDirectories()
FIX: TransformationManagerHandler - use CS to get files statuses not to include in 
     processed file fraction calculation for the web monitoring pages

[v6r8p10]

NEW: Applied patches from v6r7p27

[v6r8p9]

*DMS
FIX: TransferAgent,dirac-dms-show-se-status, ResourceStatus,TaskManager - fixes
     needed for DMS components to use RSS status information
NEW: ReplicaManager - allow to get metadata for an LFN+SE as well as PFN+SE     

[v6r8p8]

*RSS
BUGFIX: dirac-rss-setup - added missing return of S_OK() result

[v6r8p7]

NEW: Applied patches from v6r7p24

*DMS
BUGFIX: LcgFileCatalogClient - bug in addFile()

*RSS
BUGFIX: fixed script dirac-rss-set-token, broken in the current release.
NEW: Statistics module - will be used in the future to provide detailed information 
     from the History of the elements 

[v6r8p6]

NEW: Applied patches from v6r7p23

*Transformation
FIX: TaskManager - allow prepareTransformationTasks to proceed if no OutputDataModule is defined
FIX: TransformationDB - remove INDEX(TaskID) from TransformationTasks. It produces a single counter 
     for the whole table instead of one per TransformationID
     
*WMS     
FIX: WMSUtilities - to allow support for EMI UI's for pilot submission we drop support for glite 3.1

[v6r8p5]

NEW: Applied patches from v6r7p22

*RSS
CHANGE: removed old tests and commented out files

*WMS
FIX: PoolXMLCatalog - proper addFile usage

*Transformation
CHANGE: TransformationAgent - clear replica cache when flushing or setting a file in the workdirectory

[v6r8p4]

*Transformation
FIX: The connection to the jobManager is done only at submission time
FIX: Jenkins complaints fixes

*WMS
BUGFIX: JobDB - CPUtime -> CPUTime
FIX: Jenkins complaints fixes

[v6r8p3]

*DMS
BUGFIX: LcgFileCatalogClient

[v6r8p2]

*DMS:
FIX: LcgFileCatalogClient - remove check for opening a session in __init__ as credentials are not yet set 

*Transformation
CHANGE: reuse RPC clients in Transformation System 

[v6r8p1]

*Core
FIX: dirac-deploy-scripts - restored regression w.r.t. support of scripts starting with "d"

*DMS
BUGFIX: LcgFileCatalogClient - two typos fixed

[v6r8]

CHANGE: Several fixes backported from the v7r0 integration branch

*Core
CHANGE: DictCache - uses global LockRing to avoid locks in multiprocessing
FIX: X509Chain - proxy-info showing an error when there's no CS

*DMS
FIX: TransferAgent - inside loop filter out waiting files dictionary
BUGFIX: dirac-admin-allow-se - there was a continue that was skipping the complete loop for 
        ARCHIVE elements
NEW: LcgFileCatalogClient - test return code in startsess lfc calls       

*WMS:
FIX: OptimizerExecutor, InputData, JobScheduling - check that site candidates have all the 
     replicas

*RSS: 
BUGFIX: ResourceStatus, RSSCacheNoThread - ensure that locks are always released

*Transformation
FIX: TaskManager - site in the job definition is taken into account when submitting
NEW: Transformation - get the allowed plugins from the CS /Operations/Transformations/AllowedPlugins
FIX: ValidateOutputDataAgent - self not needed for static methods

[v6r7p40]

*Resources
FIX: StorageElement class was not properly passing the lifetime argument for prestageFile method

[v6r7p39]

*Core
CHANGE: Grid - in executeGridCommand() allow environment script with arguments needed for ARC client

*DMS
FIX: DFC SEManager - DIP Storage can have a list of ports now

*Resources
FIX: ARCComputingElement - few fixes after debugging

[v6r7p38]

*Core
NEW: DISET FileHelper, TransferClient - possibility to switch off check sum

*Resources
NEW: ARCComputingElement - first version
NEW: StorageFactory - possibility to pass extra protocol parameters to storage object
NEW: DIPStorage - added CheckSum configuration option
BUGFIX: SSHComputingElement - use CE name in the pilot reference construction

*WMS
FIX: StalledJobAgent - if ExecTime < CPUTime make it equal to CPUTime

[v6r7p37]

*Framework
BUGFIX: NotificationDB - typos in SQL statement in purgeExpiredNotifications() 

*WMS
NEW: JobCleaningAgent - added scheduling sandbox LFN removal request 
     when deleting jobs
CHANGE: JobWrapper - report only error code as ApplicationError parameter 
        when payload finishes with errors    
NEW: SiteDirector - possibility to specify extensions to be installed in 
     pilots in /Operations/Pilots/Extensions option in order not to install
     all the server side extensions        

*DMS
CHANGE: FileCatalogFactory - use service path as default URL
CHANGE: FileCatalogFactory - use ObjectLoader to import catalog clients

*SMS
BUGFIX: StorageManagementDB, dirac-stager-monitor-jobs - small bug fixes ( sic, Daniela )

*Resources
CHANGE: DIPStorage - added possibility to specify a list of ports for multiple
        service end-points
CHANGE: InProcessComputingElement - demote log message when payload failure 
        to warning, the job will fail anyway
FIX: StalledJobAgent - if pilot reference is not registered, this is not an 
     error of the StalledJobAgent, no log.error() in  this case                
        
*RMS
CHANGE: RequestTask - ensure that tasks are executed with user credentials 
        even with respect to queries to DIRAC services ( useServerCertificate 
        flag set to false )        

[v6r7p36]

*WMS
FIX: CREAMCE, SiteDirector - make sure that the tmp executable is removed
CHANGE: JobWrapper - remove sending mails via Notification Service in case
        of job rescheduling
        
*SMS
FIX: StorageManagementDB - fix a race condition when old tasks are set failed 
     between stage submission and update.        

[v6r7p35]

*Stager
NEW: Stager API: dirac-stager-monitor-file, dirac-stager-monitor-jobs, 
     dirac-stager-monitor-requests, dirac-stager-show-stats

[v6r7p34]

*Transformation
FIX: TransformationCleaning Agent status was set to 'Deleted' instead of 'Cleaned'

[v6r7p33]

*Interfaces
FIX: Job.py - in setExecutable() - prevent changing the log file name string type

*StorageManagement
NEW: StorageManagementDB(Handler) - kill staging requests at the same time as 
     killing related jobs, closes #1510
FIX: StorageManagementDB - demote the level of several log messages       

[v6r7p32]

*DMS
FIX: StorageElementHandler - do not use getDiskSpace utility, use os.statvfs instead
CHANGE: StorageManagementDB - in getStageRequests() make MySQL do an UNIQUE selection 
        and use implicit loop to speed up queries for large results

*Resources
FIX: lsfce remote script - use re.search instead of re.match in submitJob() to cope with
     multipline output

[v6r7p31]

*WMS
FIX: SiteDirector - make possible more than one SiteDirector (with different pilot identity) attached 
     to a CE, ie sgm and pilot roles. Otherwise one is declaring Aborted the pilots from the other.

[v6r7p30]

*Core
CHANGE: X509Chain - added groupProperties field to the getCredentials() report
BUGFIX: InstallTools - in getSetupComponents() typo fixed: agent -> executor

[v6r7p29]

*DMS
CHANGE: FileCatalog - selection metadata is also returned as compatible metadata in the result
        of getCompatibleMetadata() call
NEW: FileCatalog - added path argument to getCompatibleMetadata() call
NEW: FileCatalogClient - added getFileUserMetadata()
BUGFIX: dirac-dms-fts-monitor - exit with code -1 in case of error

*Resources
FIX: CREAMComputingElement - check globus-url-copy result for errors when retrieving job output

[v6r7p28]

*DMS
BUGFIX: FileCatalog/DirectoryMetadata - wrong MySQL syntax 

[v6r7p27]

*Core
FIX: Mail.py - fix of the problem of colons in the mail's body

*Interfaces
NEW: Job API - added setSubmitPools(), setPlatform() sets ... "Platform"

*WMS
FIX: TaskQueueDB - use SystemConfig as Platform for matching ( if Platform is not set explicitly

*Resources
FIX: SSHComputingElement - use ssh host ( and not CE name ) in the pilot reference
BUGFIX: SSHGEComputingElement - forgotten return statement in _getJobOutputFiles()

*Framework
NEW: dirac-sys-sendmail - email's body can be taken from pipe. Command's argument 
     in this case will be interpreted as a destination address     

[v6r7p26]

*DMS
FIX: ReplicaManager - status names Read/Write -> ReadAccess/WriteAccess

[v6r7p25]

*Core
CHANGE: X509Chain - in getCredentials() failure to contact CS is not fatal, 
        can happen when calling dirac-proxy-init -x, for example

[v6r7p24]

*DMS
NEW: FileCatalog - added getFilesByMetadataWeb() to allow pagination in the Web 
     catalog browser
     
*WMS
CHANGE: WMSAdministrator, DiracAdmin - get banned sites list by specifying the status
        to the respective jobDB call     

[v6r7p23]

*Transformation
BUGFIX: TransformationDB - badly formatted error log message

*RMS
CHANGE: RequestDBMySQL - speedup the lookup of requests

*WMS
BUGFIX: dirac-dms-job-delete - in job selection by group

*DMS
FIX: LcgFileCatalogClient - getDirectorySize made compatible with DFC
BUGFIX: LcgFileCatalogClient - proper call of __getClientCertInfo()

[v6r7p22]

*Transformation
CHANGE: InputDataAgent - treats only suitable transformations, e.g. not the extendable ones. 
CHANGE: TransformationAgent - make some methods more public for easy overload

[v6r7p21]

*Core
FIX: Shifter - pass filePath argument when downloading proxy

[v6r7p20]

*DMS
CHANGE: StrategyHandler - move out SourceSE checking to TransferAgent
CHANGE: ReplicaManager, InputDataAgent - get active replicas
FIX: StorageElement, SRM2Storage - support for 'xxxAccess' statuses, checking results
     of return structures
     
*RSS
NEW: set configurable email address on the CS to send the RSS emails
NEW: RSSCache without thread in background
FIX: Synchronizer - moved to ResourceManager handler     

[v6r7p19]

*DMS
BUGFIX: ReplicaManager - in putAndRegister() SE.putFile() singleFile argument not used explicitly

[v6r7p18]

*WMS
FIX: StalledJobAgent - do not exit the loop over Completed jobs if accounting sending fails
NEW: dirac-wms-job-delete - allow to specify jobs to delete by job group and/or in a file
FIX: JobManifest - If CPUTime is not set, set it to MaxCPUTime value

[v6r7p17]

*Resources
FIX: SRM2Storage - treat properly "22 SRM_REQUEST_QUEUED" result code

[v6r7p16]

*DMS
FIX: StrategyHandler - do not proceed when the source SE is not valid for read 
BUGFIX: StorageElement - putFile can take an optional sourceSize argument
BUGFIX: ReplicaManager - in removeFile() proper loop on failed replicas

*RSS
FIX: SpaceTokenOccupancyCommand, CacheFeederAgent - add timeout when calling lcg_util commands

*WMS
FIX: JobManifest - take all the SubmitPools defined in the TaskQueueAgent 
NEW: StalledJobAgent - declare jobs stuck in Completed status as Failed

[v6r7p15]

*Core
BUGFIX: SocketInfo - in host identity evaluation

*DMS
BUGFIX: FileCatalogHandler - missing import os

*Transformation
CHANGE: JobManifest - getting allowed job types from operations() section 

[v6r7p14]

*DMS
CHANGE: StorageElementProxy - removed getParameters(), closes #1280
FIX: StorageElementProxy - free the getFile space before the next file
FIX: StorageElement - added getPFNBase() to comply with the interface

*Interfaces
CHANGE: Dirac API - allow lists of LFNs in removeFile() and removeReplica()

*WMS
CHANGE: JobSchedulingAgent(Executor) - allow both BannedSite and BannedSites JDL option

*RSS
FIX: ElementInspectorAgent - should only pick elements with rss token ( rs_svc ).
FIX: TokenAgent - using 4th element instead of the 5th. Added option to set admin email on the CS.

[v6r7p13]

*Core
FIX: Resources - in getStorageElementSiteMapping() return only sites with non-empty list of SEs

*DMS
FIX: StorageElement - restored the dropped logic of using proxy SEs
FIX: FileCatalog - fix the UseProxy /LocalSite/Catalog option

*Transformation
FIX: TransformationDB - use lower() string comparison in extendTransformation()

[v6r7p12]

*WMS
BUGFIX: JobManifest - get AllowedSubmitPools from the /Systems section, not from /Operations

*Core
NEW: Resources helper - added getSites(), getStorageElementSiteMapping()

*DMS
CHANGE: StrategyHandler - use getStorageElementSiteMapping helper function
BUGFIX: ReplicaManager - do not modify the loop dictionary inside the loop

[v6r7p11]

*Core
CHANGE: Subprocess - put the use of watchdog in flagging

[v6r7p10]

*Core
NEW: Logger - added getLevel() method, closes #1292
FIX: Subprocess - returns correct structure in case of timeout, closes #1295, #1294
CHANGE: TimeOutExec - dropped unused utility
FIX: Logger - cleaned unused imports

*RSS
CHANGE: ElementInspectorAgent - do not use mangled name and removed shifterProxy agentOption

[v6r7p9]

*Core
BUGFIX: InstallTools - MySQL Port should be an integer

[v6r7p8]

*Core
FIX: Subprocess - consistent timeout error message

*DMS
NEW: RemovalTask - added bulk removal
FIX: StrategyHandler - check file source CEs
CHANGE: DataIntegrityClient - code beautification
CHANGE: ReplicaManager - do not check file existence if replica information is queried anyway,
        do not fail if file to be removed does not exist already. 

[v6r7p7]

FIX: Several fixes to allow automatic code documentation

*Core
NEW: InstallTools - added mysqlPort and mysqlRootUser

*DMS
CHANGE: ReplicaManager - set possibility to force the deletion of non existing files
CHANGE: StrategyHandler - better handling of checksum check during scheduling 

[v6r7p6]

*Core
FIX: dirac-install - restore signal alarm if downloadable file is not found
FIX: Subprocess - using Manager proxy object to pass results from the working process

*DMS:
CHANGE: StorageElement - removed overwride mode
CHANGE: removed obsoleted dirac-dms-remove-lfn-replica, dirac-dms-remove-lfn
NEW: FTSMonitorAgent - filter out sources with checksum mismatch
FIX: FTSMonitorAgent, TransferAgent - fix the names of the RSS states

*RSS
NEW: ElementInspectorAgent runs with a variable number of threads which are automatically adjusted
NEW: Added policies to force a particular state, can be very convenient to keep something Banned for example.
NEW: policy system upgrade, added finer granularity when setting policies and actions

*WMS
NEW: SiteDirector- allow to define pilot DN/Group in the agent options
CHANGE: JobDescription, JobManifest - take values for job parameter verification from Operations CS section

[v6r7p5]

*Interfaces
BUGFIX: dirac-wms-job-get-output - properly treat the case when output directory is not specified 

[v6r7p4]

*Core
FIX: Subprocess - avoid that watchdog kills the executor process before it returns itself

*Framework
BUGFIX: ProxuManagerClient - wrong time for caching proxies

*RSS
FIX: removed obsoleted methods

*DMS
NEW: FileCatalog - added findFilesByMetadataDetailed - provides detailed metadata for 
     selected files

[v6r7p3]

*DMS
FIX: FTSMonitorAgent - logging less verbose

*Transformation
FIX: TransformationAgent - use the new CS defaults locations
FIX: Proper agent initialization
NEW: TransformationPlaugin - in Broadcast plugin added file groupings by number of files, 
     make the TargetSE always defined, even if the SourceSE list contains it 

*ResourceStatus
FIX: Added the shifter's proxy to several agents

*RMS
FIX: RequestContainer - the execution order was not properly set for the single files 

*Framework:
BUGFIX: ProxyManagerClient - proxy time can not be shorter than what was requested

[v6r7p2]

*Core
FIX: dirac-configure - switch to use CS before checking proxy info

*Framework
NEW: dirac-sys-sendmail new command
NEW: SystemAdmininistratorCLI - added show host, uninstall, revert commands
NEW: SystemAdmininistratorHandler - added more info in getHostInfo()
NEW: SystemAdmininistratorHandler - added revertSoftware() interface

*Transformation
FIX: TransformationCleaningAgent - check the status of returned results

[v6r7p1]

*Core
FIX: Subprocess - finalize the Watchdog closing internal connections after a command execution
CHANGE: add timeout for py(shell,system)Call calls where appropriate
CHANGE: Shifter - use gProxyManager in a way that allows proxy caching

*Framework
NEW: ProxyManagerClient - allow to specify validity and caching time separately
FIX: ProxyDB - replace instead of delete+insert proxy in __storeVOMSProxy

*DMS
NEW: FTSMonitorAgent - made multithreaded for better efficiency
FIX: dirac-dms-add-file - allow LFN: prefix for lfn argument

*WMS
NEW: dirac-wms-job-get-output, dirac-wms-job-status - allow to retrieve output for a job group
FIX: TaskQueueDB - fixed selection SQL in __generateTQMatchSQL()
CHANGE: OptimizerExecutor - reduce diversity of MinorStatuses for failed executors

*Resources
FIX: CREAMComputingElement - remove temporary JDL right after the submission 

[v6r6p21]

*DMS
BUGFIX: TransformationCleaningAgent - use the right signature of cleanMetadataCatalogFiles() call

[v6r6p20]

*DMS
FIX: RegistrationTask - properly escaped error messages
BUGFIX: DirectoryMetadata - use getFileMetadataFields from FileMetadata in addMetadataField()
NEW: When there is a missing source error spotted during FTS transfer, file should be reset 
     and rescheduled again until maxAttempt (set to 100) is reached

*WMS
FIX: JobScheduling - fix the site group logic in case of Tier0

[v6r6p19]

*DMS
BUGFIX: All DMS agents  - set up agent name in the initialization

*Core
NEW: Subprocess - timeout wrapper for subprocess calls
BUGFIX: Time - proper interpreting of 0's instead of None
CHANGE: DISET - use cStringIO for ANY read that's longer than 16k (speed improvement) 
        + Less mem when writing data to the net
FIX: Os.py - protection against failed "df" command execution       
NEW: dirac-info prints lcg bindings versions
CHANGE: PlotBase - made a new style class 
NEW: Subprocess - added debug level log message

*Framework
NEW: SystemAdministratorIntegrator client for collecting info from several hosts
NEW: SystemAdministrator - added getHostInfo()
FIX: dirac-proxy-init - always check for errors in S_OK/ERROR returned structures
CHANGE: Do not accept VOMS proxies when uploading a proxy to the proxy manager

*Configuration
FIX: CE2CSAgent - get a fresh copy of the cs data before attempting to modify it, closes #1151
FIX: Do not create useless backups due to slaves connecting and disconnecting
FIX: Refresher - prevent retrying with 'Insane environment'

*Accounting
NEW: Accounting/Job - added validation of reported values to cope with the weird Yandex case
FIX: DBUtils - take into account invalid values, closes #949

*DMS
FIX: FTSSubmitAgent - file for some reason rejected from submission should stay in 'Waiting' in 
     TransferDB.Channel table
FIX: FTSRequest - fix in the log printout     
CHANGE: dirac-dms-add-file removed, dirac-dms-add-files renamed to dirac-dms-add-file
FIX: FileCatalogCLI - check the result of removeFile call
FIX: LcgFileCatalogClient - get rid of LHCb specific VO evaluation
NEW: New FileCatalogProxy service - a generalization of a deprecated LcgFileCatalog service
FIX: Restored StorageElementProxy functionality
CHANGE: dirac-dms-add-file - added printout
NEW: FileCatalog(Factory), StorageElement(Factory) - UseProxy flag moved to /Operations and /LocalSite sections

*RSS
NEW:  general reimplementation: 
      New DB schema using python definition of tables, having three big blocks: Site, Resource and Node.
      MySQLMonkey functionality almost fully covered by DB module, eventually will disappear.
      Services updated to use new database.
      Clients updated to use new database.
      Synchronizer updated to fill the new database. When helpers will be ready, it will need an update.
      One ElementInspectorAgent, configurable now is hardcoded.
      New Generic StateMachine using OOP.
      Commands and Policies simplified.
      ResourceStatus using internal cache, needs to be tested with real load.
      Fixes for the state machine
      Replaced Bad with Degraded status ( outside RSS ).
      Added "Access" to Read|Write|Check|Remove SE statuses wherever it applies.
      ResourceStatus returns by default "Active" instead of "Allowed" for CS calls.
      Caching parameters are defined in the CS
FIX: dirac-admin-allow/ban-se - allow a SE on Degraded ( Degraded->Active ) and ban a SE on Probing 
     ( Probing -> Banned ). In practice, Active and Degraded are "usable" states anyway.            
      
*WMS
FIX: OptimizerExecutor - failed optimizations will still update the job     
NEW: JobWrapper - added LFNUserPrefix VO specific Operations option used for building user LFNs
CHANGE: JobDB - do not interpret SystemConfig in the WMS/JobDB
CHANGE: JobDB - Use CPUTime JDL only, keep MaxCPUTime for backward compatibility
CHANGE: JobWrapper - use CPUTime job parameter instead of MaxCPUTime
CHANGE: JobAgent - use CEType option instead of CEUniqueID
FIX: JobWrapper - do not attempt to untar directories before having checked if they are tarfiles 
NEW: dirac-wms-job-status - get job statuses for jobs in a given job group
 
*SMS
FIX: StorageManagementDB - when removing unlinked replicas, take into account the case where a
     staging request had been submitted, but failed
      
*Resources    
NEW: glexecCE - add new possible locations of the glexec binary: OSG specific stuff and in last resort 
     looking in the PATH    
NEW: LcgFileCatalogClient - in removeReplica() get the needed PFN inside instead of providing it as an argument     
      
*TS      
CHANGE: Transformation types definition are moved to the Operations CS section

*Interfaces
FIX: Dirac.py - CS option Scratchdir was in LocalSite/LocalSite
FIX: Dirac.py - do not define default catalog, use FileCatalog utility instead

[v6r6p19]

*DMS
BUGFIX: All DMS agents  - set up agent name in the initialization

[v6r6p18]

*Transformation
CHANGE: /DIRAC/VOPolicy/OutputDataModule option moved to <Operations>/Transformations/OutputDataModule

*Resources
FIX: ComputingElement - properly check if the pilot proxy has VOMS before adding it to the payload 
     when updating it

*WMS
BUGFIX: JobSanity - fixed misspelled method call SetParam -> SetParameter

[v6r6p17]

*Transformation
BUGFIX: TransformationAgent - corrected  __getDataReplicasRM()

[v6r6p16]

*DMS
FIX: Agents - proper __init__ implementation with arguments passing to the super class
FIX: LcgFileCatalogClient - in removeReplica() reload PFN in case it has changed

[v6r6p15]

*Framework
BUGFIX: ErrorMessageMonitor - corrected updateFields call 

*DMS:
NEW: FTSMonitorAgent completely rewritten in a multithreaded way

*Transformation
FIX: InputDataAgent - proper instantiation of TransformationClient
CHANGE: Transformation - several log message promoted from info to notice level

[v6r6p14]

*Transformation
FIX: Correct instantiation of agents inside several scripts
CHANGE: TransformationCleaningAgent - added verbosity to logs
CHANGE: TransformationAgent - missingLFC to MissingInFC as it could be the DFC as well
FIX: TransformationAgent - return an entry for all LFNs in __getDataReplicasRM

*DMS
FIX: TransferAgent - fix exception reason in registerFiles()

[v6r6p13]

*DMS
CHANGE: TransferAgent - change RM call from getCatalogueReplicas to getActiveReplicas. 
        Lowering log printouts here and there

[v6r6p12]

*DMS
BUGFIX: RemovalTask - Replacing "'" by "" in error str set as attribute for a subRequest file. 
        Without that request cannot be updated when some nasty error occurs.

[v6r6p11]

*RMS:
BUGFIX: RequestClient - log string formatting

*DMS
BUGFIX: RemovalTask - handling for files not existing in the catalogue

*Transformation
FIX: TransformationManager - ignore files in NotProcessed status to get the % of processed files

*Interfaces
FIX: Fixes due to the recent changes in PromptUser utility

[v6r6p10]

*RMS
FIX: RequestDBMySQL - better escaping of queries 

*WMS
FIX: SiteDirector - get compatible platforms before checking Task Queues for a site

[v6r6p9]

*Core
FIX: Utilities/PromptUser.py - better user prompt

*Accounting
NEW: Add some validation to the job records because of weird data coming from YANDEX.ru

*DMS
BUGFIX: ReplicaManager - typo errStr -> infoStr in __replicate()
FIX: FTSRequest - fixed log message

*WMS
FIX: SiteDirector - use CSGlobals.getVO() call instead of explicit CS option

[v6r6p8]

*Transformation
BUGFIX: TransformationDB - typo in getTransformationFiles(): iterValues -> itervalues

[v6r6p7]

*Resources
FIX: StorageFactory - uncommented line that was preventing the status to be returned 
BUGFIX: CE remote scripts - should return status and not call exit()
BUGFIX: SSHComputingElement - wrong pilot ID reference

[v6r6p6]

*WMS
FIX: TaskQueueDB - in findOrphanJobs() retrieve orphaned jobs as list of ints instead of list of tuples
FIX: OptimizerExecutor - added import of datetime to cope with the old style optimizer parameters

*Transformation
FIX: TransformationAgent - fix finalization entering in an infinite loop
NEW: TransformationCLI - added resetProcessedFile command
FIX: TransformationCleaningAgent - treating the archiving delay 
FIX: TransformationDB - fix in getTransformationFiles() in case of empty file list

[v6r6p5]

*Transformation
FIX: TransformationAgent - type( transClient -> transfClient )
FIX: TransformationAgent - self._logInfo -> self.log.info
FIX: TransformationAgent - skip if no Unused files
FIX: TransformationAgent - Use CS option for replica cache lifetime
CHANGE: TransformationAgent - accept No new Unused files every [6] hours

[v6r6p4]

*DMS
FIX: TransferAgent - protection for files that can not be scheduled
BUGFIX: TransferDB - typo (instIDList - > idList ) fixed

*Transformation
BUGFIX: TransformationAgent - typo ( loginfo -> logInfo )

[v6r6p3]

FIX: merged in patch v6r5p14

*Core
BUGFIX: X509Chain - return the right structure in getCredentials() in case of failure
FIX: dirac-deploy-scripts.py - allow short scripts starting from "d"
FIX: dirac-deploy-scripts.py - added DCOMMANDS_PPID env variable in the script wrapper
FIX: ExecutorReactor - reduced error message dropping redundant Task ID 

*Interfaces
BUGFIX: Dirac.py - allow to pass LFN list to replicateFile()

*DMS
FIX: FileManager - extra check if all files are available in _findFiles()
BUGFIX: FileCatalogClientCLI - bug in DirectoryListing

[v6r6p2]

FIX: merged in patch v6r5p13

*WMS
FIX: SiteDirector - if no community set, look for DIRAC/VirtualOrganization setting

*Framework
FIX: SystemLoggingDB - LogLevel made VARCHAR in the MessageRepository table
FIX: Logging - several log messages are split in fixed and variable parts
FIX: SystemLoggingDB - in insertMessage() do not insert new records in auxiliary tables if they 
     are already there

[v6r6p1]

*Core:
CHANGE: PromptUser - changed log level of the printout to NOTICE
NEW: Base Client constructor arguments are passed to the RPCClient constructor

*DMS:
NEW: FTSRequest - added a prestage mechanism for source files
NEW: FileCatalogClientCLI - added -f switch to the size command to use raw faile tables 
     instead of storage usage tables
NEW: FileCatalog - added orphan directory repair tool
NEW: FIleCatalog - more counters to control the catalog sanity     

*WMS:
FIX: SandboxStoreClient - no more kwargs tricks
FIX: SandboxStoreClient returns sandbox file name in case of upload failure to allow failover
FIX: dirac-pilot - fixed VO_%s_SW_DIR env variable in case of OSG

*TS:
FIX: TransformationManagerHandler - avoid multiple Operations() instantiation in 
     getTransformationSummaryWeb()

[v6r6]

*Core
CHANGE: getDNForUsername helper migrated from Core.Security.CS to Registry helper
NEW: SiteSEMapping - new utilities getSitesGroupedByTierLevel(), getTier1WithAttachedTier2(),
     getTier1WithTier2
CHANGE: The DIRAC.Core.Security.CS is replaced by the Registry helper     
BUGFIX: dirac-install - properly parse += in .cfg files
FIX: Graphs.Utilities - allow two lines input in makeDataFromCVS()
FIX: Graphs - allow Graphs package usage if even matplotlib is not installed
NEW: dirac-compile-externals will retrieve the Externals compilation scripts from it's new location 
     in github (DIRACGrid/Externals)
NEW: Possibility to define a thread-global credentials for DISET connections (for web framework)
NEW: Logger - color output ( configurable )
NEW: dirac-admin-sort-cs-sites - to sort sites in the CS
CHANGE: MessageClient(Factor) - added msgClient attribute to messages
NEW: Core.Security.Properties - added JOB_MONITOR and USER_MANAGER properties

*Configuration
NEW: Registry - added getAllGroups() method

*Framework
NEW: SystemAdministratorClientCLI - possibility to define roothPath and lcgVersion when updating software

*Accounting
NEW: JobPlotter - added Normalized CPU plots to Job accounting
FIX: DBUtils - plots going to greater granularity

*DMS
NEW: FileCatalog - storage usage info stored in all the directories, not only those with files
NEW: FileCatalog - added utility to rebuild storage usage info from scratch
FIX: FileCatalog - addMetadataField() allow generic types, e.g. string
FIX: FileCatalog - path argument is normalized before usage in multiple methods
FIX: FileCatalog - new metadata for files(directories) should not be there before for directories(files)
NEW: FileCatalog - added method for rebuilding DirectoryUsage data from scratch 
NEW: FileCatalog - Use DirectoryUsage mechanism for both logical and physical storage
CHANGE: FileCatalog - forbid removing non-empty directories
BUGFIX: FileCatalogClientCLI - in do_ls() check properly the path existence
FIX: FileCatalogClientCLI - protection against non-existing getCatalogCounters method in the LFC client
FIX: DMS Agents - properly call superclass constructor with loadName argument
FIX: ReplicaManager - in removeFile() non-existent file is marked as failed
FIX: Make several classes pylint compliant: DataIntegrityHandler, DataLoggingHandler,
     FileCatalogHandler, StorageElementHandler, StorageElementProxyHandler, TransferDBMonitoringHandler
FIX: LogUploadAgent - remove the OSError exception in __replicate()
FIX: FileCatalogClientCLI - multiple check of proper command inputs,
     automatic completion of several commands with subcommands,
     automatic completion of file names
CHANGE: FileCatalogClientCLI - reformat the output of size command 
FIX: dirac-admin-ban-se - allow to go over all options read/write/check for each SE      
NEW: StrategyHandler - new implementation to speed up file scheduling + better error reporting
NEW: LcgFileCatalogProxy - moved from from LHCbDirac to DIRAC
FIX: ReplicaManager - removed usage of obsolete "/Resources/StorageElements/BannedTarget" 
CHANGE: removed StorageUsageClient.py
CHANGE: removed obsoleted ProcessingDBAgent.py

*WMS
CHANGE: RunNumber job parameter was removed from all the relevant places ( JDL, JobDB, etc )
NEW: dirac-pilot - add environment setting for SSH and BOINC CEs
NEW: WMSAdministrator - get output for non-grid CEs if not yet in the DB
NEW: JobAgent - job publishes BOINC parameters if any
CHANGE: Get rid of LHCbPlatform everywhere except TaskQueueDB
FIX: SiteDirector - provide list of sites to the Matcher in the initial query
FIX: SiteDirector - present a list of all groups of a community to match TQs
CHANGE: dirac-boinc-pilot dropped
CHANGE: TaskQueueDirector does not depend on /LocalSite section any more
CHANGE: reduced default delays for JobCleaningAgent
CHANGE: limit the number of jobs received by JobCleaningAgent
CHANGE: JobDB - use insertFields instead of _insert
CHANGE: Matcher, TaskQueueDB - switch to use Platform rather than LHCbPlatform retaining LHCbPlatform compatibility
BUGFIX: Matcher - proper reporting pilot site and CE
CHANGE: JobManager - improved job Killing/Deleting logic
CHANGE: dirac-pilot - treat the OSG case when jobs on the same WN all run in the same directory
NEW: JobWrapper - added more status reports on different failures
FIX: PilotStatusAgent - use getPilotProxyFromDIRACGroup() instead of getPilotProxyFromVOMSGroup()
CHANGE: JobMonitoringHandler - add cutDate and condDict parameters to getJobGroup()
NEW: JobMonitoringHandler - check access rights with JobPolicy when accessing job info from the web
NEW: JobManager,JobWrapper - report to accounting jobs in Rescheduled final state if rescheduling is successful
FIX: WMSAdministrator, SiteDirector - store only non-empty pilot output to the PilotDB
NEW: added killPilot() to the WMSAdministrator interface, DiracAdmin and dirac-admin-kill-pilot command
NEW: TimeLeft - renormalize time left using DIRAC Normalization if available
FIX: JobManager - reconnect to the OptimizationMind in background if not yet connected
CHANGE: JobManifest - use Operations helper
NEW: JobCleaningAgent - delete logging records from JobLoggingDB when deleting jobs

*RMS
FIX: RequestDBFile - better exception handling in case no JobID supplied
FIX: RequestManagerHandler - make it pylint compliant
NEW: RequestProxyHandler - is forwarding requests from voboxes to central RequestManager. 
     If central RequestManager is down, requests are dumped into file cache and a separate thread 
     running in background is trying to push them into the central. 
CHANGE: Major revision of the code      
CHANGE: RequestDB - added index on SubRequestID in the Files table
CHANGE: RequestClient - readRequestForJobs updated to the new RequetsClient structure

*RSS
NEW: CS.py - Space Tokens were hardcoded, now are obtained after scanning the StorageElements.

*Resources
FIX: SSHComputingElement - enabled multiple hosts in one queue, more debugging
CHANGE: SSHXXX Computing Elements - define SSH class once in the SSHComputingElement
NEW: SSHComputingElement - added option to define private key location
CHANGE: Get rid of legacy methods in ComputingElement
NEW: enable definition of ChecksumType per SE
NEW: SSHBatch, SSHCondor Computing Elements
NEW: SSHxxx Computing Elements - using remote control scripts to better capture remote command errors
CHANGE: put common functionality into SSHComputingElement base class for all SSHxxx CEs
NEW: added killJob() method tp all the CEs
NEW: FileCatalog - take the catalog information info from /Operations CS section, if defined there, 
     to allow specifications per VO 

*Interfaces
CHANGE: Removed Script.initialize() from the API initialization
CHANGE: Some general API polishing
FIX: Dirac.py - when running in mode="local" any directory in the ISB would not get untarred, 
     contrary to what is done in the JobWrapper

*TS
BUGFIX: TaskManager - bug fixed in treating tasks with input data
FIX: TransformationCleaningAgent - properly call superclass constructor with loadName argument
NEW: TransformationCleaningAgent - added _addExtraDirectories() method to extend the list of
     directories to clean in a subclass if needed
CHANGE: TransformationCleaningAgent - removed usage of StorageUsageClient     
NEW: TransformationAgent is multithreaded now ( implementation moved from LHCbDIRAC )
NEW: added unit tests
NEW: InputDataAgent - possibility to refresh only data registered in the last predefined period of time 
NEW: TransformationAgent(Client) - management of derived transformations and more ported from LHCbDIRAC
BUGFIX: TransformationDB - wrong SQL statement generation in setFileStatusForTransformation()

[v6r5p14]

*Core
NEW: Utilities - added Backports utility

*WMS
FIX: Use /Operations/JobScheduling section consistently, drop /Operations/Matching section
NEW: Allow VO specific share correction plugins from extensions
FIX: Executors - several fixes

[v6r5p13]

*WMS
FIX: Executors - VOPlugin will properly send and receive the params
NEW: Correctors can be defined in an extension
FIX: Correctors - Properly retrieve info from the CS using the ops helper

[v6r5p12]

FIX: merged in patch v6r4p34

[v6r5p11]

FIX: merged in patch v6r4p33

*Core
FIX: MySQL - added offset argument to buildConditions()

[v6r5p10]

FIX: merged in patch v6r4p32

[v6r5p9]

FIX: merged in patch v6r4p30

[v6r5p8]

FIX: merged in patch v6r4p29

[v6r5p7]

FIX: merged in patch v6r4p28

[v6r5p6]

FIX: merged in patch v6r4p27

*Transformation
BUGFIX: TransformationDB - StringType must be imported before it can be used

*RSS
NEW: CS.py - Space Tokens were hardcoded, now are obtained after scanning the StorageElements.

[v6r5p5]

FIX: merged in patch v6r4p26

[v6r5p4]

FIX: merged in patch v6r4p25

[v6r5p3]

*Transformation
FIX: merged in patch v6r4p24

[v6r5p2]

*Web
NEW: includes DIRACWeb tag web2012092101

[v6r5p1]

*Core
BUGFIX: ExecutorMindHandler - return S_OK() in the initializeHandler
FIX: OptimizationMindHandler - if the manifest is not dirty it will not be updated by the Mind

*Configuration
NEW: Resources helper - added getCompatiblePlatform(), getDIRACPlatform() methods

*Resources
FIX: SSHComputingElement - add -q option to ssh command to avoid banners in the output
FIX: BOINCComputingElement - removed debugging printout
FIX: ComputingElement - use Platform CS option which will be converted to LHCbPlatform for legacy compatibility

*DMS
FIX: RequestAgentBase - lowering loglevel from ALWAYS to INFO to avoid flooding SystemLogging

*WMS:
FIX: SiteDirector - provide CE platform parameter when interrogating the TQ
FIX: GridPilotDirector - publish pilot OwnerGroup rather than VOMS role
FIX: WMSUtilities - add new error string into the parsing of the job output retrieval

[v6r5]

NEW: Executor framework

*Core
NEW: MySQL.py - added Test case for Time.dateTime time stamps
NEW: MySQL.py - insertFields and updateFields can get values via Lists or Dicts
NEW: DataIntegrityDB - use the new methods from MySQL and add test cases
NEW: DataIntegrityHandler - check connection to DB and create tables (or update their schema)
NEW: DataLoggingDB - use the new methods from MySQL and add test cases
NEW: DataLoggingHandler - check connection to DB and create tables (or update their schema)
FIX: ProcessPool - killing stuck workers after timeout
CHANGE: DB will throw a RuntimeException instead of a sys.exit in case it can't contact the DB
CHANGE: Several improvements on DISET
CHANGE: Fixed all DOS endings to UNIX
CHANGE: Agents, Services and Executors know how to react to CSSection/Module and react accordingly
NEW: install tools are updated to deal with executors
FIX: dirac-install - add -T/--Timeout option to define timeout for distribution downloads
NEW: dirac-install - added possibility of defining dirac-install's global defaults by command line switch
BUGFIX: avoid PathFinder.getServiceURL and use Client class ( DataLoggingClient,LfcFileCatalogProxyClient ) 
FIX: MySQL - added TIMESTAMPADD and TIMESTAMPDIFF to special values not to be scaped by MySQL
NEW: ObjectLoader utility
CHANGE: dirac-distribution - added global defaults flag and changed the flag to -M or --defaultsURL
FIX: Convert to string before trying to escape value in MySQL
NEW: DISET Services - added PacketTimeout option
NEW: SystemLoggingDB - updated to use the renewed MySQL interface and SQL schema
NEW: Added support for multiple entries in /Registry/DefaultGroup, for multi-VO installations
CHANGE: Component installation procedure updated to cope with components inheriting Modules
CHANGE: InstallTools - use dirac- command in runit run scripts
FIX: X509Chain - avoid a return of error when the group is not valid
FIX: MySQL - reduce verbosity of log messages when high level methods are used
CHANGE: Several DB classes have been updated to use the MySQL buildCondition method
NEW: MySQL - provide support for greater and smaller arguments to all MySQL high level methods
FIX: Service.py - check all return values from all initializers

*Configuration
CHANGE: By default return option and section lists ordered as in the CS
NEW: ConfigurationClient - added function to refresh remote configuration

*Framework
FIX: Registry.findDefaultGroup will never return False
CHANGE: ProxyManager does not accept proxies without explicit group
CHANGE: SystemAdministratorHandler - force refreshing the configuration after new component setup

*RSS
CHANGE: removed code execution from __init__
CHANGE: removed unused methods
NEW: Log all policy results 

*Resources
NEW: updated SSHComputingElement which allows multiple job submission
FIX: SGETimeLeft - better parsing of the batch system commands output
FIX: InProcessComputingElement - when starting a new job discard renewal of the previous proxy
NEW: BOINCComputingElement - new CE client to work with the BOINC desktop grid infrastructure 

*WMS
CHANGE: WMS Optimizers are now executors
CHANGE: SandboxStoreClient can directly access the DB if available
CHANGE: Moved JobDescription and improved into JobManifest
FIX: typo in JobLoggingDB
NEW: JobState/CachedJobState allow access to the Job via DB/JobStateSync Service automatically
BUGFIX: DownloadInputData - when not enough disk space, message was using "buffer" while it should be using "data"
FIX: the sandboxmetadataDB explosion when using the sandboxclient without direct access to the DB
NEW: Added support for reset/reschedule in the OptimizationMind
CHANGE: Whenever a DB is not properly initialized it will raise a catchable RuntimeError exception 
        instead of silently returning
FIX: InputDataResolution - just quick mod for easier extensibility, plus removed some LHCb specific stuff
NEW: allow jobids in a file in dirac-wms-job-get-output
NEW: JobManager - zfill in %n parameter substitution to allow alphabetical sorting
NEW: Directors - added checking of the TaskQueue limits when getting eligible queues
CHANGE: Natcher - refactor to simpify the logic, introduced Limiter class
CHANGE: Treat MaxCPUTime and CPUTime the same way in the JDL to avoid confusion
NEW: SiteDirector - added options PilotScript, MaxPilotsToSubmit, MaxJobsInFillMode
BUGFIX: StalledJobAgent - use cpuNormalization as float, not string 
FIX: Don't kill an executor if a task has been taken out from it
NEW: dirac-boinc-pilot - pilot script to be used on the BOINC volunteer nodes
FIX: SiteDirector - better handling of tokens and filling mode 
NEW: Generic pilot identities are automatically selected by the TQD and the SiteDirector 
     if not explicitly defined in /Pilot/GenericDN and GenericGroup
NEW: Generic pilot groups can have a VO that will be taken into account when selecting generic 
     credentials to submit pilots
NEW: Generic pilots that belong to a VO can only match jobs from that VO
NEW: StalledJobAgent - added rescheduling of jobs stuck in Matched or Rescheduled status
BUGFIX: StalledJobAgent - default startTime and endTime to "now", avoid None value
NEW: JobAgent - stop after N failed matching attempts (nothing to do), use StopAfterFailedMatches option
CHANGE: JobAgent - provide resource description as a dictionary to avoid extra JDL parsing by the Matcher
CHANGE: Matcher - report pilot info once instead of sending it several times from the job
CHANGE: Matcher - set the job site instead of making a separate call to JobStateUpdate
NEW: Matcher - added Matches done and matches OK statistics
NEW: TaskQueue - don't delete fresh task queues. Wait 5 minutes to do so.
CHANGE: Disabled TQs can also be matched, if no jobs are there, a retry will be triggered

*Transformation
FIX: TransformationAgent - a small improvement: now can pick the prods status to handle from the CS, 
     plus few minor corrections (e.g. logger messages)
FIX: TransformationCLI - take into accout possible failures in resetFile command     

*Accounting
NEW: AccountingDB - added retrieving RAW records for internal stuff
FIX: AccountingDB - fixed some logic for readonly cases
CHANGE: Added new simpler and faster bucket insertion mechanism
NEW: Added more info when rebucketing
FIX: Calculate the rebucket ETA using remaining records to be processed instead of the total records to be processed
FIX: Plots with no data still carry the plot name

*DMS
NEW: SRM2Storage - added retry in the gfal calls
NEW: added new FTSCleaningAgent cleaning up TransferDB tables
FIX: DataLoggingClient and DataLoggingDB - tests moved to separate files
CHANGE: request agents cleanup

*RMS
CHANGE: Stop using RequestAgentMixIn in the request agents

[v6r4p34]

*DMS
BUGFIX: FileCatalogCLI - fixed wrong indentation
CHANGE: RegistrationTask - removed some LHCb specific defaults

[v6r4p33]

*DMS
CHANGE: FTSRequest - be more verbose if something is wrong with file

[v6r4p32]

*WMS
FIX: StalledJobAgent - avoid exceptions in the stalled job accounting reporting

*DMS
NEW: FTSMonitorAgent - handling of expired FTS jobs 

*Interfaces
CHANGE: Dirac.py - attempt to retrieve output sandbox also for Completed jobs in retrieveRepositorySandboxes()

[v6r4p30]

*Core
BUGFIX: dirac-admin-bdii-ce-voview - proper check of the result structure

*Interfaces
FIX: Dirac.py, Job.py - allow to pass environment variables with special characters

*DMS
NEW: FileCatalogCLI - possibility to sort output in the ls command

*WMS:
FIX: JobWrapper - interpret environment variables with special characters 

[v6r4p29]

*RMS
BUGFIX: RequestDBMySQL - wrong indentation in __updateSubRequestFiles()

[v6r4p28]

*Interfaces
CHANGE: Dirac.py, DiracAdmin.py - remove explicit timeout on RPC client instantiation

*RSS
FIX: CS.py - fix for updated CS location (backward compatible)

*DMS
BUGFIX: StrategyHandler - bug fixed determineReplicationTree()
FIX: FTSRequest - add checksum string to SURLs file before submitting an FTS job

*WMS
FIX: JobWrapper - protection for double quotes in JobName
CHANGE: SiteDirector - switched some logging messages from verbose to info level

*RMS
NEW: Request(Client,DBMySQL,Manager) - added readRequestsForJobs() method

[v6r4p27]

*DMS
FIX: SRM2Storage - removed hack for EOS (fixed server-side)

*Transformation
CHANGE: TransformationClient - limit to 100 the number of transformations in getTransformations()
NEW: TransformationAgent - define the transformations type to use in the configuration

*Interfaces
FIX: Job.py -  fix for empty environmentDict (setExecutionEnv)

[v6r4p26]

*Transformation
BUGFIX: TransformationClient - fixed calling sequence in rpcClient.getTransformationTasks()
NEW: TransformationClient - added log messages in verbose level.

[v6r4p25]

*DMS
BUGFIX: StrategyHandler - sanity check for wrong replication tree 

[v6r4p24]

*Core
NEW: MySQL - add 'offset' argument to the buildCondition()

*Transformation
FIX: TransformationAgent - randomize the LFNs for removal/replication case when large number of those
CHANGE: TransformationClient(DB,Manager) - get transformation files in smaller chunks to
        improve performance
FIX: TransformationAgent(DB) - do not return redundant LFNs in getTransformationFiles()    

[v6r4p23]

*Web
NEW: includes DIRACWeb tag web2012092101

[v6r4p22]

*DMS
FIX: SRM2Storage - fix the problem with the CERN-EOS storage 

[v6r4p21]

*Core
BUGFIX: SGETimeLeft - take into account dd:hh:mm:ss format of the cpu consumed

[v6r4p20]

*WMS
BUGFIX: PilotDirector, GridPilotDirector - make sure that at least 1 pilot is to be submitted
BUGFIX: GridPilotDirector - bug on how pilots are counted when there is an error in the submit loop.
BUGFIX: dirac-pilot - proper install script installation on OSG sites

[v6r4p19]

*RMS
FIX: RequestDBMySQL - optimized request selection query 

[v6r4p18]

*Configuration
BUGFIX: CE2CSAgent.py - the default value must be set outside the loop

*DMS
NEW: dirac-dms-create-replication-request
BUGFIX: dirac-dms-fts-submit, dirac-dms-fts-monitor - print out error messages

*Resources
BUGFIX: TorqueComputingElement.py, plus add UserName for shared Queues

*WMS
BUGFIX: JobManagerHandler - default value for pStart (to avoid Exception)

[v6r4p17]

*Core
FIX: dirac-configure - setup was not updated in dirac.cfg even with -F option
FIX: RequestHandler - added fix for Missing ConnectionError

*DMS
FIX: dirac-dms-clean-directory - command fails with `KeyError: 'Replicas'`.

*WMS
FIX: SiteDirector - adapt to the new method in the Matcher getMatchingTaskQueue 
FIX: SiteDirector - added all SubmitPools to TQ requests

[v6r4p16]

*Core:
FIX: dirac-install - bashrc/cshrc were wrongly created when using versionsDir

*Accounting
CHANGE: Added new simpler and faster bucket insertion mechanism
NEW: Added more info when rebucketing

*WMS
CHANGE: Matcher - refactored to take into account job limits when providing info to directors
NEW: JoAgent - reports SubmitPool parameter if applicable
FIX: Matcher - bad codition if invalid result

[v6r4p15]

*WMS
FIX: gLitePilotDirector - fix the name of the MyProxy server to avoid crasehs of the gLite WMS

*Transformation
FIX: TaskManager - when the file is on many SEs, wrong results were generated

[v6r4p13]

*DMS
FIX: dirac-admin-allow-se - added missing interpreter line

[v6r4p12]

*DMS
CHANGE: RemovalTask - for DataManager shifter change creds after failure of removal with her/his proxy.

*RSS
NEW: Added RssConfiguration class
FIX: ResourceManagementClient  - Fixed wrong method name

[v6r4p11]

*Core
FIX: GGUSTicketsClient - GGUS SOAP URL updated

*DMS
BUGFIX: ReplicaManager - wrong for loop

*RequestManagement
BUGFIX: RequestClient - bug fix in finalizeRequest()

*Transformation
FIX: TaskManager - fix for correctly setting the sites (as list)

[v6r4p10]

*RequestManagement
BUGFIX: RequestContainer - in addSubrequest() function

*Resources
BUGFIX: SRM2Storage - in checksum type evaluation

*ResourceStatusSystem
BUGFIX: InfoGetter - wrong import statement

*WMS
BUGFIX: SandboxMetadataDB - __init__() can not return a value

[v6r4p9]

*DMS
CHANGE: FailoverTransfer - ensure the correct execution order of the subrequests

[v6r4p8]

Bring in fixes from v6r3p17

*Core:
FIX: Don't have the __init__ return True for all DBs
NEW: Added more protection for exceptions thrown in callbacks for the ProcessPool
FIX: Operations will now look in 'Defaults' instead of 'Default'

*DataManagement:
FIX: Put more protection in StrategyHandler for neither channels  not throughput read out of TransferDB
FIX: No JobIDs supplied in getRequestForJobs function for RequestDBMySQL taken into account
FIX: Fix on getRequestStatus
CHANGE: RequestClient proper use of getRequestStatus in finalizeRequest
CHANGE: Refactored RequestDBFile

[v6r4p7]

*WorkloadManagement
FIX: SandboxMetadataDB won't explode DIRAC when there's no access to the DB 
CHANGE: Whenever a DB fails to initialize it raises a catchable exception instead of just returning silently

*DataManagement
CHANGE: Added Lost and Unavailable to the file metadata

[v6r4p6]

Bring fixes from v6r4p6

[v6r4p5]

*Configuration
NEW: Added function to generate Operations CS paths

*Core
FIX: Added proper ProcessPool checks and finalisation

*DataManagement
FIX: don't set Files.Status to Failed for non-existign files, failover transfers won't go
FIX: remove classmethods here and there to unblock requestHolder
CHANGE: RAB, TA: change task timeout: 180 and 600 (was 600 and 900 respectively)
FIX: sorting replication tree by Ancestor, not hopAncestorgit add DataManagementSystem/Agent/TransferAgent.py
NEW: TA: add finalize
CHANGE: TransferAgent: add AcceptableFailedFiles to StrategyHandler to ban FTS channel from scheduling
FIX: if there is no failed files, put an empty dict


*RSS
FIX: RSS is setting Allowed but the StorageElement checks for Active

*Workflows
FIX: Part of WorfklowTask rewritten to fix some issues and allow 'ANY' as site

*Transformation
FIX: Wrong calls to TCA::cleanMetadataCatalogFiles

[v6r4p4]

*Core
FIX: Platform.py - check if Popen.terminate is available (only from 2.6)

[v6r4p3]

*Core
FIX: ProcessPool with watchdog and timeouts - applied in v6r3 first

[v6r4p2]

*StorageManagement
BUGFIX: StorageElement - staging is a Read operation and should be allowed as such

*WMS
BUGFIX: InProcessComputingElement, JobAgent - proper return status code from the job wrapper

*Core
FIX: Platform - manage properly the case of exception in the ldconfig execution

[v6r4p1]

*DMS
FIX: TransferDB.getChannelObservedThroughput - the channelDict was created in a wrong way

*RSS
FIX: ResourceStatus was not returning Allowed by default

[v6r4]

*Core
FIX: dirac-install-db.py: addDatabaseOptionsToCS has added a new keyed argument
NEW: SGETimeLeft.py: Support for SGE backend
FIX: If several extensions are installed, merge ConfigTemplate.cfg
NEW: Service framework - added monitoring of file descriptors open
NEW: Service framework - Reduced handshake timeout to prevent stuck threads
NEW: MySQL class with new high level methods - buildCondition,insertFields,updateFields
     deleteEntries, getFields, getCounters, getDistinctAttributeValues
FIX: ProcessPool - fixes in the locking mechanism with LockRing, stopping workers when the
     parent process is finished     
FIX: Added more locks to the LockRing
NEW: The installation tools are updated to install components by name with the components module specified as an option

*DMS
FIX: TransferDB.py - speed up the Throughput determination
NEW: dirac-dms-add-files: script similar to dirac-dms-remove-files, 
     allows for 1 file specification on the command line, using the usual dirac-dms-add-file options, 
     but also can take a text file in input to upload a bunch of files. Exit code is 0 only if all 
     was fine and is different for every error found. 
NEW: StorageElementProxy- support for data downloading with http protocol from arbitrary storage, 
     needed for the web data download
BUGFIX: FileCatalogCLI - replicate operation does a proper replica registration ( closes #5 )     
FIX: ReplicaManager - __cleanDirectory now working and thus dirac-dms-clean-directory

*WMS
NEW: CPU normalization script to run a quick test in the pilot, used by the JobWrapper
     to report the CPU consumption to the accounting
FIX: StalledJobAgent - StalledTimeHours and FailedTimeHours are read each cycle, refer to the 
     Watchdog heartBeat period (should be renamed); add NormCPUTime to Accounting record
NEW: SiteDirector - support for the operation per VO in multi-VO installations
FIX: StalledJobAgent - get ProcessingType from JDL if defined
BUGFIX: dirac-wms-job-peek - missing printout in the command
NEW: SiteDirector - take into account the number of already waiting pilots when evaluating the number of pilots to submit
FIX: properly report CPU usage when the Watchdog kill the payload.

*RSS
BUGFIX: Result in ClientCache table is a varchar, but the method was getting a datetime
NEW: CacheFeederAgent - VOBOX and SpaceTokenOccupancy commands added (ported from LHCbDIRAC)
CHANGE: RSS components get operational parameters from the Operations handler

*DataManagement
FIX: if there is no failed files, put an empty dict

*Transformation
FIX: Wrong calls to TCA::cleanMetadataCatalogFiles

[v6r3p19]

*WMS
FIX: gLitePilotDirector - fix the name of the MyProxy server to avoid crashes of the gLite WMS

[v6r3p18]

*Resources
BUGFIX: SRM2Storage - in checksum type evaluation

[v6r3p17]

*DataManagement
FIX: Fixes issues #783 and #781. Bugs in ReplicaManager removePhisicalReplica and getFilesFromDirectory
FIX: Return S_ERROR if missing jobid arguments
NEW: Checksum can be verified during FTS and SRM2Storage 

[v6r3p16]

*DataManagement
FIX: better monitoring of FTS channels 
FIX: Handle properly None value for channels and bandwidths

*Core
FIX: Properly calculate the release notes if there are newer releases in the release.notes file

[v6r3p15]

*DataManagement
FIX: if there is no failed files, put an empty dict

*Transformation
FIX: Wrong calls to TCA::cleanMetadataCatalogFiles


[v6r3p14]

* Core

BUGFIX: ProcessPool.py: clean processing and finalisation
BUGFIX: Pfn.py: don't check for 'FileName' in pfnDict

* DMS

NEW: dirac-dms-show-fts-status.py: script showing last hour history for FTS channels
NEW: TransferDBMonitoringHandler.py: new function exporting FST channel queues
BUGFIX: TransferAgent.py,RemovalAgent.py,RegistrationAgent.py - unlinking of temp proxy files, corection of values sent to gMonitor
BUGFIX: StrategyHandler - new config option 'AcceptableFailedFiles' to unblock scheduling for channels if problematic transfers occured for few files
NEW: TransferAgent,RemovalAgent,RegistrationAgent - new confing options for setting timeouts for tasks and ProcessPool finalisation
BUGFIX: ReplicaManager.py - reverse sort of LFNs when deleting files and directories to avoid blocks
NEW: moved StrategyHandler class def to separate file under DMS/private

* TMS

FIX: TransformationCleaningAgent.py: some refactoring, new way of disabling/enabline execution by 'EnableFlag' config option

[v6r3p13]

*Core
FIX: Added proper ProcessPool checks and finalisation

*DataManagement
FIX: don't set Files.Status to Failed for non-existign files, failover transfers won't go
FIX: remove classmethods here and there to unblock requestHolder
CHANGE: RAB, TA: change task timeout: 180 and 600 (was 600 and 900 respectively)
FIX: sorting replication tree by Ancestor, not hopAncestorgit add DataManagementSystem/Agent/TransferAgent.py
NEW: TA: add finalize
CHANGE: TransferAgent: add AcceptableFailedFiles to StrategyHandler to ban FTS channel from scheduling

[v6r3p12]

*Core
FIX: Platform.py - check if Popen.terminate is available (only from 2.6)

[v6r3p11]

*Core
FIX: ProcessPool with watchdog and timeouts

[v6r3p10]

*StorageManagement
BUGFIX: StorageElement - staging is a Read operation and should be allowed as such

*WMS
BUGFIX: InProcessComputingElement, JobAgent - proper return status code from the job wrapper

*Core
FIX: Platform - manage properly the case of exception in the ldconfig execution

[v6r3p9]

*DMS
FIX: TransferDB.getChannelObservedThroughput - the channelDict was created in a wrong way

[v6r3p8]

*Web
CHANGE: return back to the release web2012041601

[v6r3p7]

*Transformation
FIX: TransformationCleaningAgent - protection from deleting requests with jobID 0 

[v6r3p6]

*Core
FIX: dirac-install-db - proper key argument (follow change in InstallTools)
FIX: ProcessPool - release all locks every time WorkignProcess.run is executed, more fixes to come
FIX: dirac-configure - for Multi-Community installations, all vomsdir/vomses files are now created

*WMS
NEW: SiteDirector - add pilot option with CE name to allow matching of SAM jobs.
BUGFIX: dirac-pilot - SGE batch ID was overwriting the CREAM ID
FIX: PilotDirector - protect the CS master if there are at least 3 slaves
NEW: Watchdog - set LocalJobID in the SGE case

[v6r3p5]

*Core:
BUGFIX: ProcessPool - bug making TaskAgents hang after max cycles
BUGFIX: Graphs - proper handling plots with data containing empty string labels
FIX: GateWay - transfers were using an old API
FIX: GateWay - properly calculate the gateway URL
BUGFIX: Utilities/Pfn.py - bug in pfnunparse() when concatenating Path and FileName

*Accounting
NEW: ReportGenerator - make AccountingDB readonly
FIX: DataCache - set daemon the datacache thread
BUGFIX: BasePlotter - proper handling of the Petabyte scale data

*DMS:
BUGFIX: TransferAgent, RegistrationTask - typos 

[v6r3p4]

*DMS:
BUGFIX: TransferAgent - wrong value for failback in TA:execute

[v6r3p3]

*Configuration
BUGFIX: Operations helper - typo

*DMS:
FIX: TransferAgent - change the way of redirecting request to task

[v6r3p2]

*DMS
FIX: FTSRequest - updating metadata for accouting when finalizing FTS requests

*Core
FIX: DIRAC/__init__.py - default version is set to v6r3

[v6r3p1]

*WMS
CHANGE: Use ResourcesStatus and Resources helpers in the InputDataAgent logic

*Configuration
NEW: added getStorageElementOptions in Resources helper

*DMS
FIX: resourceStatus object created in TransferAgent instead of StrategyHandler

[v6r3]

*Core
NEW: Added protections due to the process pool usage in the locking logic

*Resources
FIX: LcgFileCatalogClient - reduce the number of retries: LFC_CONRETRY = 5 to 
     avoid combined catalog to be stuck on a faulty LFC server
     
*RSS
BUGFIX: ResourceStatus - reworked helper to keep DB connections     

*DMS
BUGFIX: ReplicaManager::CatalogBase::_callFileCatalogFcnSingleFile() - wrong argument

*RequestManagement
FIX: TaskAgents - set timeOut for task to 10 min (15 min)
NEW: TaskAgents - fill in Error fields in case of failing operations

*Interfaces
BUGFIX: dirac-wms-select-jobs - wrong use of the Dirac API

[v6r2p9]

*Core
FIX: dirac-configure - make use of getSEsForSite() method to determine LocalSEs

*WMS
NEW: DownloadInputData,InputDataByProtocol - check Files on Tape SEs are on Disk cache 
     before Download or getturl calls from Wrapper
CHANGE: Matcher - add Stalled to "Running" Jobs when JobLimits are applied   
CHANGE: JobDB - allow to specify required platform as Platform JDL parameter,
        the specified platform is taken into account even without /Resources/Computing/OSCompatibility section

*DMS
CHANGE: dirac-admin-allow(ban)-se - removed lhcb-grid email account by default, 
        and added switch to avoid sending email
FIX: TaskAgents - fix for non-existing files
FIX: change verbosity in failoverReplication 
FIX: FileCatalog - remove properly metadata indices 
BUGFIX: FileManagerBase - bugfix in the descendants evaluation logic  
FIX: TransferAgent and TransferTask - update Files.Status to Failed when ReplicaManager.replicateAndRegister 
     will fail completely; when no replica is available at all.

*Core
FIX: dirac-pilot - default lcg bindings version set to 2012-02-20

[v6r2p8]

*DMS:
CHANGE: TransferAgent - fallback to task execution if replication tree is not found

[v6r2p7]

*WMS
BUGFIX: SiteDirector - wrong CS option use: BundleProxy -> HttpProxy
FIX: SiteDirector - use short lines in compressed/encoded files in the executable
     python script

[v6r2p6]

*DataManagement
FIX: Bad logic in StrategyHandler:MinimiseTotalWait

*Core
CHANGE: updated GGUS web portal URL

*RSS
BUGFIX: meta key cannot be reused, it is popped from dictionary

*Framework
FIX: The Gateway service does not have a handler
NEW: ConfingTemplate entry for Gateway
FIX: distribution notes allow for word wrap

*WorkloadManagement
FIX: avoid unnecessary call if no LFN is left in one of the SEs
FIX: When Uploading job outputs, try first Local SEs, if any


[v6r2p5]

*RSS
BUGFIX: several minor bug fixes

*RequestManagement
BUGFIX: RequestDBMySQL - removed unnecessary request type check

*DMS
BUGFIX: FileCatalogClienctCLI - wrong evaluation of the operation in the find command
NEW: FileCatalog - added possibility to remove specified metadata for a given path 
BUGFIX: ReplicaManager - wrong operation order causing failure of UploadLogFile module

*Core
NEW: dirac-install - generate cshrc DIRAC environment setting file for the (t)csh 

*Interfaces
CHANGE: Job - added InputData to each element in the ParametricInputData

*WMS
CHANGE: dirac-jobexec - pass ParametericInputData to the workflow as a semicolon separated string

[v6r2p4]

*WMS
BUGFIX: StalledJobAgent - protection against jobs with no PilotReference in their parameters
BUGFIX: WMSAdministratorHandler - wrong argument type specification for getPilotInfo method

*StorageManagement
BUGFIX: RequestFinalizationAgent - no method existence check when calling RPC method

[v6r2p3]

*WMS
CHANGE: Matcher - fixed the credentials check in requestJob() to simplify it

*ConfigurationSystem
CHANGE: Operations helper - fix that allow no VO to be defined for components that do not need it

*Core
BUGFIX: InstallTools - when applying runsvctrl to a list of components make sure that the config server is treated first and the sysadmin service - last
        
[v6r2p2]

*WMS
BUGFIX: Matcher - restored logic for checking private pilot asking for a given DN for belonging to the same group with JOB_SHARING property.

[v6r2p1]

*RequestManagementSystem
BUGFIX: RequestCleaningAgent - missing import of the "second" interval definition 

[v6r2]

*General
FIX: replaced use of exec() python statement in favor of object method execution

*Accounting
CHANGE: Accounting 'byte' units are in powers of 1000 instead of powers of 1024 (closes #457)

*Core
CHANGE: Pfn.py - pfnparse function rewritten for speed up and mem usage, unit test case added
FIX: DISET Clients are now thread-safe. Same clients used twice in different threads was not 
closing the previous connection
NEW: reduce wait times in DISET protocol machinery to improve performance    
NEW: dirac-fix-mysql-script command to fix the mysql start-up script for the given installation
FIX: TransferClient closes connections properly
FIX: DISET Clients are now thread-safe. Same client used twice in different threads will not close the previous connection
CHANGE: Beautification and reduce wait times to improve performance
NEW: ProcessPool - added functionality to kill all children processes properly when destroying ProcessPool objects
NEW: CS Helper for LocalSite section, with gridEnv method
NEW: Grid module will use Local.gridEnv if nothing passed in the arguments
CHANGE: Add deprecated sections in the CS Operations helper to ease the transition
FIX: dirac-install - execute dirac-fix-mysql-script, if available, to fix the mysql.server startup script
FIX: dirac-distribution - Changed obsoleted tar.list file URL
FIX: typo in dirac-admin-add-host in case of error
CHANGE: dirac-admin-allow(ban)-se - use diracAdmin.sendMail() instead of NotificationClient.sendMail()

*Framework
BUGFIX: UserProfileDB - no more use of "type" variable as it is a reserved keyword 

*RequestManagement:
FIX: RequestDBFile - more consistent treatment of requestDB Path
FIX: RequestMySQL - Execution order is evaluated based on not Done state of subrequests
NEW: RequestCleaningAgent - resetting Assigned requests to Waiting after a configurable period of time

*RSS
CHANGE: RSS Action now inherits from a base class, and Actions are more homogeneous, they all take a uniform set of arguments. The name of modules has been changed from PolType to Action as well.
FIX: CacheFeederAgent - too verbose messages moved to debug instead of info level
BUGFIX: fixed a bug preventing RSS clients to connect to the services     
FIX: Proper services synchronization
FIX: Better handling of exceptions due to timeouts in GOCDBClient   
FIX: RSS.Notification emails are sent again
FIX: Commands have been modified to return S_OK, S_ERROR inside the Result dict. This way, policies get a S_ERROR / S_OK object. CacheFeederAgent has been updated accordingly.
FIX: allow clients, if db connection fails, to reconnect ( or at least try ) to the servers.
CHANGE: access control using CS Authentication options. Default is SiteManager, and get methods are all.
BUGFIX: MySQLMonkey - properly escaped all parameters of the SQL queries, other fixes.
NEW: CleanerAgent renamed to CacheCleanerAgent
NEW: Updated RSS scripts, to set element statuses and / or tokens.
NEW: Added a new script, dirac-rss-synch
BUGFIX: Minor bugfixes spotted on the Web development
FIX: Removed useless decorator from RSS handlers
CHANGE: ResourceStatus helper tool moved to RSS/Client directory, no RSS objects created if the system is InActive
CHANGE: Removed ClientFastDec decorator, using a more verbose alternative.
CHANGE: Removed useless usage of kwargs on helper functions.  
NEW: added getSESitesList method to RSSClient      
FIX: _checkFloat() checks INTEGERS, not datetimes

*DataManagement
CHANGE: refactoring of DMS agents executing requests, allow requests from arbitrary users
NEW: DFC - allow to specify multiple replicas, owner, mode when adding files
CHANGE: DFC - optimization of the directory size evaluation
NEW: Added CREATE TEMPORARY TABLES privilege to FileCatalogDB
CHANGE: DFC - getCatalogCounters() update to show numbers of directories
NEW: lfc_dfc_copy script to migrate data from LFC to DFC
FIX: dirac-dms-user-lfns - fixed the case when the baseDir is specified
FIX: FTS testing scripts were using sys.argv and getting confused if options are passed
NEW: DFC - use DirectoryUsage tables for the storage usage evaluations
NEW: DFC - search by metadata can be limited to a given directory subtree
NEW: DFC - search by both directory and file indexed metadata
BUGFIX: DFC - avoid crash if no directories or files found in metadata query
NEW: DFC FileCatalogHandler - define database location in the configuration
NEW: DFC - new FileCatalogFactory class, possibility to use named DFC services
FIX: FTSMonitor, FTSRequest - fixes in handling replica registration, setting registration requests in FileToCat table for later retry
FIX: Failover registration request in the FTS agents.      
FIX: FTSMonitor - enabled to register new replicas if even the corresponding request were removed from the RequestManagement 
FIX: StorageElement - check if SE has been properly initialized before executing any method     
CHANGE: LFC client getReplica() - make use of the new bulk method lfc.lfc_getreplicasl()
FIX: LFC client - protect against getting None in lfc.lfc_readdirxr( oDirectory, "" )  
FIX: add extra protection in dump method of StorageElement base class
CHANGE: FailoverTransfer - create subrequest per catalog if more than one catalog

*Interface
NEW: Job.py - added method to handle the parametric parameters in the workflow. They are made available to the workflow_commons via the key 'GenericParameters'.
FIX: Dirac.py - fix some type checking things
FIX: Dirac.py - the addFile() method can now register to more than 1 catalog.

*WMS
FIX: removed dependency of the JobSchedulingAgent on RSS. Move the getSiteTier functionality to a new CS Helper.
FIX: WMSAdministratorHandler - Replace StringType by StringTypes in the export methods argument type
FIX: JobAgent - Set explicitly UseServerCertificate to "no" for the job executable
NEW: dirac-pilot - change directory to $OSG_WN_TMP on OSG sites
FIX: SiteDirector passes jobExecDir to pilot, this defaults to "." for CREAM CEs. It can be set in the CS. It will not make use of $TMPDIR in this case.
FIX: Set proper project and release version to the SiteDirector     
NEW: Added "JobDelay" option for the matching, refactored and added CS options to the matcher
FIX: Added installation as an option to the pilots and random MyProxyServer
NEW: Support for parametric jobs with parameters that can be of List type

*Resources
NEW: Added SSH Grid Engine Computing Element
NEW: Added SSH Computing Element
FIX: make sure lfc client will not try to connect for several days

*Transformation
FIX: TransformationDB - in setFileStatusForTransformation() reset ErrorCount to zero if "force" flag and    the new status is "unused"
NEW: TransformationDB - added support for dictionary in metadata for the InputDataQuery mechanism     

[v6r1p13]

*WMS
FIX: JobSchedulingAgent - backported from v6r2 use of Resources helper

[v6r1p12]

*Accounting
FIX: Properly delete cached plots

*Core
FIX: dirac-install - run externals post install after generating the versions dir

[v6r1p11]

*Core
NEW: dirac-install - caches locally the externals and the grid bundle
FIX: dirac-distribution - properly generate releasehistory and releasenotes

[v6r1p10]

*WorloadManagement
FIX: JobAgent - set UseServerCertificate option "no" for the job executable

[v6r1p9]

*Core
FIX: dirac-configure - set the proper /DIRAC/Hostname when defining /LocalInstallation/Host

*DataManagement
FIX: dirac-dms-user-lfns - fixed the case when the baseDir is specified
BUGFIX: dirac-dms-remove-files - fixed crash in case of returned error report in a form of dictionary 

[v6r1p8]

*Web
FIX: restored Run panel in the production monitor

*Resources
FIX: FileCatalog - do not check existence of the catalog client module file

[v6r1p7]

*Web
BUGFIX: fixed scroll bar in the Monitoring plots view

[v6r1p6]

*Core
FIX: TransferClient closes connections properly

[v6r1p5]

*Core
FIX: DISET Clients are now thread-safe. Same clients used twice in different threads was not 
     closing the previous connection
NEW: reduce wait times in DISET protocol machinery to improve performance   

[v6r1p4]

*RequestManagement
BUGFIX: RequestContainer - in isSubRequestDone() treat special case for subrequests with files

*Transformation
BUGFIX: TransformationCleaningAgent - do not clear requests for tasks with no associated jobs

[v6r1p3]

*Framework
NEW: Pass the monitor down to the request RequestHandler
FIX: Define the service location for the monitor
FIX: Close some connections that DISET was leaving open

[v6r1p2]

*WorkloadManagement
BUGFIX: JobSchedulingAgent - use getSiteTiers() with returned direct value and not S_OK

*Transformation
BUGFIX: Uniform use of the TaskManager in the RequestTaskAgent and WorkflowTaskAgent

[v6r1p1]

*RSS
BUGFIX: Alarm_PolType now really send mails instead of crashing silently.

[v6r1]

*RSS
CHANGE: Major refactoring of the RSS system
CHANGE: DB.ResourceStatusDB has been refactored, making it a simple wrapper round ResourceStatusDB.sql with only four methods by table ( insert, update, get & delete )
CHANGE: DB.ResourceStatusDB.sql has been modified to support different statuses per granularity.
CHANGE: DB.ResourceManagementDB has been refactored, making it a simple wrapper round ResourceStatusDB.sql with only four methods by table ( insert, update, get & delete )
CHANGE: Service.ResourceStatusHandler has been refactored, removing all data processing, making it an intermediary between client and DB.
CHANGE: Service.ResourceManagementHandler has been refactored, removing all data processing, making it an intermediary between client and DB.
NEW: Utilities.ResourceStatusBooster makes use of the 'DB primitives' exposed on the client and does some useful data processing, exposing the new functions on the client.
NEW: Utilities.ResourceManagementBooster makes use of the 'DB primitives' exposed on the client and does some useful data processing, exposing the new functions on the client.
CHANGE: Client.ResourceStatusClient has been refactorerd. It connects automatically to DB or to the Service. Exposes DB and booster functions.
CHANGE: Client.ResourceManagementClient has been refactorerd. It connects automatically to DB or to the Service. Exposes DB and booster functions.
CHANGE: Agent.ClientsCacheFeederAgent renamed to CacheFeederAgent. The name was not accurate, as it also feeds Accouting Cache tables.
CHANGE: Agent.InspectorAgent, makes use of automatic API initialization.
CHANGE: Command. refactor and usage of automatic API initialization.
CHANGE: PolicySystem.PEP has reusable client connections, which increase significantly performance.
CHANGE: PolicySystem.PDP has reusable client connections, which increase significantly performance.
NEW: Utilities.Decorators are syntactic sugar for DB, Handler and Clients.
NEW: Utilities.MySQLMonkey is a mixture of laziness and refactoring, in order to generate the SQL statements automatically. Not anymore sqlStatemens hardcoded on the RSS.
NEW: Utilities.Validator are common checks done through RSS modules
CHANGE: Utilities.Synchronizer syncs users and DIRAC sites
CHANGE: cosmetic changes everywhere, added HeadURL and RCSID
CHANGE: Removed all the VOExtension logic on RSS
BUGFIX: ResourceStatusHandler - getStorageElementStatusWeb(), access mode by default is Read
FIX: RSS __init__.py will not crash anymore if no CS info provided
BUGFIX: CS.getSiteTier now behaves correctly when a site is passed as a string

*dirac-setup-site
BUGFIX: fixed typos in the Script class name

*Transformation
FIX: Missing logger in the TaskManager Client (was using agent's one)
NEW: Added UnitTest class for TaskManager Client

*DIRAC API
BUGFIX: Dirac.py. If /LocalSite/FileCatalog is not define the default Catalog was not properly set.
FIX: Dirac.py - fixed __printOutput to properly interpret the first argument: 0:stdout, 1:stderr
NEW: Dirac.py - added getConfigurationValue() method

*Framework
NEW: UsersAndGroups agent to synchronize users from VOMRS server.

*dirac-install
FIX: make Platform.py able to run with python2.3 to be used inside dirac-install
FIX: protection against the old or pro links pointing to non-existent directories
NEW: make use of the HTTP proxies if available
FIX: fixed the logic of creating links to /opt/dirac directories to take into account webRoot subdirs

*WorkloadManagement
FIX: SiteDirector - change getVO() function call to getVOForGroup()

*Core:
FIX: Pfn.py - check the sanity of the pfn and catch the erroneous case

*RequestManagement:
BUGFIX: RequestContainer.isSubrequestDone() - return 0 if Done check fails

*DataManagement
NEW: FileCatalog - possibility to configure multiple FileCatalog services of the same type

[v6r0p4]

*Framework
NEW: Pass the monitor down to the request RequestHandler
FIX: Define the service location for the monitor
FIX: Close some connections that DISET was leaving open

[v6r0p3]

*Framework
FIX: ProxyManager - Registry.groupHasProperties() wasn't returning a result 
CHANGE: Groups without AutoUploadProxy won't receive expiration notifications 
FIX: typo dirac-proxy-info -> dirac-proxy-init in the expiration mail contents
CHANGE: DISET - directly close the connection after a failed handshake

[v6r0p2]

*Framework
FIX: in services logs change ALWAYS log level for query messages to NOTICE

[v6r0p1]

*Core
BUGFIX: List.uniqueElements() preserves the other of the remaining elements

*Framework
CHANGE: By default set authorization rules to authenticated instead of all
FIX: Use all required arguments in read access data for UserProfileDB
FIX: NotificationClient - dropped LHCb-Production setup by default in the __getRPSClient()

[v6r0]

*Framework
NEW: DISET Framework modified client/server protocol, messaging mechanism to be used for optimizers
NEW: move functions in DIRAC.Core.Security.Misc to DIRAC.Core.Security.ProxyInfo
CHANGE: By default log level for agents and services is INFO
CHANGE: Disable the log headers by default before initializing
NEW: dirac-proxy-init modification according to issue #29: 
     -U flag will upload a long lived proxy to the ProxyManager
     If /Registry/DefaultGroup is defined, try to generate a proxy that has that group
     Replaced params.debugMessage by gLogger.verbose. Closes #65
     If AutoUploadProxy = true in the CS, the proxy will automatically be uploaded
CHANGE: Proxy upload by default is one month with dirac-proxy-upload
NEW: Added upload of pilot proxies automatically
NEW: Print info after creating a proxy
NEW: Added setting VOMS extensions automatically
NEW: dirac-proxy-info can also print the information of the uploaded proxies
NEW: dirac-proxy-init will check that the lifetime of the certificate is less than one month and advise to renew it
NEW: dirac-proxy-init will check that the certificate has at least one month of validity
FIX: Never use the host certificate if there is one for dirac-proxy-init
NEW: Proxy manager will send notifications when the uploaded proxies are about to expire (configurable via CS)
NEW: Now the proxyDB also has a knowledge of user names. Queries can use the user name as a query key
FIX: ProxyManager - calculate properly the dates for credentials about to expire
CHANGE: ProxyManager will autoexpire old proxies, also auto purge logs
CHANGE: Rename dirac-proxy-upload to dirac-admin-proxy-upload
NEW: dirac-proxy-init will complain if the user certificate has less than 30 days
CHANGE: SecurityLogging - security log level to verbose
NEW: OracleDB - added Array type 
NEW: MySQL - allow definition of the port number in the configuration
FIX: Utilities/Security - hash VOMS Attributes as string
FIX: Utilities/Security - Generate a chain hash to discover if two chains are equal
NEW: Use chain has to discover if it has already been dumped
FIX: SystemAdministrator - Do not set  a default lcg version
NEW: SystemAdministrator - added Project support for the sysadmin
CHANGE: SysAdmin CLI - will try to connect to the service when setting the host
NEW: SysAdmin CLI - colorization of errors in the cli
NEW: Logger - added showing the thread id in the logger if enabled
     
*Configuration
NEW: added getVOfromProxyGroup() utility
NEW: added getVoForGroup() utility, use it in the code as appropriate
NEW: added Registry and Operations Configuration helpers
NEW: dirac-configuration-shell - a configuration script for CS that behaves like an UNIX shellCHANGE: CSAPI - added more functionality required by updated configuration console
NEW: Added possibility to define LocalSE to any Site using the SiteLocalSEMapping 
     section on the Operations Section     
NEW: introduce Registry/VO section, associate groups to VOs, define SubmitPools per VO
FIX: CE2CSAgent - update the CEType only if there is a relevant info in the BDII  

*ReleaseManagement
NEW: release preparations and installation tools based on installation packages
NEW: dirac-compile-externals will try go get a DIRAC-free environment before compiling
NEW: dirac-disctribution - upload command can be defined via defaults file
NEW: dirac-disctribution - try to find if the version name is a branch or a tag in git and act accordingly
NEW: dirac-disctribution - added keyword substitution when creating a a distribution from git
FIX: Install tools won't write HostDN to the configuration if the Admin username is not set 
FIX: Properly set /DIRAC/Configuration/Servers when installing a CS Master
FIX: install_site.sh - missing option in wget for https download: --no-check-certificate
FIX: dirac-install-agent(service) - If the component being installed already has corresponding 
     CS section, it is not overwritten unless explicitly asked for
NEW: dirac-install functionality enhancement: start using the switches as defined in issue #26;
CHANGE: dirac-install - write the defaults if any under defaults-.cfg so dirac-configure can 
        pick it up
FIX: dirac-install - define DYLD_LIBRARY_PATH ( for Mac installations )     
NEW: dirac-install - put all the goodness under a function so scripts like lhcb-proxy-init can use it easily
FIX: dirac-install - Properly search for the LcgVer
NEW: dirac-install will write down the releases files in -d mode   
CHANGE: use new dirac_install from gothub/integration branch in install_site.sh
NEW: Extensions can request custom external dependencies to be installed via pip when 
     installing DIRAC.
NEW: LCG bundle version can be defined on a per release basis in the releases.cfg 
NEW: dirac-deploy-scripts - when setting the lib path in the deploy scripts. 
     Also search for subpaths of the libdir and include them
NEW: Install tools - plainly separate projects from installations

*Accounting
CHANGE: For the WMSHistory type, send as JobSplitType the JobType
CHANGE: Reduced the size of the max key length to workaround mysql max bytes for index problem
FIX: Modified buckets width of 1week to 1 week + 1 day to fix summer time end week (1 hour more )

*WorkloadManagement
CHANGE: SiteDirector - simplified executable generation
NEW: SiteDirector - few more checks of error conditions   
NEW: SiteDirector - limit the queue max length to the value of MaxQueueLengthOption 
     ( 3 days be default )
BUGFIX: SiteDirector - do not download pilot output if the flag getPilotOutput is not set     
NEW: JobDB will extract the VO when applying DIRAC/VOPolicy from the proper VO
FIX: SSHTorque - retrieve job status by chunks of 100 jobs to avoid too long
NEW: glexecComputingElement - allow glexecComputingElement to "Reschedule" jobs if the Test of
     the glexec fails, instead of defaulting to InProcess. Controlled by
     RescheduleOnError Option of the glexecComputingElement
NEW: SandboxStore - create a different SBPath with the group included     
FIX: JobDB - properly treat Site parameter in the job JDL while rescheduling jobs
NEW: JobSchedulingAgent - set the job Site attribute to the name of a group of sites corresponding 
     to a SE chosen by the data staging procedure 
CHANGE: TimeLeft - call batch system commands with the ( default ) timeout 120 sec
CHANGE: PBSTimeLeft - uses default CPU/WallClock if not present in the output  
FIX: PBSTimeLeft - proper handling of (p)cput parameter in the batch system output, recovery of the
     incomplete batch system output      
NEW: automatically add SubmitPools JDL option of the job owner's VO defines it     
NEW: JobManager - add MaxParametericJobs option to the service configuration
NEW: PilotDirector - each SubmitPool or Middleware can define TargetGrids
NEW: JobAgent - new StopOnApplicationFailure option to make the agent exiting the loop on application failure
NEW: PilotAgentsDB - on demand retrieval of the CREAM pilot output
NEW: Pilot - proper job ID evaluation for the OSG sites
FIX: ComputingElement - fixed proxy renewal logic for generic and private pilots
NEW: JDL - added %j placeholder in the JDL to be replaced by the JobID
BUGFIX: DownloadInputData - bug fixed in the naming of downloaded files
FIX: Matcher - set the group and DN when a request gets to the matcher if the request is not 
     coming from a pilot
FIX: Matcher = take into account JobSharing when checking the owner for the request
CHANGE: PilotDirector, dirac-pilot - interpret -V flag of the pilot as Installation name

*DataManagement
FIX: FileCatalog/DiractoryLevelTree - consistent application of the max directory level using global 
     MAX_LEVELS variable
FIX: FileCatalog - Directory metadata is deleted together with the directory deletion, issue #40    
CHANGE: FileCatalog - the logic of the files query by metadata revisited to increase efficiency 
FIX: LcgFileCatalog - use lfcthr and call lfcthr.init() to allow multithread
     try the import only once and just when LcgFileCatalogClient class is intantiated
NEW: LcgFileCatalogClient - new version of getPathPermissions relying on the lfc_access method to solve the problem
     of multiple user DNs in LFC.     
FIX: StorageElement - get service CS options with getCSOption() method ( closes #97 )
FIX: retrieve FileCatalogs as ordered list, to have a proper default.
CHANGE: FileCatalog - allow up to 15 levels of directories
BUGFIX: FileCatalog - bug fixes in the directory removal methods (closes #98)
BUGFIX: RemovalAgent - TypeError when getting JobID in RemovalAgent
BUGFIX: RemovalAgent - put a limit to be sure the execute method will end after a certain number of iterations
FIX: DownloadInputData - when files have been uploaded with lcg_util, the PFN filename
     might not match the LFN file name
FIX: putting FTSMonitor web page back
NEW: The default file catalog is now determined using /LocalSite/FileCatalog. The old behavior 
     is provided as a fallback solution
NEW: ReplicaManager - can now deal with multiple catalogs. Makes sure the surl used for removal is 
the same as the one used for registration.   
NEW: PoolXMLCatalog - added getTypeByPfn() function to get the type of the given PFN  
NEW: dirac-dms-ban(allow)-se - added possibility to use CheckAccess property of the SE

*StorageManagement
FIX: Stager - updateJobFromStager(): only return S_ERROR if the Status sent is not
recognized or if a state update fails. If the jobs has been removed or
has moved forward to another status, the Stager will get an S_OK and
should forget about the job.
NEW: new option in the StorageElement configuration "CheckAccess"
FIX: Requests older than 1 day, which haven't been staged are retried. Tasks older than "daysOld" 
     number of days are set to Failed. These tasks have already been retried "daysOld" times for staging.
FIX: CacheReplicas and StageRequests records are kept until the pin has expired. This way the 
     StageRequest agent will have proper accounting of the amount of staged data in cache.
NEW: FTSCleaningAgent will allow to fix transient errors in RequestDB. At the moment it's 
     only fixing Requests for which SourceTURL is equal to TargetSURL.
NEW: Stager - added new command dirac-stager-stage-files          
FIX: Update Stager code in v6 to the same point as v5r13p37
FIX: StorageManager - avoid race condition by ensuring that Links=0 in the query while removing replicas

*RequestManagement
FIX: RequestDBFile - get request in chronological order (closes issue #84)
BUGFIX: RequestDBFile - make getRequest return value for getRequest the same as for

*ResourceStatusSystem
NEW: Major code refacoring. First refactoring of RSS's PEP. Actions are now function 
     defined in modules residing in directory "Actions".
NEW: methods to store cached environment on a DB and ge them.
CHANGE: command caller looks on the extension for commands.
CHANGE: RSS use now the CS instead of getting info from Python modules.
BUGFIX: Cleaned RSS scripts, they are still prototypes
CHANGE: PEP actions now reside in separate modules outside PEP module.
NEW: RSS CS module add facilities to extract info from CS.
CHANGE: Updating various RSS tests to make them compatible with
changes in the system.
NEW: CS is used instead of ad-hoc configuration module in most places.
NEW: Adding various helper functions in RSS Utils module. These are
functions used by RSS developers, including mainly myself, and are
totally independant from the rest of DIRAC.
CHANGE: Mostly trivial changes, typos, etc in various files in RSS     
CHANGE: TokenAgent sends e-mails with current status   

*Transformation
CHANGE: allow Target SE specification for jobs, Site parameter is not set in this case
CHANGE: TransformationAgent  - add new file statuses in production monitoring display
CHANGE: TransformationAgent - limit the number of files to be treated in TransformationAgent 
        for replication and removal (default 5000)
BUGFIX: TransformationDB - not removing task when site is not set
BUGFIX: TransformationCleaningAgent - archiving instead of cleaning Removal and Replication 
        transformations 
FIX: TransformationCleaningAgent - kill jobs before deleting them        

*Workflow
NEW: allow modules to define Input and Output parameters that can be
     used instead of the step_commons/workflow_commons (Workflow.py, Step.py, Module.py)

*Various fixes
BUGFIX: Mail.py uses SMTP class rather than inheriting it
FIX: Platform utility will properly discover libc version even for the new Ubuntu
FIX: Removed old sandbox and other obsoleted components<|MERGE_RESOLUTION|>--- conflicted
+++ resolved
@@ -1,4 +1,3 @@
-<<<<<<< HEAD
 [v6r14-pre9]
 
 *Core
@@ -42,13 +41,12 @@
 
 *Transformation
 NEW: New ported plugins from LHCb, added unit tests
-=======
+
 [v6r13p12]
 
 *Resources
 FIX: StorageElement - bug fixed in inValid()
 CHANGE: StorageFactory - do not interpret VO parameter as mandatory
->>>>>>> c6e81416
 
 [v6r13p11]
 
