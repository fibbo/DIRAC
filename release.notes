--- conflicted
+++ resolved
@@ -1,4 +1,3 @@
-<<<<<<< HEAD
 [v6r10-pre10]
 
 *Core
@@ -79,7 +78,7 @@
 *Workflow
 NEW: Porting the LHCb Workflow package to DIRAC to make the use of general purpose modules and
      simplify construction of workflows        
-=======
+
 [v6r9p23]
 
 *Core
@@ -87,7 +86,6 @@
 
 *WMS
 BUGFIX: PilotDirector - Operations Helper non-instantiated
->>>>>>> 11dec361
 
 [v6r9p22]
 
