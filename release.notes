--- conflicted
+++ resolved
@@ -1,4 +1,7 @@
-<<<<<<< HEAD
+[v6r8p10]
+
+NEW: Applied patches from v6r7p27
+
 [v6r8p9]
 
 *DMS
@@ -104,7 +107,7 @@
 FIX: TaskManager - site in the job definition is taken into account when submitting
 NEW: Transformation - get the allowed plugins from the CS /Operations/Transformations/AllowedPlugins
 FIX: ValidateOutputDataAgent - self not needed for static methods
-=======
+
 [v6r7p27]
 
 *Interfaces
@@ -120,7 +123,6 @@
 *Framework
 NEW: dirac-sys-sendmail - email's body can be taken from pipe. Command's argument 
      in this case will be interpreted as a destination address
->>>>>>> 1f7e5a91
 
 [v6r7p26]
 
