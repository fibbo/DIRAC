<<<<<<< HEAD
[v6r14-pre7]

*Core
NEW: CSGlobals - includes Extensions class to consistently check the returned
     list of extensions with proper names 
NEW: ProxyManagerXXX, ProxyGeneration, X509XXX - support for RFC proxies
NEW: ProxyInfo - VOMS proxy information without using voms commands
NEW: LocalConfiguration - option to print out license information    
FIX: SocketInfo.py - check the CRL lists while handshaking  

*Framework
NEW: InstalledComponentsDB will now store information about the user who did the 
     installation/uninstallation of components.

*Resources
NEW: ARCComputingElement based on the ARC python API

*RSS
FIX: Improved logging all over the place 

*DMS
NEW: New FileCatalog SecurityManager with access control based on policies,
     VOMSPolicy as one of the policy implementations.
NEW: lfc_dfc_db_copy - script used by LHCb to migrate from the LFC to the DFC with 
     Foreign Keys and Stored Procedures by accessing the databases directly     
NEW: FileManagerPs.py - added _getFileLFNs() to serve info for the Web Portal     

*Interfaces
CHANGE: use jobDescription.xml as a StringIO object to avoid multiple disk
        write operations while massive job submission

*WMS
FIX: Watchdog - review for style and pylint
CHANGE: Review of the Matcher code, extracting Limiter and Matcher as standalone 
        utilities
        

*Transformation
NEW: New ported plugins from LHCb, added unit tests
=======
[v6r13p11]

*DMS
BUGFIX: RemoveReplica - fix in singleRemoval()
FIX: dirac-dms-user-lfns - increased timeout
>>>>>>> b19418d8

[v6r13p10]

CHANGE: Use sublogger to better identify log source in multiple places

*Core
CHANGE: Review / beautify code in TimeLeft and LSFTimeLeft
FIX: LSFTimeLeft - is setting shell variables, not environment variables, 
     therefore added an "export" command to get the relevant variable 
     and extract then the correct normalization

*Accounting
FIX: DataOperationPlotter - add better names to the data operations

*DMS:
FIX: DataManager - add mandatory vo parameter in __SEActive()
CHANGE: dirac-dms-replicate-and-register-request - submit multiple requests
        to avoid too many files in a single FTS request
FIX: FileCatalog - typo in getDirectoryMetadata()
FIX: FileCatalog - pass directory name to getDirectoryMetadata and not file name 
FIX: DataManager - in __SEActive() break LFN list in smaller chunks when
     getting replicas from a catalog        

*WMS
FIX: WMSAdministratorHandler - fix in reporting pilot statistics
FIX: JobScheduling - fix in __getSitesRequired() when calling self.jobLog.info 
CHANGE: pilotCommands - when exiting with error, print out current processes info

[v6r13p9]

*Framework
FIX: SystemLoggingDB - schema change for ClientIPs table to store IPv6 addresses

*DMS
BUGFIX: DMSRequestOperationsBase - bug fix in checkSEsRSS()
FIX: RemoveFile - in __call__(): bug fix; fix in the BannedSE treatment logic

*RMS
BUGFIX: Operation - in catalogList()
BUGFIX: ReqClient - in printOperation()

*Resources
FIX: GFAL2_StorageBase - added Lost, Cached, Unavailable in getSingleFileMetadata() output
BUGFIX: GFAL2_StorageBase - fixed URL construction in put(get)SingleFile() methods

*WMS
FIX: InputDataByProtocol - removed StorageElement object caching

[v6r13p8]

*Framework
FIX: MonitoringUtilities - minor bug fix

*DMS
FIX: DataManager - remove local file when doing two hops transfer

*WMS
FIX: SandboxStoreClient - get the VO info from the delegatedGroup argument to 
     use for the StorageElement instantiation

*TMS
CHANGE: Transformation(Client,DB,Manager) - multiple code clean-up without
        changing the logic

[v6r13p7]

*Core
NEW: X509CRL - class to handle certificate revocation lists

*DMS
FIX: RequestOperations/RemoveFile.py - check target SEs to be online before
     performing the removal operation. 
FIX: SecurityManager, VOMSPolicy - make the vomspolicy compatible with the old client 
     by calling in case of need the old SecurityManager     

*Resources
BUGFIX: Torque, GE - methods must return Message field in case of non-zero return status
FIX: SRM2Storage - when used internaly, listDirectory should return urls and not lfns

*WMS
FIX: ConfigureCPURequirements pilot command - add queue CPU length to the extra local
     configuration
FIX: JobWrapper - load extra local configuration of any     

*RMS
FIX: RequestDB - fix in getRequestSummaryWeb() to suit the Web Portal requirements

*Transformation
FIX: TransformationManagerHandler - fix in getTransformationSummaryWeb() to suit 
     the Web Portal requirements

[v6r13p6]

*Core
FIX: X509Chain - use SHA1 signature encryption in all tha cases

*Resources
FIX: ComputingElement - take CPUTime from its configuration defined in the 
     pilot parameters

*WMS
FIX: SiteDirector - correctly configure jobExecDir and httpProxy Queue parameters

[v6r13p5]

*Resources
BUGFIX: Torque - getCEStatus() must return integer job numbers
FIX: StorageBase - removed checking the VO name inside the LFN 

*WMS
FIX: InputData, JobScheduling - StorageElement needs to know its VO

*DMS
FIX: ReplicateAndRegister - Add checksumType to RMS files when adding 
     checksum value
FIX: DataManager - remove unnecessary access to RSS and use SE.getStatus()     
FIX: DMHelpers - take into account Alias and BaseSE in site-SE relation

*RMS
FIX: Request - bug fixed in optimize() in File reassignment from one
     Operation to another  

*Transformation
FIX: TransformationDB - set derived transformation to Automatic

[v6r13p4]

*Core
FIX: VOMSService - treat properly the case when the VOMS service returns no result
     in attGetUserNickname()

*DMS
FIX: FTSAgent, ReplicateAndRegister - make sure we use source replicas with correct 
     checksum 

*RMS
FIX: Request - minor fix in setting the Request properties, suppressing pylint
     warnings
CHANGE: File, Reques, Operation, RequestDB - remove the use of sqlalchemy on 
        the client side     
     
*Resources
FIX: StorageElement - import FileCatalog class rather than the corresponding module     
FIX: SLURM - proper formatting commands using %j, %T placeholders
FIX: SSHComputingElement - return full job references from getJobStatus() 

*RSS
FIX: DowntimeCommand - checking for downtimes including the time to start in hours

*Workflow
CHANGE: FailoverRequest - assign to properties rather than using setters

*Transformation
FIX: TransformationClient(DB,Utilities) - fixes to make derived transformations work

[v6r13p3]

*DMS
FIX: DataManager - in putAndRegister() specify explicitly registration protocol
     to ensure the file URL available right after the transfer
     
*Resources
FIX: SRM2Storage - use the proper se.getStatus() interface ( not the one of the RSS )     

[v6r13p2]

*Framework
FIX: SystemAdministratorHandler - install WebAppDIRAC extension only in case
     of Web Portal installation
CHANGE: dirac-populate-component-db - check the setup of the hosts to register 
        into the DB only installations from the same setup; check the MySQL installation
        before retrieving the database information      

*DMS
FIX: FTSAgent - fix in parsing the server result
FIX: FTSFile - added Waiting status
FIX: FTSJob - updated regexps for the "missing source" reports from the server;
     more logging message 

*Resources
FIX: SRM2Storage - fix in treating the checksum type 
FIX: StorageElement - removed getTransportURL from read methods

*RMS
FIX: Request - typo in the optimize() method

[v6r13p1]

*Framework
CHANGE: SystemAdminstratorIntegrator - can take a list of hosts to exclude from contacting

*DMS
FIX: DataManager - fix in __getFile() in resolving local SEs
FIX: dirac-dms-user-lfns - sort result, simplify logic

*RMS
FIX: Request - Use DMSHelper to resolve the Failovers SEs
FIX: Operation - treat the case where the SourceSE is None

*WMS
FIX: WMSAdministratorHandler - return per DN dictionary from getPilotStatistics 

[v6r13]

CHANGE: Separating fixed and variable parts of error log messages for multiple systems 
        to allow SystemLogging to work

*Core
FIX: MySQL.py - treat in detailed way datetime functions in __escapeString()
FIX: DictCache.get() returns now None instead of False if no or expired value
NEW: InstallTools - allow to define environment variables to be added to the component
     runit run script
NEW: Changes to make the DISET protocol IP V6 ready
CHANGE: BaseClient - retry service call on another instance in case of failure
CHANGE: InnerRPCClient - retry 3 times in case of exception in the transport layer
CHANGE: SocketInfo - retry 3 times in case of handshaking error
CHANGE: MySQL - possibility to specify charset in the table definition
FIX: dirac-install, dirac-distribution - removed obsoleted defaults     
NEW: Proxy utility module with executeWithUserProxy decorator function

*Configuration
NEW: CSAPI,dirac-admin-add-shifter - function, and script, for adding or modifying a 
     shifter in the CS

*Framework
FIX: NotificationDB - escape fields for sorting in getNotifications()
NEW: Database, Service, Client, commands for tracking the installed DIRAC components

*Interfaces
CHANGE: Dirac - changed method names, keeping backward compatibility
CHANGE: multiple commands updated to use the new Dirac API method names

*DMS
NEW: Native use of the FTS3 services
CHANGE: Removed the use of current DataLogging service
CHANGE: DataManager - changes to manage URLs inside StorageElement objects only
FIX: DataManager - define SEGroup as accessible at a site
CHANGE: DirectoryListing - extracted from FileCatalogClientCLI as an independent utility
CHANGE: MetaQuery - extracted from FileCatalogClientCLI as an independent utility
CHANGE: FileCatalogClientCLI uses external DirectoryListing, MetaQuery utilities
CHANGE: FileCatalog - replace getDirectoryMetadata by getDirectoryUserMetadata
NEW: FileCatalog - added new getDirectoryMetadata() interface to get standard directory metadata
NEW: FileCatalog - possibility to find files by standard metadata
NEW: FileCatalog - possibility to use wildcards in the metadata values for queries
NEW: DMSHelpers class
NEW: dirac-dms-find-lfns command

*WMS
NEW: SiteDirector - support for the MaxRAM queue description parameter
CHANGE: JobScheduling executor uses the job owner proxy to evaluate which files to stage
FIX: DownloadInputData - localFile was not defined properly
FIX: DownloadInputData - could not find cached files (missing [lfn])

*RMS
CHANGE: Removed files from the previous generation RMS
CHANGE: RMS refactored based on SQLAlchemy 
NEW: ReqClient - added options to putRequest(): useFailoverProxy and retryMainServer
CHANGE: DMSRequestOperationsBase - delay execution or cancel request based on SE statuses 
        from RSS/CS
FIX: Fixes to make use of RequestID as a unique identifier. RequestName can be used in
     commands in case of its uniqueness        

*Resources
NEW: Computing - BatchSystem classes introduced to be used both in Local and SSH Computing Elements
CHANGE: Storage - reworked Storage Element/Plugins to encapsulate physical URLs 
NEW: GFAL2_StorageBase.py, GFAL2_SRM2Storage.py, GFAL2_XROOTStorage.py 

*RSS:
NEW: dirac-admin-allow(ban)-se - added RemoveAccess status
CHANGE: TokenAgent - added more info to the mail

*TS
CHANGE: Task Manager plugins

[v6r12p47]

*DMS
BUGFIX: FileCatalogClientCLI - wrong signature in the removeMetadata() service call

[v6r12p46]

*Core
FIX: GraphData - check for missing keys in parsed_data in initialize()

*WMS
CHANGE: PilotStatusAgent - kill pilots being deleted; do not delete pilots still
        running jobs
  
*RSS
CHANGE: Instantiate RequestManagementDB/Client taking into account possible extensions        

*Resources
FIX: GlobusComputingElement - evaluate WaitingJobs in getCEStatus()
FIX: SRM2Storage - error 16 of exists call is interpreted as existing file
FIX: XROOTStorage - added Lost, Cached, Unavailable in the output of getSingleMetadata()

*WMS
FIX: pilotCommands - removed unnecessary doOSG() function

[v6r12p45]

*Resources
FIX: SRM2Storage - error 22 of exists call is interpreted as existing file
     ( backport from v6r13 )

[v6r12p44]

*WMS
FIX: SiteDirector - consider also pilots in Waiting status when evaluating
     queue slots available

*Resources
NEW: SRM2Storage - makes use of /Resources/StorageElements/SRMBusyFilesExist option
     to set up the mode of interpreting the 22 error code as existing file

[v6r12p43]

*DMS:
FIX: DirectoryTreeBase - avoid double definition of FC_DirectoryUsage table
     in _rebuildDirectoryUsage()

[v6r12p42]

FIX: added fixes from v6r11p34 patch release

[v6r12p41]

*WMS
CHANGE: dirac-wms-job-submit - "-r" switch to enable job repo

[v6r12p40]

*DMS
FIX: DirectoryTreeBase.py - set database engine to InnoDB 

[v6r12p39]

FIX: imported fixes from rel-v6r11

[v6r12p38]

*DMS
CHANGE: DataManager - enhanced real SE name resolution

*RMS
FIX: Request - fixed bug in the optimization of requests with failover operations

*Resources
CHANGE: StorageFactory - allow for BaseSE option in the SE definition

[v6r12p37]

*Core
FIX: InstallTools - force $HOME/.my.cnf to be the only defaults file

[v6r12p36]

*Configuration
FIX: Utilities.py - bug fix getSiteUpdates()

[v6r12p35]

*Core
CHANGE: VOMSService - add URL for the method to get certificates

*DMS
FIX: DataManager - in __replicate() set do not pass file size to the SE if no
     third party transfer
FIX: RemoveFile, ReplicateAndRegister - regular expression for "no replicas"
     common for both DFC and LFC     
     
*WMS
FIX: WMSHistoryCorrector - make explicit error if no data returned from WMSHistory
     accounting query     

[v6r12p34]

*DMS
BUGFIX: FileCatalogWithFkAndPsDB - fix storage usage calculation

[v6r12p33]

*Core
NEW: VOMSService - added method admListCertificates()

*DMS
BUGFIX: dirac-dms-put-and-register-request - missing Operation in the request

*Resources
FIX: sshce - better interpretation of the "ps" command output

[v6r12p32]

*RMS
FIX: ReqManager - in getRequest() possibility to accept None type
     argument for any request 

[v6r12p31]

*WMS
FIX: pilotCommands - import json module only in case it is needed

[v6r12p30]

*Core
FIX: InstallTools - 't' file is deployed for agents installation only
FIX: GOCDBClient - creates unique DowntimeID using the ENDPOINT

*Framework
FIX: SystemAdministratorHandler - use WebAppDIRAC extension, not just WebApp

*DMS:
FIX: FileCatalogComponents.Utilities - do not allow empty LFN names in
     checkArgumentDict()

[v6r12p29]

*CS
CHANGE: CSCLI - use readline to store and resurrect command history

*WMS
FIX: JobWrapper - bug fixed in the failoverTransfer() call
CHANGE: dirac-wms-job-submit - added -f flag to store ids

*DMS
FIX: DataManager - make successful removeReplica if missing replica 
     in one catalog

*RMS
FIX: Operation, Request - limit the length of the error message

[v6r12p28]

*RMS
FIX: Request - do not optimize requests already in the DB 

[v6r12p27]

*Core
CHANGE: InstallTools - install "t" script to gracefully stop agents

*DMS
FIX: FileCatalog - return GUID in DirectoryParameters

*Resource
CHANGE: DFC/LFC clients - added setReplicaProblematic()

[v6r12p26]

*DMS
BUGFIX: FileCatalog - getDirectoryMetadata was wrongly in ro_meta_methods list 

*RMS
FIX: Operation - temporary fix in catalog names evaluation to smooth
     LFC->DFC migration - not to forget to remove afterwards !

*WMS
CHANGE: JobWrapper - added MasterCatalogOnlyFlag configuration option

[v6r12p25]

*DMS
BUGFIX: PutAndRegister, RegitserFile, RegisterReplica, ReplicateAndRegister - do not
        evaluate the catalog list if None

[v6r12p24]

*DMS:
FIX: DataManager - retry RSS call 5 times - to be reviewed

[v6r12p23]

*DMS
FIX: pass a catalog list to the DataManager methods
FIX: FileCatalog - bug fixed in the catalog list evaluation

[v6r12p22]

*DMS
FIX: RegisterFile, PutAndRegister - pass a list of catalogs to the DataManager instead of a comma separated string
FIX: FTSJob - log when a job is not found in FTS
CHANGE: dropped commands dirac-admin-allow(ban)-catalog

*Interfaces
CHANGE: Dirac, JobMonitoringHandler,dirac-wms-job-get-jdl - possibility to retrieve original JDL

*WMS
CHANGE: JobManifest - make MaxInputData a configurable option

[v6r12p21]

*RMS
BUGFIX: File,Operation,RequestDB - bug making that the request would always show 
        the current time for LastUpdate
  
*WMS
FIX: JobAgent - storing on disk retrieved job JDL as required by VMDIRAC
     ( to be reviewed )        

[v6r12p20]

*DMS
FIX: DataManager - more informative log messages, checking return structure
FIX: FileCatalog - make exists() behave like LFC file catalog client by checking
     the unicity of supplied GUID if any
FIX: StorageElementProxyHandler - do not remove the cache directory

*Framework
FIX: SystemAdministratorClient - increase the timeout to 300 for the software update     

*RMS
FIX: Operation.py - set Operation Scheduled if one file is Scheduled
CHANGE: Request - group ReplicateAndRegister operations together for failover 
        requests: it allows to launch all FTS jobs at once

*Resources
FIX: LcgFileCatalogClient - fix longstanding problem in LFC when several files 
     were not available (only one was returned) 

*TS
BUGFIX: TransformationCleaning,ValidateOutputDataAgent - interpret correctly
        the result of getTransformationParameters() call
FIX: TaskManager - fix exception in RequestTaskAgent        

[v6r12p19]

*Core
FIX: Core.py - check return value of getRecursive() call

*DMS
FIX: FileCatalog - directory removal is successful if does not exist
     special treatment of Delete operation

*WMS
FIX: InputDataByProtocol - fix interpretation of return values

[v6r12p18]

*DMS
FIX: FTSStrategy - config option name
FIX: DataManager - removing dirac_directory flag file only of it is there
     in __cleanDirectory()

*RMS
FIX: Operation - MAX_FILES limit set to 10000
FIX: ReqClient - enhanced log messages

*TMS
FIX: TaskManager - enhanced log messages

*RSS
FIX: DowntimeCommand - fixed mix of SRM.NEARLINE and SRM

*WMS
FIX: InputDataByProtocol - fixed return structure

[v6r12p16]

*DMS
FIX: IRODSStorageElement more complete implementation
FIX: FileCatalogHandler(DB) - make removeMetadata bulk method

*Resources
FIX: FileCatalog - make a special option CatalogList (Operations) to specify catalogs used by a given VO

[v6r12p15]

*Core
FIX: ProcessPool - kill the working process in case of the task timeout
FIX: FileHelper - count transfered bytes in DataSourceToNetwork()

*DMS
BUGFIX: FileCatalogCLI - changed interface in changePathXXX() methods
NEW: IRODSStorageElementHandler class
CHANGE: FileCatalog - separate metadata and file catalog methods, 
        apply metadata methods only to Metadata Catalogs 

*Resources
FIX: SSHTorqueComputingElement - check the status of the ssh call for qstat 

*WMS
FIX: WatchdogLinux - fixed typo

[v6r12p14]

*TS
FIX: TaskManagerAgentBase: avoid race conditions when submitting to WMS

*DMS
NEW: FileCatalog - added new components ( directory tree, file manager ) 
     making use of foreign keys and stored procedures
FIX: DataManager returns properly the FileCatalog errors     

[v6r12p13]

*TS
BUGFIX: TransformationAgent - data member not defined

*WMS
FIX: InputData(Resolution,ByProtocol) - possibility to define RemoteProtocol

[v6r12p12]

*WMS
BUGFIX: pilotTools - missing comma

[v6r12p11]

*WMS
FIX: CPUNormalization - dealing with the case when the maxCPUTime is not set in the queue
     definition
FIX: pilotTools - added option pilotCFGFile

[v6r12p10]

*DMS
FIX: StorageElementProxy - BASE_PATH should be a full path

*Resources
FIX: SRM2Storage - return specific error in putFile

*TS
FIX: TransformationAgent - fix to avoid an exception in finalize and double printing 
     when terminating the agent
BUGFIX: TransformationDB - fix return value in setTransformationParameter()

[v6r12p9]

*Core
CHANGE: SiteCEMapping - getSiteForCE can take site argu

ment to avoid confusion

*Interfaces
FIX: Job - provide optional site name in setDestinationCE()

*WMS
FIX: pilotCommands - check properly the presence of extra cfg files
     when starting job agent
FIX: JobAgent - can pick up local cfg file if extraOptions are specified     

[v6r12p8]

*Core
FIX: dirac-configure - correctly deleting useServerCertificate flag
BUGFIX: InstallTools - in fixMySQLScript()

*DMS
BUGFIX: DatasetManager - bug fixes
CHANGE: StorageElementProxy - internal SE object created with the VO of the requester

*TS
FIX: dirac-transformation-xxx commands - do not check the transformation status
CHANGE: Agents - do not use shifter proxy 
FIX: TransformationAgent - correct handling of replica cache for transformations 
     when there were more files in the transformation than accepted to be executed
FIX: TransformationAgent - do not get replicas for the Removal transformations     

*RMS
NEW: new SetFileStatus Operation

[v6r12p7]

*Core
FIX: dirac-configure - always removing the UseServerCertificate flag before leaving
FIX: ProcessPool - one more check for the executing task ending properly 

*Interfaces 
FIX: Dirac.py - use printTable in loggingInfo()

[v6r12p6]

FIX: fixes from v6r11p26 patch release

[v6r12p5]

*Core
FIX: VOMS.py - do not use obsoleted -dont-verify-ac flag with voms-proxy-info

*TS
FIX: TransformationManager - no status checked at level service

[v6r12p4]

FIX: fixes from v6r11p23 patch release

[v6r12p3]

*Configuration
CHANGE: dirac-admin-add-resources - define VOPath/ option when adding new SE 

*Resources
NEW: StorageFactory - modify protocol Path for VO specific value

*DMS
FIX: FileCatalog - check for empty input in checkArgumentFormat utility
FIX: DataManager - protect against FC queries with empty input

[v6r12p2]

*Core
FIX: dirac-install - svn.cern.ch rather than svnweb.cern.ch is now needed for direct 
     HTTP access to files in SVN

*WMS
FIX: dirac-wms-cpu-normalization - when re-configuring, do not try to dump in the 
     diracConfigFilePath

[v6r12p1]

*Configuration
FIX: Core.Utilities.Grid, dirac-admin-add-resources - fix to make a best effort to 
     guess the proper VO specific path of a new SE
*WMS
FIX: dirac-configure, pilotCommands, pilotTools - fixes to use server certificate

[v6r12]

*Core
CHANGE: ProcessPool - do not stop working processes by default
NEW: ReturnValue - added returnSingleResult() utility 
FIX: MySQL - correctly parse BooleanType
FIX: dirac-install - use python 2.7 by default
FIX: dirac-install-xxx commands - complement installation with the component setup
     in runit
NEW: dirac-configure - added --SkipVOMSDownload switch, added --Output switch
     to define output configuration file
CHANGE: ProcessPool - exit from the working process if a task execution timed out  
NEW: ProcessMonitor - added evaluation of the memory consumed by a process and its children   
NEW: InstallTools - added flag to require MySQL installation
FIX: InstallTools - correctly installing DBs extended (with sql to be sourced) 
FIX: InstallTools - run MySQL commands one by one when creating a new database
FIX: InstallTools - fixMySQLScripts() fixes the mysql start script to ognore /etc/my.cnf file
CHANGE: Os.py - the use of "which" is replaced by distutils.spawn.find_executable
NEW: Grid.py - ldapSA replaced by ldapSE, added getBdiiSE(CE)Info() methods
CHANGE: CFG.py - only lines starting with ^\s*# will be treated as comments
CHANGE: Shifter - Agents will now have longer proxies cached to prevent errors 
        for heavy duty agents, closes #2110
NEW: Bdii2CSAgent - reworked to apply also for SEs and use the same utilities for the
     corresponding command line tool
NEW: dirac-admin-add-resources - an interactive tool to add and update sites, CEs, SEs
     to the DIRAC CS   
CHANGE: dirac-proxy-init - added message in case of impossibility to add VOMS extension   
FIX: GOCDBClient - handle correctly the case of multiple elements in the same DT            


*Accounting
NEW: Allow to have more than one DB for accounting
CHANGE: Accounting - use TypeLoader to load plotters

*Framework
FIX: Logger - fix FileBackend implementation

*WMS
NEW: Refactored pilots ( dirac-pilot-2 ) to become modular following RFC #18, 
     added pilotCommands.py, SiteDirector modified accordingly 
CHANGE: InputData(Executor) - use VO specific catalogs      
NEW: JobWrapper, Watchdog - monitor memory consumption by the job ( in a Warning mode )
FIX: SandboxStoreHandler - treat the case of exception while cleaning sandboxes
CHANGE: JobCleaningAgent - the delays of job removals become CS parameters
BUGFIX: JobDB - %j placeholder not replaced after rescheduling
FIX: JobDB - in the SQL schema description reorder tables to allow foreign keys
BUGFIX: JobAgent, Matcher - logical bug in using PilotInfoReported flag
FIX: OptimizerExecutor - when a job fails the optimization chain set the minor status 
     to the optimiser name and the app status to the fail error

*Resources
NEW: StorageElement - added a cache of already created SE objects
CHANGE: SSHTorqueComputingElement - mv getCEStatus to remote script

*ResourceStatus
NEW: ResourceManagementClient/DB, DowntimeCommand - distinguish Disk and Tape storage 
FIX: GODDBClient  - downTimeXMLParsing() can now handle the "service type" parameter properly
CHANGE: dirac-rss-xxx commands use the printTable standard utility
FIX: dirac-dms-ftsdb-summary - bug fix for #2096

*DMS
NEW: DataManager - add masterCatalogOnly flag in the constructor
FIX: DataManager - fix to protect against non valid SE
CHANGE: FC.DirectoryLevelTree - use SELECT ... FOR UPDATE lock in makeDir()
FIX: FileCatalog - fixes in using file and replica status
CHANGE: DataManager - added a new argument to the constructor - vo
CHANGE: DataManager - removed removeCatalogFile() and dirac-dms-remove-catalog-file adjusted
CHANGE: Several components - field/parameter CheckSumType all changed to ChecksumType
CHANGE: PoolXMLCatalog - add the SE by default in the xml dump and use the XML library 
        for dumping the XML
FIX: XROOTStorageElement - fixes to comply with the interface formalism        

*SMS
FIX: StorageManagementDB - small bugfix to avoid SQL errors

*RMS
NEW: Added 'since' and 'until' parameters for getting requests
NEW: Request - added optimize() method to merge similar operations when
     first inserting the request
NEW: ReqClient, RequestDB - added getBulkRequest() interface. RequestExecutingAgent
     can use it controlled by a special flag     
FIX: Operation, Request - set LastUpdate time stamp when reaching final state
FIX: OperationHandlerBase - don't erase the original message when reaching the max attempts      
FIX: removed some deprecated codes
FIX: RequestTask - always set useServerCerificate flag to tru in case of executing inside
     an agent
CHANGE: gRequestValidator removed to avoid object instantiation at import   
NEW: dirac-rms-cancel-request command and related additions to the db and service classes  

*TMS
NEW: WorkflowTaskAgent is now multi-threaded
NEW: Better use of threads in Transformation Agents
CHANGE: TransformationDB - modified such that the body in a transformation can be updated
FIX: TransformationCleaningAgent - removed non-ASCII characters in a comment

[v6r11p34]

*Resources
NEW: GlobusComputingElement class

[v6r11p33]

*Configuration
FIX: Resources - avoid white spaces in OSCompatibility

[v6r11p32]

*Core
CHANGE: BaseClient, SSLSocketFactory, SocketInfo - enable TLSv1 for outgoing 
        connections via suds, possibility to configure SSL connection details
        per host/IP 

[v6r11p31]

*Core
FIX: CFG - bug fixed in loadFromBuffer() resulting in a loss of comments

*Resources
FIX: SSHTorqueComputingElement - check the status of ssh call for qstat

*DMS
FIX: FileCatalog - return LFN name instead of True from exists() call if LFN
     already in the catalog

[v6r11p30]

*DMS
CHANGE: FileCatalogCLI - add new -D flag for find to print only directories

[v6r11p29]

*DMS
FIX: FTS(Agent,Startegy,Gragh) - make use of MaxActiveJobs parameter, bug fixes

*TMS
FIX: Transformation(Agent,Client) - Operations CS parameters can be defined for each plugin: MaxFiles, SortedBy, NoUnusedDelay. Fixes to facilitate work with large numbers of files.

[v6r11p28]

*Core
FIX: InstallTools - check properly the module availability before installation

*WMS
FIX: JobScheduling - protection against missing dict field RescheduleCounter

*TMS
FIX: TransformationCleaningAgent - execute DM operations with the shifter proxy

[v6r11p27]

*Core
BUGFIX: InstallTools - bug fix in installNewPortal()

*WMS
FIX: Watchdog - disallow cputime and wallclock to be negative

*TS
FIX: TransformationAgent - correct handling of replica caches when more than 5000 files


BUGFIX: ModuleBase - bug fix in execute()
BUGFIX: Workflow - bug fix in createStepInstance()

*DMS
BUGFIX: DiractoryTreeBase - bug fix in getDirectoryPhysicalSizeFromUsage()

*Resources
FIX: XROOTStorage - back ported fixes from #2126: putFile would place file in 
     the wrong location on eos

[v6r11p26]

*Framework
FIX: UserProfileDB.py - add PublishAccess field to the UserProfileDB

*RSS
FIX: Synchronizer.py - fix deletion of old resources

*DMS
FIX: DataManager - allow that permissions are OK for part of a list of LFNs ( __verifyWritePermission() )
     (when testing write access to parent directory). Allows removal of replicas 
     even if one cannot be removed
FIX: DataManager - test SE validity before removing replica     
     
*RMS
FIX: RequestTask - fail requests for users who are no longer in the system
FIX: RequestExecutingAgent - fix request timeout computation

[v6r11p25]

*Interfaces
FIX: Job.py - bring back different logfile names if they have not been specified by the user

[v6r11p24]

*DMS
BUGFIX: SEManagerDB - bug fixed in getting connection in __add/__removeSE

[v6r11p23]

*DMS
CHANGE: FTSRequest is left only to support dirac-dms-fts-XXX commands

[v6r11p22]

*DMS
FIX: FTSJob - fixes in the glite-transfer-status command outpu parsing
FIX: TransformationClient - allow single lfn in setFileStatusForTransformation()

*WMS
FIX: StatesMonitoringAgent - install pika on the fly as a temporary solution

[v6r11p21]

*DMS
BUGFIX: dirac-dms-remove-replicas - continue in case of single replica failure
FIX: dirac-rms-xxx scripts - use Script.getPositionalArgs() instead of sys.argv

*Workflow
FIX: Test_Modules.py - fix in mocking functions, less verbose logging

[v6r11p20]

*DMS
BUGFIX: DataManager - in __SEActive() use resolved SE name to deal with aliases
BUGFIX: FileMetadata - multiple bugs in __buildUserMetaQuery()

[v6r11p19]

*DMS
FIX: FTSJob - fix FTS job monitoring a la FTS2

*RMS
CHANGE: ReqClient - added setServer() method
FIX: File,Operation,Request - call the getters to fetch the up-to-date information 
     from the parent

[v6r11p18]

*DMS
FIX: FTSAgent(Job) - fixes for transfers requiring staging (bringOnline) and adaptation 
     to the FTS3 interface

*WMS
FIX: StatesMonitoringAgent - resend the records in case of failure

[v6r11p17]

*DMS
FIX: FileCatalog - in multi-VO case get common catalogs if even VO is not specified

*Resources
FIX: ComputintgElement - bugfix in available() method

*WMS
FIX: SiteDirector - if not pilots registered in the DB, pass empty list to the ce.available()

[v6r11p16]

*RMS
BUGFIX: Request,Operation,File - do not cast to str None values

[v6r11p15]

*DMS
FIX: ReplicateAndRegister - do not create FTSClient if no FTSMode requested
CHANGE: FTSAgent(Job,File) - allow to define the FTS2 submission command;
        added --copy-pin-lifetime only for a tape backend
        parse output of both commands (FTS2, FTS3)
        consider additional state for FTS retry (Canceled)
        
*RMS
FIX: Operation, Request - treat updates specially for Error fields        

*TMS
FIX: TransformationAgent - fixes in preparing json serialization of requests

*WMS
NEW: StateMonitoringAgent - sends WMS history data through MQ messages 

[v6r11p14]

*WMS
CHANGE: JobDB - removed unused tables and methods
CHANGE: removed obsoleted tests

*DMS
FIX: FTSAgent - recover case when a target is not in FTSDB
CHANGE: FTSAgent(Job) - give possibility to specify a pin life time in CS 

*RMS
FIX: Make RMS objects comply with Python Data Model by adding __nonzero__ methods 

[v6r11p13]

*DMS
BUGFIX: SEManager - in SEManagerDB.__addSE() bad _getConnection call, closes #2062

[v6r11p12]

*Resources
CHANGE: ARCComputingElement - accomodate changes in the ARC job reported states

*Configuration
CHANGE: Resources - define a default FTS server in the CS (only for v6r11 and v6r12)

*DMS
FIX: FTSStrategy - allow to use a given channel more than once in a tree 
FIX: FTSAgent - remove request from cache if not found
FIX: FTSAgent - recover deadlock situations when FTS Files had not been correctly 
     updated or were not in the DB

*RMS
FIX: RequestExecutingAgent - fix a race condition (cache was cleared after the request was put)
FIX: RequestValidator - check that the Operation handlers are defined when inserting a request

[v6r11p11]

*Core
FIX: TransportPool - fixed exception due to uninitialized variable
FIX: HTTPDISETSocket - readline() takes optional argument size ( = 0 )

*DMS
FIX: FTSAgent - check the type of the Operation object ( can be None ) and
     some other protections
FIX: FTSClient - avoid duplicates in the file list

*RMS
FIX: ReqClient - modified log message
CHANGE: dirac-dms-fts-monitor - allow multiple comma separated LFNs in the arguments

[v6r11p10]

*RSS
FIX: DowntimeCommand, Test_RSS_Command_GOCDBStatusCommand - correctly interpreting list of downtimes

*RMS
FIX: ReplicateAndRegister - Create a RegisterReplica (not RegisterFile) if ReplicateAndRegister 
     fails to register
FIX: OperationHandlerBase - handle correctly Attempt counters when SEs are banned
FIX: ReplicateAndRegister - use FC checksum in case of mismatch request/PFN
FIX: FTSAgent - in case a file is Submitted but the FTSJob is unknown, resubmit
FIX: FTSAgent - log exceptions and put request to DB in case of exception
FIX: FTSAgent - handle FTS error "Unknown transfer state NOT_USED", due to same file 
     registered twice (to be fixed in RMS, not clear origin)

*WMS
FIX: JobStateUpdateHandler - status not updated while jobLogging is, due to time skew between 
     WN and DB service
FIX: JobStateUpdateHandler - stager callback not getting the correct status Staging 
     (retry for 10 seconds)     

[v6r11p9]

*Core
NEW: AgentModule - set AGENT_WORKDIRECTORY env variable with the workDirectory
NEW: InstallTools - added methods for the new web portal installation

*DMS
FIX: ReplicateAndRegister - apply same error logic for DM replication as for FTS

*Resources:
FIX: SRM2Storage - fix log message level
FIX: SRM2Storage - avoid useless existence checks 

*RMS
FIX: ForwardDISET - a temporary fix for a special LHCb case, to be removed asap
FIX: ReqClient - prettyPrint is even prettier
FIX: RequestTask - always use server certificates when executed within an agent

[v6r11p8]

*TMS
FIX: TransformationDB - fix default value within ON DUPLICATE KEY UPDATE mysql statement

[v6r11p7]

*Framework
BUGFIX: ProxyDB.py - bug in a MySQL table definition

*DMS
FIX: ReplicateAndRegister.py - FTS client is not instantiated in the c'tor as it 
     might not be used, 

*WMS
FIX: JobWrapper - don't delete the sandbox tar file if upload fails
FIX: JobWrapper - fix in setting the failover request

*RMS
FIX: RequestDB - add protections when trying to get a non existing request

[v6r11p6]

*WMS
FIX: InpudDataResolution - fix the case when some files only have a local replica
FIX: DownloadInputData, InputDataByProtocol - fix the return structure of the
     execute() method
     
*Resources
NEW: LocalComputingElement, CondorComputingElement      

[v6r11p5]

FIX: Incorporated changes from v6r10p25 patch

*Framework
NEW: Added getUserProfileNames() interface

*WMS
NEW: WMSAdministrator - added getPilotStatistics() interface
BUGFIX: JobWrapperTemplate - use sendJobAccounting() instead of sendWMSAccounting()
FIX: JobCleaningAgent - skip if no jobs to remove

*DMS
BUGFIX: FileCatalogClientCLI - bug fix in the metaquery construction

*Resources
CHANGE: StorageElement - enable Storage Element proxy configuration by protocol name

*TMS
NEW: TransformationManager - add Scheduled to task state for monitoring

[v6r11p4]

*Framework
NEW: ProxyDB - added primary key to ProxyDB_Log table
CHANGE: ProxyManagerHandler - purge logs once in 6 hours

*DMS
FIX: DataManager - fix in the accounting report for deletion operation
CHANGE: FTSRequest - print FTS GUID when submitting request
FIX: dirac-dms-fts-monitor - fix for using the new FTS structure
FIX: DataLoggingDB - fix type of the StatusTimeOrder field
FIX: DataLoggingDB - take into account empty date argument in addFileRecord()
FIX: ReplicateAndRegister - use active replicas
FIX: FTS related modules - multiple fixes

*WMS
NEW: SiteDirector - pass the list of already registered pilots to the CE.available() query
FIX: JobCleaningAgent - do not attempt job removal if no eligible jobs

*Resources
FIX: LcgFileCatalogClient - if replica already exists while registration, reregister
NEW: CREAM, SSH, ComputingElement - consider only registered pilots to evaluate queue occupancy

[v6r11p3]

FIX: import gMonitor from it is original location

*Core
FIX: FC.Utilities - treat properly the LFN names starting with /grid ( /gridpp case )

*Configuration
FIX: LocalConfiguration - added exitCode optional argument to showHelp(), closes #1821

*WMS
FIX: StalledJobAgent - extra checks when failing Completed jobs, closes #1944
FIX: JobState - added protection against absent job in getStatus(), closes #1853

[v6r11p2]

*Core
FIX: dirac-install - skip expectedBytes check if Content-Length not returned by server
FIX: AgentModule - demote message "Cycle had an error:" to warning

*Accounting
FIX: BaseReporter - protect against division by zero

*DMS
CHANGE: FileCatalogClientCLI - quite "-q" option in find command
FIX: DataManager - bug fix in __initializeReplication()
FIX: DataManager - less verbose log message 
FIX: DataManager - report the size of removed files only for successfully removed ones
FIX: File, FTSFile, FTSJob - SQL tables schema change: Size filed INTEGER -> BIGINT

*RMS
FIX: dirac-rms-reset-request, dirac-rms-show-request - fixes
FIX: ForwardDISET - execute with trusted host certificate

*Resources
FIX: SSHComputingElement - SSHOptions are parsed at the wrong place
NEW: ComputingElement - evaluate the number of available cores if relevant

*WMS
NEW: JobMonitoringHander - added export_getOwnerGroup() interface

*TMS
CHANGE: TransformationCleaningAgent - instantiation of clients moved in the initialize()

[v6r11p1]

*RMS
FIX: ReqClient - failures due to banned sites are considered to be recoverable

*DMS
BUGFIX: dirac-dms-replicate-and-register-request - minor bug fixes

*Resources
FIX: InProcessComputingElement - stop proxy renewal thread for a finished payload

[v6r11]

*Core
FIX: Client - fix in __getattr__() to provide dir() functionality
CHANGE: dirac-configure - use Registry helper to get VOMS servers information
BUGFIX: ObjectLoader - extensions must be looked up first for plug-ins
CHANGE: Misc.py - removed obsoleted
NEW: added returnSingleResult() generic utility by moving it from Resources/Utils module 

*Configuration
CHANGE: Resources.getDIRACPlatform() returns a list of compatible DIRAC platforms
NEW: Resources.getDIRACPlatforms() used to access platforms from /Resources/Computing/OSCompatibility
     section
NEW: Registry - added getVOs() and getVOMSServerInfo()     
NEW: CE2CSAgent - added VO management

*Accounting
FIX: AccountingDB, Job - extra checks for invalid values

*WMS
NEW: WMS tags to allow jobs require special site/CE/queue properties  
CHANGES: DownloadInputData, InputDataByProtocol, InputDataResolution - allows to get multiple 
         PFNs for the protocol resolution
NEW: JobDB, JobMonitoringHandler - added traceJobParameters(s)() methods     
CHANGE: TaskQueueDirector - use ObjectLoader to load directors    
CHANGE: dirac-pilot - use Python 2.7 by default, 2014-04-09 LCG bundles

*DMS
NEW: DataManager to replace ReplicaManager class ( simplification, streamlining )
FIX: InputDataByProtocol - fix the case where file is only on tape
FIX: FTSAgent - multiple fixes
BUGFIX: ReplicateAndRegister - do not ask SE with explicit SRM2 protocol

*Interfaces
CHANGE: Dirac - instantiate SandboxStoreClient and WMSClient when needed, not in the constructor
CHANGE: Job - removed setSystemConfig() method
NEW: Job.py - added setTag() interface

*Resources
CHANGE: StorageElement - changes to avoid usage PFNs
FIX: XROOTStorage, SRM2Storage - changes in PFN construction 
NEW: PoolComputingElement - a CE allowing to manage multi-core slots
FIX: SSHTorqueComputingElement - specify the SSHUser user for querying running/waiting jobs 

*RSS
NEW: added commands dirac-rss-query-db and dirac-rss-query-dtcache

*RMS
CHANGE: ReqDB - added Foreign Keys to ReqDB tables
NEW: dirac-rms-reset-request command
FIX: RequestTask - always execute operations with owner proxy

*SMS
FIX: few minor fixes to avoid pylint warnings

[v6r10p25]

*DMS
CHANGE: FileCatalog - optimized file selection by metadata

[v6r10p24]

*DMS
FIX: FC.FileMetadata - optimized queries for list interception evaluation

[v6r10p23]

*Resoures
CHANGE: SSHComputingElement - allow SSH options to be passed from CS setup of SSH Computing Element
FIX: SSHComputingElement - use SharedArea path as $HOME by default

[v6r10p22]

*CS
CHANGE: Operations helper - if not given, determine the VO from the current proxy 

*Resources
FIX: glexecComputingElement - allows Application Failed with Errors results to show through, 
     rather than be masked by false "glexec CE submission" errors
     
*DMS     
CHANGE: ReplicaManager - in getReplicas() rebuild PFN if 
        <Operations>/DataManagement/UseCatalogPFN option is set to False ( True by default )

[v6r10p21]

*Configuration
FIX: CSGlobals - allow to specify extensions in xxxDIRAC form in the CS

*Interfaces
FIX: Job - removed self.reqParams
FIX: Job - setSubmitPools renamed to setSubmitPool, fixed parameter definition string

*WMS
FIX: JobMonitorigHandler, JobPolicy - allow JobMonitor property to access job information

[v6r10p20]

*DMS
FIX: FTSAgent/Client, ReplicateAndRegister - fixes to properly process failed
     FTS request scheduling

[v6r10p19]

*DMS
FIX: FTSAgent - putRequest when leaving processRequest
FIX: ReplicaManager - bug in getReplicas() in dictionary creation

[v6r10p18]

*DMS
FIX: ReplicateAndRegister - dictionary items incorrectly called in ftsTransfer()

[v6r10p17]

*RMS
FIX: RequestDB.py - typo in a table name
NEW: ReqManagerHandler - added getDistinctValues() to allow selectors in the web page

*DMS
CHANGE: ReplicaManager - bulk PFN lookup in getReplicas()

[v6r10p16]

*Framework
NEW: PlottingClient - added curveGraph() function

*Transformation
FIX: TaskManagerAgentBase - add the missing Scheduled state

*WMS
FIX: TaskQueueDB - reduced number of lines in the matching parameters printout

*DMS
FIX: dirac-dms-show-se-status - exit on error in the service call, closes #1840

*Interface
FIX: API.Job - removed special interpretation of obsoleted JDLreqt type parameters

*Resources
FIX: SSHComputingElement - increased timeout in getJobStatusOnHost() ssh call, closes #1830

[v6r10p15]

*DMS
FIX: FTSAgent - added missing monitoring activity
FIX: FileCatalog - do not check directory permissions when creating / directory

*Resources
FIX: SSHTorqueComputingElement - removed obsoleted stuff

[v6r10p14]

*SMS
FIX: RequestPreparationAgent - typo fixed

[v6r10p13]

*SMS
FIX: RequestPreparationAgent - use ReplicaManager to get active replicas

*DMS
FIX: ReplicaManager - getReplicas returns all replicas ( in all statuses ) by default
CHANGE: FC/SecurityManager - give full ACL access to the catalog to groups with admin rights

*WMS
CHANGE: SiteDirector - changes to reduce the load on computing elements
FIX: JobWrapper - do not set Completed status for the case with failed application thread

[v6r10p12]

*WMS
CHANGE: Replace consistently everywhere SAM JobType by Test JobType
FIX: JobWrapper - the outputSandbox should be always uploaded (outsized, in failed job)

*DMS
FIX: RemoveFile - bugfix
FIX: ReplicateAndRegister - fixes in the checksum check, retry failed FTS transfer 
     with RM transfer
NEW: RegisterReplica request operation     

*RMS
FIX: ReqClient - fix in the request state machine
FIX: Request - enhance digest string
NEW: dirac-dms-reset-request command
CHANGE: dirac-rms-show-request - allow selection of a request by job ID

*TS
FIX: TransformationDB - in getTransformationParameters() dropped "Submitted" counter 
     in the output

[v6r10p11]

*Core
FIX: X509Chain - cast life time to int before creating cert

*Accounting
FIX: DataStoreClient - self.__maxRecordsInABundle = 5000 instead of 1000
FIX: JobPolicy - allow access for JOB_MONITOR property

*RMS
FIX: ReqClient - fix the case when a job is Completed but in an unknown minor status

*Resources
BUGFIX: ProxyStorage - use checkArgumentFormat() instead of self.__checkArgumentFormatDict()

[v6r10p10]

*DMS
FIX: Several fixes to make FTS accounting working (FTSAgent/Job, ReplicaManager, File )

[v6r10p9]

*Core
BUGFIX: LineGraph - Ymin was set to a minimal plot value rather than 0.

*DMS
CHANGE: FTSJob(Agent) - get correct information for FTS accounting (registration)

[v6r10p8]

*Core
FIX: InstallTools - admin e-mail default location changed

*Framework
FIX: SystemAdministratorClientCLI - allow "set host localhost"
FIX: BundleDelivery - protect against empty bundle

*WMS
FIX: SiteDirector - Pass siteNames and ceList as None if any is accepted
FIX: WorkloadManagement.ConfigTemplate.SiteDorectory - set Site to Any by default 

*DMS
FIX: FileCatalogCLI - ignore Datasets in ls command for backward compatibility

*Resources
FIX: SSH - some platforms use Password instead of password prompt

[v6r10p7]

*Core
FIX: dirac-install - execute dirac-fix-mysql-script and dirac-external-requirements after sourcing the environment
FIX: InstallTools - set basedir variable in fixMySQLScript()
FIX: InstallTools - define user root@host.domain in installMySQL()

*Framework
BUGFIX: SystemAdministratorCLI - bug fixed in default() call signature

*DMS
FIX: FTSRequest - handle properly FTS server in the old system 
FIX: ReplicaManager - check if file is in FC before removing 
FIX: Request/RemovalTask - handle properly proxies for removing files 
BUGFIX: DatasetManager - in the table description

[v6r10p6]

*Core
FIX: X509Certificate - reenabled fix in getDIRACGroup()

*Configuration
FIX: CSAPI - Group should be taken from the X509 chain and not the certificate

*RMS
CHANGE: ReqClient - if the job does not exist, do not try further finalization

[v6r10p5]

*Core
FIX: X509Certificate - reverted fix in getDIRACGroup()

[v6r10p4]

*Core
NEW: dirac-info - extra printout
CHANGE: PrettyPrint - extra options in printTable()
FIX: X509Certificate - bug fixed in getDIRACGroup()

*Framework
NEW: SystemAdministratorCLI - new showall command to show components across hosts
NEW: ProxyDB - allow to upload proxies without DIRAC group

*RMS
CHANGE: ReqClient - requests from failed jobs update job status to Failed
CHANGE: RequestTask - retry in the request finalize()

[v6r10p3]

*Configuration
CHANGE: Registry - allow to define a default group per user

*WMS
BUGFIX: JobReport - typo in generateForwardDISET()

[v6r10p2]

*TMS
CHANGE: Backward compatibility fixes when setting the Transformation files status

*DMS
BUGFIX: ReplicateAndRegister - bugfix when replicating to multiple destination by ReplicaManager

*WMS
BUGFIX: JobManager - bug fix when deleting no-existing jobs

[v6r10p1]

*RMS
FIX: ReqDB.Operations - Arguments field changed type from BLOB to MEDIUMBLOB

*DMS
FIX: FileCatalog - check for non-exiting directories in removeDirectory()

*TMS
FIX: TransformationDB - removed constraint that was making impossible to derive a production

[v6r10]

*Core
FIX: Several fixes on DB classes(AccountingDB, SystemLoggingDB, UserProfileDB, TransformationDB, 
     JobDB, PilotAgentsDB) after the new movement to the new MySQL implementation with a persistent 
     connection per running thread
NEW: SystemAdministratorCLI - better support for executing remote commands 
FIX: DIRAC.__init__.py - avoid re-definition of platform variable    
NEW: Graphs - added CurveGraph class to draw non-stacked lines with markers
NEW: Graphs - allow graphs with negative Y values
NEW: Graphs - allow to provide errors with the data and display them in the CurveGraph
FIX: InstallTools - fix for creation of the root@'host' user in MySQL 
FIX: dirac-install - create links to permanent directories before module installation
CHANGE: InstallTools - use printTable() utility for table printing
CHANGE: move printTable() utility to Core.Utilities.PrettyPrint
NEW: added installation configuration examples
FIX: dirac-install - fixBuildPath() operates only on files in the directory
FIX: VOMSService - added X-VOMS-CSRF-GUARD to the html header to be compliant with EMI-3 servers

*CS
CHANGE: getVOMSVOForGroup() uses the VOMSName option of the VO definition 
NEW: CE2CSAgent - added ARC CE information lookup

*Framework
FIX: SystemAdministratorIntegrator - use Host option to get the host address in addition to the section name, closes #1628
FIX: dirac-proxy-init - uses getVOMSVOForGroup() when adding VOMS extensions

*DMS
CHANGE: DFC - optimization and bug fixes of the bulk file addition
FIX: TransferAgent - protection against badly defined LFNs in collectFiles()
NEW: DFC - added getDirectoryReplicas() service method support similar to the LFC
CHANGE: DFC - added new option VisibleReplicaStatus which is used in replica getting commands
CHANGE: FileCatalogClientCLI client shows number of replicas in the 2nd column rather than 
        unimplemented number of links
CHANGE: DFC - optimizations for the bulk replica look-up
CHANGE: DFC updated scalability testing tool FC_Scaling_test.py        
NEW: DFC - methods returning replicas provide also SE definitions instead of PFNs to construct PFNs on the client side
NEW: DFC - added getReplicasByMetadata() interface
CHANGE: DFC - optimized getDirectoryReplicas()
CHANGE: FileCatalogClient - treat the reduced output from various service queries restoring LFNs and PFNs on the fly
NEW: DFC - LFNPFNConvention flag can be None, Weak or Strong to facilitate compatibility with LFC data 
CHANGE: FileCatalog - do not return PFNs, construct them on the client side
CHANGE: FileCatalog - simplified FC_Scaling_test.py script
NEW: FileCatalog/DatasetManager class to define and manipulate datasets corresponding to meta queries
NEW: FileCatalogHandler - new interface methods to expose DatasetManager functionality
NEW: FileCatalogClientCLI - new dataset family of commands
FIX: StorageFactory, ReplicaManager - resolve SE alias name recursively
FIX: FTSRequest, ReplicaManager, SRM2Storage - use current proxy owner as user name in accounting reports, closes #1602
BUGFIX: FileCatalogClientCLI - bug fix in do_ls, missing argument to addFile() call, closes #1658
NEW: FileCatalog - added new setMetadataBulk() interface, closes #1358
FIX: FileCatalog - initial argument check strips off leading lfn:, LFN:, /grid, closes #448
NEW: FileCatalog - added new setFileStatus() interface, closes #170, valid and visible file and replica statuses can be defined in respective options.
CHANGE: multiple new FTS system fixes
CHANGE: uniform argument checking with checkArgumentFormat() in multiple modules
CHANGE: FileCatalog - add Trash to the default replica valid statuses
CHANGE: ReplicaManager,FTSRequest,StorageElement - no use of PFN as returned by the FC except for file removal,
        rather constructing it always on the fly
        
*SMS
CHANGE: PinRequestAgent, SENamespaceCatalogCheckAgent - removed
CHANGE: Use StorageManagerClient instead of StorageDB directly        

*WMS
CHANGE: JobPolicy - optimization for bulk job verification
NEW: JobPolicy - added getControlledUsers() to get users which jobs can be accessed for 
     a given operation
CHANGE: JobMonitoringHandler - Avoid doing a selection of all Jobs, first count matching jobs 
        and then use "limit" to select only the required JobIDs.
NEW: JobMonitoringHandler - use JobPolicy to filter jobs in getJobSummaryWeb()
NEW: new Operations option /Services/JobMonitoring/GlobalJobsInfo ( True by default ) to 
     allow or not job info lookup by anybody, used in JobMonitoringHandler       
BUGFIX: SiteDirector - take into account the target queue Platform
BUGFIX: JobDB - bug in __insertNewJDL()    
CHANGE: dirac-admin-show-task-queues - enhanced output  
CHANGE: JobLoggingDB.sql - use trigger to manage the new LoggingInfo structure  
CHANGE: JobWrapper - trying several times to upload a request before declaring the job failed
FIX: JobScheduling executor - fix race condition that causes a job to remain in Staging
NEW: SiteDirector - do not touch sites for which there is no work available
NEW: SiteDirector - allow sites not in mask to take jobs with JobType Test
NEW: SiteDirector - allow 1 hour grace period for pilots in Unknown state before aborting them
CHANGE: Allow usage of non-plural form of the job requirement options ( PilotType, GridCE, BannedSite, 
        SubmitPool ), keep backward compatibility with a plural form
        
*RSS
FIX: DowntimeCommand - take the latest Downtime that fits    
NEW: porting new Policies from integration  
NEW: RSS SpaceToken command querying endpoints/tokens that exist  
        
*Resources
NEW: added SSHOARComputingElement class 
NEW: added XROOTStorage class       
FIX: CREAMComputingElement - extra checks for validity of returned pilot references
        
*TS
CHANGE: TransformationClient(DB,Manager) - set file status for transformation as bulk operation 
CHANGE: TransformationClient - applying state machine when changing transformation status
BUGFIX: TransformationClient(Handler) - few minor fixes
NEW: TransformationDB - backported __deleteTransformationFileTask(s) methods
CHANGE: TransformationDB(Client) - fixes to reestablish the FileCatalog interface
FIX: TransformationAgent - added MissingInFC to consider for Removal transformations
BUGFIX: TransformationAgent - in _getTransformationFiles() variable 'now' was not defined
FIX: TransformationDB.sql - DataFiles primary key is changed to (FileID) from (FileID,LFN) 
CHANGE: TransformationDB(.sql) - schema changes suitable for InnoDB
FIX: TaskManager(AgentBase) - consider only submitted tasks for updating status
CHANGE: TransformationDB(.sql) - added index on LFN in DataFiles table

*RMS
NEW: Migrate to use the new Request Management by all the clients
CHANGE: RequestContainer - Retry failed transfers 10 times and avoid sub-requests to be set Done 
        when the files are failed
CHANGE: Use a unique name for storing the proxy as processes may use the same "random" name and 
        give conflicts
NEW: RequestClient(Handler) - add new method readRequest( requestname)                 

*Workflow
NEW: Porting the LHCb Workflow package to DIRAC to make the use of general purpose modules and
     simplify construction of workflows        

[v6r9p33]

*Accounting
BUGFIX: AccountingDB - wrong indentation

[v6r9p32]

*Accounting
FIX: AccountingDB - use old style grouping if the default grouping is altered, e.g. by Country

[v6r9p31]

*Accounting
CHANGE: AccountingDB - changes to speed up queries: use "values" in GROUP By clause;
        drop duplicate indexes; reorder fields in the UniqueConstraint index of the
        "bucket" tables  

[v6r9p30]

*DMS
CHANGE: FileCatalogFactory - construct CatalogURL from CatalogType by default

*SMS
FIX: dirac-stager-stage-files - changed the order of the arguments

[v6r9p29]

*TS
FIX: TaskManager(AgentBase) - fix for considering only submitted tasks 

[v6r9p28]

*TS
FIX: TransformationDB(ManagerHandler) - several portings from v6r10

[v6r9p27]

*SMS
FIX: StorageManagementDB - in removeUnlinkedReplicas() second look for CacheReplicas 
     for which there is no entry in StageRequests

[v6r9p26]

*Resources
CHANGE: CREAMComputigElement - Make sure that pilots submitted to CREAM get a 
        fresh proxy during their complete lifetime
*Framework
FIX: ProxyDB - process properly any SQLi with DNs/groups with 's in the name

[v6r9p25]

*TS
CHANGE: TransformationClient - changed default timeout values for service calls
FIX: TransformationClient - fixes for processing of derived transformations 

[v6r9p24]

*TS
FIX: TransformationClient - in moveFilesToDerivedTransformation() set file status
     to Moved-<prod>

[v6r9p23]

*Core
BUGFIX: InstallTools - improper configuration prevents a fresh new installation

*WMS
BUGFIX: PilotDirector - Operations Helper non-instantiated

[v6r9p22]

*WMS
FIX: PilotDirector - allow to properly define extensions to be installed by the 
     Pilot differently to those installed at the server
FIX: Watchdog - convert pid to string in ProcessMonitor

*TS
FIX: TransformationDB - splitting files in chunks

*DMS
NEW: dirac-dms-create-removal-request command
CHANGE: update dirac-dms-xxx commands to use the new RMS client,
        strip lines when reading LFNs from a file

[v6r9p21]

*TS
FIX: Transformation(Client,DB,Manager) - restored FileCatalog compliant interface
FIX: TransformationDB - fix in __insertIntoExistingTransformationFiles()

[v6r9p20]

*Core
BUGFIX: ProxyUpload - an on the fly upload does not require a proxy to exist

*DMS
CHANGE: TransferAgent - use compareAdler() for checking checksum
FIX: FailoverTransfer - recording the sourceSE in case of failover transfer request 

*WMS
FIX: ProcessMonitor - some fixes added, printout when <1 s of consumed CPU is found

*Transformation
BUGFIX: TransformationClient - fixed return value in moveFilesToDerivedTransformation()

*RMS
BUGFIX: CleanReqDBAgent - now() -> utcnow() in initialize()

*Resources
FIX: ARCComputingElement - fix the parsing of CE status if no jobs are available

[v6r9p19]

*DMS
FIX: FileCatalog/DirectoryMetadata - inherited metadata is used while selecting directories
     in findDirIDsByMetadata()

[v6r9p18]

*DMS
FIX: FTSSubmitAgent, FTSRequest - fixes the staging mechanism in the FTS transfer submission
NEW: TransferDBMonitoringHandler - added getFilesForChannel(), resetFileChannelStatus()

[v6r9p17]

*Accounting
FIX: DataStoreClient - send accounting records in batches of 1000 records instead of 100

*DMS:
FIX: FailoverTransfer - catalog name from list to string
FIX: FTSSubmitAgent, FTSRequest - handle FTS3 as new protocol and fix bad submission time
FIX: FTSSubmitAgent, FTSRequest - do not submit FTS transfers for staging files

*WMS
FIX: TaskQueueDB - do not check enabled when TQs are requested from Directors
FIX: TaskQueueDB - check for Enabled in the TaskQueues when inserting jobs to print an alert
NEW: TaskQueueDB - each TQ can have at most 5k jobs, if beyond the limit create a new TQ 
     to prevent long matching times when there are way too many jobs in a single TQ

[v6r9p16]

*TS
BUGFIX: typos in TransformationCleaningAgent.py

*DMS
CHANGE: DownloadInputData - check the available disk space in the right input data directory
FIX: DownloadInputData - try to download only Cached replicas 

[v6r9p15]

*Core
FIX: MySQL - do not decrease the retry counter after ping failure

*DMS
CHANGE: FC/DirectoryMetadata - Speed up findFilesByMetadataWeb when many files match
FIX: RemovalTask - fix error string when removing a non existing file (was incompatible 
     with the LHCb BK client). 

*WMS
FIX: JobReport - minor fix ( removed unused imports )
FIX: JobMonitoring(JobStateUpdate)Handler - jobID argument can be either string, int or long

*TS
CHANGE: TransformationClient - change status of Moved files to a deterministic value
FIX: FileReport - minor fix ( inherits object ) 

[v6r9p14]

*DMS
CHANGE: FTSDB - changed schema: removing FTSSite table. From now on FTS sites 
        would be read from CS Resources

[v6r9p13]

FIX: included fixes from v6r8p26 patch release

[v6r9p12]

FIX: included fixes from v6r8p25 patch release

[v6r9p11]

*DMS
BUGFIX: FTSRequest - in __resolveFTSServer() type "=" -> "=="

[v6r9p10]

FIX: included fixes from v6r8p24 patch release

*Core
NEW: StateMachine utility

*DMS
BUGFIX: in RegisterFile operation handler

*Interfaces
FIX: Dirac.py - in splitInputData() consider only Active replicas

[v6r9p9]

*RMS
FIX: RequestDB - added getRequestFileStatus(), getRequestName() methods

[v6r9p8]

*DMS
FIX: RequestDB - get correct digest ( short request description ) of a request

[v6r9p7]

FIX: included fixes from v6r8p23 patch release

*RSS
FIX: SpaceTokenOccupancyPolicy - SpaceToken Policy decision was based on 
     percentage by mistake
     
*RMS
NEW: new scripts dirac-dms-ftsdb-summary, dirac-dms-show-ftsjobs    
FIX: FTSAgent - setting space tokens for newly created FTSJobs 

[v6r9p6]

*DMS
BUGFIX: dirac-admin-add-ftssite - missing import

*RMS
NEW: RequestDB, ReqManagerHandler - added getRequestStatus() method

*TS
FIX: fixes when using new RequestClient with the TransformationCleaningAgent

*WMS
BUGFIX: typo in SandboxStoreHandler transfer_fromClient() method

[v6r9p5]

*DMS
BUGFIX: missing proxy in service env in the FTSManager service. By default service 
        will use DataManager proxy refreshed every 6 hours.

*Resources
NEW: StorageElement - new checkAccess policy: split the self.checkMethods in 
     self.okMethods. okMethods are the methods that do not use the physical SE. 
     The isValid returns S_OK for all those immediately

*RSS
FIX: SpaceTokenOccupancyPolicy - Policy that now takes into account absolute values 
     for the space left
     
*TS
FIX: TransformationCleaningAgent - will look for both old and new RMS     

[v6r9p4]

*Stager
NEW: Stager API: dirac-stager-monitor-file, dirac-stager-monitor-jobs, 
     dirac-stager-monitor-requests, dirac-stager-show-stats

[v6r9p3]

*Transformation
FIX: TransformationCleaning Agent status was set to 'Deleted' instead of 'Cleaned'

[v6r9p2]

*RSS
NEW: Added Component family tables and statuses
FIX: removed old & unused code 
NEW: allow RSS policies match wild cards on CS

*WMS
BUGFIX: FailoverTransfer,JobWrapper - proper propagation of file metadata

[v6r9p1]

*RMS
NEW: FTSAgent - update rwAccessValidStamp,
     update ftsGraphValidStamp,
     new option for staging files before submission,
     better log handling here and there
CHANGE: FTSJob - add staging flag in in submitFTS2
CHANGE: Changes in WMS (FailoverTransfer, JobReport, JobWrapper, SandboxStoreHandler) 
        and TS (FileReport) to follow the new RMS.
NEW: Full CRUD support in RMS.

*RSS
NEW: ResourceManagementDB - new table ErrorReportBuffer
NEW: new ResourceManagementClient methods - insertErrorReportBuffer, selectErrorReportBuffer,
     deleteErrorReportBuffer

[v6r9]

NEW: Refactored Request Management System, related DMS agents and FTS management
     components

[v6r8p28]

*Core
BUGFIX: RequestHandler - the lock Name includes ActionType/Action

*DMS
FIX: dirac-dms-filecatalog-cli - prevent exception in case of missing proxy

[v6r8p27]

*DMS
BUGFIX: dirac-dms-add-file - fixed typo item -> items

[v6r8p26]

*Core
NEW: RequestHandler - added getServiceOption() to properly resolve inherited options 
     in the global service handler initialize method
NEW: FileCatalogHandler, StorageElementHandler - use getServiceOption()

[v6r8p25]

FIX: included fixes from v6r7p40 patch release

*Resources
FIX: SRM2Storage - do not account gfal_ls operations

[v6r8p24]

FIX: included fixes from v6r7p39 patch release

*Core
FIX: SiteSEMapping was returning wrong info

*DMS
FIX: FTSRequest - choose explicitly target FTS point for RAL and CERN
BUGFIX: StrategyHandler - wrong return value in __getRWAccessForSE()

*Resources
CHANGE: SRM2Storage - do not account gfal_ls operations any more

[v6r8p23]

FIX: included fixes from v6r7p37 patch release

*TS
FIX: TransformationDB - allow tasks made with ProbInFC files
FIX: TransformationCleaingAgent,Client - correct setting of transformation 
     status while cleaning

[v6r8p22]

FIX: included fixes from v6r7p36 patch release

[v6r8p21]

*DMS
FIX: FileCatalog/DirectoryMetadata - even if there is no meta Selection 
     the path should be considered when getting Compatible Metadata
FIX: FileCatalog/DirectoryNodeTree - findDir will return S_OK( '' ) if dir not 
     found, always return the same error from DirectoryMetadata in this case.     

*RSS
FIX: DowntimeCommand - use UTC time stamps

*TS
FIX: TransformationAgent - in _getTransformationFiles() get also ProbInFC files in 
     addition to Used 

[v6r8p20]

*Stager
NEW: Stager API: dirac-stager-monitor-file, dirac-stager-monitor-jobs, 
     dirac-stager-monitor-requests, dirac-stager-show-stats

[v6r8p19]

*Transformation
FIX: TransformationCleaning Agent status was set to 'Deleted' instead of 'Cleaned'

[v6r8p18]

*TS
BUGFIX: TransformationAgent - regression in __cleanCache()

[v6r8p17]

FIX: included fixes from v6r7p32 patch release

*WMS
FIX: StalledJobAgent - for accidentally stopped jobs ExecTime can be not set, 
     set it to CPUTime for the accounting purposes in this case

[v6r8p16]

FIX: included fixes from v6r7p31 patch release

*WMS
BUGFIX: TaskQueueDB - fixed a bug in the negative matching conditions SQL construction

*RSS
NEW: improved doc strings of PEP, PDP modules ( part of PolicySystem )
FIX: Minor changes to ensure consistency if ElementInspectorAgent and 
     users interact simultaneously with the same element
CHANGE: removed DatabaseCleanerAgent ( to be uninstalled if already installed )
FIX: SummarizeLogsAgent - the logic of the agent was wrong, the agent has been re-written.
     
[v6r8p15]

*Core
FIX: X509Chain - fix invalid information when doing dirac-proxy-info without CS
     ( in getCredentials() )

*RSS
NEW: PDP, PEP - added support for option "doNotCombineResult" on PDP

[v6r8p14]

*Core
FIX: dirac-deploy-scripts - can now work with the system python

*WMS
NEW: dirac-wms-cpu-normalization - added -R option to modify a given configuration file
FIX: Executor/InputData - Add extra check for LFns in InputData optimizer, closes #1472

*Transformation
CHANGE: TransformationAgent - add possibility to kick a transformation (not skip it if no 
        unused files), by touching a file in workDirectory
BUGFIX: TransformationAgent - bug in __cleanCache() dict modified in a loop        

[v6r8p13]

*Transformation
BUGFIX: TransformationDB - restored import of StringType

[v6r8p12]

NEW: Applied patches from v6r7p29

*WMS
FIX: JobDB - check if SystemConfig is present in the job definition and convert it 
     into Platform

*DMS
FIX: ReplicaManager - do not get metadata of files when getting files in a directory 
     if not strictly necessary

*RSS
NEW: ported from LHCb PublisherHandler for RSS web views

[v6r8p11]

NEW: Applied patches from v6r7p27

*RSS
NEW: SpaceTokenOccupancyPolicy - ported from LHCbDIRAC 
NEW: db._checkTable done on service initialization ( removed dirac-rss-setup script doing it )

*Transformation
FIX: TaskManager - reset oJob for each task in prepareTransformationTasks()
BUGFIX: ValidateOutputDataAgent - typo fixed in getTransformationDirectories()
FIX: TransformationManagerHandler - use CS to get files statuses not to include in 
     processed file fraction calculation for the web monitoring pages

[v6r8p10]

NEW: Applied patches from v6r7p27

[v6r8p9]

*DMS
FIX: TransferAgent,dirac-dms-show-se-status, ResourceStatus,TaskManager - fixes
     needed for DMS components to use RSS status information
NEW: ReplicaManager - allow to get metadata for an LFN+SE as well as PFN+SE     

[v6r8p8]

*RSS
BUGFIX: dirac-rss-setup - added missing return of S_OK() result

[v6r8p7]

NEW: Applied patches from v6r7p24

*DMS
BUGFIX: LcgFileCatalogClient - bug in addFile()

*RSS
BUGFIX: fixed script dirac-rss-set-token, broken in the current release.
NEW: Statistics module - will be used in the future to provide detailed information 
     from the History of the elements 

[v6r8p6]

NEW: Applied patches from v6r7p23

*Transformation
FIX: TaskManager - allow prepareTransformationTasks to proceed if no OutputDataModule is defined
FIX: TransformationDB - remove INDEX(TaskID) from TransformationTasks. It produces a single counter 
     for the whole table instead of one per TransformationID
     
*WMS     
FIX: WMSUtilities - to allow support for EMI UI's for pilot submission we drop support for glite 3.1

[v6r8p5]

NEW: Applied patches from v6r7p22

*RSS
CHANGE: removed old tests and commented out files

*WMS
FIX: PoolXMLCatalog - proper addFile usage

*Transformation
CHANGE: TransformationAgent - clear replica cache when flushing or setting a file in the workdirectory

[v6r8p4]

*Transformation
FIX: The connection to the jobManager is done only at submission time
FIX: Jenkins complaints fixes

*WMS
BUGFIX: JobDB - CPUtime -> CPUTime
FIX: Jenkins complaints fixes

[v6r8p3]

*DMS
BUGFIX: LcgFileCatalogClient

[v6r8p2]

*DMS:
FIX: LcgFileCatalogClient - remove check for opening a session in __init__ as credentials are not yet set 

*Transformation
CHANGE: reuse RPC clients in Transformation System 

[v6r8p1]

*Core
FIX: dirac-deploy-scripts - restored regression w.r.t. support of scripts starting with "d"

*DMS
BUGFIX: LcgFileCatalogClient - two typos fixed

[v6r8]

CHANGE: Several fixes backported from the v7r0 integration branch

*Core
CHANGE: DictCache - uses global LockRing to avoid locks in multiprocessing
FIX: X509Chain - proxy-info showing an error when there's no CS

*DMS
FIX: TransferAgent - inside loop filter out waiting files dictionary
BUGFIX: dirac-admin-allow-se - there was a continue that was skipping the complete loop for 
        ARCHIVE elements
NEW: LcgFileCatalogClient - test return code in startsess lfc calls       

*WMS:
FIX: OptimizerExecutor, InputData, JobScheduling - check that site candidates have all the 
     replicas

*RSS: 
BUGFIX: ResourceStatus, RSSCacheNoThread - ensure that locks are always released

*Transformation
FIX: TaskManager - site in the job definition is taken into account when submitting
NEW: Transformation - get the allowed plugins from the CS /Operations/Transformations/AllowedPlugins
FIX: ValidateOutputDataAgent - self not needed for static methods

[v6r7p40]

*Resources
FIX: StorageElement class was not properly passing the lifetime argument for prestageFile method

[v6r7p39]

*Core
CHANGE: Grid - in executeGridCommand() allow environment script with arguments needed for ARC client

*DMS
FIX: DFC SEManager - DIP Storage can have a list of ports now

*Resources
FIX: ARCComputingElement - few fixes after debugging

[v6r7p38]

*Core
NEW: DISET FileHelper, TransferClient - possibility to switch off check sum

*Resources
NEW: ARCComputingElement - first version
NEW: StorageFactory - possibility to pass extra protocol parameters to storage object
NEW: DIPStorage - added CheckSum configuration option
BUGFIX: SSHComputingElement - use CE name in the pilot reference construction

*WMS
FIX: StalledJobAgent - if ExecTime < CPUTime make it equal to CPUTime

[v6r7p37]

*Framework
BUGFIX: NotificationDB - typos in SQL statement in purgeExpiredNotifications() 

*WMS
NEW: JobCleaningAgent - added scheduling sandbox LFN removal request 
     when deleting jobs
CHANGE: JobWrapper - report only error code as ApplicationError parameter 
        when payload finishes with errors    
NEW: SiteDirector - possibility to specify extensions to be installed in 
     pilots in /Operations/Pilots/Extensions option in order not to install
     all the server side extensions        

*DMS
CHANGE: FileCatalogFactory - use service path as default URL
CHANGE: FileCatalogFactory - use ObjectLoader to import catalog clients

*SMS
BUGFIX: StorageManagementDB, dirac-stager-monitor-jobs - small bug fixes ( sic, Daniela )

*Resources
CHANGE: DIPStorage - added possibility to specify a list of ports for multiple
        service end-points
CHANGE: InProcessComputingElement - demote log message when payload failure 
        to warning, the job will fail anyway
FIX: StalledJobAgent - if pilot reference is not registered, this is not an 
     error of the StalledJobAgent, no log.error() in  this case                
        
*RMS
CHANGE: RequestTask - ensure that tasks are executed with user credentials 
        even with respect to queries to DIRAC services ( useServerCertificate 
        flag set to false )        

[v6r7p36]

*WMS
FIX: CREAMCE, SiteDirector - make sure that the tmp executable is removed
CHANGE: JobWrapper - remove sending mails via Notification Service in case
        of job rescheduling
        
*SMS
FIX: StorageManagementDB - fix a race condition when old tasks are set failed 
     between stage submission and update.        

[v6r7p35]

*Stager
NEW: Stager API: dirac-stager-monitor-file, dirac-stager-monitor-jobs, 
     dirac-stager-monitor-requests, dirac-stager-show-stats

[v6r7p34]

*Transformation
FIX: TransformationCleaning Agent status was set to 'Deleted' instead of 'Cleaned'

[v6r7p33]

*Interfaces
FIX: Job.py - in setExecutable() - prevent changing the log file name string type

*StorageManagement
NEW: StorageManagementDB(Handler) - kill staging requests at the same time as 
     killing related jobs, closes #1510
FIX: StorageManagementDB - demote the level of several log messages       

[v6r7p32]

*DMS
FIX: StorageElementHandler - do not use getDiskSpace utility, use os.statvfs instead
CHANGE: StorageManagementDB - in getStageRequests() make MySQL do an UNIQUE selection 
        and use implicit loop to speed up queries for large results

*Resources
FIX: lsfce remote script - use re.search instead of re.match in submitJob() to cope with
     multipline output

[v6r7p31]

*WMS
FIX: SiteDirector - make possible more than one SiteDirector (with different pilot identity) attached 
     to a CE, ie sgm and pilot roles. Otherwise one is declaring Aborted the pilots from the other.

[v6r7p30]

*Core
CHANGE: X509Chain - added groupProperties field to the getCredentials() report
BUGFIX: InstallTools - in getSetupComponents() typo fixed: agent -> executor

[v6r7p29]

*DMS
CHANGE: FileCatalog - selection metadata is also returned as compatible metadata in the result
        of getCompatibleMetadata() call
NEW: FileCatalog - added path argument to getCompatibleMetadata() call
NEW: FileCatalogClient - added getFileUserMetadata()
BUGFIX: dirac-dms-fts-monitor - exit with code -1 in case of error

*Resources
FIX: CREAMComputingElement - check globus-url-copy result for errors when retrieving job output

[v6r7p28]

*DMS
BUGFIX: FileCatalog/DirectoryMetadata - wrong MySQL syntax 

[v6r7p27]

*Core
FIX: Mail.py - fix of the problem of colons in the mail's body

*Interfaces
NEW: Job API - added setSubmitPools(), setPlatform() sets ... "Platform"

*WMS
FIX: TaskQueueDB - use SystemConfig as Platform for matching ( if Platform is not set explicitly

*Resources
FIX: SSHComputingElement - use ssh host ( and not CE name ) in the pilot reference
BUGFIX: SSHGEComputingElement - forgotten return statement in _getJobOutputFiles()

*Framework
NEW: dirac-sys-sendmail - email's body can be taken from pipe. Command's argument 
     in this case will be interpreted as a destination address     

[v6r7p26]

*DMS
FIX: ReplicaManager - status names Read/Write -> ReadAccess/WriteAccess

[v6r7p25]

*Core
CHANGE: X509Chain - in getCredentials() failure to contact CS is not fatal, 
        can happen when calling dirac-proxy-init -x, for example

[v6r7p24]

*DMS
NEW: FileCatalog - added getFilesByMetadataWeb() to allow pagination in the Web 
     catalog browser
     
*WMS
CHANGE: WMSAdministrator, DiracAdmin - get banned sites list by specifying the status
        to the respective jobDB call     

[v6r7p23]

*Transformation
BUGFIX: TransformationDB - badly formatted error log message

*RMS
CHANGE: RequestDBMySQL - speedup the lookup of requests

*WMS
BUGFIX: dirac-dms-job-delete - in job selection by group

*DMS
FIX: LcgFileCatalogClient - getDirectorySize made compatible with DFC
BUGFIX: LcgFileCatalogClient - proper call of __getClientCertInfo()

[v6r7p22]

*Transformation
CHANGE: InputDataAgent - treats only suitable transformations, e.g. not the extendable ones. 
CHANGE: TransformationAgent - make some methods more public for easy overload

[v6r7p21]

*Core
FIX: Shifter - pass filePath argument when downloading proxy

[v6r7p20]

*DMS
CHANGE: StrategyHandler - move out SourceSE checking to TransferAgent
CHANGE: ReplicaManager, InputDataAgent - get active replicas
FIX: StorageElement, SRM2Storage - support for 'xxxAccess' statuses, checking results
     of return structures
     
*RSS
NEW: set configurable email address on the CS to send the RSS emails
NEW: RSSCache without thread in background
FIX: Synchronizer - moved to ResourceManager handler     

[v6r7p19]

*DMS
BUGFIX: ReplicaManager - in putAndRegister() SE.putFile() singleFile argument not used explicitly

[v6r7p18]

*WMS
FIX: StalledJobAgent - do not exit the loop over Completed jobs if accounting sending fails
NEW: dirac-wms-job-delete - allow to specify jobs to delete by job group and/or in a file
FIX: JobManifest - If CPUTime is not set, set it to MaxCPUTime value

[v6r7p17]

*Resources
FIX: SRM2Storage - treat properly "22 SRM_REQUEST_QUEUED" result code

[v6r7p16]

*DMS
FIX: StrategyHandler - do not proceed when the source SE is not valid for read 
BUGFIX: StorageElement - putFile can take an optional sourceSize argument
BUGFIX: ReplicaManager - in removeFile() proper loop on failed replicas

*RSS
FIX: SpaceTokenOccupancyCommand, CacheFeederAgent - add timeout when calling lcg_util commands

*WMS
FIX: JobManifest - take all the SubmitPools defined in the TaskQueueAgent 
NEW: StalledJobAgent - declare jobs stuck in Completed status as Failed

[v6r7p15]

*Core
BUGFIX: SocketInfo - in host identity evaluation

*DMS
BUGFIX: FileCatalogHandler - missing import os

*Transformation
CHANGE: JobManifest - getting allowed job types from operations() section 

[v6r7p14]

*DMS
CHANGE: StorageElementProxy - removed getParameters(), closes #1280
FIX: StorageElementProxy - free the getFile space before the next file
FIX: StorageElement - added getPFNBase() to comply with the interface

*Interfaces
CHANGE: Dirac API - allow lists of LFNs in removeFile() and removeReplica()

*WMS
CHANGE: JobSchedulingAgent(Executor) - allow both BannedSite and BannedSites JDL option

*RSS
FIX: ElementInspectorAgent - should only pick elements with rss token ( rs_svc ).
FIX: TokenAgent - using 4th element instead of the 5th. Added option to set admin email on the CS.

[v6r7p13]

*Core
FIX: Resources - in getStorageElementSiteMapping() return only sites with non-empty list of SEs

*DMS
FIX: StorageElement - restored the dropped logic of using proxy SEs
FIX: FileCatalog - fix the UseProxy /LocalSite/Catalog option

*Transformation
FIX: TransformationDB - use lower() string comparison in extendTransformation()

[v6r7p12]

*WMS
BUGFIX: JobManifest - get AllowedSubmitPools from the /Systems section, not from /Operations

*Core
NEW: Resources helper - added getSites(), getStorageElementSiteMapping()

*DMS
CHANGE: StrategyHandler - use getStorageElementSiteMapping helper function
BUGFIX: ReplicaManager - do not modify the loop dictionary inside the loop

[v6r7p11]

*Core
CHANGE: Subprocess - put the use of watchdog in flagging

[v6r7p10]

*Core
NEW: Logger - added getLevel() method, closes #1292
FIX: Subprocess - returns correct structure in case of timeout, closes #1295, #1294
CHANGE: TimeOutExec - dropped unused utility
FIX: Logger - cleaned unused imports

*RSS
CHANGE: ElementInspectorAgent - do not use mangled name and removed shifterProxy agentOption

[v6r7p9]

*Core
BUGFIX: InstallTools - MySQL Port should be an integer

[v6r7p8]

*Core
FIX: Subprocess - consistent timeout error message

*DMS
NEW: RemovalTask - added bulk removal
FIX: StrategyHandler - check file source CEs
CHANGE: DataIntegrityClient - code beautification
CHANGE: ReplicaManager - do not check file existence if replica information is queried anyway,
        do not fail if file to be removed does not exist already. 

[v6r7p7]

FIX: Several fixes to allow automatic code documentation

*Core
NEW: InstallTools - added mysqlPort and mysqlRootUser

*DMS
CHANGE: ReplicaManager - set possibility to force the deletion of non existing files
CHANGE: StrategyHandler - better handling of checksum check during scheduling 

[v6r7p6]

*Core
FIX: dirac-install - restore signal alarm if downloadable file is not found
FIX: Subprocess - using Manager proxy object to pass results from the working process

*DMS:
CHANGE: StorageElement - removed overwride mode
CHANGE: removed obsoleted dirac-dms-remove-lfn-replica, dirac-dms-remove-lfn
NEW: FTSMonitorAgent - filter out sources with checksum mismatch
FIX: FTSMonitorAgent, TransferAgent - fix the names of the RSS states

*RSS
NEW: ElementInspectorAgent runs with a variable number of threads which are automatically adjusted
NEW: Added policies to force a particular state, can be very convenient to keep something Banned for example.
NEW: policy system upgrade, added finer granularity when setting policies and actions

*WMS
NEW: SiteDirector- allow to define pilot DN/Group in the agent options
CHANGE: JobDescription, JobManifest - take values for job parameter verification from Operations CS section

[v6r7p5]

*Interfaces
BUGFIX: dirac-wms-job-get-output - properly treat the case when output directory is not specified 

[v6r7p4]

*Core
FIX: Subprocess - avoid that watchdog kills the executor process before it returns itself

*Framework
BUGFIX: ProxuManagerClient - wrong time for caching proxies

*RSS
FIX: removed obsoleted methods

*DMS
NEW: FileCatalog - added findFilesByMetadataDetailed - provides detailed metadata for 
     selected files

[v6r7p3]

*DMS
FIX: FTSMonitorAgent - logging less verbose

*Transformation
FIX: TransformationAgent - use the new CS defaults locations
FIX: Proper agent initialization
NEW: TransformationPlaugin - in Broadcast plugin added file groupings by number of files, 
     make the TargetSE always defined, even if the SourceSE list contains it 

*ResourceStatus
FIX: Added the shifter's proxy to several agents

*RMS
FIX: RequestContainer - the execution order was not properly set for the single files 

*Framework:
BUGFIX: ProxyManagerClient - proxy time can not be shorter than what was requested

[v6r7p2]

*Core
FIX: dirac-configure - switch to use CS before checking proxy info

*Framework
NEW: dirac-sys-sendmail new command
NEW: SystemAdmininistratorCLI - added show host, uninstall, revert commands
NEW: SystemAdmininistratorHandler - added more info in getHostInfo()
NEW: SystemAdmininistratorHandler - added revertSoftware() interface

*Transformation
FIX: TransformationCleaningAgent - check the status of returned results

[v6r7p1]

*Core
FIX: Subprocess - finalize the Watchdog closing internal connections after a command execution
CHANGE: add timeout for py(shell,system)Call calls where appropriate
CHANGE: Shifter - use gProxyManager in a way that allows proxy caching

*Framework
NEW: ProxyManagerClient - allow to specify validity and caching time separately
FIX: ProxyDB - replace instead of delete+insert proxy in __storeVOMSProxy

*DMS
NEW: FTSMonitorAgent - made multithreaded for better efficiency
FIX: dirac-dms-add-file - allow LFN: prefix for lfn argument

*WMS
NEW: dirac-wms-job-get-output, dirac-wms-job-status - allow to retrieve output for a job group
FIX: TaskQueueDB - fixed selection SQL in __generateTQMatchSQL()
CHANGE: OptimizerExecutor - reduce diversity of MinorStatuses for failed executors

*Resources
FIX: CREAMComputingElement - remove temporary JDL right after the submission 

[v6r6p21]

*DMS
BUGFIX: TransformationCleaningAgent - use the right signature of cleanMetadataCatalogFiles() call

[v6r6p20]

*DMS
FIX: RegistrationTask - properly escaped error messages
BUGFIX: DirectoryMetadata - use getFileMetadataFields from FileMetadata in addMetadataField()
NEW: When there is a missing source error spotted during FTS transfer, file should be reset 
     and rescheduled again until maxAttempt (set to 100) is reached

*WMS
FIX: JobScheduling - fix the site group logic in case of Tier0

[v6r6p19]

*DMS
BUGFIX: All DMS agents  - set up agent name in the initialization

*Core
NEW: Subprocess - timeout wrapper for subprocess calls
BUGFIX: Time - proper interpreting of 0's instead of None
CHANGE: DISET - use cStringIO for ANY read that's longer than 16k (speed improvement) 
        + Less mem when writing data to the net
FIX: Os.py - protection against failed "df" command execution       
NEW: dirac-info prints lcg bindings versions
CHANGE: PlotBase - made a new style class 
NEW: Subprocess - added debug level log message

*Framework
NEW: SystemAdministratorIntegrator client for collecting info from several hosts
NEW: SystemAdministrator - added getHostInfo()
FIX: dirac-proxy-init - always check for errors in S_OK/ERROR returned structures
CHANGE: Do not accept VOMS proxies when uploading a proxy to the proxy manager

*Configuration
FIX: CE2CSAgent - get a fresh copy of the cs data before attempting to modify it, closes #1151
FIX: Do not create useless backups due to slaves connecting and disconnecting
FIX: Refresher - prevent retrying with 'Insane environment'

*Accounting
NEW: Accounting/Job - added validation of reported values to cope with the weird Yandex case
FIX: DBUtils - take into account invalid values, closes #949

*DMS
FIX: FTSSubmitAgent - file for some reason rejected from submission should stay in 'Waiting' in 
     TransferDB.Channel table
FIX: FTSRequest - fix in the log printout     
CHANGE: dirac-dms-add-file removed, dirac-dms-add-files renamed to dirac-dms-add-file
FIX: FileCatalogCLI - check the result of removeFile call
FIX: LcgFileCatalogClient - get rid of LHCb specific VO evaluation
NEW: New FileCatalogProxy service - a generalization of a deprecated LcgFileCatalog service
FIX: Restored StorageElementProxy functionality
CHANGE: dirac-dms-add-file - added printout
NEW: FileCatalog(Factory), StorageElement(Factory) - UseProxy flag moved to /Operations and /LocalSite sections

*RSS
NEW:  general reimplementation: 
      New DB schema using python definition of tables, having three big blocks: Site, Resource and Node.
      MySQLMonkey functionality almost fully covered by DB module, eventually will disappear.
      Services updated to use new database.
      Clients updated to use new database.
      Synchronizer updated to fill the new database. When helpers will be ready, it will need an update.
      One ElementInspectorAgent, configurable now is hardcoded.
      New Generic StateMachine using OOP.
      Commands and Policies simplified.
      ResourceStatus using internal cache, needs to be tested with real load.
      Fixes for the state machine
      Replaced Bad with Degraded status ( outside RSS ).
      Added "Access" to Read|Write|Check|Remove SE statuses wherever it applies.
      ResourceStatus returns by default "Active" instead of "Allowed" for CS calls.
      Caching parameters are defined in the CS
FIX: dirac-admin-allow/ban-se - allow a SE on Degraded ( Degraded->Active ) and ban a SE on Probing 
     ( Probing -> Banned ). In practice, Active and Degraded are "usable" states anyway.            
      
*WMS
FIX: OptimizerExecutor - failed optimizations will still update the job     
NEW: JobWrapper - added LFNUserPrefix VO specific Operations option used for building user LFNs
CHANGE: JobDB - do not interpret SystemConfig in the WMS/JobDB
CHANGE: JobDB - Use CPUTime JDL only, keep MaxCPUTime for backward compatibility
CHANGE: JobWrapper - use CPUTime job parameter instead of MaxCPUTime
CHANGE: JobAgent - use CEType option instead of CEUniqueID
FIX: JobWrapper - do not attempt to untar directories before having checked if they are tarfiles 
NEW: dirac-wms-job-status - get job statuses for jobs in a given job group
 
*SMS
FIX: StorageManagementDB - when removing unlinked replicas, take into account the case where a
     staging request had been submitted, but failed
      
*Resources    
NEW: glexecCE - add new possible locations of the glexec binary: OSG specific stuff and in last resort 
     looking in the PATH    
NEW: LcgFileCatalogClient - in removeReplica() get the needed PFN inside instead of providing it as an argument     
      
*TS      
CHANGE: Transformation types definition are moved to the Operations CS section

*Interfaces
FIX: Dirac.py - CS option Scratchdir was in LocalSite/LocalSite
FIX: Dirac.py - do not define default catalog, use FileCatalog utility instead

[v6r6p19]

*DMS
BUGFIX: All DMS agents  - set up agent name in the initialization

[v6r6p18]

*Transformation
CHANGE: /DIRAC/VOPolicy/OutputDataModule option moved to <Operations>/Transformations/OutputDataModule

*Resources
FIX: ComputingElement - properly check if the pilot proxy has VOMS before adding it to the payload 
     when updating it

*WMS
BUGFIX: JobSanity - fixed misspelled method call SetParam -> SetParameter

[v6r6p17]

*Transformation
BUGFIX: TransformationAgent - corrected  __getDataReplicasRM()

[v6r6p16]

*DMS
FIX: Agents - proper __init__ implementation with arguments passing to the super class
FIX: LcgFileCatalogClient - in removeReplica() reload PFN in case it has changed

[v6r6p15]

*Framework
BUGFIX: ErrorMessageMonitor - corrected updateFields call 

*DMS:
NEW: FTSMonitorAgent completely rewritten in a multithreaded way

*Transformation
FIX: InputDataAgent - proper instantiation of TransformationClient
CHANGE: Transformation - several log message promoted from info to notice level

[v6r6p14]

*Transformation
FIX: Correct instantiation of agents inside several scripts
CHANGE: TransformationCleaningAgent - added verbosity to logs
CHANGE: TransformationAgent - missingLFC to MissingInFC as it could be the DFC as well
FIX: TransformationAgent - return an entry for all LFNs in __getDataReplicasRM

*DMS
FIX: TransferAgent - fix exception reason in registerFiles()

[v6r6p13]

*DMS
CHANGE: TransferAgent - change RM call from getCatalogueReplicas to getActiveReplicas. 
        Lowering log printouts here and there

[v6r6p12]

*DMS
BUGFIX: RemovalTask - Replacing "'" by "" in error str set as attribute for a subRequest file. 
        Without that request cannot be updated when some nasty error occurs.

[v6r6p11]

*RMS:
BUGFIX: RequestClient - log string formatting

*DMS
BUGFIX: RemovalTask - handling for files not existing in the catalogue

*Transformation
FIX: TransformationManager - ignore files in NotProcessed status to get the % of processed files

*Interfaces
FIX: Fixes due to the recent changes in PromptUser utility

[v6r6p10]

*RMS
FIX: RequestDBMySQL - better escaping of queries 

*WMS
FIX: SiteDirector - get compatible platforms before checking Task Queues for a site

[v6r6p9]

*Core
FIX: Utilities/PromptUser.py - better user prompt

*Accounting
NEW: Add some validation to the job records because of weird data coming from YANDEX.ru

*DMS
BUGFIX: ReplicaManager - typo errStr -> infoStr in __replicate()
FIX: FTSRequest - fixed log message

*WMS
FIX: SiteDirector - use CSGlobals.getVO() call instead of explicit CS option

[v6r6p8]

*Transformation
BUGFIX: TransformationDB - typo in getTransformationFiles(): iterValues -> itervalues

[v6r6p7]

*Resources
FIX: StorageFactory - uncommented line that was preventing the status to be returned 
BUGFIX: CE remote scripts - should return status and not call exit()
BUGFIX: SSHComputingElement - wrong pilot ID reference

[v6r6p6]

*WMS
FIX: TaskQueueDB - in findOrphanJobs() retrieve orphaned jobs as list of ints instead of list of tuples
FIX: OptimizerExecutor - added import of datetime to cope with the old style optimizer parameters

*Transformation
FIX: TransformationAgent - fix finalization entering in an infinite loop
NEW: TransformationCLI - added resetProcessedFile command
FIX: TransformationCleaningAgent - treating the archiving delay 
FIX: TransformationDB - fix in getTransformationFiles() in case of empty file list

[v6r6p5]

*Transformation
FIX: TransformationAgent - type( transClient -> transfClient )
FIX: TransformationAgent - self._logInfo -> self.log.info
FIX: TransformationAgent - skip if no Unused files
FIX: TransformationAgent - Use CS option for replica cache lifetime
CHANGE: TransformationAgent - accept No new Unused files every [6] hours

[v6r6p4]

*DMS
FIX: TransferAgent - protection for files that can not be scheduled
BUGFIX: TransferDB - typo (instIDList - > idList ) fixed

*Transformation
BUGFIX: TransformationAgent - typo ( loginfo -> logInfo )

[v6r6p3]

FIX: merged in patch v6r5p14

*Core
BUGFIX: X509Chain - return the right structure in getCredentials() in case of failure
FIX: dirac-deploy-scripts.py - allow short scripts starting from "d"
FIX: dirac-deploy-scripts.py - added DCOMMANDS_PPID env variable in the script wrapper
FIX: ExecutorReactor - reduced error message dropping redundant Task ID 

*Interfaces
BUGFIX: Dirac.py - allow to pass LFN list to replicateFile()

*DMS
FIX: FileManager - extra check if all files are available in _findFiles()
BUGFIX: FileCatalogClientCLI - bug in DirectoryListing

[v6r6p2]

FIX: merged in patch v6r5p13

*WMS
FIX: SiteDirector - if no community set, look for DIRAC/VirtualOrganization setting

*Framework
FIX: SystemLoggingDB - LogLevel made VARCHAR in the MessageRepository table
FIX: Logging - several log messages are split in fixed and variable parts
FIX: SystemLoggingDB - in insertMessage() do not insert new records in auxiliary tables if they 
     are already there

[v6r6p1]

*Core:
CHANGE: PromptUser - changed log level of the printout to NOTICE
NEW: Base Client constructor arguments are passed to the RPCClient constructor

*DMS:
NEW: FTSRequest - added a prestage mechanism for source files
NEW: FileCatalogClientCLI - added -f switch to the size command to use raw faile tables 
     instead of storage usage tables
NEW: FileCatalog - added orphan directory repair tool
NEW: FIleCatalog - more counters to control the catalog sanity     

*WMS:
FIX: SandboxStoreClient - no more kwargs tricks
FIX: SandboxStoreClient returns sandbox file name in case of upload failure to allow failover
FIX: dirac-pilot - fixed VO_%s_SW_DIR env variable in case of OSG

*TS:
FIX: TransformationManagerHandler - avoid multiple Operations() instantiation in 
     getTransformationSummaryWeb()

[v6r6]

*Core
CHANGE: getDNForUsername helper migrated from Core.Security.CS to Registry helper
NEW: SiteSEMapping - new utilities getSitesGroupedByTierLevel(), getTier1WithAttachedTier2(),
     getTier1WithTier2
CHANGE: The DIRAC.Core.Security.CS is replaced by the Registry helper     
BUGFIX: dirac-install - properly parse += in .cfg files
FIX: Graphs.Utilities - allow two lines input in makeDataFromCVS()
FIX: Graphs - allow Graphs package usage if even matplotlib is not installed
NEW: dirac-compile-externals will retrieve the Externals compilation scripts from it's new location 
     in github (DIRACGrid/Externals)
NEW: Possibility to define a thread-global credentials for DISET connections (for web framework)
NEW: Logger - color output ( configurable )
NEW: dirac-admin-sort-cs-sites - to sort sites in the CS
CHANGE: MessageClient(Factor) - added msgClient attribute to messages
NEW: Core.Security.Properties - added JOB_MONITOR and USER_MANAGER properties

*Configuration
NEW: Registry - added getAllGroups() method

*Framework
NEW: SystemAdministratorClientCLI - possibility to define roothPath and lcgVersion when updating software

*Accounting
NEW: JobPlotter - added Normalized CPU plots to Job accounting
FIX: DBUtils - plots going to greater granularity

*DMS
NEW: FileCatalog - storage usage info stored in all the directories, not only those with files
NEW: FileCatalog - added utility to rebuild storage usage info from scratch
FIX: FileCatalog - addMetadataField() allow generic types, e.g. string
FIX: FileCatalog - path argument is normalized before usage in multiple methods
FIX: FileCatalog - new metadata for files(directories) should not be there before for directories(files)
NEW: FileCatalog - added method for rebuilding DirectoryUsage data from scratch 
NEW: FileCatalog - Use DirectoryUsage mechanism for both logical and physical storage
CHANGE: FileCatalog - forbid removing non-empty directories
BUGFIX: FileCatalogClientCLI - in do_ls() check properly the path existence
FIX: FileCatalogClientCLI - protection against non-existing getCatalogCounters method in the LFC client
FIX: DMS Agents - properly call superclass constructor with loadName argument
FIX: ReplicaManager - in removeFile() non-existent file is marked as failed
FIX: Make several classes pylint compliant: DataIntegrityHandler, DataLoggingHandler,
     FileCatalogHandler, StorageElementHandler, StorageElementProxyHandler, TransferDBMonitoringHandler
FIX: LogUploadAgent - remove the OSError exception in __replicate()
FIX: FileCatalogClientCLI - multiple check of proper command inputs,
     automatic completion of several commands with subcommands,
     automatic completion of file names
CHANGE: FileCatalogClientCLI - reformat the output of size command 
FIX: dirac-admin-ban-se - allow to go over all options read/write/check for each SE      
NEW: StrategyHandler - new implementation to speed up file scheduling + better error reporting
NEW: LcgFileCatalogProxy - moved from from LHCbDirac to DIRAC
FIX: ReplicaManager - removed usage of obsolete "/Resources/StorageElements/BannedTarget" 
CHANGE: removed StorageUsageClient.py
CHANGE: removed obsoleted ProcessingDBAgent.py

*WMS
CHANGE: RunNumber job parameter was removed from all the relevant places ( JDL, JobDB, etc )
NEW: dirac-pilot - add environment setting for SSH and BOINC CEs
NEW: WMSAdministrator - get output for non-grid CEs if not yet in the DB
NEW: JobAgent - job publishes BOINC parameters if any
CHANGE: Get rid of LHCbPlatform everywhere except TaskQueueDB
FIX: SiteDirector - provide list of sites to the Matcher in the initial query
FIX: SiteDirector - present a list of all groups of a community to match TQs
CHANGE: dirac-boinc-pilot dropped
CHANGE: TaskQueueDirector does not depend on /LocalSite section any more
CHANGE: reduced default delays for JobCleaningAgent
CHANGE: limit the number of jobs received by JobCleaningAgent
CHANGE: JobDB - use insertFields instead of _insert
CHANGE: Matcher, TaskQueueDB - switch to use Platform rather than LHCbPlatform retaining LHCbPlatform compatibility
BUGFIX: Matcher - proper reporting pilot site and CE
CHANGE: JobManager - improved job Killing/Deleting logic
CHANGE: dirac-pilot - treat the OSG case when jobs on the same WN all run in the same directory
NEW: JobWrapper - added more status reports on different failures
FIX: PilotStatusAgent - use getPilotProxyFromDIRACGroup() instead of getPilotProxyFromVOMSGroup()
CHANGE: JobMonitoringHandler - add cutDate and condDict parameters to getJobGroup()
NEW: JobMonitoringHandler - check access rights with JobPolicy when accessing job info from the web
NEW: JobManager,JobWrapper - report to accounting jobs in Rescheduled final state if rescheduling is successful
FIX: WMSAdministrator, SiteDirector - store only non-empty pilot output to the PilotDB
NEW: added killPilot() to the WMSAdministrator interface, DiracAdmin and dirac-admin-kill-pilot command
NEW: TimeLeft - renormalize time left using DIRAC Normalization if available
FIX: JobManager - reconnect to the OptimizationMind in background if not yet connected
CHANGE: JobManifest - use Operations helper
NEW: JobCleaningAgent - delete logging records from JobLoggingDB when deleting jobs

*RMS
FIX: RequestDBFile - better exception handling in case no JobID supplied
FIX: RequestManagerHandler - make it pylint compliant
NEW: RequestProxyHandler - is forwarding requests from voboxes to central RequestManager. 
     If central RequestManager is down, requests are dumped into file cache and a separate thread 
     running in background is trying to push them into the central. 
CHANGE: Major revision of the code      
CHANGE: RequestDB - added index on SubRequestID in the Files table
CHANGE: RequestClient - readRequestForJobs updated to the new RequetsClient structure

*RSS
NEW: CS.py - Space Tokens were hardcoded, now are obtained after scanning the StorageElements.

*Resources
FIX: SSHComputingElement - enabled multiple hosts in one queue, more debugging
CHANGE: SSHXXX Computing Elements - define SSH class once in the SSHComputingElement
NEW: SSHComputingElement - added option to define private key location
CHANGE: Get rid of legacy methods in ComputingElement
NEW: enable definition of ChecksumType per SE
NEW: SSHBatch, SSHCondor Computing Elements
NEW: SSHxxx Computing Elements - using remote control scripts to better capture remote command errors
CHANGE: put common functionality into SSHComputingElement base class for all SSHxxx CEs
NEW: added killJob() method tp all the CEs
NEW: FileCatalog - take the catalog information info from /Operations CS section, if defined there, 
     to allow specifications per VO 

*Interfaces
CHANGE: Removed Script.initialize() from the API initialization
CHANGE: Some general API polishing
FIX: Dirac.py - when running in mode="local" any directory in the ISB would not get untarred, 
     contrary to what is done in the JobWrapper

*TS
BUGFIX: TaskManager - bug fixed in treating tasks with input data
FIX: TransformationCleaningAgent - properly call superclass constructor with loadName argument
NEW: TransformationCleaningAgent - added _addExtraDirectories() method to extend the list of
     directories to clean in a subclass if needed
CHANGE: TransformationCleaningAgent - removed usage of StorageUsageClient     
NEW: TransformationAgent is multithreaded now ( implementation moved from LHCbDIRAC )
NEW: added unit tests
NEW: InputDataAgent - possibility to refresh only data registered in the last predefined period of time 
NEW: TransformationAgent(Client) - management of derived transformations and more ported from LHCbDIRAC
BUGFIX: TransformationDB - wrong SQL statement generation in setFileStatusForTransformation()

[v6r5p14]

*Core
NEW: Utilities - added Backports utility

*WMS
FIX: Use /Operations/JobScheduling section consistently, drop /Operations/Matching section
NEW: Allow VO specific share correction plugins from extensions
FIX: Executors - several fixes

[v6r5p13]

*WMS
FIX: Executors - VOPlugin will properly send and receive the params
NEW: Correctors can be defined in an extension
FIX: Correctors - Properly retrieve info from the CS using the ops helper

[v6r5p12]

FIX: merged in patch v6r4p34

[v6r5p11]

FIX: merged in patch v6r4p33

*Core
FIX: MySQL - added offset argument to buildConditions()

[v6r5p10]

FIX: merged in patch v6r4p32

[v6r5p9]

FIX: merged in patch v6r4p30

[v6r5p8]

FIX: merged in patch v6r4p29

[v6r5p7]

FIX: merged in patch v6r4p28

[v6r5p6]

FIX: merged in patch v6r4p27

*Transformation
BUGFIX: TransformationDB - StringType must be imported before it can be used

*RSS
NEW: CS.py - Space Tokens were hardcoded, now are obtained after scanning the StorageElements.

[v6r5p5]

FIX: merged in patch v6r4p26

[v6r5p4]

FIX: merged in patch v6r4p25

[v6r5p3]

*Transformation
FIX: merged in patch v6r4p24

[v6r5p2]

*Web
NEW: includes DIRACWeb tag web2012092101

[v6r5p1]

*Core
BUGFIX: ExecutorMindHandler - return S_OK() in the initializeHandler
FIX: OptimizationMindHandler - if the manifest is not dirty it will not be updated by the Mind

*Configuration
NEW: Resources helper - added getCompatiblePlatform(), getDIRACPlatform() methods

*Resources
FIX: SSHComputingElement - add -q option to ssh command to avoid banners in the output
FIX: BOINCComputingElement - removed debugging printout
FIX: ComputingElement - use Platform CS option which will be converted to LHCbPlatform for legacy compatibility

*DMS
FIX: RequestAgentBase - lowering loglevel from ALWAYS to INFO to avoid flooding SystemLogging

*WMS:
FIX: SiteDirector - provide CE platform parameter when interrogating the TQ
FIX: GridPilotDirector - publish pilot OwnerGroup rather than VOMS role
FIX: WMSUtilities - add new error string into the parsing of the job output retrieval

[v6r5]

NEW: Executor framework

*Core
NEW: MySQL.py - added Test case for Time.dateTime time stamps
NEW: MySQL.py - insertFields and updateFields can get values via Lists or Dicts
NEW: DataIntegrityDB - use the new methods from MySQL and add test cases
NEW: DataIntegrityHandler - check connection to DB and create tables (or update their schema)
NEW: DataLoggingDB - use the new methods from MySQL and add test cases
NEW: DataLoggingHandler - check connection to DB and create tables (or update their schema)
FIX: ProcessPool - killing stuck workers after timeout
CHANGE: DB will throw a RuntimeException instead of a sys.exit in case it can't contact the DB
CHANGE: Several improvements on DISET
CHANGE: Fixed all DOS endings to UNIX
CHANGE: Agents, Services and Executors know how to react to CSSection/Module and react accordingly
NEW: install tools are updated to deal with executors
FIX: dirac-install - add -T/--Timeout option to define timeout for distribution downloads
NEW: dirac-install - added possibility of defining dirac-install's global defaults by command line switch
BUGFIX: avoid PathFinder.getServiceURL and use Client class ( DataLoggingClient,LfcFileCatalogProxyClient ) 
FIX: MySQL - added TIMESTAMPADD and TIMESTAMPDIFF to special values not to be scaped by MySQL
NEW: ObjectLoader utility
CHANGE: dirac-distribution - added global defaults flag and changed the flag to -M or --defaultsURL
FIX: Convert to string before trying to escape value in MySQL
NEW: DISET Services - added PacketTimeout option
NEW: SystemLoggingDB - updated to use the renewed MySQL interface and SQL schema
NEW: Added support for multiple entries in /Registry/DefaultGroup, for multi-VO installations
CHANGE: Component installation procedure updated to cope with components inheriting Modules
CHANGE: InstallTools - use dirac- command in runit run scripts
FIX: X509Chain - avoid a return of error when the group is not valid
FIX: MySQL - reduce verbosity of log messages when high level methods are used
CHANGE: Several DB classes have been updated to use the MySQL buildCondition method
NEW: MySQL - provide support for greater and smaller arguments to all MySQL high level methods
FIX: Service.py - check all return values from all initializers

*Configuration
CHANGE: By default return option and section lists ordered as in the CS
NEW: ConfigurationClient - added function to refresh remote configuration

*Framework
FIX: Registry.findDefaultGroup will never return False
CHANGE: ProxyManager does not accept proxies without explicit group
CHANGE: SystemAdministratorHandler - force refreshing the configuration after new component setup

*RSS
CHANGE: removed code execution from __init__
CHANGE: removed unused methods
NEW: Log all policy results 

*Resources
NEW: updated SSHComputingElement which allows multiple job submission
FIX: SGETimeLeft - better parsing of the batch system commands output
FIX: InProcessComputingElement - when starting a new job discard renewal of the previous proxy
NEW: BOINCComputingElement - new CE client to work with the BOINC desktop grid infrastructure 

*WMS
CHANGE: WMS Optimizers are now executors
CHANGE: SandboxStoreClient can directly access the DB if available
CHANGE: Moved JobDescription and improved into JobManifest
FIX: typo in JobLoggingDB
NEW: JobState/CachedJobState allow access to the Job via DB/JobStateSync Service automatically
BUGFIX: DownloadInputData - when not enough disk space, message was using "buffer" while it should be using "data"
FIX: the sandboxmetadataDB explosion when using the sandboxclient without direct access to the DB
NEW: Added support for reset/reschedule in the OptimizationMind
CHANGE: Whenever a DB is not properly initialized it will raise a catchable RuntimeError exception 
        instead of silently returning
FIX: InputDataResolution - just quick mod for easier extensibility, plus removed some LHCb specific stuff
NEW: allow jobids in a file in dirac-wms-job-get-output
NEW: JobManager - zfill in %n parameter substitution to allow alphabetical sorting
NEW: Directors - added checking of the TaskQueue limits when getting eligible queues
CHANGE: Natcher - refactor to simpify the logic, introduced Limiter class
CHANGE: Treat MaxCPUTime and CPUTime the same way in the JDL to avoid confusion
NEW: SiteDirector - added options PilotScript, MaxPilotsToSubmit, MaxJobsInFillMode
BUGFIX: StalledJobAgent - use cpuNormalization as float, not string 
FIX: Don't kill an executor if a task has been taken out from it
NEW: dirac-boinc-pilot - pilot script to be used on the BOINC volunteer nodes
FIX: SiteDirector - better handling of tokens and filling mode 
NEW: Generic pilot identities are automatically selected by the TQD and the SiteDirector 
     if not explicitly defined in /Pilot/GenericDN and GenericGroup
NEW: Generic pilot groups can have a VO that will be taken into account when selecting generic 
     credentials to submit pilots
NEW: Generic pilots that belong to a VO can only match jobs from that VO
NEW: StalledJobAgent - added rescheduling of jobs stuck in Matched or Rescheduled status
BUGFIX: StalledJobAgent - default startTime and endTime to "now", avoid None value
NEW: JobAgent - stop after N failed matching attempts (nothing to do), use StopAfterFailedMatches option
CHANGE: JobAgent - provide resource description as a dictionary to avoid extra JDL parsing by the Matcher
CHANGE: Matcher - report pilot info once instead of sending it several times from the job
CHANGE: Matcher - set the job site instead of making a separate call to JobStateUpdate
NEW: Matcher - added Matches done and matches OK statistics
NEW: TaskQueue - don't delete fresh task queues. Wait 5 minutes to do so.
CHANGE: Disabled TQs can also be matched, if no jobs are there, a retry will be triggered

*Transformation
FIX: TransformationAgent - a small improvement: now can pick the prods status to handle from the CS, 
     plus few minor corrections (e.g. logger messages)
FIX: TransformationCLI - take into accout possible failures in resetFile command     

*Accounting
NEW: AccountingDB - added retrieving RAW records for internal stuff
FIX: AccountingDB - fixed some logic for readonly cases
CHANGE: Added new simpler and faster bucket insertion mechanism
NEW: Added more info when rebucketing
FIX: Calculate the rebucket ETA using remaining records to be processed instead of the total records to be processed
FIX: Plots with no data still carry the plot name

*DMS
NEW: SRM2Storage - added retry in the gfal calls
NEW: added new FTSCleaningAgent cleaning up TransferDB tables
FIX: DataLoggingClient and DataLoggingDB - tests moved to separate files
CHANGE: request agents cleanup

*RMS
CHANGE: Stop using RequestAgentMixIn in the request agents

[v6r4p34]

*DMS
BUGFIX: FileCatalogCLI - fixed wrong indentation
CHANGE: RegistrationTask - removed some LHCb specific defaults

[v6r4p33]

*DMS
CHANGE: FTSRequest - be more verbose if something is wrong with file

[v6r4p32]

*WMS
FIX: StalledJobAgent - avoid exceptions in the stalled job accounting reporting

*DMS
NEW: FTSMonitorAgent - handling of expired FTS jobs 

*Interfaces
CHANGE: Dirac.py - attempt to retrieve output sandbox also for Completed jobs in retrieveRepositorySandboxes()

[v6r4p30]

*Core
BUGFIX: dirac-admin-bdii-ce-voview - proper check of the result structure

*Interfaces
FIX: Dirac.py, Job.py - allow to pass environment variables with special characters

*DMS
NEW: FileCatalogCLI - possibility to sort output in the ls command

*WMS:
FIX: JobWrapper - interpret environment variables with special characters 

[v6r4p29]

*RMS
BUGFIX: RequestDBMySQL - wrong indentation in __updateSubRequestFiles()

[v6r4p28]

*Interfaces
CHANGE: Dirac.py, DiracAdmin.py - remove explicit timeout on RPC client instantiation

*RSS
FIX: CS.py - fix for updated CS location (backward compatible)

*DMS
BUGFIX: StrategyHandler - bug fixed determineReplicationTree()
FIX: FTSRequest - add checksum string to SURLs file before submitting an FTS job

*WMS
FIX: JobWrapper - protection for double quotes in JobName
CHANGE: SiteDirector - switched some logging messages from verbose to info level

*RMS
NEW: Request(Client,DBMySQL,Manager) - added readRequestsForJobs() method

[v6r4p27]

*DMS
FIX: SRM2Storage - removed hack for EOS (fixed server-side)

*Transformation
CHANGE: TransformationClient - limit to 100 the number of transformations in getTransformations()
NEW: TransformationAgent - define the transformations type to use in the configuration

*Interfaces
FIX: Job.py -  fix for empty environmentDict (setExecutionEnv)

[v6r4p26]

*Transformation
BUGFIX: TransformationClient - fixed calling sequence in rpcClient.getTransformationTasks()
NEW: TransformationClient - added log messages in verbose level.

[v6r4p25]

*DMS
BUGFIX: StrategyHandler - sanity check for wrong replication tree 

[v6r4p24]

*Core
NEW: MySQL - add 'offset' argument to the buildCondition()

*Transformation
FIX: TransformationAgent - randomize the LFNs for removal/replication case when large number of those
CHANGE: TransformationClient(DB,Manager) - get transformation files in smaller chunks to
        improve performance
FIX: TransformationAgent(DB) - do not return redundant LFNs in getTransformationFiles()    

[v6r4p23]

*Web
NEW: includes DIRACWeb tag web2012092101

[v6r4p22]

*DMS
FIX: SRM2Storage - fix the problem with the CERN-EOS storage 

[v6r4p21]

*Core
BUGFIX: SGETimeLeft - take into account dd:hh:mm:ss format of the cpu consumed

[v6r4p20]

*WMS
BUGFIX: PilotDirector, GridPilotDirector - make sure that at least 1 pilot is to be submitted
BUGFIX: GridPilotDirector - bug on how pilots are counted when there is an error in the submit loop.
BUGFIX: dirac-pilot - proper install script installation on OSG sites

[v6r4p19]

*RMS
FIX: RequestDBMySQL - optimized request selection query 

[v6r4p18]

*Configuration
BUGFIX: CE2CSAgent.py - the default value must be set outside the loop

*DMS
NEW: dirac-dms-create-replication-request
BUGFIX: dirac-dms-fts-submit, dirac-dms-fts-monitor - print out error messages

*Resources
BUGFIX: TorqueComputingElement.py, plus add UserName for shared Queues

*WMS
BUGFIX: JobManagerHandler - default value for pStart (to avoid Exception)

[v6r4p17]

*Core
FIX: dirac-configure - setup was not updated in dirac.cfg even with -F option
FIX: RequestHandler - added fix for Missing ConnectionError

*DMS
FIX: dirac-dms-clean-directory - command fails with `KeyError: 'Replicas'`.

*WMS
FIX: SiteDirector - adapt to the new method in the Matcher getMatchingTaskQueue 
FIX: SiteDirector - added all SubmitPools to TQ requests

[v6r4p16]

*Core:
FIX: dirac-install - bashrc/cshrc were wrongly created when using versionsDir

*Accounting
CHANGE: Added new simpler and faster bucket insertion mechanism
NEW: Added more info when rebucketing

*WMS
CHANGE: Matcher - refactored to take into account job limits when providing info to directors
NEW: JoAgent - reports SubmitPool parameter if applicable
FIX: Matcher - bad codition if invalid result

[v6r4p15]

*WMS
FIX: gLitePilotDirector - fix the name of the MyProxy server to avoid crasehs of the gLite WMS

*Transformation
FIX: TaskManager - when the file is on many SEs, wrong results were generated

[v6r4p13]

*DMS
FIX: dirac-admin-allow-se - added missing interpreter line

[v6r4p12]

*DMS
CHANGE: RemovalTask - for DataManager shifter change creds after failure of removal with her/his proxy.

*RSS
NEW: Added RssConfiguration class
FIX: ResourceManagementClient  - Fixed wrong method name

[v6r4p11]

*Core
FIX: GGUSTicketsClient - GGUS SOAP URL updated

*DMS
BUGFIX: ReplicaManager - wrong for loop

*RequestManagement
BUGFIX: RequestClient - bug fix in finalizeRequest()

*Transformation
FIX: TaskManager - fix for correctly setting the sites (as list)

[v6r4p10]

*RequestManagement
BUGFIX: RequestContainer - in addSubrequest() function

*Resources
BUGFIX: SRM2Storage - in checksum type evaluation

*ResourceStatusSystem
BUGFIX: InfoGetter - wrong import statement

*WMS
BUGFIX: SandboxMetadataDB - __init__() can not return a value

[v6r4p9]

*DMS
CHANGE: FailoverTransfer - ensure the correct execution order of the subrequests

[v6r4p8]

Bring in fixes from v6r3p17

*Core:
FIX: Don't have the __init__ return True for all DBs
NEW: Added more protection for exceptions thrown in callbacks for the ProcessPool
FIX: Operations will now look in 'Defaults' instead of 'Default'

*DataManagement:
FIX: Put more protection in StrategyHandler for neither channels  not throughput read out of TransferDB
FIX: No JobIDs supplied in getRequestForJobs function for RequestDBMySQL taken into account
FIX: Fix on getRequestStatus
CHANGE: RequestClient proper use of getRequestStatus in finalizeRequest
CHANGE: Refactored RequestDBFile

[v6r4p7]

*WorkloadManagement
FIX: SandboxMetadataDB won't explode DIRAC when there's no access to the DB 
CHANGE: Whenever a DB fails to initialize it raises a catchable exception instead of just returning silently

*DataManagement
CHANGE: Added Lost and Unavailable to the file metadata

[v6r4p6]

Bring fixes from v6r4p6

[v6r4p5]

*Configuration
NEW: Added function to generate Operations CS paths

*Core
FIX: Added proper ProcessPool checks and finalisation

*DataManagement
FIX: don't set Files.Status to Failed for non-existign files, failover transfers won't go
FIX: remove classmethods here and there to unblock requestHolder
CHANGE: RAB, TA: change task timeout: 180 and 600 (was 600 and 900 respectively)
FIX: sorting replication tree by Ancestor, not hopAncestorgit add DataManagementSystem/Agent/TransferAgent.py
NEW: TA: add finalize
CHANGE: TransferAgent: add AcceptableFailedFiles to StrategyHandler to ban FTS channel from scheduling
FIX: if there is no failed files, put an empty dict


*RSS
FIX: RSS is setting Allowed but the StorageElement checks for Active

*Workflows
FIX: Part of WorfklowTask rewritten to fix some issues and allow 'ANY' as site

*Transformation
FIX: Wrong calls to TCA::cleanMetadataCatalogFiles

[v6r4p4]

*Core
FIX: Platform.py - check if Popen.terminate is available (only from 2.6)

[v6r4p3]

*Core
FIX: ProcessPool with watchdog and timeouts - applied in v6r3 first

[v6r4p2]

*StorageManagement
BUGFIX: StorageElement - staging is a Read operation and should be allowed as such

*WMS
BUGFIX: InProcessComputingElement, JobAgent - proper return status code from the job wrapper

*Core
FIX: Platform - manage properly the case of exception in the ldconfig execution

[v6r4p1]

*DMS
FIX: TransferDB.getChannelObservedThroughput - the channelDict was created in a wrong way

*RSS
FIX: ResourceStatus was not returning Allowed by default

[v6r4]

*Core
FIX: dirac-install-db.py: addDatabaseOptionsToCS has added a new keyed argument
NEW: SGETimeLeft.py: Support for SGE backend
FIX: If several extensions are installed, merge ConfigTemplate.cfg
NEW: Service framework - added monitoring of file descriptors open
NEW: Service framework - Reduced handshake timeout to prevent stuck threads
NEW: MySQL class with new high level methods - buildCondition,insertFields,updateFields
     deleteEntries, getFields, getCounters, getDistinctAttributeValues
FIX: ProcessPool - fixes in the locking mechanism with LockRing, stopping workers when the
     parent process is finished     
FIX: Added more locks to the LockRing
NEW: The installation tools are updated to install components by name with the components module specified as an option

*DMS
FIX: TransferDB.py - speed up the Throughput determination
NEW: dirac-dms-add-files: script similar to dirac-dms-remove-files, 
     allows for 1 file specification on the command line, using the usual dirac-dms-add-file options, 
     but also can take a text file in input to upload a bunch of files. Exit code is 0 only if all 
     was fine and is different for every error found. 
NEW: StorageElementProxy- support for data downloading with http protocol from arbitrary storage, 
     needed for the web data download
BUGFIX: FileCatalogCLI - replicate operation does a proper replica registration ( closes #5 )     
FIX: ReplicaManager - __cleanDirectory now working and thus dirac-dms-clean-directory

*WMS
NEW: CPU normalization script to run a quick test in the pilot, used by the JobWrapper
     to report the CPU consumption to the accounting
FIX: StalledJobAgent - StalledTimeHours and FailedTimeHours are read each cycle, refer to the 
     Watchdog heartBeat period (should be renamed); add NormCPUTime to Accounting record
NEW: SiteDirector - support for the operation per VO in multi-VO installations
FIX: StalledJobAgent - get ProcessingType from JDL if defined
BUGFIX: dirac-wms-job-peek - missing printout in the command
NEW: SiteDirector - take into account the number of already waiting pilots when evaluating the number of pilots to submit
FIX: properly report CPU usage when the Watchdog kill the payload.

*RSS
BUGFIX: Result in ClientCache table is a varchar, but the method was getting a datetime
NEW: CacheFeederAgent - VOBOX and SpaceTokenOccupancy commands added (ported from LHCbDIRAC)
CHANGE: RSS components get operational parameters from the Operations handler

*DataManagement
FIX: if there is no failed files, put an empty dict

*Transformation
FIX: Wrong calls to TCA::cleanMetadataCatalogFiles

[v6r3p19]

*WMS
FIX: gLitePilotDirector - fix the name of the MyProxy server to avoid crashes of the gLite WMS

[v6r3p18]

*Resources
BUGFIX: SRM2Storage - in checksum type evaluation

[v6r3p17]

*DataManagement
FIX: Fixes issues #783 and #781. Bugs in ReplicaManager removePhisicalReplica and getFilesFromDirectory
FIX: Return S_ERROR if missing jobid arguments
NEW: Checksum can be verified during FTS and SRM2Storage 

[v6r3p16]

*DataManagement
FIX: better monitoring of FTS channels 
FIX: Handle properly None value for channels and bandwidths

*Core
FIX: Properly calculate the release notes if there are newer releases in the release.notes file

[v6r3p15]

*DataManagement
FIX: if there is no failed files, put an empty dict

*Transformation
FIX: Wrong calls to TCA::cleanMetadataCatalogFiles


[v6r3p14]

* Core

BUGFIX: ProcessPool.py: clean processing and finalisation
BUGFIX: Pfn.py: don't check for 'FileName' in pfnDict

* DMS

NEW: dirac-dms-show-fts-status.py: script showing last hour history for FTS channels
NEW: TransferDBMonitoringHandler.py: new function exporting FST channel queues
BUGFIX: TransferAgent.py,RemovalAgent.py,RegistrationAgent.py - unlinking of temp proxy files, corection of values sent to gMonitor
BUGFIX: StrategyHandler - new config option 'AcceptableFailedFiles' to unblock scheduling for channels if problematic transfers occured for few files
NEW: TransferAgent,RemovalAgent,RegistrationAgent - new confing options for setting timeouts for tasks and ProcessPool finalisation
BUGFIX: ReplicaManager.py - reverse sort of LFNs when deleting files and directories to avoid blocks
NEW: moved StrategyHandler class def to separate file under DMS/private

* TMS

FIX: TransformationCleaningAgent.py: some refactoring, new way of disabling/enabline execution by 'EnableFlag' config option

[v6r3p13]

*Core
FIX: Added proper ProcessPool checks and finalisation

*DataManagement
FIX: don't set Files.Status to Failed for non-existign files, failover transfers won't go
FIX: remove classmethods here and there to unblock requestHolder
CHANGE: RAB, TA: change task timeout: 180 and 600 (was 600 and 900 respectively)
FIX: sorting replication tree by Ancestor, not hopAncestorgit add DataManagementSystem/Agent/TransferAgent.py
NEW: TA: add finalize
CHANGE: TransferAgent: add AcceptableFailedFiles to StrategyHandler to ban FTS channel from scheduling

[v6r3p12]

*Core
FIX: Platform.py - check if Popen.terminate is available (only from 2.6)

[v6r3p11]

*Core
FIX: ProcessPool with watchdog and timeouts

[v6r3p10]

*StorageManagement
BUGFIX: StorageElement - staging is a Read operation and should be allowed as such

*WMS
BUGFIX: InProcessComputingElement, JobAgent - proper return status code from the job wrapper

*Core
FIX: Platform - manage properly the case of exception in the ldconfig execution

[v6r3p9]

*DMS
FIX: TransferDB.getChannelObservedThroughput - the channelDict was created in a wrong way

[v6r3p8]

*Web
CHANGE: return back to the release web2012041601

[v6r3p7]

*Transformation
FIX: TransformationCleaningAgent - protection from deleting requests with jobID 0 

[v6r3p6]

*Core
FIX: dirac-install-db - proper key argument (follow change in InstallTools)
FIX: ProcessPool - release all locks every time WorkignProcess.run is executed, more fixes to come
FIX: dirac-configure - for Multi-Community installations, all vomsdir/vomses files are now created

*WMS
NEW: SiteDirector - add pilot option with CE name to allow matching of SAM jobs.
BUGFIX: dirac-pilot - SGE batch ID was overwriting the CREAM ID
FIX: PilotDirector - protect the CS master if there are at least 3 slaves
NEW: Watchdog - set LocalJobID in the SGE case

[v6r3p5]

*Core:
BUGFIX: ProcessPool - bug making TaskAgents hang after max cycles
BUGFIX: Graphs - proper handling plots with data containing empty string labels
FIX: GateWay - transfers were using an old API
FIX: GateWay - properly calculate the gateway URL
BUGFIX: Utilities/Pfn.py - bug in pfnunparse() when concatenating Path and FileName

*Accounting
NEW: ReportGenerator - make AccountingDB readonly
FIX: DataCache - set daemon the datacache thread
BUGFIX: BasePlotter - proper handling of the Petabyte scale data

*DMS:
BUGFIX: TransferAgent, RegistrationTask - typos 

[v6r3p4]

*DMS:
BUGFIX: TransferAgent - wrong value for failback in TA:execute

[v6r3p3]

*Configuration
BUGFIX: Operations helper - typo

*DMS:
FIX: TransferAgent - change the way of redirecting request to task

[v6r3p2]

*DMS
FIX: FTSRequest - updating metadata for accouting when finalizing FTS requests

*Core
FIX: DIRAC/__init__.py - default version is set to v6r3

[v6r3p1]

*WMS
CHANGE: Use ResourcesStatus and Resources helpers in the InputDataAgent logic

*Configuration
NEW: added getStorageElementOptions in Resources helper

*DMS
FIX: resourceStatus object created in TransferAgent instead of StrategyHandler

[v6r3]

*Core
NEW: Added protections due to the process pool usage in the locking logic

*Resources
FIX: LcgFileCatalogClient - reduce the number of retries: LFC_CONRETRY = 5 to 
     avoid combined catalog to be stuck on a faulty LFC server
     
*RSS
BUGFIX: ResourceStatus - reworked helper to keep DB connections     

*DMS
BUGFIX: ReplicaManager::CatalogBase::_callFileCatalogFcnSingleFile() - wrong argument

*RequestManagement
FIX: TaskAgents - set timeOut for task to 10 min (15 min)
NEW: TaskAgents - fill in Error fields in case of failing operations

*Interfaces
BUGFIX: dirac-wms-select-jobs - wrong use of the Dirac API

[v6r2p9]

*Core
FIX: dirac-configure - make use of getSEsForSite() method to determine LocalSEs

*WMS
NEW: DownloadInputData,InputDataByProtocol - check Files on Tape SEs are on Disk cache 
     before Download or getturl calls from Wrapper
CHANGE: Matcher - add Stalled to "Running" Jobs when JobLimits are applied   
CHANGE: JobDB - allow to specify required platform as Platform JDL parameter,
        the specified platform is taken into account even without /Resources/Computing/OSCompatibility section

*DMS
CHANGE: dirac-admin-allow(ban)-se - removed lhcb-grid email account by default, 
        and added switch to avoid sending email
FIX: TaskAgents - fix for non-existing files
FIX: change verbosity in failoverReplication 
FIX: FileCatalog - remove properly metadata indices 
BUGFIX: FileManagerBase - bugfix in the descendants evaluation logic  
FIX: TransferAgent and TransferTask - update Files.Status to Failed when ReplicaManager.replicateAndRegister 
     will fail completely; when no replica is available at all.

*Core
FIX: dirac-pilot - default lcg bindings version set to 2012-02-20

[v6r2p8]

*DMS:
CHANGE: TransferAgent - fallback to task execution if replication tree is not found

[v6r2p7]

*WMS
BUGFIX: SiteDirector - wrong CS option use: BundleProxy -> HttpProxy
FIX: SiteDirector - use short lines in compressed/encoded files in the executable
     python script

[v6r2p6]

*DataManagement
FIX: Bad logic in StrategyHandler:MinimiseTotalWait

*Core
CHANGE: updated GGUS web portal URL

*RSS
BUGFIX: meta key cannot be reused, it is popped from dictionary

*Framework
FIX: The Gateway service does not have a handler
NEW: ConfingTemplate entry for Gateway
FIX: distribution notes allow for word wrap

*WorkloadManagement
FIX: avoid unnecessary call if no LFN is left in one of the SEs
FIX: When Uploading job outputs, try first Local SEs, if any


[v6r2p5]

*RSS
BUGFIX: several minor bug fixes

*RequestManagement
BUGFIX: RequestDBMySQL - removed unnecessary request type check

*DMS
BUGFIX: FileCatalogClienctCLI - wrong evaluation of the operation in the find command
NEW: FileCatalog - added possibility to remove specified metadata for a given path 
BUGFIX: ReplicaManager - wrong operation order causing failure of UploadLogFile module

*Core
NEW: dirac-install - generate cshrc DIRAC environment setting file for the (t)csh 

*Interfaces
CHANGE: Job - added InputData to each element in the ParametricInputData

*WMS
CHANGE: dirac-jobexec - pass ParametericInputData to the workflow as a semicolon separated string

[v6r2p4]

*WMS
BUGFIX: StalledJobAgent - protection against jobs with no PilotReference in their parameters
BUGFIX: WMSAdministratorHandler - wrong argument type specification for getPilotInfo method

*StorageManagement
BUGFIX: RequestFinalizationAgent - no method existence check when calling RPC method

[v6r2p3]

*WMS
CHANGE: Matcher - fixed the credentials check in requestJob() to simplify it

*ConfigurationSystem
CHANGE: Operations helper - fix that allow no VO to be defined for components that do not need it

*Core
BUGFIX: InstallTools - when applying runsvctrl to a list of components make sure that the config server is treated first and the sysadmin service - last
        
[v6r2p2]

*WMS
BUGFIX: Matcher - restored logic for checking private pilot asking for a given DN for belonging to the same group with JOB_SHARING property.

[v6r2p1]

*RequestManagementSystem
BUGFIX: RequestCleaningAgent - missing import of the "second" interval definition 

[v6r2]

*General
FIX: replaced use of exec() python statement in favor of object method execution

*Accounting
CHANGE: Accounting 'byte' units are in powers of 1000 instead of powers of 1024 (closes #457)

*Core
CHANGE: Pfn.py - pfnparse function rewritten for speed up and mem usage, unit test case added
FIX: DISET Clients are now thread-safe. Same clients used twice in different threads was not 
closing the previous connection
NEW: reduce wait times in DISET protocol machinery to improve performance    
NEW: dirac-fix-mysql-script command to fix the mysql start-up script for the given installation
FIX: TransferClient closes connections properly
FIX: DISET Clients are now thread-safe. Same client used twice in different threads will not close the previous connection
CHANGE: Beautification and reduce wait times to improve performance
NEW: ProcessPool - added functionality to kill all children processes properly when destroying ProcessPool objects
NEW: CS Helper for LocalSite section, with gridEnv method
NEW: Grid module will use Local.gridEnv if nothing passed in the arguments
CHANGE: Add deprecated sections in the CS Operations helper to ease the transition
FIX: dirac-install - execute dirac-fix-mysql-script, if available, to fix the mysql.server startup script
FIX: dirac-distribution - Changed obsoleted tar.list file URL
FIX: typo in dirac-admin-add-host in case of error
CHANGE: dirac-admin-allow(ban)-se - use diracAdmin.sendMail() instead of NotificationClient.sendMail()

*Framework
BUGFIX: UserProfileDB - no more use of "type" variable as it is a reserved keyword 

*RequestManagement:
FIX: RequestDBFile - more consistent treatment of requestDB Path
FIX: RequestMySQL - Execution order is evaluated based on not Done state of subrequests
NEW: RequestCleaningAgent - resetting Assigned requests to Waiting after a configurable period of time

*RSS
CHANGE: RSS Action now inherits from a base class, and Actions are more homogeneous, they all take a uniform set of arguments. The name of modules has been changed from PolType to Action as well.
FIX: CacheFeederAgent - too verbose messages moved to debug instead of info level
BUGFIX: fixed a bug preventing RSS clients to connect to the services     
FIX: Proper services synchronization
FIX: Better handling of exceptions due to timeouts in GOCDBClient   
FIX: RSS.Notification emails are sent again
FIX: Commands have been modified to return S_OK, S_ERROR inside the Result dict. This way, policies get a S_ERROR / S_OK object. CacheFeederAgent has been updated accordingly.
FIX: allow clients, if db connection fails, to reconnect ( or at least try ) to the servers.
CHANGE: access control using CS Authentication options. Default is SiteManager, and get methods are all.
BUGFIX: MySQLMonkey - properly escaped all parameters of the SQL queries, other fixes.
NEW: CleanerAgent renamed to CacheCleanerAgent
NEW: Updated RSS scripts, to set element statuses and / or tokens.
NEW: Added a new script, dirac-rss-synch
BUGFIX: Minor bugfixes spotted on the Web development
FIX: Removed useless decorator from RSS handlers
CHANGE: ResourceStatus helper tool moved to RSS/Client directory, no RSS objects created if the system is InActive
CHANGE: Removed ClientFastDec decorator, using a more verbose alternative.
CHANGE: Removed useless usage of kwargs on helper functions.  
NEW: added getSESitesList method to RSSClient      
FIX: _checkFloat() checks INTEGERS, not datetimes

*DataManagement
CHANGE: refactoring of DMS agents executing requests, allow requests from arbitrary users
NEW: DFC - allow to specify multiple replicas, owner, mode when adding files
CHANGE: DFC - optimization of the directory size evaluation
NEW: Added CREATE TEMPORARY TABLES privilege to FileCatalogDB
CHANGE: DFC - getCatalogCounters() update to show numbers of directories
NEW: lfc_dfc_copy script to migrate data from LFC to DFC
FIX: dirac-dms-user-lfns - fixed the case when the baseDir is specified
FIX: FTS testing scripts were using sys.argv and getting confused if options are passed
NEW: DFC - use DirectoryUsage tables for the storage usage evaluations
NEW: DFC - search by metadata can be limited to a given directory subtree
NEW: DFC - search by both directory and file indexed metadata
BUGFIX: DFC - avoid crash if no directories or files found in metadata query
NEW: DFC FileCatalogHandler - define database location in the configuration
NEW: DFC - new FileCatalogFactory class, possibility to use named DFC services
FIX: FTSMonitor, FTSRequest - fixes in handling replica registration, setting registration requests in FileToCat table for later retry
FIX: Failover registration request in the FTS agents.      
FIX: FTSMonitor - enabled to register new replicas if even the corresponding request were removed from the RequestManagement 
FIX: StorageElement - check if SE has been properly initialized before executing any method     
CHANGE: LFC client getReplica() - make use of the new bulk method lfc.lfc_getreplicasl()
FIX: LFC client - protect against getting None in lfc.lfc_readdirxr( oDirectory, "" )  
FIX: add extra protection in dump method of StorageElement base class
CHANGE: FailoverTransfer - create subrequest per catalog if more than one catalog

*Interface
NEW: Job.py - added method to handle the parametric parameters in the workflow. They are made available to the workflow_commons via the key 'GenericParameters'.
FIX: Dirac.py - fix some type checking things
FIX: Dirac.py - the addFile() method can now register to more than 1 catalog.

*WMS
FIX: removed dependency of the JobSchedulingAgent on RSS. Move the getSiteTier functionality to a new CS Helper.
FIX: WMSAdministratorHandler - Replace StringType by StringTypes in the export methods argument type
FIX: JobAgent - Set explicitly UseServerCertificate to "no" for the job executable
NEW: dirac-pilot - change directory to $OSG_WN_TMP on OSG sites
FIX: SiteDirector passes jobExecDir to pilot, this defaults to "." for CREAM CEs. It can be set in the CS. It will not make use of $TMPDIR in this case.
FIX: Set proper project and release version to the SiteDirector     
NEW: Added "JobDelay" option for the matching, refactored and added CS options to the matcher
FIX: Added installation as an option to the pilots and random MyProxyServer
NEW: Support for parametric jobs with parameters that can be of List type

*Resources
NEW: Added SSH Grid Engine Computing Element
NEW: Added SSH Computing Element
FIX: make sure lfc client will not try to connect for several days

*Transformation
FIX: TransformationDB - in setFileStatusForTransformation() reset ErrorCount to zero if "force" flag and    the new status is "unused"
NEW: TransformationDB - added support for dictionary in metadata for the InputDataQuery mechanism     

[v6r1p13]

*WMS
FIX: JobSchedulingAgent - backported from v6r2 use of Resources helper

[v6r1p12]

*Accounting
FIX: Properly delete cached plots

*Core
FIX: dirac-install - run externals post install after generating the versions dir

[v6r1p11]

*Core
NEW: dirac-install - caches locally the externals and the grid bundle
FIX: dirac-distribution - properly generate releasehistory and releasenotes

[v6r1p10]

*WorloadManagement
FIX: JobAgent - set UseServerCertificate option "no" for the job executable

[v6r1p9]

*Core
FIX: dirac-configure - set the proper /DIRAC/Hostname when defining /LocalInstallation/Host

*DataManagement
FIX: dirac-dms-user-lfns - fixed the case when the baseDir is specified
BUGFIX: dirac-dms-remove-files - fixed crash in case of returned error report in a form of dictionary 

[v6r1p8]

*Web
FIX: restored Run panel in the production monitor

*Resources
FIX: FileCatalog - do not check existence of the catalog client module file

[v6r1p7]

*Web
BUGFIX: fixed scroll bar in the Monitoring plots view

[v6r1p6]

*Core
FIX: TransferClient closes connections properly

[v6r1p5]

*Core
FIX: DISET Clients are now thread-safe. Same clients used twice in different threads was not 
     closing the previous connection
NEW: reduce wait times in DISET protocol machinery to improve performance   

[v6r1p4]

*RequestManagement
BUGFIX: RequestContainer - in isSubRequestDone() treat special case for subrequests with files

*Transformation
BUGFIX: TransformationCleaningAgent - do not clear requests for tasks with no associated jobs

[v6r1p3]

*Framework
NEW: Pass the monitor down to the request RequestHandler
FIX: Define the service location for the monitor
FIX: Close some connections that DISET was leaving open

[v6r1p2]

*WorkloadManagement
BUGFIX: JobSchedulingAgent - use getSiteTiers() with returned direct value and not S_OK

*Transformation
BUGFIX: Uniform use of the TaskManager in the RequestTaskAgent and WorkflowTaskAgent

[v6r1p1]

*RSS
BUGFIX: Alarm_PolType now really send mails instead of crashing silently.

[v6r1]

*RSS
CHANGE: Major refactoring of the RSS system
CHANGE: DB.ResourceStatusDB has been refactored, making it a simple wrapper round ResourceStatusDB.sql with only four methods by table ( insert, update, get & delete )
CHANGE: DB.ResourceStatusDB.sql has been modified to support different statuses per granularity.
CHANGE: DB.ResourceManagementDB has been refactored, making it a simple wrapper round ResourceStatusDB.sql with only four methods by table ( insert, update, get & delete )
CHANGE: Service.ResourceStatusHandler has been refactored, removing all data processing, making it an intermediary between client and DB.
CHANGE: Service.ResourceManagementHandler has been refactored, removing all data processing, making it an intermediary between client and DB.
NEW: Utilities.ResourceStatusBooster makes use of the 'DB primitives' exposed on the client and does some useful data processing, exposing the new functions on the client.
NEW: Utilities.ResourceManagementBooster makes use of the 'DB primitives' exposed on the client and does some useful data processing, exposing the new functions on the client.
CHANGE: Client.ResourceStatusClient has been refactorerd. It connects automatically to DB or to the Service. Exposes DB and booster functions.
CHANGE: Client.ResourceManagementClient has been refactorerd. It connects automatically to DB or to the Service. Exposes DB and booster functions.
CHANGE: Agent.ClientsCacheFeederAgent renamed to CacheFeederAgent. The name was not accurate, as it also feeds Accouting Cache tables.
CHANGE: Agent.InspectorAgent, makes use of automatic API initialization.
CHANGE: Command. refactor and usage of automatic API initialization.
CHANGE: PolicySystem.PEP has reusable client connections, which increase significantly performance.
CHANGE: PolicySystem.PDP has reusable client connections, which increase significantly performance.
NEW: Utilities.Decorators are syntactic sugar for DB, Handler and Clients.
NEW: Utilities.MySQLMonkey is a mixture of laziness and refactoring, in order to generate the SQL statements automatically. Not anymore sqlStatemens hardcoded on the RSS.
NEW: Utilities.Validator are common checks done through RSS modules
CHANGE: Utilities.Synchronizer syncs users and DIRAC sites
CHANGE: cosmetic changes everywhere, added HeadURL and RCSID
CHANGE: Removed all the VOExtension logic on RSS
BUGFIX: ResourceStatusHandler - getStorageElementStatusWeb(), access mode by default is Read
FIX: RSS __init__.py will not crash anymore if no CS info provided
BUGFIX: CS.getSiteTier now behaves correctly when a site is passed as a string

*dirac-setup-site
BUGFIX: fixed typos in the Script class name

*Transformation
FIX: Missing logger in the TaskManager Client (was using agent's one)
NEW: Added UnitTest class for TaskManager Client

*DIRAC API
BUGFIX: Dirac.py. If /LocalSite/FileCatalog is not define the default Catalog was not properly set.
FIX: Dirac.py - fixed __printOutput to properly interpret the first argument: 0:stdout, 1:stderr
NEW: Dirac.py - added getConfigurationValue() method

*Framework
NEW: UsersAndGroups agent to synchronize users from VOMRS server.

*dirac-install
FIX: make Platform.py able to run with python2.3 to be used inside dirac-install
FIX: protection against the old or pro links pointing to non-existent directories
NEW: make use of the HTTP proxies if available
FIX: fixed the logic of creating links to /opt/dirac directories to take into account webRoot subdirs

*WorkloadManagement
FIX: SiteDirector - change getVO() function call to getVOForGroup()

*Core:
FIX: Pfn.py - check the sanity of the pfn and catch the erroneous case

*RequestManagement:
BUGFIX: RequestContainer.isSubrequestDone() - return 0 if Done check fails

*DataManagement
NEW: FileCatalog - possibility to configure multiple FileCatalog services of the same type

[v6r0p4]

*Framework
NEW: Pass the monitor down to the request RequestHandler
FIX: Define the service location for the monitor
FIX: Close some connections that DISET was leaving open

[v6r0p3]

*Framework
FIX: ProxyManager - Registry.groupHasProperties() wasn't returning a result 
CHANGE: Groups without AutoUploadProxy won't receive expiration notifications 
FIX: typo dirac-proxy-info -> dirac-proxy-init in the expiration mail contents
CHANGE: DISET - directly close the connection after a failed handshake

[v6r0p2]

*Framework
FIX: in services logs change ALWAYS log level for query messages to NOTICE

[v6r0p1]

*Core
BUGFIX: List.uniqueElements() preserves the other of the remaining elements

*Framework
CHANGE: By default set authorization rules to authenticated instead of all
FIX: Use all required arguments in read access data for UserProfileDB
FIX: NotificationClient - dropped LHCb-Production setup by default in the __getRPSClient()

[v6r0]

*Framework
NEW: DISET Framework modified client/server protocol, messaging mechanism to be used for optimizers
NEW: move functions in DIRAC.Core.Security.Misc to DIRAC.Core.Security.ProxyInfo
CHANGE: By default log level for agents and services is INFO
CHANGE: Disable the log headers by default before initializing
NEW: dirac-proxy-init modification according to issue #29: 
     -U flag will upload a long lived proxy to the ProxyManager
     If /Registry/DefaultGroup is defined, try to generate a proxy that has that group
     Replaced params.debugMessage by gLogger.verbose. Closes #65
     If AutoUploadProxy = true in the CS, the proxy will automatically be uploaded
CHANGE: Proxy upload by default is one month with dirac-proxy-upload
NEW: Added upload of pilot proxies automatically
NEW: Print info after creating a proxy
NEW: Added setting VOMS extensions automatically
NEW: dirac-proxy-info can also print the information of the uploaded proxies
NEW: dirac-proxy-init will check that the lifetime of the certificate is less than one month and advise to renew it
NEW: dirac-proxy-init will check that the certificate has at least one month of validity
FIX: Never use the host certificate if there is one for dirac-proxy-init
NEW: Proxy manager will send notifications when the uploaded proxies are about to expire (configurable via CS)
NEW: Now the proxyDB also has a knowledge of user names. Queries can use the user name as a query key
FIX: ProxyManager - calculate properly the dates for credentials about to expire
CHANGE: ProxyManager will autoexpire old proxies, also auto purge logs
CHANGE: Rename dirac-proxy-upload to dirac-admin-proxy-upload
NEW: dirac-proxy-init will complain if the user certificate has less than 30 days
CHANGE: SecurityLogging - security log level to verbose
NEW: OracleDB - added Array type 
NEW: MySQL - allow definition of the port number in the configuration
FIX: Utilities/Security - hash VOMS Attributes as string
FIX: Utilities/Security - Generate a chain hash to discover if two chains are equal
NEW: Use chain has to discover if it has already been dumped
FIX: SystemAdministrator - Do not set  a default lcg version
NEW: SystemAdministrator - added Project support for the sysadmin
CHANGE: SysAdmin CLI - will try to connect to the service when setting the host
NEW: SysAdmin CLI - colorization of errors in the cli
NEW: Logger - added showing the thread id in the logger if enabled
     
*Configuration
NEW: added getVOfromProxyGroup() utility
NEW: added getVoForGroup() utility, use it in the code as appropriate
NEW: added Registry and Operations Configuration helpers
NEW: dirac-configuration-shell - a configuration script for CS that behaves like an UNIX shellCHANGE: CSAPI - added more functionality required by updated configuration console
NEW: Added possibility to define LocalSE to any Site using the SiteLocalSEMapping 
     section on the Operations Section     
NEW: introduce Registry/VO section, associate groups to VOs, define SubmitPools per VO
FIX: CE2CSAgent - update the CEType only if there is a relevant info in the BDII  

*ReleaseManagement
NEW: release preparations and installation tools based on installation packages
NEW: dirac-compile-externals will try go get a DIRAC-free environment before compiling
NEW: dirac-disctribution - upload command can be defined via defaults file
NEW: dirac-disctribution - try to find if the version name is a branch or a tag in git and act accordingly
NEW: dirac-disctribution - added keyword substitution when creating a a distribution from git
FIX: Install tools won't write HostDN to the configuration if the Admin username is not set 
FIX: Properly set /DIRAC/Configuration/Servers when installing a CS Master
FIX: install_site.sh - missing option in wget for https download: --no-check-certificate
FIX: dirac-install-agent(service) - If the component being installed already has corresponding 
     CS section, it is not overwritten unless explicitly asked for
NEW: dirac-install functionality enhancement: start using the switches as defined in issue #26;
CHANGE: dirac-install - write the defaults if any under defaults-.cfg so dirac-configure can 
        pick it up
FIX: dirac-install - define DYLD_LIBRARY_PATH ( for Mac installations )     
NEW: dirac-install - put all the goodness under a function so scripts like lhcb-proxy-init can use it easily
FIX: dirac-install - Properly search for the LcgVer
NEW: dirac-install will write down the releases files in -d mode   
CHANGE: use new dirac_install from gothub/integration branch in install_site.sh
NEW: Extensions can request custom external dependencies to be installed via pip when 
     installing DIRAC.
NEW: LCG bundle version can be defined on a per release basis in the releases.cfg 
NEW: dirac-deploy-scripts - when setting the lib path in the deploy scripts. 
     Also search for subpaths of the libdir and include them
NEW: Install tools - plainly separate projects from installations

*Accounting
CHANGE: For the WMSHistory type, send as JobSplitType the JobType
CHANGE: Reduced the size of the max key length to workaround mysql max bytes for index problem
FIX: Modified buckets width of 1week to 1 week + 1 day to fix summer time end week (1 hour more )

*WorkloadManagement
CHANGE: SiteDirector - simplified executable generation
NEW: SiteDirector - few more checks of error conditions   
NEW: SiteDirector - limit the queue max length to the value of MaxQueueLengthOption 
     ( 3 days be default )
BUGFIX: SiteDirector - do not download pilot output if the flag getPilotOutput is not set     
NEW: JobDB will extract the VO when applying DIRAC/VOPolicy from the proper VO
FIX: SSHTorque - retrieve job status by chunks of 100 jobs to avoid too long
NEW: glexecComputingElement - allow glexecComputingElement to "Reschedule" jobs if the Test of
     the glexec fails, instead of defaulting to InProcess. Controlled by
     RescheduleOnError Option of the glexecComputingElement
NEW: SandboxStore - create a different SBPath with the group included     
FIX: JobDB - properly treat Site parameter in the job JDL while rescheduling jobs
NEW: JobSchedulingAgent - set the job Site attribute to the name of a group of sites corresponding 
     to a SE chosen by the data staging procedure 
CHANGE: TimeLeft - call batch system commands with the ( default ) timeout 120 sec
CHANGE: PBSTimeLeft - uses default CPU/WallClock if not present in the output  
FIX: PBSTimeLeft - proper handling of (p)cput parameter in the batch system output, recovery of the
     incomplete batch system output      
NEW: automatically add SubmitPools JDL option of the job owner's VO defines it     
NEW: JobManager - add MaxParametericJobs option to the service configuration
NEW: PilotDirector - each SubmitPool or Middleware can define TargetGrids
NEW: JobAgent - new StopOnApplicationFailure option to make the agent exiting the loop on application failure
NEW: PilotAgentsDB - on demand retrieval of the CREAM pilot output
NEW: Pilot - proper job ID evaluation for the OSG sites
FIX: ComputingElement - fixed proxy renewal logic for generic and private pilots
NEW: JDL - added %j placeholder in the JDL to be replaced by the JobID
BUGFIX: DownloadInputData - bug fixed in the naming of downloaded files
FIX: Matcher - set the group and DN when a request gets to the matcher if the request is not 
     coming from a pilot
FIX: Matcher = take into account JobSharing when checking the owner for the request
CHANGE: PilotDirector, dirac-pilot - interpret -V flag of the pilot as Installation name

*DataManagement
FIX: FileCatalog/DiractoryLevelTree - consistent application of the max directory level using global 
     MAX_LEVELS variable
FIX: FileCatalog - Directory metadata is deleted together with the directory deletion, issue #40    
CHANGE: FileCatalog - the logic of the files query by metadata revisited to increase efficiency 
FIX: LcgFileCatalog - use lfcthr and call lfcthr.init() to allow multithread
     try the import only once and just when LcgFileCatalogClient class is intantiated
NEW: LcgFileCatalogClient - new version of getPathPermissions relying on the lfc_access method to solve the problem
     of multiple user DNs in LFC.     
FIX: StorageElement - get service CS options with getCSOption() method ( closes #97 )
FIX: retrieve FileCatalogs as ordered list, to have a proper default.
CHANGE: FileCatalog - allow up to 15 levels of directories
BUGFIX: FileCatalog - bug fixes in the directory removal methods (closes #98)
BUGFIX: RemovalAgent - TypeError when getting JobID in RemovalAgent
BUGFIX: RemovalAgent - put a limit to be sure the execute method will end after a certain number of iterations
FIX: DownloadInputData - when files have been uploaded with lcg_util, the PFN filename
     might not match the LFN file name
FIX: putting FTSMonitor web page back
NEW: The default file catalog is now determined using /LocalSite/FileCatalog. The old behavior 
     is provided as a fallback solution
NEW: ReplicaManager - can now deal with multiple catalogs. Makes sure the surl used for removal is 
the same as the one used for registration.   
NEW: PoolXMLCatalog - added getTypeByPfn() function to get the type of the given PFN  
NEW: dirac-dms-ban(allow)-se - added possibility to use CheckAccess property of the SE

*StorageManagement
FIX: Stager - updateJobFromStager(): only return S_ERROR if the Status sent is not
recognized or if a state update fails. If the jobs has been removed or
has moved forward to another status, the Stager will get an S_OK and
should forget about the job.
NEW: new option in the StorageElement configuration "CheckAccess"
FIX: Requests older than 1 day, which haven't been staged are retried. Tasks older than "daysOld" 
     number of days are set to Failed. These tasks have already been retried "daysOld" times for staging.
FIX: CacheReplicas and StageRequests records are kept until the pin has expired. This way the 
     StageRequest agent will have proper accounting of the amount of staged data in cache.
NEW: FTSCleaningAgent will allow to fix transient errors in RequestDB. At the moment it's 
     only fixing Requests for which SourceTURL is equal to TargetSURL.
NEW: Stager - added new command dirac-stager-stage-files          
FIX: Update Stager code in v6 to the same point as v5r13p37
FIX: StorageManager - avoid race condition by ensuring that Links=0 in the query while removing replicas

*RequestManagement
FIX: RequestDBFile - get request in chronological order (closes issue #84)
BUGFIX: RequestDBFile - make getRequest return value for getRequest the same as for

*ResourceStatusSystem
NEW: Major code refacoring. First refactoring of RSS's PEP. Actions are now function 
     defined in modules residing in directory "Actions".
NEW: methods to store cached environment on a DB and ge them.
CHANGE: command caller looks on the extension for commands.
CHANGE: RSS use now the CS instead of getting info from Python modules.
BUGFIX: Cleaned RSS scripts, they are still prototypes
CHANGE: PEP actions now reside in separate modules outside PEP module.
NEW: RSS CS module add facilities to extract info from CS.
CHANGE: Updating various RSS tests to make them compatible with
changes in the system.
NEW: CS is used instead of ad-hoc configuration module in most places.
NEW: Adding various helper functions in RSS Utils module. These are
functions used by RSS developers, including mainly myself, and are
totally independant from the rest of DIRAC.
CHANGE: Mostly trivial changes, typos, etc in various files in RSS     
CHANGE: TokenAgent sends e-mails with current status   

*Transformation
CHANGE: allow Target SE specification for jobs, Site parameter is not set in this case
CHANGE: TransformationAgent  - add new file statuses in production monitoring display
CHANGE: TransformationAgent - limit the number of files to be treated in TransformationAgent 
        for replication and removal (default 5000)
BUGFIX: TransformationDB - not removing task when site is not set
BUGFIX: TransformationCleaningAgent - archiving instead of cleaning Removal and Replication 
        transformations 
FIX: TransformationCleaningAgent - kill jobs before deleting them        

*Workflow
NEW: allow modules to define Input and Output parameters that can be
     used instead of the step_commons/workflow_commons (Workflow.py, Step.py, Module.py)

*Various fixes
BUGFIX: Mail.py uses SMTP class rather than inheriting it
FIX: Platform utility will properly discover libc version even for the new Ubuntu
FIX: Removed old sandbox and other obsoleted components<|MERGE_RESOLUTION|>--- conflicted
+++ resolved
@@ -1,5 +1,4 @@
-<<<<<<< HEAD
-[v6r14-pre7]
+[v6r14-pre8]
 
 *Core
 NEW: CSGlobals - includes Extensions class to consistently check the returned
@@ -38,13 +37,12 @@
 
 *Transformation
 NEW: New ported plugins from LHCb, added unit tests
-=======
+
 [v6r13p11]
 
 *DMS
 BUGFIX: RemoveReplica - fix in singleRemoval()
 FIX: dirac-dms-user-lfns - increased timeout
->>>>>>> b19418d8
 
 [v6r13p10]
 
