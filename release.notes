--- conflicted
+++ resolved
@@ -1,4 +1,3 @@
-<<<<<<< HEAD
 [v6r8-pre1]
 
 *Core
@@ -27,7 +26,7 @@
 *Resources
 FIX: ComputingElement - properly check if the pilot proxy has VOMS before adding it to the 
      payload when updating it
-=======
+
 [v6r7p8]
 
 *Core
@@ -39,7 +38,6 @@
 CHANGE: DataIntegrityClient - code beautification
 CHANGE: ReplicaManager - do not check file existence if replica information is queried anyway,
         do not fail if file to be removed does not exist already. 
->>>>>>> 88cfa495
 
 [v6r7p7]
 
