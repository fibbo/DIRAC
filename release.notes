--- conflicted
+++ resolved
@@ -1,4 +1,7 @@
-<<<<<<< HEAD
+[v6r5p12]
+
+FIX: merged in patch v6r4p34
+
 [v6r5p11]
 
 FIX: merged in patch v6r4p33
@@ -177,13 +180,12 @@
 
 *RMS
 CHANGE: Stop using RequestAgentMixIn in the request agents
-=======
+
 [v6r4p34]
 
 *DMS
 BUGFIX: FileCatalogCLI - fixed wrong indentation
 CHANGE: RegistrationTask - removed some LHCb specific defaults
->>>>>>> 3689fef9
 
 [v6r4p33]
 
