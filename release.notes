<<<<<<< HEAD
[v6r9p2]

*RSS
NEW: Added Component family tables and statuses
FIX: removed old & unused code 
NEW: allow RSS policies match wild cards on CS

*WMS
BUGFIX: FailoverTransfer,JobWrapper - proper propagation of file metadata

[v6r9p1]

*RMS
NEW: FTSAgent - update rwAccessValidStamp,
     update ftsGraphValidStamp,
     new option for staging files before submission,
     better log handling here and there
CHANGE: FTSJob - add staging flag in in submitFTS2
CHANGE: Changes in WMS (FailoverTransfer, JobReport, JobWrapper, SandboxStoreHandler) 
        and TS (FileReport) to follow the new RMS.
NEW: Full CRUD support in RMS.

*RSS
NEW: ResourceManagementDB - new table ErrorReportBuffer
NEW: new ResourceManagementClient methods - insertErrorReportBuffer, selectErrorReportBuffer,
     deleteErrorReportBuffer

[v6r9]

NEW: Refactored Request Management System, related DMS agents and FTS management
     components
=======
[v6r8p21]

*DMS
FIX: FileCatalog/DirectoryMetadata - even if there is no meta Selection 
     the path should be considered when getting Compatible Metadata
FIX: FileCatalog/DirectoryNodeTree - findDir will return S_OK( '' ) if dir not 
     found, always return the same error from DirectoryMetadata in this case.     

*RSS
FIX: DowntimeCommand - use UTC time stamps

*TS
FIX: TransformationAgent - in _getTransformationFiles() get also ProbInFC files in 
     addition to Used 

[v6r8p20]

*Stager
NEW: Stager API: dirac-stager-monitor-file, dirac-stager-monitor-jobs, 
     dirac-stager-monitor-requests, dirac-stager-show-stats

[v6r8p19]

*Transformation
FIX: TransformationCleaning Agent status was set to 'Deleted' instead of 'Cleaned'
>>>>>>> 7f9eb6d3

[v6r8p18]

*TS
BUGFIX: TransformationAgent - regression in __cleanCache()

[v6r8p17]

FIX: included fixes from v6r7p32 patch release

*WMS
FIX: StalledJobAgent - for accidentally stopped jobs ExecTime can be not set, 
     set it to CPUTime for the accounting purposes in this case

[v6r8p16]

FIX: included fixes from v6r7p31 patch release

*WMS
BUGFIX: TaskQueueDB - fixed a bug in the negative matching conditions SQL construction

*RSS
NEW: improved doc strings of PEP, PDP modules ( part of PolicySystem )
FIX: Minor changes to ensure consistency if ElementInspectorAgent and 
     users interact simultaneously with the same element
CHANGE: removed DatabaseCleanerAgent ( to be uninstalled if already installed )
FIX: SummarizeLogsAgent - the logic of the agent was wrong, the agent has been re-written.
     
[v6r8p15]

*Core
FIX: X509Chain - fix invalid information when doing dirac-proxy-info without CS
     ( in getCredentials() )

*RSS
NEW: PDP, PEP - added support for option "doNotCombineResult" on PDP

[v6r8p14]

*Core
FIX: dirac-deploy-scripts - can now work with the system python

*WMS
NEW: dirac-wms-cpu-normalization - added -R option to modify a given configuration file
FIX: Executor/InputData - Add extra check for LFns in InputData optimizer, closes #1472

*Transformation
CHANGE: TransformationAgent - add possibility to kick a transformation (not skip it if no 
        unused files), by touching a file in workDirectory
BUGFIX: TransformationAgent - bug in __cleanCache() dict modified in a loop        

[v6r8p13]

*Transformation
BUGFIX: TransformationDB - restored import of StringType

[v6r8p12]

NEW: Applied patches from v6r7p29

*WMS
FIX: JobDB - check if SystemConfig is present in the job definition and convert it 
     into Platform

*DMS
FIX: ReplicaManager - do not get metadata of files when getting files in a directory 
     if not strictly necessary

*RSS
NEW: ported from LHCb PublisherHandler for RSS web views

[v6r8p11]

NEW: Applied patches from v6r7p27

*RSS
NEW: SpaceTokenOccupancyPolicy - ported from LHCbDIRAC 
NEW: db._checkTable done on service initialization ( removed dirac-rss-setup script doing it )

*Transformation
FIX: TaskManager - reset oJob for each task in prepareTransformationTasks()
BUGFIX: ValidateOutputDataAgent - typo fixed in getTransformationDirectories()
FIX: TransformationManagerHandler - use CS to get files statuses not to include in 
     processed file fraction calculation for the web monitoring pages

[v6r8p10]

NEW: Applied patches from v6r7p27

[v6r8p9]

*DMS
FIX: TransferAgent,dirac-dms-show-se-status, ResourceStatus,TaskManager - fixes
     needed for DMS components to use RSS status information
NEW: ReplicaManager - allow to get metadata for an LFN+SE as well as PFN+SE     

[v6r8p8]

*RSS
BUGFIX: dirac-rss-setup - added missing return of S_OK() result

[v6r8p7]

NEW: Applied patches from v6r7p24

*DMS
BUGFIX: LcgFileCatalogClient - bug in addFile()

*RSS
BUGFIX: fixed script dirac-rss-set-token, broken in the current release.
NEW: Statistics module - will be used in the future to provide detailed information 
     from the History of the elements 

[v6r8p6]

NEW: Applied patches from v6r7p23

*Transformation
FIX: TaskManager - allow prepareTransformationTasks to proceed if no OutputDataModule is defined
FIX: TransformationDB - remove INDEX(TaskID) from TransformationTasks. It produces a single counter 
     for the whole table instead of one per TransformationID
     
*WMS     
FIX: WMSUtilities - to allow support for EMI UI's for pilot submission we drop support for glite 3.1

[v6r8p5]

NEW: Applied patches from v6r7p22

*RSS
CHANGE: removed old tests and commented out files

*WMS
FIX: PoolXMLCatalog - proper addFile usage

*Transformation
CHANGE: TransformationAgent - clear replica cache when flushing or setting a file in the workdirectory

[v6r8p4]

*Transformation
FIX: The connection to the jobManager is done only at submission time
FIX: Jenkins complaints fixes

*WMS
BUGFIX: JobDB - CPUtime -> CPUTime
FIX: Jenkins complaints fixes

[v6r8p3]

*DMS
BUGFIX: LcgFileCatalogClient

[v6r8p2]

*DMS:
FIX: LcgFileCatalogClient - remove check for opening a session in __init__ as credentials are not yet set 

*Transformation
CHANGE: reuse RPC clients in Transformation System 

[v6r8p1]

*Core
FIX: dirac-deploy-scripts - restored regression w.r.t. support of scripts starting with "d"

*DMS
BUGFIX: LcgFileCatalogClient - two typos fixed

[v6r8]

CHANGE: Several fixes backported from the v7r0 integration branch

*Core
CHANGE: DictCache - uses global LockRing to avoid locks in multiprocessing
FIX: X509Chain - proxy-info showing an error when there's no CS

*DMS
FIX: TransferAgent - inside loop filter out waiting files dictionary
BUGFIX: dirac-admin-allow-se - there was a continue that was skipping the complete loop for 
        ARCHIVE elements
NEW: LcgFileCatalogClient - test return code in startsess lfc calls       

*WMS:
FIX: OptimizerExecutor, InputData, JobScheduling - check that site candidates have all the 
     replicas

*RSS: 
BUGFIX: ResourceStatus, RSSCacheNoThread - ensure that locks are always released

*Transformation
FIX: TaskManager - site in the job definition is taken into account when submitting
NEW: Transformation - get the allowed plugins from the CS /Operations/Transformations/AllowedPlugins
FIX: ValidateOutputDataAgent - self not needed for static methods

[v6r7p35]

*Stager
NEW: Stager API: dirac-stager-monitor-file, dirac-stager-monitor-jobs, 
     dirac-stager-monitor-requests, dirac-stager-show-stats

[v6r7p34]

*Transformation
FIX: TransformationCleaning Agent status was set to 'Deleted' instead of 'Cleaned'

[v6r7p33]

*Interfaces
FIX: Job.py - in setExecutable() - prevent changing the log file name string type

*StorageManagement
NEW: StorageManagementDB(Handler) - kill staging requests at the same time as 
     killing related jobs, closes #1510
FIX: StorageManagementDB - demote the level of several log messages       

[v6r7p32]

*DMS
FIX: StorageElementHandler - do not use getDiskSpace utility, use os.statvfs instead
CHANGE: StorageManagementDB - in getStageRequests() make MySQL do an UNIQUE selection 
        and use implicit loop to speed up queries for large results

*Resources
FIX: lsfce remote script - use re.search instead of re.match in submitJob() to cope with
     multipline output

[v6r7p31]

*WMS
FIX: SiteDirector - make possible more than one SiteDirector (with different pilot identity) attached 
     to a CE, ie sgm and pilot roles. Otherwise one is declaring Aborted the pilots from the other.

[v6r7p30]

*Core
CHANGE: X509Chain - added groupProperties field to the getCredentials() report
BUGFIX: InstallTools - in getSetupComponents() typo fixed: agent -> executor

[v6r7p29]

*DMS
CHANGE: FileCatalog - selection metadata is also returned as compatible metadata in the result
        of getCompatibleMetadata() call
NEW: FileCatalog - added path argument to getCompatibleMetadata() call
NEW: FileCatalogClient - added getFileUserMetadata()
BUGFIX: dirac-dms-fts-monitor - exit with code -1 in case of error

*Resources
FIX: CREAMComputingElement - check globus-url-copy result for errors when retrieving job output

[v6r7p28]

*DMS
BUGFIX: FileCatalog/DirectoryMetadata - wrong MySQL syntax 

[v6r7p27]

*Core
FIX: Mail.py - fix of the problem of colons in the mail's body

*Interfaces
NEW: Job API - added setSubmitPools(), setPlatform() sets ... "Platform"

*WMS
FIX: TaskQueueDB - use SystemConfig as Platform for matching ( if Platform is not set explicitly

*Resources
FIX: SSHComputingElement - use ssh host ( and not CE name ) in the pilot reference
BUGFIX: SSHGEComputingElement - forgotten return statement in _getJobOutputFiles()

*Framework
NEW: dirac-sys-sendmail - email's body can be taken from pipe. Command's argument 
     in this case will be interpreted as a destination address     

[v6r7p26]

*DMS
FIX: ReplicaManager - status names Read/Write -> ReadAccess/WriteAccess

[v6r7p25]

*Core
CHANGE: X509Chain - in getCredentials() failure to contact CS is not fatal, 
        can happen when calling dirac-proxy-init -x, for example

[v6r7p24]

*DMS
NEW: FileCatalog - added getFilesByMetadataWeb() to allow pagination in the Web 
     catalog browser
     
*WMS
CHANGE: WMSAdministrator, DiracAdmin - get banned sites list by specifying the status
        to the respective jobDB call     

[v6r7p23]

*Transformation
BUGFIX: TransformationDB - badly formatted error log message

*RMS
CHANGE: RequestDBMySQL - speedup the lookup of requests

*WMS
BUGFIX: dirac-dms-job-delete - in job selection by group

*DMS
FIX: LcgFileCatalogClient - getDirectorySize made compatible with DFC
BUGFIX: LcgFileCatalogClient - proper call of __getClientCertInfo()

[v6r7p22]

*Transformation
CHANGE: InputDataAgent - treats only suitable transformations, e.g. not the extendable ones. 
CHANGE: TransformationAgent - make some methods more public for easy overload

[v6r7p21]

*Core
FIX: Shifter - pass filePath argument when downloading proxy

[v6r7p20]

*DMS
CHANGE: StrategyHandler - move out SourceSE checking to TransferAgent
CHANGE: ReplicaManager, InputDataAgent - get active replicas
FIX: StorageElement, SRM2Storage - support for '*Access' statuses, checking results
     of return structures
     
*RSS
NEW: set configurable email address on the CS to send the RSS emails
NEW: RSSCache without thread in background
FIX: Synchronizer - moved to ResourceManager handler     

[v6r7p19]

*DMS
BUGFIX: ReplicaManager - in putAndRegister() SE.putFile() singleFile argument not used explicitly

[v6r7p18]

*WMS
FIX: StalledJobAgent - do not exit the loop over Completed jobs if accounting sending fails
NEW: dirac-wms-job-delete - allow to specify jobs to delete by job group and/or in a file
FIX: JobManifest - If CPUTime is not set, set it to MaxCPUTime value

[v6r7p17]

*Resources
FIX: SRM2Storage - treat properly "22 SRM_REQUEST_QUEUED" result code

[v6r7p16]

*DMS
FIX: StrategyHandler - do not proceed when the source SE is not valid for read 
BUGFIX: StorageElement - putFile can take an optional sourceSize argument
BUGFIX: ReplicaManager - in removeFile() proper loop on failed replicas

*RSS
FIX: SpaceTokenOccupancyCommand, CacheFeederAgent - add timeout when calling lcg_util commands

*WMS
FIX: JobManifest - take all the SubmitPools defined in the TaskQueueAgent 
NEW: StalledJobAgent - declare jobs stuck in Completed status as Failed

[v6r7p15]

*Core
BUGFIX: SocketInfo - in host identity evaluation

*DMS
BUGFIX: FileCatalogHandler - missing import os

*Transformation
CHANGE: JobManifest - getting allowed job types from operations() section 

[v6r7p14]

*DMS
CHANGE: StorageElementProxy - removed getParameters(), closes #1280
FIX: StorageElementProxy - free the getFile space before the next file
FIX: StorageElement - added getPFNBase() to comply with the interface

*Interfaces
CHANGE: Dirac API - allow lists of LFNs in removeFile() and removeReplica()

*WMS
CHANGE: JobSchedulingAgent(Executor) - allow both BannedSite and BannedSites JDL option

*RSS
FIX: ElementInspectorAgent - should only pick elements with rss token ( rs_svc ).
FIX: TokenAgent - using 4th element instead of the 5th. Added option to set admin email on the CS.

[v6r7p13]

*Core
FIX: Resources - in getStorageElementSiteMapping() return only sites with non-empty list of SEs

*DMS
FIX: StorageElement - restored the dropped logic of using proxy SEs
FIX: FileCatalog - fix the UseProxy /LocalSite/Catalog option

*Transformation
FIX: TransformationDB - use lower() string comparison in extendTransformation()

[v6r7p12]

*WMS
BUGFIX: JobManifest - get AllowedSubmitPools from the /Systems section, not from /Operations

*Core
NEW: Resources helper - added getSites(), getStorageElementSiteMapping()

*DMS
CHANGE: StrategyHandler - use getStorageElementSiteMapping helper function
BUGFIX: ReplicaManager - do not modify the loop dictionary inside the loop

[v6r7p11]

*Core
CHANGE: Subprocess - put the use of watchdog in flagging

[v6r7p10]

*Core
NEW: Logger - added getLevel() method, closes #1292
FIX: Subprocess - returns correct structure in case of timeout, closes #1295, #1294
CHANGE: TimeOutExec - dropped unused utility
FIX: Logger - cleaned unused imports

*RSS
CHANGE: ElementInspectorAgent - do not use mangled name and removed shifterProxy agentOption

[v6r7p9]

*Core
BUGFIX: InstallTools - MySQL Port should be an integer

[v6r7p8]

*Core
FIX: Subprocess - consistent timeout error message

*DMS
NEW: RemovalTask - added bulk removal
FIX: StrategyHandler - check file source CEs
CHANGE: DataIntegrityClient - code beautification
CHANGE: ReplicaManager - do not check file existence if replica information is queried anyway,
        do not fail if file to be removed does not exist already. 

[v6r7p7]

FIX: Several fixes to allow automatic code documentation

*Core
NEW: InstallTools - added mysqlPort and mysqlRootUser

*DMS
CHANGE: ReplicaManager - set possibility to force the deletion of non existing files
CHANGE: StrategyHandler - better handling of checksum check during scheduling 

[v6r7p6]

*Core
FIX: dirac-install - restore signal alarm if downloadable file is not found
FIX: Subprocess - using Manager proxy object to pass results from the working process

*DMS:
CHANGE: StorageElement - removed overwride mode
CHANGE: removed obsoleted dirac-dms-remove-lfn-replica, dirac-dms-remove-lfn
NEW: FTSMonitorAgent - filter out sources with checksum mismatch
FIX: FTSMonitorAgent, TransferAgent - fix the names of the RSS states

*RSS
NEW: ElementInspectorAgent runs with a variable number of threads which are automatically adjusted
NEW: Added policies to force a particular state, can be very convenient to keep something Banned for example.
NEW: policy system upgrade, added finer granularity when setting policies and actions

*WMS
NEW: SiteDirector- allow to define pilot DN/Group in the agent options
CHANGE: JobDescription, JobManifest - take values for job parameter verification from Operations CS section

[v6r7p5]

*Interfaces
BUGFIX: dirac-wms-job-get-output - properly treat the case when output directory is not specified 

[v6r7p4]

*Core
FIX: Subprocess - avoid that watchdog kills the executor process before it returns itself

*Framework
BUGFIX: ProxuManagerClient - wrong time for caching proxies

*RSS
FIX: removed obsoleted methods

*DMS
NEW: FileCatalog - added findFilesByMetadataDetailed - provides detailed metadata for 
     selected files

[v6r7p3]

*DMS
FIX: FTSMonitorAgent - logging less verbose

*Transformation
FIX: TransformationAgent - use the new CS defaults locations
FIX: Proper agent initialization
NEW: TransformationPlaugin - in Broadcast plugin added file groupings by number of files, 
     make the TargetSE always defined, even if the SourceSE list contains it 

*ResourceStatus
FIX: Added the shifter's proxy to several agents

*RMS
FIX: RequestContainer - the execution order was not properly set for the single files 

*Framework:
BUGFIX: ProxyManagerClient - proxy time can not be shorter than what was requested

[v6r7p2]

*Core
FIX: dirac-configure - switch to use CS before checking proxy info

*Framework
NEW: dirac-sys-sendmail new command
NEW: SystemAdmininistratorCLI - added show host, uninstall, revert commands
NEW: SystemAdmininistratorHandler - added more info in getHostInfo()
NEW: SystemAdmininistratorHandler - added revertSoftware() interface

*Transformation
FIX: TransformationCleaningAgent - check the status of returned results

[v6r7p1]

*Core
FIX: Subprocess - finalize the Watchdog closing internal connections after a command execution
CHANGE: add timeout for py(shell,system)Call calls where appropriate
CHANGE: Shifter - use gProxyManager in a way that allows proxy caching

*Framework
NEW: ProxyManagerClient - allow to specify validity and caching time separately
FIX: ProxyDB - replace instead of delete+insert proxy in __storeVOMSProxy

*DMS
NEW: FTSMonitorAgent - made multithreaded for better efficiency
FIX: dirac-dms-add-file - allow LFN: prefix for lfn argument

*WMS
NEW: dirac-wms-job-get-output, dirac-wms-job-status - allow to retrieve output for a job group
FIX: TaskQueueDB - fixed selection SQL in __generateTQMatchSQL()
CHANGE: OptimizerExecutor - reduce diversity of MinorStatuses for failed executors

*Resources
FIX: CREAMComputingElement - remove temporary JDL right after the submission 

[v6r6p21]

*DMS
BUGFIX: TransformationCleaningAgent - use the right signature of cleanMetadataCatalogFiles() call

[v6r6p20]

*DMS
FIX: RegistrationTask - properly escaped error messages
BUGFIX: DirectoryMetadata - use getFileMetadataFields from FileMetadata in addMetadataField()
NEW: When there is a missing source error spotted during FTS transfer, file should be reset 
     and rescheduled again until maxAttempt (set to 100) is reached

*WMS
FIX: JobScheduling - fix the site group logic in case of Tier0

[v6r6p19]

*DMS
BUGFIX: All DMS agents  - set up agent name in the initialization

*Core
NEW: Subprocess - timeout wrapper for subprocess calls
BUGFIX: Time - proper interpreting of 0's instead of None
CHANGE: DISET - use cStringIO for ANY read that's longer than 16k (speed improvement) 
        + Less mem when writing data to the net
FIX: Os.py - protection against failed "df" command execution       
NEW: dirac-info prints lcg bindings versions
CHANGE: PlotBase - made a new style class 
NEW: Subprocess - added debug level log message

*Framework
NEW: SystemAdministratorIntegrator client for collecting info from several hosts
NEW: SystemAdministrator - added getHostInfo()
FIX: dirac-proxy-init - always check for errors in S_OK/ERROR returned structures
CHANGE: Do not accept VOMS proxies when uploading a proxy to the proxy manager

*Configuration
FIX: CE2CSAgent - get a fresh copy of the cs data before attempting to modify it, closes #1151
FIX: Do not create useless backups due to slaves connecting and disconnecting
FIX: Refresher - prevent retrying with 'Insane environment'

*Accounting
NEW: Accounting/Job - added validation of reported values to cope with the weird Yandex case
FIX: DBUtils - take into account invalid values, closes #949

*DMS
FIX: FTSSubmitAgent - file for some reason rejected from submission should stay in 'Waiting' in 
     TransferDB.Channel table
FIX: FTSRequest - fix in the log printout     
CHANGE: dirac-dms-add-file removed, dirac-dms-add-files renamed to dirac-dms-add-file
FIX: FileCatalogCLI - check the result of removeFile call
FIX: LcgFileCatalogClient - get rid of LHCb specific VO evaluation
NEW: New FileCatalogProxy service - a generalization of a deprecated LcgFileCatalog service
FIX: Restored StorageElementProxy functionality
CHANGE: dirac-dms-add-file - added printout
NEW: FileCatalog(Factory), StorageElement(Factory) - UseProxy flag moved to /Operations and /LocalSite sections

*RSS
NEW:  general reimplementation: 
      New DB schema using python definition of tables, having three big blocks: Site, Resource and Node.
      MySQLMonkey functionality almost fully covered by DB module, eventually will disappear.
      Services updated to use new database.
      Clients updated to use new database.
      Synchronizer updated to fill the new database. When helpers will be ready, it will need an update.
      One ElementInspectorAgent, configurable now is hardcoded.
      New Generic StateMachine using OOP.
      Commands and Policies simplified.
      ResourceStatus using internal cache, needs to be tested with real load.
      Fixes for the state machine
      Replaced Bad with Degraded status ( outside RSS ).
      Added "Access" to Read|Write|Check|Remove SE statuses wherever it applies.
      ResourceStatus returns by default "Active" instead of "Allowed" for CS calls.
      Caching parameters are defined in the CS
FIX: dirac-admin-allow/ban-se - allow a SE on Degraded ( Degraded->Active ) and ban a SE on Probing 
     ( Probing -> Banned ). In practice, Active and Degraded are "usable" states anyway.            
      
*WMS
FIX: OptimizerExecutor - failed optimizations will still update the job     
NEW: JobWrapper - added LFNUserPrefix VO specific Operations option used for building user LFNs
CHANGE: JobDB - do not interpret SystemConfig in the WMS/JobDB
CHANGE: JobDB - Use CPUTime JDL only, keep MaxCPUTime for backward compatibility
CHANGE: JobWrapper - use CPUTime job parameter instead of MaxCPUTime
CHANGE: JobAgent - use CEType option instead of CEUniqueID
FIX: JobWrapper - do not attempt to untar directories before having checked if they are tarfiles 
NEW: dirac-wms-job-status - get job statuses for jobs in a given job group
 
*SMS
FIX: StorageManagementDB - when removing unlinked replicas, take into account the case where a
     staging request had been submitted, but failed
      
*Resources    
NEW: glexecCE - add new possible locations of the glexec binary: OSG specific stuff and in last resort 
     looking in the PATH    
NEW: LcgFileCatalogClient - in removeReplica() get the needed PFN inside instead of providing it as an argument     
      
*TS      
CHANGE: Transformation types definition are moved to the Operations CS section

*Interfaces
FIX: Dirac.py - CS option Scratchdir was in LocalSite/LocalSite
FIX: Dirac.py - do not define default catalog, use FileCatalog utility instead

[v6r6p19]

*DMS
BUGFIX: All DMS agents  - set up agent name in the initialization

[v6r6p18]

*Transformation
CHANGE: /DIRAC/VOPolicy/OutputDataModule option moved to <Operations>/Transformations/OutputDataModule

*Resources
FIX: ComputingElement - properly check if the pilot proxy has VOMS before adding it to the payload 
     when updating it

*WMS
BUGFIX: JobSanity - fixed misspelled method call SetParam -> SetParameter

[v6r6p17]

*Transformation
BUGFIX: TransformationAgent - corrected  __getDataReplicasRM()

[v6r6p16]

*DMS
FIX: Agents - proper __init__ implementation with arguments passing to the super class
FIX: LcgFileCatalogClient - in removeReplica() reload PFN in case it has changed

[v6r6p15]

*Framework
BUGFIX: ErrorMessageMonitor - corrected updateFields call 

*DMS:
NEW: FTSMonitorAgent completely rewritten in a multithreaded way

*Transformation
FIX: InputDataAgent - proper instantiation of TransformationClient
CHANGE: Transformation - several log message promoted from info to notice level

[v6r6p14]

*Transformation
FIX: Correct instantiation of agents inside several scripts
CHANGE: TransformationCleaningAgent - added verbosity to logs
CHANGE: TransformationAgent - missingLFC to MissingInFC as it could be the DFC as well
FIX: TransformationAgent - return an entry for all LFNs in __getDataReplicasRM

*DMS
FIX: TransferAgent - fix exception reason in registerFiles()

[v6r6p13]

*DMS
CHANGE: TransferAgent - change RM call from getCatalogueReplicas to getActiveReplicas. 
        Lowering log printouts here and there

[v6r6p12]

*DMS
BUGFIX: RemovalTask - Replacing "'" by "" in error str set as attribute for a subRequest file. 
        Without that request cannot be updated when some nasty error occurs.

[v6r6p11]

*RMS:
BUGFIX: RequestClient - log string formatting

*DMS
BUGFIX: RemovalTask - handling for files not existing in the catalogue

*Transformation
FIX: TransformationManager - ignore files in NotProcessed status to get the % of processed files

*Interfaces
FIX: Fixes due to the recent changes in PromptUser utility

[v6r6p10]

*RMS
FIX: RequestDBMySQL - better escaping of queries 

*WMS
FIX: SiteDirector - get compatible platforms before checking Task Queues for a site

[v6r6p9]

*Core
FIX: Utilities/PromptUser.py - better user prompt

*Accounting
NEW: Add some validation to the job records because of weird data coming from YANDEX.ru

*DMS
BUGFIX: ReplicaManager - typo errStr -> infoStr in __replicate()
FIX: FTSRequest - fixed log message

*WMS
FIX: SiteDirector - use CSGlobals.getVO() call instead of explicit CS option

[v6r6p8]

*Transformation
BUGFIX: TransformationDB - typo in getTransformationFiles(): iterValues -> itervalues

[v6r6p7]

*Resources
FIX: StorageFactory - uncommented line that was preventing the status to be returned 
BUGFIX: CE remote scripts - should return status and not call exit()
BUGFIX: SSHComputingElement - wrong pilot ID reference

[v6r6p6]

*WMS
FIX: TaskQueueDB - in findOrphanJobs() retrieve orphaned jobs as list of ints instead of list of tuples
FIX: OptimizerExecutor - added import of datetime to cope with the old style optimizer parameters

*Transformation
FIX: TransformationAgent - fix finalization entering in an infinite loop
NEW: TransformationCLI - added resetProcessedFile command
FIX: TransformationCleaningAgent - treating the archiving delay 
FIX: TransformationDB - fix in getTransformationFiles() in case of empty file list

[v6r6p5]

*Transformation
FIX: TransformationAgent - type( transClient -> transfClient )
FIX: TransformationAgent - self._logInfo -> self.log.info
FIX: TransformationAgent - skip if no Unused files
FIX: TransformationAgent - Use CS option for replica cache lifetime
CHANGE: TransformationAgent - accept No new Unused files every [6] hours

[v6r6p4]

*DMS
FIX: TransferAgent - protection for files that can not be scheduled
BUGFIX: TransferDB - typo (instIDList - > idList ) fixed

*Transformation
BUGFIX: TransformationAgent - typo ( loginfo -> logInfo )

[v6r6p3]

FIX: merged in patch v6r5p14

*Core
BUGFIX: X509Chain - return the right structure in getCredentials() in case of failure
FIX: dirac-deploy-scripts.py - allow short scripts starting from "d"
FIX: dirac-deploy-scripts.py - added DCOMMANDS_PPID env variable in the script wrapper
FIX: ExecutorReactor - reduced error message dropping redundant Task ID 

*Interfaces
BUGFIX: Dirac.py - allow to pass LFN list to replicateFile()

*DMS
FIX: FileManager - extra check if all files are available in _findFiles()
BUGFIX: FileCatalogClientCLI - bug in DirectoryListing

[v6r6p2]

FIX: merged in patch v6r5p13

*WMS
FIX: SiteDirector - if no community set, look for DIRAC/VirtualOrganization setting

*Framework
FIX: SystemLoggingDB - LogLevel made VARCHAR in the MessageRepository table
FIX: Logging - several log messages are split in fixed and variable parts
FIX: SystemLoggingDB - in insertMessage() do not insert new records in auxiliary tables if they 
     are already there

[v6r6p1]

*Core:
CHANGE: PromptUser - changed log level of the printout to NOTICE
NEW: Base Client constructor arguments are passed to the RPCClient constructor

*DMS:
NEW: FTSRequest - added a prestage mechanism for source files
NEW: FileCatalogClientCLI - added -f switch to the size command to use raw faile tables 
     instead of storage usage tables
NEW: FileCatalog - added orphan directory repair tool
NEW: FIleCatalog - more counters to control the catalog sanity     

*WMS:
FIX: SandboxStoreClient - no more kwargs tricks
FIX: SandboxStoreClient returns sandbox file name in case of upload failure to allow failover
FIX: dirac-pilot - fixed VO_%s_SW_DIR env variable in case of OSG

*TS:
FIX: TransformationManagerHandler - avoid multiple Operations() instantiation in 
     getTransformationSummaryWeb()

[v6r6]

*Core
CHANGE: getDNForUsername helper migrated from Core.Security.CS to Registry helper
NEW: SiteSEMapping - new utilities getSitesGroupedByTierLevel(), getTier1WithAttachedTier2(),
     getTier1WithTier2
CHANGE: The DIRAC.Core.Security.CS is replaced by the Registry helper     
BUGFIX: dirac-install - properly parse += in .cfg files
FIX: Graphs.Utilities - allow two lines input in makeDataFromCVS()
FIX: Graphs - allow Graphs package usage if even matplotlib is not installed
NEW: dirac-compile-externals will retrieve the Externals compilation scripts from it's new location 
     in github (DIRACGrid/Externals)
NEW: Possibility to define a thread-global credentials for DISET connections (for web framework)
NEW: Logger - color output ( configurable )
NEW: dirac-admin-sort-cs-sites - to sort sites in the CS
CHANGE: MessageClient(Factor) - added msgClient attribute to messages
NEW: Core.Security.Properties - added JOB_MONITOR and USER_MANAGER properties

*Configuration
NEW: Registry - added getAllGroups() method

*Framework
NEW: SystemAdministratorClientCLI - possibility to define roothPath and lcgVersion when updating software

*Accounting
NEW: JobPlotter - added Normalized CPU plots to Job accounting
FIX: DBUtils - plots going to greater granularity

*DMS
NEW: FileCatalog - storage usage info stored in all the directories, not only those with files
NEW: FileCatalog - added utility to rebuild storage usage info from scratch
FIX: FileCatalog - addMetadataField() allow generic types, e.g. string
FIX: FileCatalog - path argument is normalized before usage in multiple methods
FIX: FileCatalog - new metadata for files(directories) should not be there before for directories(files)
NEW: FileCatalog - added method for rebuilding DirectoryUsage data from scratch 
NEW: FileCatalog - Use DirectoryUsage mechanism for both logical and physical storage
CHANGE: FileCatalog - forbid removing non-empty directories
BUGFIX: FileCatalogClientCLI - in do_ls() check properly the path existence
FIX: FileCatalogClientCLI - protection against non-existing getCatalogCounters method in the LFC client
FIX: DMS Agents - properly call superclass constructor with loadName argument
FIX: ReplicaManager - in removeFile() non-existent file is marked as failed
FIX: Make several classes pylint compliant: DataIntegrityHandler, DataLoggingHandler,
     FileCatalogHandler, StorageElementHandler, StorageElementProxyHandler, TransferDBMonitoringHandler
FIX: LogUploadAgent - remove the OSError exception in __replicate()
FIX: FileCatalogClientCLI - multiple check of proper command inputs,
     automatic completion of several commands with subcommands,
     automatic completion of file names
CHANGE: FileCatalogClientCLI - reformat the output of size command 
FIX: dirac-admin-ban-se - allow to go over all options read/write/check for each SE      
NEW: StrategyHandler - new implementation to speed up file scheduling + better error reporting
NEW: LcgFileCatalogProxy - moved from from LHCbDirac to DIRAC
FIX: ReplicaManager - removed usage of obsolete "/Resources/StorageElements/BannedTarget" 
CHANGE: removed StorageUsageClient.py
CHANGE: removed obsoleted ProcessingDBAgent.py

*WMS
CHANGE: RunNumber job parameter was removed from all the relevant places ( JDL, JobDB, etc )
NEW: dirac-pilot - add environment setting for SSH and BOINC CEs
NEW: WMSAdministrator - get output for non-grid CEs if not yet in the DB
NEW: JobAgent - job publishes BOINC parameters if any
CHANGE: Get rid of LHCbPlatform everywhere except TaskQueueDB
FIX: SiteDirector - provide list of sites to the Matcher in the initial query
FIX: SiteDirector - present a list of all groups of a community to match TQs
CHANGE: dirac-boinc-pilot dropped
CHANGE: TaskQueueDirector does not depend on /LocalSite section any more
CHANGE: reduced default delays for JobCleaningAgent
CHANGE: limit the number of jobs received by JobCleaningAgent
CHANGE: JobDB - use insertFields instead of _insert
CHANGE: Matcher, TaskQueueDB - switch to use Platform rather than LHCbPlatform retaining LHCbPlatform compatibility
BUGFIX: Matcher - proper reporting pilot site and CE
CHANGE: JobManager - improved job Killing/Deleting logic
CHANGE: dirac-pilot - treat the OSG case when jobs on the same WN all run in the same directory
NEW: JobWrapper - added more status reports on different failures
FIX: PilotStatusAgent - use getPilotProxyFromDIRACGroup() instead of getPilotProxyFromVOMSGroup()
CHANGE: JobMonitoringHandler - add cutDate and condDict parameters to getJobGroup()
NEW: JobMonitoringHandler - check access rights with JobPolicy when accessing job info from the web
NEW: JobManager,JobWrapper - report to accounting jobs in Rescheduled final state if rescheduling is successful
FIX: WMSAdministrator, SiteDirector - store only non-empty pilot output to the PilotDB
NEW: added killPilot() to the WMSAdministrator interface, DiracAdmin and dirac-admin-kill-pilot command
NEW: TimeLeft - renormalize time left using DIRAC Normalization if available
FIX: JobManager - reconnect to the OptimizationMind in background if not yet connected
CHANGE: JobManifest - use Operations helper
NEW: JobCleaningAgent - delete logging records from JobLoggingDB when deleting jobs

*RMS
FIX: RequestDBFile - better exception handling in case no JobID supplied
FIX: RequestManagerHandler - make it pylint compliant
NEW: RequestProxyHandler - is forwarding requests from voboxes to central RequestManager. 
     If central RequestManager is down, requests are dumped into file cache and a separate thread 
     running in background is trying to push them into the central. 
CHANGE: Major revision of the code      
CHANGE: RequestDB - added index on SubRequestID in the Files table
CHANGE: RequestClient - readRequestForJobs updated to the new RequetsClient structure

*RSS
NEW: CS.py - Space Tokens were hardcoded, now are obtained after scanning the StorageElements.

*Resources
FIX: SSHComputingElement - enabled multiple hosts in one queue, more debugging
CHANGE: SSHXXX Computing Elements - define SSH class once in the SSHComputingElement
NEW: SSHComputingElement - added option to define private key location
CHANGE: Get rid of legacy methods in ComputingElement
NEW: enable definition of ChecksumType per SE
NEW: SSHBatch, SSHCondor Computing Elements
NEW: SSHxxx Computing Elements - using remote control scripts to better capture remote command errors
CHANGE: put common functionality into SSHComputingElement base class for all SSHxxx CEs
NEW: added killJob() method tp all the CEs
NEW: FileCatalog - take the catalog information info from /Operations CS section, if defined there, 
     to allow specifications per VO 

*Interfaces
CHANGE: Removed Script.initialize() from the API initialization
CHANGE: Some general API polishing
FIX: Dirac.py - when running in mode="local" any directory in the ISB would not get untarred, 
     contrary to what is done in the JobWrapper

*TS
BUGFIX: TaskManager - bug fixed in treating tasks with input data
FIX: TransformationCleaningAgent - properly call superclass constructor with loadName argument
NEW: TransformationCleaningAgent - added _addExtraDirectories() method to extend the list of
     directories to clean in a subclass if needed
CHANGE: TransformationCleaningAgent - removed usage of StorageUsageClient     
NEW: TransformationAgent is multithreaded now ( implementation moved from LHCbDIRAC )
NEW: added unit tests
NEW: InputDataAgent - possibility to refresh only data registered in the last predefined period of time 
NEW: TransformationAgent(Client) - management of derived transformations and more ported from LHCbDIRAC
BUGFIX: TransformationDB - wrong SQL statement generation in setFileStatusForTransformation()

[v6r5p14]

*Core
NEW: Utilities - added Backports utility

*WMS
FIX: Use /Operations/JobScheduling section consistently, drop /Operations/Matching section
NEW: Allow VO specific share correction plugins from extensions
FIX: Executors - several fixes

[v6r5p13]

*WMS
FIX: Executors - VOPlugin will properly send and receive the params
NEW: Correctors can be defined in an extension
FIX: Correctors - Properly retrieve info from the CS using the ops helper

[v6r5p12]

FIX: merged in patch v6r4p34

[v6r5p11]

FIX: merged in patch v6r4p33

*Core
FIX: MySQL - added offset argument to buildConditions()

[v6r5p10]

FIX: merged in patch v6r4p32

[v6r5p9]

FIX: merged in patch v6r4p30

[v6r5p8]

FIX: merged in patch v6r4p29

[v6r5p7]

FIX: merged in patch v6r4p28

[v6r5p6]

FIX: merged in patch v6r4p27

*Transformation
BUGFIX: TransformationDB - StringType must be imported before it can be used

*RSS
NEW: CS.py - Space Tokens were hardcoded, now are obtained after scanning the StorageElements.

[v6r5p5]

FIX: merged in patch v6r4p26

[v6r5p4]

FIX: merged in patch v6r4p25

[v6r5p3]

*Transformation
FIX: merged in patch v6r4p24

[v6r5p2]

*Web
NEW: includes DIRACWeb tag web2012092101

[v6r5p1]

*Core
BUGFIX: ExecutorMindHandler - return S_OK() in the initializeHandler
FIX: OptimizationMindHandler - if the manifest is not dirty it will not be updated by the Mind

*Configuration
NEW: Resources helper - added getCompatiblePlatform(), getDIRACPlatform() methods

*Resources
FIX: SSHComputingElement - add -q option to ssh command to avoid banners in the output
FIX: BOINCComputingElement - removed debugging printout
FIX: ComputingElement - use Platform CS option which will be converted to LHCbPlatform for legacy compatibility

*DMS
FIX: RequestAgentBase - lowering loglevel from ALWAYS to INFO to avoid flooding SystemLogging

*WMS:
FIX: SiteDirector - provide CE platform parameter when interrogating the TQ
FIX: GridPilotDirector - publish pilot OwnerGroup rather than VOMS role
FIX: WMSUtilities - add new error string into the parsing of the job output retrieval

[v6r5]

NEW: Executor framework

*Core
NEW: MySQL.py - added Test case for Time.dateTime time stamps
NEW: MySQL.py - insertFields and updateFields can get values via Lists or Dicts
NEW: DataIntegrityDB - use the new methods from MySQL and add test cases
NEW: DataIntegrityHandler - check connection to DB and create tables (or update their schema)
NEW: DataLoggingDB - use the new methods from MySQL and add test cases
NEW: DataLoggingHandler - check connection to DB and create tables (or update their schema)
FIX: ProcessPool - killing stuck workers after timeout
CHANGE: DB will throw a RuntimeException instead of a sys.exit in case it can't contact the DB
CHANGE: Several improvements on DISET
CHANGE: Fixed all DOS endings to UNIX
CHANGE: Agents, Services and Executors know how to react to CSSection/Module and react accordingly
NEW: install tools are updated to deal with executors
FIX: dirac-install - add -T/--Timeout option to define timeout for distribution downloads
NEW: dirac-install - added possibility of defining dirac-install's global defaults by command line switch
BUGFIX: avoid PathFinder.getServiceURL and use Client class ( DataLoggingClient,LfcFileCatalogProxyClient ) 
FIX: MySQL - added TIMESTAMPADD and TIMESTAMPDIFF to special values not to be scaped by MySQL
NEW: ObjectLoader utility
CHANGE: dirac-distribution - added global defaults flag and changed the flag to -M or --defaultsURL
FIX: Convert to string before trying to escape value in MySQL
NEW: DISET Services - added PacketTimeout option
NEW: SystemLoggingDB - updated to use the renewed MySQL interface and SQL schema
NEW: Added support for multiple entries in /Registry/DefaultGroup, for multi-VO installations
CHANGE: Component installation procedure updated to cope with components inheriting Modules
CHANGE: InstallTools - use dirac- command in runit run scripts
FIX: X509Chain - avoid a return of error when the group is not valid
FIX: MySQL - reduce verbosity of log messages when high level methods are used
CHANGE: Several DB classes have been updated to use the MySQL buildCondition method
NEW: MySQL - provide support for greater and smaller arguments to all MySQL high level methods
FIX: Service.py - check all return values from all initializers

*Configuration
CHANGE: By default return option and section lists ordered as in the CS
NEW: ConfigurationClient - added function to refresh remote configuration

*Framework
FIX: Registry.findDefaultGroup will never return False
CHANGE: ProxyManager does not accept proxies without explicit group
CHANGE: SystemAdministratorHandler - force refreshing the configuration after new component setup

*RSS
CHANGE: removed code execution from __init__
CHANGE: removed unused methods
NEW: Log all policy results 

*Resources
NEW: updated SSHComputingElement which allows multiple job submission
FIX: SGETimeLeft - better parsing of the batch system commands output
FIX: InProcessComputingElement - when starting a new job discard renewal of the previous proxy
NEW: BOINCComputingElement - new CE client to work with the BOINC desktop grid infrastructure 

*WMS
CHANGE: WMS Optimizers are now executors
CHANGE: SandboxStoreClient can directly access the DB if available
CHANGE: Moved JobDescription and improved into JobManifest
FIX: typo in JobLoggingDB
NEW: JobState/CachedJobState allow access to the Job via DB/JobStateSync Service automatically
BUGFIX: DownloadInputData - when not enough disk space, message was using "buffer" while it should be using "data"
FIX: the sandboxmetadataDB explosion when using the sandboxclient without direct access to the DB
NEW: Added support for reset/reschedule in the OptimizationMind
CHANGE: Whenever a DB is not properly initialized it will raise a catchable RuntimeError exception 
        instead of silently returning
FIX: InputDataResolution - just quick mod for easier extensibility, plus removed some LHCb specific stuff
NEW: allow jobids in a file in dirac-wms-job-get-output
NEW: JobManager - zfill in %n parameter substitution to allow alphabetical sorting
NEW: Directors - added checking of the TaskQueue limits when getting eligible queues
CHANGE: Natcher - refactor to simpify the logic, introduced Limiter class
CHANGE: Treat MaxCPUTime and CPUTime the same way in the JDL to avoid confusion
NEW: SiteDirector - added options PilotScript, MaxPilotsToSubmit, MaxJobsInFillMode
BUGFIX: StalledJobAgent - use cpuNormalization as float, not string 
FIX: Don't kill an executor if a task has been taken out from it
NEW: dirac-boinc-pilot - pilot script to be used on the BOINC volunteer nodes
FIX: SiteDirector - better handling of tokens and filling mode 
NEW: Generic pilot identities are automatically selected by the TQD and the SiteDirector 
     if not explicitly defined in /Pilot/GenericDN and GenericGroup
NEW: Generic pilot groups can have a VO that will be taken into account when selecting generic 
     credentials to submit pilots
NEW: Generic pilots that belong to a VO can only match jobs from that VO
NEW: StalledJobAgent - added rescheduling of jobs stuck in Matched or Rescheduled status
BUGFIX: StalledJobAgent - default startTime and endTime to "now", avoid None value
NEW: JobAgent - stop after N failed matching attempts (nothing to do), use StopAfterFailedMatches option
CHANGE: JobAgent - provide resource description as a dictionary to avoid extra JDL parsing by the Matcher
CHANGE: Matcher - report pilot info once instead of sending it several times from the job
CHANGE: Matcher - set the job site instead of making a separate call to JobStateUpdate
NEW: Matcher - added Matches done and matches OK statistics
NEW: TaskQueue - don't delete fresh task queues. Wait 5 minutes to do so.
CHANGE: Disabled TQs can also be matched, if no jobs are there, a retry will be triggered

*Transformation
FIX: TransformationAgent - a small improvement: now can pick the prods status to handle from the CS, 
     plus few minor corrections (e.g. logger messages)
FIX: TransformationCLI - take into accout possible failures in resetFile command     

*Accounting
NEW: AccountingDB - added retrieving RAW records for internal stuff
FIX: AccountingDB - fixed some logic for readonly cases
CHANGE: Added new simpler and faster bucket insertion mechanism
NEW: Added more info when rebucketing
FIX: Calculate the rebucket ETA using remaining records to be processed instead of the total records to be processed
FIX: Plots with no data still carry the plot name

*DMS
NEW: SRM2Storage - added retry in the gfal calls
NEW: added new FTSCleaningAgent cleaning up TransferDB tables
FIX: DataLoggingClient and DataLoggingDB - tests moved to separate files
CHANGE: request agents cleanup

*RMS
CHANGE: Stop using RequestAgentMixIn in the request agents

[v6r4p34]

*DMS
BUGFIX: FileCatalogCLI - fixed wrong indentation
CHANGE: RegistrationTask - removed some LHCb specific defaults

[v6r4p33]

*DMS
CHANGE: FTSRequest - be more verbose if something is wrong with file

[v6r4p32]

*WMS
FIX: StalledJobAgent - avoid exceptions in the stalled job accounting reporting

*DMS
NEW: FTSMonitorAgent - handling of expired FTS jobs 

*Interfaces
CHANGE: Dirac.py - attempt to retrieve output sandbox also for Completed jobs in retrieveRepositorySandboxes()

[v6r4p30]

*Core
BUGFIX: dirac-admin-bdii-ce-voview - proper check of the result structure

*Interfaces
FIX: Dirac.py, Job.py - allow to pass environment variables with special characters

*DMS
NEW: FileCatalogCLI - possibility to sort output in the ls command

*WMS:
FIX: JobWrapper - interpret environment variables with special characters 

[v6r4p29]

*RMS
BUGFIX: RequestDBMySQL - wrong indentation in __updateSubRequestFiles()

[v6r4p28]

*Interfaces
CHANGE: Dirac.py, DiracAdmin.py - remove explicit timeout on RPC client instantiation

*RSS
FIX: CS.py - fix for updated CS location (backward compatible)

*DMS
BUGFIX: StrategyHandler - bug fixed determineReplicationTree()
FIX: FTSRequest - add checksum string to SURLs file before submitting an FTS job

*WMS
FIX: JobWrapper - protection for double quotes in JobName
CHANGE: SiteDirector - switched some logging messages from verbose to info level

*RMS
NEW: Request(Client,DBMySQL,Manager) - added readRequestsForJobs() method

[v6r4p27]

*DMS
FIX: SRM2Storage - removed hack for EOS (fixed server-side)

*Transformation
CHANGE: TransformationClient - limit to 100 the number of transformations in getTransformations()
NEW: TransformationAgent - define the transformations type to use in the configuration

*Interfaces
FIX: Job.py -  fix for empty environmentDict (setExecutionEnv)

[v6r4p26]

*Transformation
BUGFIX: TransformationClient - fixed calling sequence in rpcClient.getTransformationTasks()
NEW: TransformationClient - added log messages in verbose level.

[v6r4p25]

*DMS
BUGFIX: StrategyHandler - sanity check for wrong replication tree 

[v6r4p24]

*Core
NEW: MySQL - add 'offset' argument to the buildCondition()

*Transformation
FIX: TransformationAgent - randomize the LFNs for removal/replication case when large number of those
CHANGE: TransformationClient(DB,Manager) - get transformation files in smaller chunks to
        improve performance
FIX: TransformationAgent(DB) - do not return redundant LFNs in getTransformationFiles()    

[v6r4p23]

*Web
NEW: includes DIRACWeb tag web2012092101

[v6r4p22]

*DMS
FIX: SRM2Storage - fix the problem with the CERN-EOS storage 

[v6r4p21]

*Core
BUGFIX: SGETimeLeft - take into account dd:hh:mm:ss format of the cpu consumed

[v6r4p20]

*WMS
BUGFIX: PilotDirector, GridPilotDirector - make sure that at least 1 pilot is to be submitted
BUGFIX: GridPilotDirector - bug on how pilots are counted when there is an error in the submit loop.
BUGFIX: dirac-pilot - proper install script installation on OSG sites

[v6r4p19]

*RMS
FIX: RequestDBMySQL - optimized request selection query 

[v6r4p18]

*Configuration
BUGFIX: CE2CSAgent.py - the default value must be set outside the loop

*DMS
NEW: dirac-dms-create-replication-request
BUGFIX: dirac-dms-fts-submit, dirac-dms-fts-monitor - print out error messages

*Resources
BUGFIX: TorqueComputingElement.py, plus add UserName for shared Queues

*WMS
BUGFIX: JobManagerHandler - default value for pStart (to avoid Exception)

[v6r4p17]

*Core
FIX: dirac-configure - setup was not updated in dirac.cfg even with -F option
FIX: RequestHandler - added fix for Missing ConnectionError

*DMS
FIX: dirac-dms-clean-directory - command fails with `KeyError: 'Replicas'`.

*WMS
FIX: SiteDirector - adapt to the new method in the Matcher getMatchingTaskQueue 
FIX: SiteDirector - added all SubmitPools to TQ requests

[v6r4p16]

*Core:
FIX: dirac-install - bashrc/cshrc were wrongly created when using versionsDir

*Accounting
CHANGE: Added new simpler and faster bucket insertion mechanism
NEW: Added more info when rebucketing

*WMS
CHANGE: Matcher - refactored to take into account job limits when providing info to directors
NEW: JoAgent - reports SubmitPool parameter if applicable
FIX: Matcher - bad codition if invalid result

[v6r4p15]

*WMS
FIX: gLitePilotDirector - fix the name of the MyProxy server to avoid crasehs of the gLite WMS

*Transformation
FIX: TaskManager - when the file is on many SEs, wrong results were generated

[v6r4p13]

*DMS
FIX: dirac-admin-allow-se - added missing interpreter line

[v6r4p12]

*DMS
CHANGE: RemovalTask - for DataManager shifter change creds after failure of removal with her/his proxy.

*RSS
NEW: Added RssConfiguration class
FIX: ResourceManagementClient  - Fixed wrong method name

[v6r4p11]

*Core
FIX: GGUSTicketsClient - GGUS SOAP URL updated

*DMS
BUGFIX: ReplicaManager - wrong for loop

*RequestManagement
BUGFIX: RequestClient - bug fix in finalizeRequest()

*Transformation
FIX: TaskManager - fix for correctly setting the sites (as list)

[v6r4p10]

*RequestManagement
BUGFIX: RequestContainer - in addSubrequest() function

*Resources
BUGFIX: SRM2Storage - in checksum type evaluation

*ResourceStatusSystem
BUGFIX: InfoGetter - wrong import statement

*WMS
BUGFIX: SandboxMetadataDB - __init__() can not return a value

[v6r4p9]

*DMS
CHANGE: FailoverTransfer - ensure the correct execution order of the subrequests

[v6r4p8]

Bring in fixes from v6r3p17

*Core:
FIX: Don't have the __init__ return True for all DBs
NEW: Added more protection for exceptions thrown in callbacks for the ProcessPool
FIX: Operations will now look in 'Defaults' instead of 'Default'

*DataManagement:
FIX: Put more protection in StrategyHandler for neither channels  not throughput read out of TransferDB
FIX: No JobIDs supplied in getRequestForJobs function for RequestDBMySQL taken into account
FIX: Fix on getRequestStatus
CHANGE: RequestClient proper use of getRequestStatus in finalizeRequest
CHANGE: Refactored RequestDBFile

[v6r4p7]

*WorkloadManagement
FIX: SandboxMetadataDB won't explode DIRAC when there's no access to the DB 
CHANGE: Whenever a DB fails to initialize it raises a catchable exception instead of just returning silently

*DataManagement
CHANGE: Added Lost and Unavailable to the file metadata

[v6r4p6]

Bring fixes from v6r4p6

[v6r4p5]

*Configuration
NEW: Added function to generate Operations CS paths

*Core
FIX: Added proper ProcessPool checks and finalisation

*DataManagement
FIX: don't set Files.Status to Failed for non-existign files, failover transfers won't go
FIX: remove classmethods here and there to unblock requestHolder
CHANGE: RAB, TA: change task timeout: 180 and 600 (was 600 and 900 respectively)
FIX: sorting replication tree by Ancestor, not hopAncestorgit add DataManagementSystem/Agent/TransferAgent.py
NEW: TA: add finalize
CHANGE: TransferAgent: add AcceptableFailedFiles to StrategyHandler to ban FTS channel from scheduling
FIX: if there is no failed files, put an empty dict


*RSS
FIX: RSS is setting Allowed but the StorageElement checks for Active

*Workflows
FIX: Part of WorfklowTask rewritten to fix some issues and allow 'ANY' as site

*Transformation
FIX: Wrong calls to TCA::cleanMetadataCatalogFiles

[v6r4p4]

*Core
FIX: Platform.py - check if Popen.terminate is available (only from 2.6)

[v6r4p3]

*Core
FIX: ProcessPool with watchdog and timeouts - applied in v6r3 first

[v6r4p2]

*StorageManagement
BUGFIX: StorageElement - staging is a Read operation and should be allowed as such

*WMS
BUGFIX: InProcessComputingElement, JobAgent - proper return status code from the job wrapper

*Core
FIX: Platform - manage properly the case of exception in the ldconfig execution

[v6r4p1]

*DMS
FIX: TransferDB.getChannelObservedThroughput - the channelDict was created in a wrong way

*RSS
FIX: ResourceStatus was not returning Allowed by default

[v6r4]

*Core
FIX: dirac-install-db.py: addDatabaseOptionsToCS has added a new keyed argument
NEW: SGETimeLeft.py: Support for SGE backend
FIX: If several extensions are installed, merge ConfigTemplate.cfg
NEW: Service framework - added monitoring of file descriptors open
NEW: Service framework - Reduced handshake timeout to prevent stuck threads
NEW: MySQL class with new high level methods - buildCondition,insertFields,updateFields
     deleteEntries, getFields, getCounters, getDistinctAttributeValues
FIX: ProcessPool - fixes in the locking mechanism with LockRing, stopping workers when the
     parent process is finished     
FIX: Added more locks to the LockRing
NEW: The installation tools are updated to install components by name with the components module specified as an option

*DMS
FIX: TransferDB.py - speed up the Throughput determination
NEW: dirac-dms-add-files: script similar to dirac-dms-remove-files, 
     allows for 1 file specification on the command line, using the usual dirac-dms-add-file options, 
     but also can take a text file in input to upload a bunch of files. Exit code is 0 only if all 
     was fine and is different for every error found. 
NEW: StorageElementProxy- support for data downloading with http protocol from arbitrary storage, 
     needed for the web data download
BUGFIX: FileCatalogCLI - replicate operation does a proper replica registration ( closes #5 )     
FIX: ReplicaManager - __cleanDirectory now working and thus dirac-dms-clean-directory

*WMS
NEW: CPU normalization script to run a quick test in the pilot, used by the JobWrapper
     to report the CPU consumption to the accounting
FIX: StalledJobAgent - StalledTimeHours and FailedTimeHours are read each cycle, refer to the 
     Watchdog heartBeat period (should be renamed); add NormCPUTime to Accounting record
NEW: SiteDirector - support for the operation per VO in multi-VO installations
FIX: StalledJobAgent - get ProcessingType from JDL if defined
BUGFIX: dirac-wms-job-peek - missing printout in the command
NEW: SiteDirector - take into account the number of already waiting pilots when evaluating the number of pilots to submit
FIX: properly report CPU usage when the Watchdog kill the payload.

*RSS
BUGFIX: Result in ClientCache table is a varchar, but the method was getting a datetime
NEW: CacheFeederAgent - VOBOX and SpaceTokenOccupancy commands added (ported from LHCbDIRAC)
CHANGE: RSS components get operational parameters from the Operations handler

*DataManagement
FIX: if there is no failed files, put an empty dict

*Transformation
FIX: Wrong calls to TCA::cleanMetadataCatalogFiles

[v6r3p19]

*WMS
FIX: gLitePilotDirector - fix the name of the MyProxy server to avoid crashes of the gLite WMS

[v6r3p18]

*Resources
BUGFIX: SRM2Storage - in checksum type evaluation

[v6r3p17]

*DataManagement
FIX: Fixes issues #783 and #781. Bugs in ReplicaManager removePhisicalReplica and getFilesFromDirectory
FIX: Return S_ERROR if missing jobid arguments
NEW: Checksum can be verified during FTS and SRM2Storage 

[v6r3p16]

*DataManagement
FIX: better monitoring of FTS channels 
FIX: Handle properly None value for channels and bandwidths

*Core
FIX: Properly calculate the release notes if there are newer releases in the release.notes file

[v6r3p15]

*DataManagement
FIX: if there is no failed files, put an empty dict

*Transformation
FIX: Wrong calls to TCA::cleanMetadataCatalogFiles


[v6r3p14]

* Core

BUGFIX: ProcessPool.py: clean processing and finalisation
BUGFIX: Pfn.py: don't check for 'FileName' in pfnDict

* DMS

NEW: dirac-dms-show-fts-status.py: script showing last hour history for FTS channels
NEW: TransferDBMonitoringHandler.py: new function exporting FST channel queues
BUGFIX: TransferAgent.py,RemovalAgent.py,RegistrationAgent.py - unlinking of temp proxy files, corection of values sent to gMonitor
BUGFIX: StrategyHandler - new config option 'AcceptableFailedFiles' to unblock scheduling for channels if problematic transfers occured for few files
NEW: TransferAgent,RemovalAgent,RegistrationAgent - new confing options for setting timeouts for tasks and ProcessPool finalisation
BUGFIX: ReplicaManager.py - reverse sort of LFNs when deleting files and directories to avoid blocks
NEW: moved StrategyHandler class def to separate file under DMS/private

* TMS

FIX: TransformationCleaningAgent.py: some refactoring, new way of disabling/enabline execution by 'EnableFlag' config option

[v6r3p13]

*Core
FIX: Added proper ProcessPool checks and finalisation

*DataManagement
FIX: don't set Files.Status to Failed for non-existign files, failover transfers won't go
FIX: remove classmethods here and there to unblock requestHolder
CHANGE: RAB, TA: change task timeout: 180 and 600 (was 600 and 900 respectively)
FIX: sorting replication tree by Ancestor, not hopAncestorgit add DataManagementSystem/Agent/TransferAgent.py
NEW: TA: add finalize
CHANGE: TransferAgent: add AcceptableFailedFiles to StrategyHandler to ban FTS channel from scheduling

[v6r3p12]

*Core
FIX: Platform.py - check if Popen.terminate is available (only from 2.6)

[v6r3p11]

*Core
FIX: ProcessPool with watchdog and timeouts

[v6r3p10]

*StorageManagement
BUGFIX: StorageElement - staging is a Read operation and should be allowed as such

*WMS
BUGFIX: InProcessComputingElement, JobAgent - proper return status code from the job wrapper

*Core
FIX: Platform - manage properly the case of exception in the ldconfig execution

[v6r3p9]

*DMS
FIX: TransferDB.getChannelObservedThroughput - the channelDict was created in a wrong way

[v6r3p8]

*Web
CHANGE: return back to the release web2012041601

[v6r3p7]

*Transformation
FIX: TransformationCleaningAgent - protection from deleting requests with jobID 0 

[v6r3p6]

*Core
FIX: dirac-install-db - proper key argument (follow change in InstallTools)
FIX: ProcessPool - release all locks every time WorkignProcess.run is executed, more fixes to come
FIX: dirac-configure - for Multi-Community installations, all vomsdir/vomses files are now created

*WMS
NEW: SiteDirector - add pilot option with CE name to allow matching of SAM jobs.
BUGFIX: dirac-pilot - SGE batch ID was overwriting the CREAM ID
FIX: PilotDirector - protect the CS master if there are at least 3 slaves
NEW: Watchdog - set LocalJobID in the SGE case

[v6r3p5]

*Core:
BUGFIX: ProcessPool - bug making TaskAgents hang after max cycles
BUGFIX: Graphs - proper handling plots with data containing empty string labels
FIX: GateWay - transfers were using an old API
FIX: GateWay - properly calculate the gateway URL
BUGFIX: Utilities/Pfn.py - bug in pfnunparse() when concatenating Path and FileName

*Accounting
NEW: ReportGenerator - make AccountingDB readonly
FIX: DataCache - set daemon the datacache thread
BUGFIX: BasePlotter - proper handling of the Petabyte scale data

*DMS:
BUGFIX: TransferAgent, RegistrationTask - typos 

[v6r3p4]

*DMS:
BUGFIX: TransferAgent - wrong value for failback in TA:execute

[v6r3p3]

*Configuration
BUGFIX: Operations helper - typo

*DMS:
FIX: TransferAgent - change the way of redirecting request to task

[v6r3p2]

*DMS
FIX: FTSRequest - updating metadata for accouting when finalizing FTS requests

*Core
FIX: DIRAC/__init__.py - default version is set to v6r3

[v6r3p1]

*WMS
CHANGE: Use ResourcesStatus and Resources helpers in the InputDataAgent logic

*Configuration
NEW: added getStorageElementOptions in Resources helper

*DMS
FIX: resourceStatus object created in TransferAgent instead of StrategyHandler

[v6r3]

*Core
NEW: Added protections due to the process pool usage in the locking logic

*Resources
FIX: LcgFileCatalogClient - reduce the number of retries: LFC_CONRETRY = 5 to 
     avoid combined catalog to be stuck on a faulty LFC server
     
*RSS
BUGFIX: ResourceStatus - reworked helper to keep DB connections     

*DMS
BUGFIX: ReplicaManager::CatalogBase::_callFileCatalogFcnSingleFile() - wrong argument

*RequestManagement
FIX: TaskAgents - set timeOut for task to 10 min (15 min)
NEW: TaskAgents - fill in Error fields in case of failing operations

*Interfaces
BUGFIX: dirac-wms-select-jobs - wrong use of the Dirac API

[v6r2p9]

*Core
FIX: dirac-configure - make use of getSEsForSite() method to determine LocalSEs

*WMS
NEW: DownloadInputData,InputDataByProtocol - check Files on Tape SEs are on Disk cache 
     before Download or getturl calls from Wrapper
CHANGE: Matcher - add Stalled to "Running" Jobs when JobLimits are applied   
CHANGE: JobDB - allow to specify required platform as Platform JDL parameter,
        the specified platform is taken into account even without /Resources/Computing/OSCompatibility section

*DMS
CHANGE: dirac-admin-allow(ban)-se - removed lhcb-grid email account by default, 
        and added switch to avoid sending email
FIX: TaskAgents - fix for non-existing files
FIX: change verbosity in failoverReplication 
FIX: FileCatalog - remove properly metadata indices 
BUGFIX: FileManagerBase - bugfix in the descendants evaluation logic  
FIX: TransferAgent and TransferTask - update Files.Status to Failed when ReplicaManager.replicateAndRegister 
     will fail completely; when no replica is available at all.

*Core
FIX: dirac-pilot - default lcg bindings version set to 2012-02-20

[v6r2p8]

*DMS:
CHANGE: TransferAgent - fallback to task execution if replication tree is not found

[v6r2p7]

*WMS
BUGFIX: SiteDirector - wrong CS option use: BundleProxy -> HttpProxy
FIX: SiteDirector - use short lines in compressed/encoded files in the executable
     python script

[v6r2p6]

*DataManagement
FIX: Bad logic in StrategyHandler:MinimiseTotalWait

*Core
CHANGE: updated GGUS web portal URL

*RSS
BUGFIX: meta key cannot be reused, it is popped from dictionary

*Framework
FIX: The Gateway service does not have a handler
NEW: ConfingTemplate entry for Gateway
FIX: distribution notes allow for word wrap

*WorkloadManagement
FIX: avoid unnecessary call if no LFN is left in one of the SEs
FIX: When Uploading job outputs, try first Local SEs, if any


[v6r2p5]

*RSS
BUGFIX: several minor bug fixes

*RequestManagement
BUGFIX: RequestDBMySQL - removed unnecessary request type check

*DMS
BUGFIX: FileCatalogClienctCLI - wrong evaluation of the operation in the find command
NEW: FileCatalog - added possibility to remove specified metadata for a given path 
BUGFIX: ReplicaManager - wrong operation order causing failure of UploadLogFile module

*Core
NEW: dirac-install - generate cshrc DIRAC environment setting file for the (t)csh 

*Interfaces
CHANGE: Job - added InputData to each element in the ParametricInputData

*WMS
CHANGE: dirac-jobexec - pass ParametericInputData to the workflow as a semicolon separated string

[v6r2p4]

*WMS
BUGFIX: StalledJobAgent - protection against jobs with no PilotReference in their parameters
BUGFIX: WMSAdministratorHandler - wrong argument type specification for getPilotInfo method

*StorageManagement
BUGFIX: RequestFinalizationAgent - no method existence check when calling RPC method

[v6r2p3]

*WMS
CHANGE: Matcher - fixed the credentials check in requestJob() to simplify it

*ConfigurationSystem
CHANGE: Operations helper - fix that allow no VO to be defined for components that do not need it

*Core
BUGFIX: InstallTools - when applying runsvctrl to a list of components make sure that the config server is treated first and the sysadmin service - last
        
[v6r2p2]

*WMS
BUGFIX: Matcher - restored logic for checking private pilot asking for a given DN for belonging to the same group with JOB_SHARING property.

[v6r2p1]

*RequestManagementSystem
BUGFIX: RequestCleaningAgent - missing import of the "second" interval definition 

[v6r2]

*General
FIX: replaced use of exec() python statement in favor of object method execution

*Accounting
CHANGE: Accounting 'byte' units are in powers of 1000 instead of powers of 1024 (closes #457)

*Core
CHANGE: Pfn.py - pfnparse function rewritten for speed up and mem usage, unit test case added
FIX: DISET Clients are now thread-safe. Same clients used twice in different threads was not 
closing the previous connection
NEW: reduce wait times in DISET protocol machinery to improve performance    
NEW: dirac-fix-mysql-script command to fix the mysql start-up script for the given installation
FIX: TransferClient closes connections properly
FIX: DISET Clients are now thread-safe. Same client used twice in different threads will not close the previous connection
CHANGE: Beautification and reduce wait times to improve performance
NEW: ProcessPool - added functionality to kill all children processes properly when destroying ProcessPool objects
NEW: CS Helper for LocalSite section, with gridEnv method
NEW: Grid module will use Local.gridEnv if nothing passed in the arguments
CHANGE: Add deprecated sections in the CS Operations helper to ease the transition
FIX: dirac-install - execute dirac-fix-mysql-script, if available, to fix the mysql.server startup script
FIX: dirac-distribution - Changed obsoleted tar.list file URL
FIX: typo in dirac-admin-add-host in case of error
CHANGE: dirac-admin-allow(ban)-se - use diracAdmin.sendMail() instead of NotificationClient.sendMail()

*Framework
BUGFIX: UserProfileDB - no more use of "type" variable as it is a reserved keyword 

*RequestManagement:
FIX: RequestDBFile - more consistent treatment of requestDB Path
FIX: RequestMySQL - Execution order is evaluated based on not Done state of subrequests
NEW: RequestCleaningAgent - resetting Assigned requests to Waiting after a configurable period of time

*RSS
CHANGE: RSS Action now inherits from a base class, and Actions are more homogeneous, they all take a uniform set of arguments. The name of modules has been changed from PolType to Action as well.
FIX: CacheFeederAgent - too verbose messages moved to debug instead of info level
BUGFIX: fixed a bug preventing RSS clients to connect to the services     
FIX: Proper services synchronization
FIX: Better handling of exceptions due to timeouts in GOCDBClient   
FIX: RSS.Notification emails are sent again
FIX: Commands have been modified to return S_OK, S_ERROR inside the Result dict. This way, policies get a S_ERROR / S_OK object. CacheFeederAgent has been updated accordingly.
FIX: allow clients, if db connection fails, to reconnect ( or at least try ) to the servers.
CHANGE: access control using CS Authentication options. Default is SiteManager, and get methods are all.
BUGFIX: MySQLMonkey - properly escaped all parameters of the SQL queries, other fixes.
NEW: CleanerAgent renamed to CacheCleanerAgent
NEW: Updated RSS scripts, to set element statuses and / or tokens.
NEW: Added a new script, dirac-rss-synch
BUGFIX: Minor bugfixes spotted on the Web development
FIX: Removed useless decorator from RSS handlers
CHANGE: ResourceStatus helper tool moved to RSS/Client directory, no RSS objects created if the system is InActive
CHANGE: Removed ClientFastDec decorator, using a more verbose alternative.
CHANGE: Removed useless usage of kwargs on helper functions.  
NEW: added getSESitesList method to RSSClient      
FIX: _checkFloat() checks INTEGERS, not datetimes

*DataManagement
CHANGE: refactoring of DMS agents executing requests, allow requests from arbitrary users
NEW: DFC - allow to specify multiple replicas, owner, mode when adding files
CHANGE: DFC - optimization of the directory size evaluation
NEW: Added CREATE TEMPORARY TABLES privilege to FileCatalogDB
CHANGE: DFC - getCatalogCounters() update to show numbers of directories
NEW: lfc_dfc_copy script to migrate data from LFC to DFC
FIX: dirac-dms-user-lfns - fixed the case when the baseDir is specified
FIX: FTS testing scripts were using sys.argv and getting confused if options are passed
NEW: DFC - use DirectoryUsage tables for the storage usage evaluations
NEW: DFC - search by metadata can be limited to a given directory subtree
NEW: DFC - search by both directory and file indexed metadata
BUGFIX: DFC - avoid crash if no directories or files found in metadata query
NEW: DFC FileCatalogHandler - define database location in the configuration
NEW: DFC - new FileCatalogFactory class, possibility to use named DFC services
FIX: FTSMonitor, FTSRequest - fixes in handling replica registration, setting registration requests in FileToCat table for later retry
FIX: Failover registration request in the FTS agents.      
FIX: FTSMonitor - enabled to register new replicas if even the corresponding request were removed from the RequestManagement 
FIX: StorageElement - check if SE has been properly initialized before executing any method     
CHANGE: LFC client getReplica() - make use of the new bulk method lfc.lfc_getreplicasl()
FIX: LFC client - protect against getting None in lfc.lfc_readdirxr( oDirectory, "" )  
FIX: add extra protection in dump method of StorageElement base class
CHANGE: FailoverTransfer - create subrequest per catalog if more than one catalog

*Interface
NEW: Job.py - added method to handle the parametric parameters in the workflow. They are made available to the workflow_commons via the key 'GenericParameters'.
FIX: Dirac.py - fix some type checking things
FIX: Dirac.py - the addFile() method can now register to more than 1 catalog.

*WMS
FIX: removed dependency of the JobSchedulingAgent on RSS. Move the getSiteTier functionality to a new CS Helper.
FIX: WMSAdministratorHandler - Replace StringType by StringTypes in the export methods argument type
FIX: JobAgent - Set explicitly UseServerCertificate to "no" for the job executable
NEW: dirac-pilot - change directory to $OSG_WN_TMP on OSG sites
FIX: SiteDirector passes jobExecDir to pilot, this defaults to "." for CREAM CEs. It can be set in the CS. It will not make use of $TMPDIR in this case.
FIX: Set proper project and release version to the SiteDirector     
NEW: Added "JobDelay" option for the matching, refactored and added CS options to the matcher
FIX: Added installation as an option to the pilots and random MyProxyServer
NEW: Support for parametric jobs with parameters that can be of List type

*Resources
NEW: Added SSH Grid Engine Computing Element
NEW: Added SSH Computing Element
FIX: make sure lfc client will not try to connect for several days

*Transformation
FIX: TransformationDB - in setFileStatusForTransformation() reset ErrorCount to zero if "force" flag and    the new status is "unused"
NEW: TransformationDB - added support for dictionary in metadata for the InputDataQuery mechanism     

[v6r1p13]

*WMS
FIX: JobSchedulingAgent - backported from v6r2 use of Resources helper

[v6r1p12]

*Accounting
FIX: Properly delete cached plots

*Core
FIX: dirac-install - run externals post install after generating the versions dir

[v6r1p11]

*Core
NEW: dirac-install - caches locally the externals and the grid bundle
FIX: dirac-distribution - properly generate releasehistory and releasenotes

[v6r1p10]

*WorloadManagement
FIX: JobAgent - set UseServerCertificate option "no" for the job executable

[v6r1p9]

*Core
FIX: dirac-configure - set the proper /DIRAC/Hostname when defining /LocalInstallation/Host

*DataManagement
FIX: dirac-dms-user-lfns - fixed the case when the baseDir is specified
BUGFIX: dirac-dms-remove-files - fixed crash in case of returned error report in a form of dictionary 

[v6r1p8]

*Web
FIX: restored Run panel in the production monitor

*Resources
FIX: FileCatalog - do not check existence of the catalog client module file

[v6r1p7]

*Web
BUGFIX: fixed scroll bar in the Monitoring plots view

[v6r1p6]

*Core
FIX: TransferClient closes connections properly

[v6r1p5]

*Core
FIX: DISET Clients are now thread-safe. Same clients used twice in different threads was not 
     closing the previous connection
NEW: reduce wait times in DISET protocol machinery to improve performance   

[v6r1p4]

*RequestManagement
BUGFIX: RequestContainer - in isSubRequestDone() treat special case for subrequests with files

*Transformation
BUGFIX: TransformationCleaningAgent - do not clear requests for tasks with no associated jobs

[v6r1p3]

*Framework
NEW: Pass the monitor down to the request RequestHandler
FIX: Define the service location for the monitor
FIX: Close some connections that DISET was leaving open

[v6r1p2]

*WorkloadManagement
BUGFIX: JobSchedulingAgent - use getSiteTiers() with returned direct value and not S_OK

*Transformation
BUGFIX: Uniform use of the TaskManager in the RequestTaskAgent and WorkflowTaskAgent

[v6r1p1]

*RSS
BUGFIX: Alarm_PolType now really send mails instead of crashing silently.

[v6r1]

*RSS
CHANGE: Major refactoring of the RSS system
CHANGE: DB.ResourceStatusDB has been refactored, making it a simple wrapper round ResourceStatusDB.sql with only four methods by table ( insert, update, get & delete )
CHANGE: DB.ResourceStatusDB.sql has been modified to support different statuses per granularity.
CHANGE: DB.ResourceManagementDB has been refactored, making it a simple wrapper round ResourceStatusDB.sql with only four methods by table ( insert, update, get & delete )
CHANGE: Service.ResourceStatusHandler has been refactored, removing all data processing, making it an intermediary between client and DB.
CHANGE: Service.ResourceManagementHandler has been refactored, removing all data processing, making it an intermediary between client and DB.
NEW: Utilities.ResourceStatusBooster makes use of the 'DB primitives' exposed on the client and does some useful data processing, exposing the new functions on the client.
NEW: Utilities.ResourceManagementBooster makes use of the 'DB primitives' exposed on the client and does some useful data processing, exposing the new functions on the client.
CHANGE: Client.ResourceStatusClient has been refactorerd. It connects automatically to DB or to the Service. Exposes DB and booster functions.
CHANGE: Client.ResourceManagementClient has been refactorerd. It connects automatically to DB or to the Service. Exposes DB and booster functions.
CHANGE: Agent.ClientsCacheFeederAgent renamed to CacheFeederAgent. The name was not accurate, as it also feeds Accouting Cache tables.
CHANGE: Agent.InspectorAgent, makes use of automatic API initialization.
CHANGE: Command. refactor and usage of automatic API initialization.
CHANGE: PolicySystem.PEP has reusable client connections, which increase significantly performance.
CHANGE: PolicySystem.PDP has reusable client connections, which increase significantly performance.
NEW: Utilities.Decorators are syntactic sugar for DB, Handler and Clients.
NEW: Utilities.MySQLMonkey is a mixture of laziness and refactoring, in order to generate the SQL statements automatically. Not anymore sqlStatemens hardcoded on the RSS.
NEW: Utilities.Validator are common checks done through RSS modules
CHANGE: Utilities.Synchronizer syncs users and DIRAC sites
CHANGE: cosmetic changes everywhere, added HeadURL and RCSID
CHANGE: Removed all the VOExtension logic on RSS
BUGFIX: ResourceStatusHandler - getStorageElementStatusWeb(), access mode by default is Read
FIX: RSS __init__.py will not crash anymore if no CS info provided
BUGFIX: CS.getSiteTier now behaves correctly when a site is passed as a string

*dirac-setup-site
BUGFIX: fixed typos in the Script class name

*Transformation
FIX: Missing logger in the TaskManager Client (was using agent's one)
NEW: Added UnitTest class for TaskManager Client

*DIRAC API
BUGFIX: Dirac.py. If /LocalSite/FileCatalog is not define the default Catalog was not properly set.
FIX: Dirac.py - fixed __printOutput to properly interpret the first argument: 0:stdout, 1:stderr
NEW: Dirac.py - added getConfigurationValue() method

*Framework
NEW: UsersAndGroups agent to synchronize users from VOMRS server.

*dirac-install
FIX: make Platform.py able to run with python2.3 to be used inside dirac-install
FIX: protection against the old or pro links pointing to non-existent directories
NEW: make use of the HTTP proxies if available
FIX: fixed the logic of creating links to /opt/dirac directories to take into account webRoot subdirs

*WorkloadManagement
FIX: SiteDirector - change getVO() function call to getVOForGroup()

*Core:
FIX: Pfn.py - check the sanity of the pfn and catch the erroneous case

*RequestManagement:
BUGFIX: RequestContainer.isSubrequestDone() - return 0 if Done check fails

*DataManagement
NEW: FileCatalog - possibility to configure multiple FileCatalog services of the same type

[v6r0p4]

*Framework
NEW: Pass the monitor down to the request RequestHandler
FIX: Define the service location for the monitor
FIX: Close some connections that DISET was leaving open

[v6r0p3]

*Framework
FIX: ProxyManager - Registry.groupHasProperties() wasn't returning a result 
CHANGE: Groups without AutoUploadProxy won't receive expiration notifications 
FIX: typo dirac-proxy-info -> dirac-proxy-init in the expiration mail contents
CHANGE: DISET - directly close the connection after a failed handshake

[v6r0p2]

*Framework
FIX: in services logs change ALWAYS log level for query messages to NOTICE

[v6r0p1]

*Core
BUGFIX: List.uniqueElements() preserves the other of the remaining elements

*Framework
CHANGE: By default set authorization rules to authenticated instead of all
FIX: Use all required arguments in read access data for UserProfileDB
FIX: NotificationClient - dropped LHCb-Production setup by default in the __getRPSClient()

[v6r0]

*Framework
NEW: DISET Framework modified client/server protocol, messaging mechanism to be used for optimizers
NEW: move functions in DIRAC.Core.Security.Misc to DIRAC.Core.Security.ProxyInfo
CHANGE: By default log level for agents and services is INFO
CHANGE: Disable the log headers by default before initializing
NEW: dirac-proxy-init modification according to issue #29: 
     -U flag will upload a long lived proxy to the ProxyManager
     If /Registry/DefaultGroup is defined, try to generate a proxy that has that group
     Replaced params.debugMessage by gLogger.verbose. Closes #65
     If AutoUploadProxy = true in the CS, the proxy will automatically be uploaded
CHANGE: Proxy upload by default is one month with dirac-proxy-upload
NEW: Added upload of pilot proxies automatically
NEW: Print info after creating a proxy
NEW: Added setting VOMS extensions automatically
NEW: dirac-proxy-info can also print the information of the uploaded proxies
NEW: dirac-proxy-init will check that the lifetime of the certificate is less than one month and advise to renew it
NEW: dirac-proxy-init will check that the certificate has at least one month of validity
FIX: Never use the host certificate if there is one for dirac-proxy-init
NEW: Proxy manager will send notifications when the uploaded proxies are about to expire (configurable via CS)
NEW: Now the proxyDB also has a knowledge of user names. Queries can use the user name as a query key
FIX: ProxyManager - calculate properly the dates for credentials about to expire
CHANGE: ProxyManager will autoexpire old proxies, also auto purge logs
CHANGE: Rename dirac-proxy-upload to dirac-admin-proxy-upload
NEW: dirac-proxy-init will complain if the user certificate has less than 30 days
CHANGE: SecurityLogging - security log level to verbose
NEW: OracleDB - added Array type 
NEW: MySQL - allow definition of the port number in the configuration
FIX: Utilities/Security - hash VOMS Attributes as string
FIX: Utilities/Security - Generate a chain hash to discover if two chains are equal
NEW: Use chain has to discover if it has already been dumped
FIX: SystemAdministrator - Do not set  a default lcg version
NEW: SystemAdministrator - added Project support for the sysadmin
CHANGE: SysAdmin CLI - will try to connect to the service when setting the host
NEW: SysAdmin CLI - colorization of errors in the cli
NEW: Logger - added showing the thread id in the logger if enabled
     
*Configuration
NEW: added getVOfromProxyGroup() utility
NEW: added getVoForGroup() utility, use it in the code as appropriate
NEW: added Registry and Operations Configuration helpers
NEW: dirac-configuration-shell - a configuration script for CS that behaves like an UNIX shellCHANGE: CSAPI - added more functionality required by updated configuration console
NEW: Added possibility to define LocalSE to any Site using the SiteLocalSEMapping 
     section on the Operations Section     
NEW: introduce Registry/VO section, associate groups to VOs, define SubmitPools per VO
FIX: CE2CSAgent - update the CEType only if there is a relevant info in the BDII  

*ReleaseManagement
NEW: release preparations and installation tools based on installation packages
NEW: dirac-compile-externals will try go get a DIRAC-free environment before compiling
NEW: dirac-disctribution - upload command can be defined via defaults file
NEW: dirac-disctribution - try to find if the version name is a branch or a tag in git and act accordingly
NEW: dirac-disctribution - added keyword substitution when creating a a distribution from git
FIX: Install tools won't write HostDN to the configuration if the Admin username is not set 
FIX: Properly set /DIRAC/Configuration/Servers when installing a CS Master
FIX: install_site.sh - missing option in wget for https download: --no-check-certificate
FIX: dirac-install-agent(service) - If the component being installed already has corresponding 
     CS section, it is not overwritten unless explicitly asked for
NEW: dirac-install functionality enhancement: start using the switches as defined in issue #26;
CHANGE: dirac-install - write the defaults if any under defaults-.cfg so dirac-configure can 
        pick it up
FIX: dirac-install - define DYLD_LIBRARY_PATH ( for Mac installations )     
NEW: dirac-install - put all the goodness under a function so scripts like lhcb-proxy-init can use it easily
FIX: dirac-install - Properly search for the LcgVer
NEW: dirac-install will write down the releases files in -d mode   
CHANGE: use new dirac_install from gothub/integration branch in install_site.sh
NEW: Extensions can request custom external dependencies to be installed via pip when 
     installing DIRAC.
NEW: LCG bundle version can be defined on a per release basis in the releases.cfg 
NEW: dirac-deploy-scripts - when setting the lib path in the deploy scripts. 
     Also search for subpaths of the libdir and include them
NEW: Install tools - plainly separate projects from installations

*Accounting
CHANGE: For the WMSHistory type, send as JobSplitType the JobType
CHANGE: Reduced the size of the max key length to workaround mysql max bytes for index problem
FIX: Modified buckets width of 1week to 1 week + 1 day to fix summer time end week (1 hour more )

*WorkloadManagement
CHANGE: SiteDirector - simplified executable generation
NEW: SiteDirector - few more checks of error conditions   
NEW: SiteDirector - limit the queue max length to the value of MaxQueueLengthOption 
     ( 3 days be default )
BUGFIX: SiteDirector - do not download pilot output if the flag getPilotOutput is not set     
NEW: JobDB will extract the VO when applying DIRAC/VOPolicy from the proper VO
FIX: SSHTorque - retrieve job status by chunks of 100 jobs to avoid too long
NEW: glexecComputingElement - allow glexecComputingElement to "Reschedule" jobs if the Test of
     the glexec fails, instead of defaulting to InProcess. Controlled by
     RescheduleOnError Option of the glexecComputingElement
NEW: SandboxStore - create a different SBPath with the group included     
FIX: JobDB - properly treat Site parameter in the job JDL while rescheduling jobs
NEW: JobSchedulingAgent - set the job Site attribute to the name of a group of sites corresponding 
     to a SE chosen by the data staging procedure 
CHANGE: TimeLeft - call batch system commands with the ( default ) timeout 120 sec
CHANGE: PBSTimeLeft - uses default CPU/WallClock if not present in the output  
FIX: PBSTimeLeft - proper handling of (p)cput parameter in the batch system output, recovery of the
     incomplete batch system output      
NEW: automatically add SubmitPools JDL option of the job owner's VO defines it     
NEW: JobManager - add MaxParametericJobs option to the service configuration
NEW: PilotDirector - each SubmitPool or Middleware can define TargetGrids
NEW: JobAgent - new StopOnApplicationFailure option to make the agent exiting the loop on application failure
NEW: PilotAgentsDB - on demand retrieval of the CREAM pilot output
NEW: Pilot - proper job ID evaluation for the OSG sites
FIX: ComputingElement - fixed proxy renewal logic for generic and private pilots
NEW: JDL - added %j placeholder in the JDL to be replaced by the JobID
BUGFIX: DownloadInputData - bug fixed in the naming of downloaded files
FIX: Matcher - set the group and DN when a request gets to the matcher if the request is not 
     coming from a pilot
FIX: Matcher = take into account JobSharing when checking the owner for the request
CHANGE: PilotDirector, dirac-pilot - interpret -V flag of the pilot as Installation name

*DataManagement
FIX: FileCatalog/DiractoryLevelTree - consistent application of the max directory level using global 
     MAX_LEVELS variable
FIX: FileCatalog - Directory metadata is deleted together with the directory deletion, issue #40    
CHANGE: FileCatalog - the logic of the files query by metadata revisited to increase efficiency 
FIX: LcgFileCatalog - use lfcthr and call lfcthr.init() to allow multithread
     try the import only once and just when LcgFileCatalogClient class is intantiated
NEW: LcgFileCatalogClient - new version of getPathPermissions relying on the lfc_access method to solve the problem
     of multiple user DNs in LFC.     
FIX: StorageElement - get service CS options with getCSOption() method ( closes #97 )
FIX: retrieve FileCatalogs as ordered list, to have a proper default.
CHANGE: FileCatalog - allow up to 15 levels of directories
BUGFIX: FileCatalog - bug fixes in the directory removal methods (closes #98)
BUGFIX: RemovalAgent - TypeError when getting JobID in RemovalAgent
BUGFIX: RemovalAgent - put a limit to be sure the execute method will end after a certain number of iterations
FIX: DownloadInputData - when files have been uploaded with lcg_util, the PFN filename
     might not match the LFN file name
FIX: putting FTSMonitor web page back
NEW: The default file catalog is now determined using /LocalSite/FileCatalog. The old behavior 
     is provided as a fallback solution
NEW: ReplicaManager - can now deal with multiple catalogs. Makes sure the surl used for removal is 
the same as the one used for registration.   
NEW: PoolXMLCatalog - added getTypeByPfn() function to get the type of the given PFN  
NEW: dirac-dms-ban(allow)-se - added possibility to use CheckAccess property of the SE

*StorageManagement
FIX: Stager - updateJobFromStager(): only return S_ERROR if the Status sent is not
recognized or if a state update fails. If the jobs has been removed or
has moved forward to another status, the Stager will get an S_OK and
should forget about the job.
NEW: new option in the StorageElement configuration "CheckAccess"
FIX: Requests older than 1 day, which haven't been staged are retried. Tasks older than "daysOld" 
     number of days are set to Failed. These tasks have already been retried "daysOld" times for staging.
FIX: CacheReplicas and StageRequests records are kept until the pin has expired. This way the 
     StageRequest agent will have proper accounting of the amount of staged data in cache.
NEW: FTSCleaningAgent will allow to fix transient errors in RequestDB. At the moment it's 
     only fixing Requests for which SourceTURL is equal to TargetSURL.
NEW: Stager - added new command dirac-stager-stage-files          
FIX: Update Stager code in v6 to the same point as v5r13p37
FIX: StorageManager - avoid race condition by ensuring that Links=0 in the query while removing replicas

*RequestManagement
FIX: RequestDBFile - get request in chronological order (closes issue #84)
BUGFIX: RequestDBFile - make getRequest return value for getRequest the same as for

*ResourceStatusSystem
NEW: Major code refacoring. First refactoring of RSS's PEP. Actions are now function 
     defined in modules residing in directory "Actions".
NEW: methods to store cached environment on a DB and ge them.
CHANGE: command caller looks on the extension for commands.
CHANGE: RSS use now the CS instead of getting info from Python modules.
BUGFIX: Cleaned RSS scripts, they are still prototypes
CHANGE: PEP actions now reside in separate modules outside PEP module.
NEW: RSS CS module add facilities to extract info from CS.
CHANGE: Updating various RSS tests to make them compatible with
changes in the system.
NEW: CS is used instead of ad-hoc configuration module in most places.
NEW: Adding various helper functions in RSS Utils module. These are
functions used by RSS developers, including mainly myself, and are
totally independant from the rest of DIRAC.
CHANGE: Mostly trivial changes, typos, etc in various files in RSS     
CHANGE: TokenAgent sends e-mails with current status   

*Transformation
CHANGE: allow Target SE specification for jobs, Site parameter is not set in this case
CHANGE: TransformationAgent  - add new file statuses in production monitoring display
CHANGE: TransformationAgent - limit the number of files to be treated in TransformationAgent 
        for replication and removal (default 5000)
BUGFIX: TransformationDB - not removing task when site is not set
BUGFIX: TransformationCleaningAgent - archiving instead of cleaning Removal and Replication 
        transformations 
FIX: TransformationCleaningAgent - kill jobs before deleting them        

*Workflow
NEW: allow modules to define Input and Output parameters that can be
     used instead of the step_commons/workflow_commons (Workflow.py, Step.py, Module.py)

*Various fixes
BUGFIX: Mail.py uses SMTP class rather than inheriting it
FIX: Platform utility will properly discover libc version even for the new Ubuntu
FIX: Removed old sandbox and other obsoleted components<|MERGE_RESOLUTION|>--- conflicted
+++ resolved
@@ -1,4 +1,3 @@
-<<<<<<< HEAD
 [v6r9p2]
 
 *RSS
@@ -30,7 +29,7 @@
 
 NEW: Refactored Request Management System, related DMS agents and FTS management
      components
-=======
+
 [v6r8p21]
 
 *DMS
@@ -56,7 +55,6 @@
 
 *Transformation
 FIX: TransformationCleaning Agent status was set to 'Deleted' instead of 'Cleaned'
->>>>>>> 7f9eb6d3
 
 [v6r8p18]
 
