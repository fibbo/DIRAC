--- conflicted
+++ resolved
@@ -1,4 +1,3 @@
-<<<<<<< HEAD
 [v6r13-pre35]
 
 CHANGE: Separating fixed and variable parts of error log messages for multiple systems 
@@ -64,11 +63,10 @@
 
 *TS
 CHANGE: Task Manager plugins
-=======
+
 [v6r12p42]
 
 FIX: added fixes from v6r11p34 patch release
->>>>>>> 00607d8f
 
 [v6r12p41]
 
