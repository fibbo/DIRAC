<<<<<<< HEAD
[v7r0-pre2]

FIX: removed __init__ files from test directories to avoid importing

NEW: Change the schema of the Resources description in CS, use new Resources helper to 
     interpret this information
NEW: Base RSS resources representation on the new CS Resources schema     

*Core
FIX: multiple fixes to remove pylint complaints
CHANGE: Moved log coloring to utilities so it can be used consistently across DIRAC
FIX: Workflow package - fix wild wild card imports resulting in circular imports
NEW: MySQL - assign one MySQL connection per thread
FIX: LocalConfiguration - if short option is not set, do not print "-" in help message,
     closes #1371

*Accounting
FIX: AccountingDB - align properly days with MySQL bucketing. Closes #1219

*Framework
FIX: ProxyDB - prevent duplicate key errors on writing VOMSProxies to DB. Closes #1228
BUGFIX: NotificationDB - missing "," in SQL, closes #1373

*Configuration
NEW: Resources helper class to work with the new /Resources structure according to RFC #5
NEW: dirac-configuration-convert-resources-schema - command to convert old /Resources schema
     to the new one

*Interfaces
CHANGE: Job.py - setPlatform renamed to setSubmitPools

*DMS
CHANGE: MigrationMonitoringAgent - removed obsoleted
NEW: FileCatalogClient - getFileUserMetadata to get both file and directory metadata for a given file
BUGFIX: ReplicaManager - pass catalog argument in putAndRegister to registerFile call, closes #1369

*WMS
CHANGE: JobScheduling - is now extensible. Added unit test
NEW: SiteDirector - define which extensions pilot should install in the options, do not take from globals

*Transformation
NEW: TaskManager - if a site is specified in the job definition, it is now taken into account 
     when submitting the task
NEW: Speeding up the getTransformationSummary call, using an UpdateTransformationCounters agent     
FIX: Multiple fixes to please pylint

*Resources
FIX: ComputingElement - properly check if the pilot proxy has VOMS before adding it to the 
     payload when updating it
=======
[v6r8p2]

*DMS:
FIX: LcgFileCatalogClient - remove check for opening a session in __init__ as credentials are not yet set 

*Transformation
CHANGE: reuse RPC clients in Transformation System 
>>>>>>> bfbc9417

[v6r8p1]

*Core
FIX: dirac-deploy-scripts - restored regression w.r.t. support of scripts starting with "d"

*DMS
BUGFIX: LcgFileCatalogClient - two typos fixed

[v6r8]

CHANGE: Several fixes backported from the v7r0 integration branch

*Core
CHANGE: DictCache - uses global LockRing to avoid locks in multiprocessing
FIX: X509Chain - proxy-info showing an error when there's no CS

*DMS
FIX: TransferAgent - inside loop filter out waiting files dictionary
BUGFIX: dirac-admin-allow-se - there was a continue that was skipping the complete loop for 
        ARCHIVE elements
NEW: LcgFileCatalogClient - test return code in startsess lfc calls       

*WMS:
FIX: OptimizerExecutor, InputData, JobScheduling - check that site candidates have all the 
     replicas

*RSS: 
BUGFIX: ResourceStatus, RSSCacheNoThread - ensure that locks are always released

*Transformation
FIX: TaskManager - site in the job definition is taken into account when submitting
NEW: Transformation - get the allowed plugins from the CS /Operations/Transformations/AllowedPlugins
FIX: ValidateOutputDataAgent - self not needed for static methods

[v6r7p21]

*Core
FIX: Shifter - pass filePath argument when downloading proxy

[v6r7p20]

*DMS
CHANGE: StrategyHandler - move out SourceSE checking to TransferAgent
CHANGE: ReplicaManager, InputDataAgent - get active replicas
FIX: StorageElement, SRM2Storage - support for '*Access' statuses, checking results
     of return structures
     
*RSS
NEW: set configurable email address on the CS to send the RSS emails
NEW: RSSCache without thread in background
FIX: Synchronizer - moved to ResourceManager handler     

[v6r7p19]

*DMS
BUGFIX: ReplicaManager - in putAndRegister() SE.putFile() singleFile argument not used explicitly

[v6r7p18]

*WMS
FIX: StalledJobAgent - do not exit the loop over Completed jobs if accounting sending fails
NEW: dirac-wms-job-delete - allow to specify jobs to delete by job group and/or in a file
FIX: JobManifest - If CPUTime is not set, set it to MaxCPUTime value

[v6r7p17]

*Resources
FIX: SRM2Storage - treat properly "22 SRM_REQUEST_QUEUED" result code

[v6r7p16]

*DMS
FIX: StrategyHandler - do not proceed when the source SE is not valid for read 
BUGFIX: StorageElement - putFile can take an optional sourceSize argument
BUGFIX: ReplicaManager - in removeFile() proper loop on failed replicas

*RSS
FIX: SpaceTokenOccupancyCommand, CacheFeederAgent - add timeout when calling lcg_util commands

*WMS
FIX: JobManifest - take all the SubmitPools defined in the TaskQueueAgent 
NEW: StalledJobAgent - declare jobs stuck in Completed status as Failed

[v6r7p15]

*Core
BUGFIX: SocketInfo - in host identity evaluation

*DMS
BUGFIX: FileCatalogHandler - missing import os

*Transformation
CHANGE: JobManifest - getting allowed job types from operations() section 

[v6r7p14]

*DMS
CHANGE: StorageElementProxy - removed getParameters(), closes #1280
FIX: StorageElementProxy - free the getFile space before the next file
FIX: StorageElement - added getPFNBase() to comply with the interface

*Interfaces
CHANGE: Dirac API - allow lists of LFNs in removeFile() and removeReplica()

*WMS
CHANGE: JobSchedulingAgent(Executor) - allow both BannedSite and BannedSites JDL option

*RSS
FIX: ElementInspectorAgent - should only pick elements with rss token ( rs_svc ).
FIX: TokenAgent - using 4th element instead of the 5th. Added option to set admin email on the CS.

[v6r7p13]

*Core
FIX: Resources - in getStorageElementSiteMapping() return only sites with non-empty list of SEs

*DMS
FIX: StorageElement - restored the dropped logic of using proxy SEs
FIX: FileCatalog - fix the UseProxy /LocalSite/Catalog option

*Transformation
FIX: TransformationDB - use lower() string comparison in extendTransformation()

[v6r7p12]

*WMS
BUGFIX: JobManifest - get AllowedSubmitPools from the /Systems section, not from /Operations

*Core
NEW: Resources helper - added getSites(), getStorageElementSiteMapping()

*DMS
CHANGE: StrategyHandler - use getStorageElementSiteMapping helper function
BUGFIX: ReplicaManager - do not modify the loop dictionary inside the loop

[v6r7p11]

*Core
CHANGE: Subprocess - put the use of watchdog in flagging

[v6r7p10]

*Core
NEW: Logger - added getLevel() method, closes #1292
FIX: Subprocess - returns correct structure in case of timeout, closes #1295, #1294
CHANGE: TimeOutExec - dropped unused utility
FIX: Logger - cleaned unused imports

*RSS
CHANGE: ElementInspectorAgent - do not use mangled name and removed shifterProxy agentOption

[v6r7p9]

*Core
BUGFIX: InstallTools - MySQL Port should be an integer

[v6r7p8]

*Core
FIX: Subprocess - consistent timeout error message

*DMS
NEW: RemovalTask - added bulk removal
FIX: StrategyHandler - check file source CEs
CHANGE: DataIntegrityClient - code beautification
CHANGE: ReplicaManager - do not check file existence if replica information is queried anyway,
        do not fail if file to be removed does not exist already. 

[v6r7p7]

FIX: Several fixes to allow automatic code documentation

*Core
NEW: InstallTools - added mysqlPort and mysqlRootUser

*DMS
CHANGE: ReplicaManager - set possibility to force the deletion of non existing files
CHANGE: StrategyHandler - better handling of checksum check during scheduling 

[v6r7p6]

*Core
FIX: dirac-install - restore signal alarm if downloadable file is not found
FIX: Subprocess - using Manager proxy object to pass results from the working process

*DMS:
CHANGE: StorageElement - removed overwride mode
CHANGE: removed obsoleted dirac-dms-remove-lfn-replica, dirac-dms-remove-lfn
NEW: FTSMonitorAgent - filter out sources with checksum mismatch
FIX: FTSMonitorAgent, TransferAgent - fix the names of the RSS states

*RSS
NEW: ElementInspectorAgent runs with a variable number of threads which are automatically adjusted
NEW: Added policies to force a particular state, can be very convenient to keep something Banned for example.
NEW: policy system upgrade, added finer granularity when setting policies and actions

*WMS
NEW: SiteDirector- allow to define pilot DN/Group in the agent options
CHANGE: JobDescription, JobManifest - take values for job parameter verification from Operations CS section

[v6r7p5]

*Interfaces
BUGFIX: dirac-wms-job-get-output - properly treat the case when output directory is not specified 

[v6r7p4]

*Core
FIX: Subprocess - avoid that watchdog kills the executor process before it returns itself

*Framework
BUGFIX: ProxuManagerClient - wrong time for caching proxies

*RSS
FIX: removed obsoleted methods

*DMS
NEW: FileCatalog - added findFilesByMetadataDetailed - provides detailed metadata for 
     selected files

[v6r7p3]

*DMS
FIX: FTSMonitorAgent - logging less verbose

*Transformation
FIX: TransformationAgent - use the new CS defaults locations
FIX: Proper agent initialization
NEW: TransformationPlaugin - in Broadcast plugin added file groupings by number of files, 
     make the TargetSE always defined, even if the SourceSE list contains it 

*ResourceStatus
FIX: Added the shifter's proxy to several agents

*RMS
FIX: RequestContainer - the execution order was not properly set for the single files 

*Framework:
BUGFIX: ProxyManagerClient - proxy time can not be shorter than what was requested

[v6r7p2]

*Core
FIX: dirac-configure - switch to use CS before checking proxy info

*Framework
NEW: dirac-sys-sendmail new command
NEW: SystemAdmininistratorCLI - added show host, uninstall, revert commands
NEW: SystemAdmininistratorHandler - added more info in getHostInfo()
NEW: SystemAdmininistratorHandler - added revertSoftware() interface

*Transformation
FIX: TransformationCleaningAgent - check the status of returned results

[v6r7p1]

*Core
FIX: Subprocess - finalize the Watchdog closing internal connections after a command execution
CHANGE: add timeout for py(shell,system)Call calls where appropriate
CHANGE: Shifter - use gProxyManager in a way that allows proxy caching

*Framework
NEW: ProxyManagerClient - allow to specify validity and caching time separately
FIX: ProxyDB - replace instead of delete+insert proxy in __storeVOMSProxy

*DMS
NEW: FTSMonitorAgent - made multithreaded for better efficiency
FIX: dirac-dms-add-file - allow LFN: prefix for lfn argument

*WMS
NEW: dirac-wms-job-get-output, dirac-wms-job-status - allow to retrieve output for a job group
FIX: TaskQueueDB - fixed selection SQL in __generateTQMatchSQL()
CHANGE: OptimizerExecutor - reduce diversity of MinorStatuses for failed executors

*Resources
FIX: CREAMComputingElement - remove temporary JDL right after the submission 

[v6r6p21]

*DMS
BUGFIX: TransformationCleaningAgent - use the right signature of cleanMetadataCatalogFiles() call

[v6r6p20]

*DMS
FIX: RegistrationTask - properly escaped error messages
BUGFIX: DirectoryMetadata - use getFileMetadataFields from FileMetadata in addMetadataField()
NEW: When there is a missing source error spotted during FTS transfer, file should be reset 
     and rescheduled again until maxAttempt (set to 100) is reached

*WMS
FIX: JobScheduling - fix the site group logic in case of Tier0

[v6r6p19]

*DMS
BUGFIX: All DMS agents  - set up agent name in the initialization

*Core
NEW: Subprocess - timeout wrapper for subprocess calls
BUGFIX: Time - proper interpreting of 0's instead of None
CHANGE: DISET - use cStringIO for ANY read that's longer than 16k (speed improvement) 
        + Less mem when writing data to the net
FIX: Os.py - protection against failed "df" command execution       
NEW: dirac-info prints lcg bindings versions
CHANGE: PlotBase - made a new style class 
NEW: Subprocess - added debug level log message

*Framework
NEW: SystemAdministratorIntegrator client for collecting info from several hosts
NEW: SystemAdministrator - added getHostInfo()
FIX: dirac-proxy-init - always check for errors in S_OK/ERROR returned structures
CHANGE: Do not accept VOMS proxies when uploading a proxy to the proxy manager

*Configuration
FIX: CE2CSAgent - get a fresh copy of the cs data before attempting to modify it, closes #1151
FIX: Do not create useless backups due to slaves connecting and disconnecting
FIX: Refresher - prevent retrying with 'Insane environment'

*Accounting
NEW: Accounting/Job - added validation of reported values to cope with the weird Yandex case
FIX: DBUtils - take into account invalid values, closes #949

*DMS
FIX: FTSSubmitAgent - file for some reason rejected from submission should stay in 'Waiting' in 
     TransferDB.Channel table
FIX: FTSRequest - fix in the log printout     
CHANGE: dirac-dms-add-file removed, dirac-dms-add-files renamed to dirac-dms-add-file
FIX: FileCatalogCLI - check the result of removeFile call
FIX: LcgFileCatalogClient - get rid of LHCb specific VO evaluation
NEW: New FileCatalogProxy service - a generalization of a deprecated LcgFileCatalog service
FIX: Restored StorageElementProxy functionality
CHANGE: dirac-dms-add-file - added printout
NEW: FileCatalog(Factory), StorageElement(Factory) - UseProxy flag moved to /Operations and /LocalSite sections

*RSS
NEW:  general reimplementation: 
      New DB schema using python definition of tables, having three big blocks: Site, Resource and Node.
      MySQLMonkey functionality almost fully covered by DB module, eventually will disappear.
      Services updated to use new database.
      Clients updated to use new database.
      Synchronizer updated to fill the new database. When helpers will be ready, it will need an update.
      One ElementInspectorAgent, configurable now is hardcoded.
      New Generic StateMachine using OOP.
      Commands and Policies simplified.
      ResourceStatus using internal cache, needs to be tested with real load.
      Fixes for the state machine
      Replaced Bad with Degraded status ( outside RSS ).
      Added "Access" to Read|Write|Check|Remove SE statuses wherever it applies.
      ResourceStatus returns by default "Active" instead of "Allowed" for CS calls.
      Caching parameters are defined in the CS
FIX: dirac-admin-allow/ban-se - allow a SE on Degraded ( Degraded->Active ) and ban a SE on Probing 
     ( Probing -> Banned ). In practice, Active and Degraded are "usable" states anyway.            
      
*WMS
FIX: OptimizerExecutor - failed optimizations will still update the job     
NEW: JobWrapper - added LFNUserPrefix VO specific Operations option used for building user LFNs
CHANGE: JobDB - do not interpret SystemConfig in the WMS/JobDB
CHANGE: JobDB - Use CPUTime JDL only, keep MaxCPUTime for backward compatibility
CHANGE: JobWrapper - use CPUTime job parameter instead of MaxCPUTime
CHANGE: JobAgent - use CEType option instead of CEUniqueID
FIX: JobWrapper - do not attempt to untar directories before having checked if they are tarfiles 
NEW: dirac-wms-job-status - get job statuses for jobs in a given job group
 
*SMS
FIX: StorageManagementDB - when removing unlinked replicas, take into account the case where a
     staging request had been submitted, but failed
      
*Resources    
NEW: glexecCE - add new possible locations of the glexec binary: OSG specific stuff and in last resort 
     looking in the PATH    
NEW: LcgFileCatalogClient - in removeReplica() get the needed PFN inside instead of providing it as an argument     
      
*TS      
CHANGE: Transformation types definition are moved to the Operations CS section

*Interfaces
FIX: Dirac.py - CS option Scratchdir was in LocalSite/LocalSite
FIX: Dirac.py - do not define default catalog, use FileCatalog utility instead

[v6r6p19]

*DMS
BUGFIX: All DMS agents  - set up agent name in the initialization

[v6r6p18]

*Transformation
CHANGE: /DIRAC/VOPolicy/OutputDataModule option moved to <Operations>/Transformations/OutputDataModule

*Resources
FIX: ComputingElement - properly check if the pilot proxy has VOMS before adding it to the payload 
     when updating it

*WMS
BUGFIX: JobSanity - fixed misspelled method call SetParam -> SetParameter

[v6r6p17]

*Transformation
BUGFIX: TransformationAgent - corrected  __getDataReplicasRM()

[v6r6p16]

*DMS
FIX: Agents - proper __init__ implementation with arguments passing to the super class
FIX: LcgFileCatalogClient - in removeReplica() reload PFN in case it has changed

[v6r6p15]

*Framework
BUGFIX: ErrorMessageMonitor - corrected updateFields call 

*DMS:
NEW: FTSMonitorAgent completely rewritten in a multithreaded way

*Transformation
FIX: InputDataAgent - proper instantiation of TransformationClient
CHANGE: Transformation - several log message promoted from info to notice level

[v6r6p14]

*Transformation
FIX: Correct instantiation of agents inside several scripts
CHANGE: TransformationCleaningAgent - added verbosity to logs
CHANGE: TransformationAgent - missingLFC to MissingInFC as it could be the DFC as well
FIX: TransformationAgent - return an entry for all LFNs in __getDataReplicasRM

*DMS
FIX: TransferAgent - fix exception reason in registerFiles()

[v6r6p13]

*DMS
CHANGE: TransferAgent - change RM call from getCatalogueReplicas to getActiveReplicas. 
        Lowering log printouts here and there

[v6r6p12]

*DMS
BUGFIX: RemovalTask - Replacing "'" by "" in error str set as attribute for a subRequest file. 
        Without that request cannot be updated when some nasty error occurs.

[v6r6p11]

*RMS:
BUGFIX: RequestClient - log string formatting

*DMS
BUGFIX: RemovalTask - handling for files not existing in the catalogue

*Transformation
FIX: TransformationManager - ignore files in NotProcessed status to get the % of processed files

*Interfaces
FIX: Fixes due to the recent changes in PromptUser utility

[v6r6p10]

*RMS
FIX: RequestDBMySQL - better escaping of queries 

*WMS
FIX: SiteDirector - get compatible platforms before checking Task Queues for a site

[v6r6p9]

*Core
FIX: Utilities/PromptUser.py - better user prompt

*Accounting
NEW: Add some validation to the job records because of weird data coming from YANDEX.ru

*DMS
BUGFIX: ReplicaManager - typo errStr -> infoStr in __replicate()
FIX: FTSRequest - fixed log message

*WMS
FIX: SiteDirector - use CSGlobals.getVO() call instead of explicit CS option

[v6r6p8]

*Transformation
BUGFIX: TransformationDB - typo in getTransformationFiles(): iterValues -> itervalues

[v6r6p7]

*Resources
FIX: StorageFactory - uncommented line that was preventing the status to be returned 
BUGFIX: CE remote scripts - should return status and not call exit()
BUGFIX: SSHComputingElement - wrong pilot ID reference

[v6r6p6]

*WMS
FIX: TaskQueueDB - in findOrphanJobs() retrieve orphaned jobs as list of ints instead of list of tuples
FIX: OptimizerExecutor - added import of datetime to cope with the old style optimizer parameters

*Transformation
FIX: TransformationAgent - fix finalization entering in an infinite loop
NEW: TransformationCLI - added resetProcessedFile command
FIX: TransformationCleaningAgent - treating the archiving delay 
FIX: TransformationDB - fix in getTransformationFiles() in case of empty file list

[v6r6p5]

*Transformation
FIX: TransformationAgent - type( transClient -> transfClient )
FIX: TransformationAgent - self._logInfo -> self.log.info
FIX: TransformationAgent - skip if no Unused files
FIX: TransformationAgent - Use CS option for replica cache lifetime
CHANGE: TransformationAgent - accept No new Unused files every [6] hours

[v6r6p4]

*DMS
FIX: TransferAgent - protection for files that can not be scheduled
BUGFIX: TransferDB - typo (instIDList - > idList ) fixed

*Transformation
BUGFIX: TransformationAgent - typo ( loginfo -> logInfo )

[v6r6p3]

FIX: merged in patch v6r5p14

*Core
BUGFIX: X509Chain - return the right structure in getCredentials() in case of failure
FIX: dirac-deploy-scripts.py - allow short scripts starting from "d"
FIX: dirac-deploy-scripts.py - added DCOMMANDS_PPID env variable in the script wrapper
FIX: ExecutorReactor - reduced error message dropping redundant Task ID 

*Interfaces
BUGFIX: Dirac.py - allow to pass LFN list to replicateFile()

*DMS
FIX: FileManager - extra check if all files are available in _findFiles()
BUGFIX: FileCatalogClientCLI - bug in DirectoryListing

[v6r6p2]

FIX: merged in patch v6r5p13

*WMS
FIX: SiteDirector - if no community set, look for DIRAC/VirtualOrganization setting

*Framework
FIX: SystemLoggingDB - LogLevel made VARCHAR in the MessageRepository table
FIX: Logging - several log messages are split in fixed and variable parts
FIX: SystemLoggingDB - in insertMessage() do not insert new records in auxiliary tables if they 
     are already there

[v6r6p1]

*Core:
CHANGE: PromptUser - changed log level of the printout to NOTICE
NEW: Base Client constructor arguments are passed to the RPCClient constructor

*DMS:
NEW: FTSRequest - added a prestage mechanism for source files
NEW: FileCatalogClientCLI - added -f switch to the size command to use raw faile tables 
     instead of storage usage tables
NEW: FileCatalog - added orphan directory repair tool
NEW: FIleCatalog - more counters to control the catalog sanity     

*WMS:
FIX: SandboxStoreClient - no more kwargs tricks
FIX: SandboxStoreClient returns sandbox file name in case of upload failure to allow failover
FIX: dirac-pilot - fixed VO_%s_SW_DIR env variable in case of OSG

*TS:
FIX: TransformationManagerHandler - avoid multiple Operations() instantiation in 
     getTransformationSummaryWeb()

[v6r6]

*Core
CHANGE: getDNForUsername helper migrated from Core.Security.CS to Registry helper
NEW: SiteSEMapping - new utilities getSitesGroupedByTierLevel(), getTier1WithAttachedTier2(),
     getTier1WithTier2
CHANGE: The DIRAC.Core.Security.CS is replaced by the Registry helper     
BUGFIX: dirac-install - properly parse += in .cfg files
FIX: Graphs.Utilities - allow two lines input in makeDataFromCVS()
FIX: Graphs - allow Graphs package usage if even matplotlib is not installed
NEW: dirac-compile-externals will retrieve the Externals compilation scripts from it's new location 
     in github (DIRACGrid/Externals)
NEW: Possibility to define a thread-global credentials for DISET connections (for web framework)
NEW: Logger - color output ( configurable )
NEW: dirac-admin-sort-cs-sites - to sort sites in the CS
CHANGE: MessageClient(Factor) - added msgClient attribute to messages
NEW: Core.Security.Properties - added JOB_MONITOR and USER_MANAGER properties

*Configuration
NEW: Registry - added getAllGroups() method

*Framework
NEW: SystemAdministratorClientCLI - possibility to define roothPath and lcgVersion when updating software

*Accounting
NEW: JobPlotter - added Normalized CPU plots to Job accounting
FIX: DBUtils - plots going to greater granularity

*DMS
NEW: FileCatalog - storage usage info stored in all the directories, not only those with files
NEW: FileCatalog - added utility to rebuild storage usage info from scratch
FIX: FileCatalog - addMetadataField() allow generic types, e.g. string
FIX: FileCatalog - path argument is normalized before usage in multiple methods
FIX: FileCatalog - new metadata for files(directories) should not be there before for directories(files)
NEW: FileCatalog - added method for rebuilding DirectoryUsage data from scratch 
NEW: FileCatalog - Use DirectoryUsage mechanism for both logical and physical storage
CHANGE: FileCatalog - forbid removing non-empty directories
BUGFIX: FileCatalogClientCLI - in do_ls() check properly the path existence
FIX: FileCatalogClientCLI - protection against non-existing getCatalogCounters method in the LFC client
FIX: DMS Agents - properly call superclass constructor with loadName argument
FIX: ReplicaManager - in removeFile() non-existent file is marked as failed
FIX: Make several classes pylint compliant: DataIntegrityHandler, DataLoggingHandler,
     FileCatalogHandler, StorageElementHandler, StorageElementProxyHandler, TransferDBMonitoringHandler
FIX: LogUploadAgent - remove the OSError exception in __replicate()
FIX: FileCatalogClientCLI - multiple check of proper command inputs,
     automatic completion of several commands with subcommands,
     automatic completion of file names
CHANGE: FileCatalogClientCLI - reformat the output of size command 
FIX: dirac-admin-ban-se - allow to go over all options read/write/check for each SE      
NEW: StrategyHandler - new implementation to speed up file scheduling + better error reporting
NEW: LcgFileCatalogProxy - moved from from LHCbDirac to DIRAC
FIX: ReplicaManager - removed usage of obsolete "/Resources/StorageElements/BannedTarget" 
CHANGE: removed StorageUsageClient.py
CHANGE: removed obsoleted ProcessingDBAgent.py

*WMS
CHANGE: RunNumber job parameter was removed from all the relevant places ( JDL, JobDB, etc )
NEW: dirac-pilot - add environment setting for SSH and BOINC CEs
NEW: WMSAdministrator - get output for non-grid CEs if not yet in the DB
NEW: JobAgent - job publishes BOINC parameters if any
CHANGE: Get rid of LHCbPlatform everywhere except TaskQueueDB
FIX: SiteDirector - provide list of sites to the Matcher in the initial query
FIX: SiteDirector - present a list of all groups of a community to match TQs
CHANGE: dirac-boinc-pilot dropped
CHANGE: TaskQueueDirector does not depend on /LocalSite section any more
CHANGE: reduced default delays for JobCleaningAgent
CHANGE: limit the number of jobs received by JobCleaningAgent
CHANGE: JobDB - use insertFields instead of _insert
CHANGE: Matcher, TaskQueueDB - switch to use Platform rather than LHCbPlatform retaining LHCbPlatform compatibility
BUGFIX: Matcher - proper reporting pilot site and CE
CHANGE: JobManager - improved job Killing/Deleting logic
CHANGE: dirac-pilot - treat the OSG case when jobs on the same WN all run in the same directory
NEW: JobWrapper - added more status reports on different failures
FIX: PilotStatusAgent - use getPilotProxyFromDIRACGroup() instead of getPilotProxyFromVOMSGroup()
CHANGE: JobMonitoringHandler - add cutDate and condDict parameters to getJobGroup()
NEW: JobMonitoringHandler - check access rights with JobPolicy when accessing job info from the web
NEW: JobManager,JobWrapper - report to accounting jobs in Rescheduled final state if rescheduling is successful
FIX: WMSAdministrator, SiteDirector - store only non-empty pilot output to the PilotDB
NEW: added killPilot() to the WMSAdministrator interface, DiracAdmin and dirac-admin-kill-pilot command
NEW: TimeLeft - renormalize time left using DIRAC Normalization if available
FIX: JobManager - reconnect to the OptimizationMind in background if not yet connected
CHANGE: JobManifest - use Operations helper
NEW: JobCleaningAgent - delete logging records from JobLoggingDB when deleting jobs

*RMS
FIX: RequestDBFile - better exception handling in case no JobID supplied
FIX: RequestManagerHandler - make it pylint compliant
NEW: RequestProxyHandler - is forwarding requests from voboxes to central RequestManager. 
     If central RequestManager is down, requests are dumped into file cache and a separate thread 
     running in background is trying to push them into the central. 
CHANGE: Major revision of the code      
CHANGE: RequestDB - added index on SubRequestID in the Files table
CHANGE: RequestClient - readRequestForJobs updated to the new RequetsClient structure

*RSS
NEW: CS.py - Space Tokens were hardcoded, now are obtained after scanning the StorageElements.

*Resources
FIX: SSHComputingElement - enabled multiple hosts in one queue, more debugging
CHANGE: SSHXXX Computing Elements - define SSH class once in the SSHComputingElement
NEW: SSHComputingElement - added option to define private key location
CHANGE: Get rid of legacy methods in ComputingElement
NEW: enable definition of ChecksumType per SE
NEW: SSHBatch, SSHCondor Computing Elements
NEW: SSHxxx Computing Elements - using remote control scripts to better capture remote command errors
CHANGE: put common functionality into SSHComputingElement base class for all SSHxxx CEs
NEW: added killJob() method tp all the CEs
NEW: FileCatalog - take the catalog information info from /Operations CS section, if defined there, 
     to allow specifications per VO 

*Interfaces
CHANGE: Removed Script.initialize() from the API initialization
CHANGE: Some general API polishing
FIX: Dirac.py - when running in mode="local" any directory in the ISB would not get untarred, 
     contrary to what is done in the JobWrapper

*TS
BUGFIX: TaskManager - bug fixed in treating tasks with input data
FIX: TransformationCleaningAgent - properly call superclass constructor with loadName argument
NEW: TransformationCleaningAgent - added _addExtraDirectories() method to extend the list of
     directories to clean in a subclass if needed
CHANGE: TransformationCleaningAgent - removed usage of StorageUsageClient     
NEW: TransformationAgent is multithreaded now ( implementation moved from LHCbDIRAC )
NEW: added unit tests
NEW: InputDataAgent - possibility to refresh only data registered in the last predefined period of time 
NEW: TransformationAgent(Client) - management of derived transformations and more ported from LHCbDIRAC
BUGFIX: TransformationDB - wrong SQL statement generation in setFileStatusForTransformation()

[v6r5p14]

*Core
NEW: Utilities - added Backports utility

*WMS
FIX: Use /Operations/JobScheduling section consistently, drop /Operations/Matching section
NEW: Allow VO specific share correction plugins from extensions
FIX: Executors - several fixes

[v6r5p13]

*WMS
FIX: Executors - VOPlugin will properly send and receive the params
NEW: Correctors can be defined in an extension
FIX: Correctors - Properly retrieve info from the CS using the ops helper

[v6r5p12]

FIX: merged in patch v6r4p34

[v6r5p11]

FIX: merged in patch v6r4p33

*Core
FIX: MySQL - added offset argument to buildConditions()

[v6r5p10]

FIX: merged in patch v6r4p32

[v6r5p9]

FIX: merged in patch v6r4p30

[v6r5p8]

FIX: merged in patch v6r4p29

[v6r5p7]

FIX: merged in patch v6r4p28

[v6r5p6]

FIX: merged in patch v6r4p27

*Transformation
BUGFIX: TransformationDB - StringType must be imported before it can be used

*RSS
NEW: CS.py - Space Tokens were hardcoded, now are obtained after scanning the StorageElements.

[v6r5p5]

FIX: merged in patch v6r4p26

[v6r5p4]

FIX: merged in patch v6r4p25

[v6r5p3]

*Transformation
FIX: merged in patch v6r4p24

[v6r5p2]

*Web
NEW: includes DIRACWeb tag web2012092101

[v6r5p1]

*Core
BUGFIX: ExecutorMindHandler - return S_OK() in the initializeHandler
FIX: OptimizationMindHandler - if the manifest is not dirty it will not be updated by the Mind

*Configuration
NEW: Resources helper - added getCompatiblePlatform(), getDIRACPlatform() methods

*Resources
FIX: SSHComputingElement - add -q option to ssh command to avoid banners in the output
FIX: BOINCComputingElement - removed debugging printout
FIX: ComputingElement - use Platform CS option which will be converted to LHCbPlatform for legacy compatibility

*DMS
FIX: RequestAgentBase - lowering loglevel from ALWAYS to INFO to avoid flooding SystemLogging

*WMS:
FIX: SiteDirector - provide CE platform parameter when interrogating the TQ
FIX: GridPilotDirector - publish pilot OwnerGroup rather than VOMS role
FIX: WMSUtilities - add new error string into the parsing of the job output retrieval

[v6r5]

NEW: Executor framework

*Core
NEW: MySQL.py - added Test case for Time.dateTime time stamps
NEW: MySQL.py - insertFields and updateFields can get values via Lists or Dicts
NEW: DataIntegrityDB - use the new methods from MySQL and add test cases
NEW: DataIntegrityHandler - check connection to DB and create tables (or update their schema)
NEW: DataLoggingDB - use the new methods from MySQL and add test cases
NEW: DataLoggingHandler - check connection to DB and create tables (or update their schema)
FIX: ProcessPool - killing stuck workers after timeout
CHANGE: DB will throw a RuntimeException instead of a sys.exit in case it can't contact the DB
CHANGE: Several improvements on DISET
CHANGE: Fixed all DOS endings to UNIX
CHANGE: Agents, Services and Executors know how to react to CSSection/Module and react accordingly
NEW: install tools are updated to deal with executors
FIX: dirac-install - add -T/--Timeout option to define timeout for distribution downloads
NEW: dirac-install - added possibility of defining dirac-install's global defaults by command line switch
BUGFIX: avoid PathFinder.getServiceURL and use Client class ( DataLoggingClient,LfcFileCatalogProxyClient ) 
FIX: MySQL - added TIMESTAMPADD and TIMESTAMPDIFF to special values not to be scaped by MySQL
NEW: ObjectLoader utility
CHANGE: dirac-distribution - added global defaults flag and changed the flag to -M or --defaultsURL
FIX: Convert to string before trying to escape value in MySQL
NEW: DISET Services - added PacketTimeout option
NEW: SystemLoggingDB - updated to use the renewed MySQL interface and SQL schema
NEW: Added support for multiple entries in /Registry/DefaultGroup, for multi-VO installations
CHANGE: Component installation procedure updated to cope with components inheriting Modules
CHANGE: InstallTools - use dirac- command in runit run scripts
FIX: X509Chain - avoid a return of error when the group is not valid
FIX: MySQL - reduce verbosity of log messages when high level methods are used
CHANGE: Several DB classes have been updated to use the MySQL buildCondition method
NEW: MySQL - provide support for greater and smaller arguments to all MySQL high level methods
FIX: Service.py - check all return values from all initializers

*Configuration
CHANGE: By default return option and section lists ordered as in the CS
NEW: ConfigurationClient - added function to refresh remote configuration

*Framework
FIX: Registry.findDefaultGroup will never return False
CHANGE: ProxyManager does not accept proxies without explicit group
CHANGE: SystemAdministratorHandler - force refreshing the configuration after new component setup

*RSS
CHANGE: removed code execution from __init__
CHANGE: removed unused methods
NEW: Log all policy results 

*Resources
NEW: updated SSHComputingElement which allows multiple job submission
FIX: SGETimeLeft - better parsing of the batch system commands output
FIX: InProcessComputingElement - when starting a new job discard renewal of the previous proxy
NEW: BOINCComputingElement - new CE client to work with the BOINC desktop grid infrastructure 

*WMS
CHANGE: WMS Optimizers are now executors
CHANGE: SandboxStoreClient can directly access the DB if available
CHANGE: Moved JobDescription and improved into JobManifest
FIX: typo in JobLoggingDB
NEW: JobState/CachedJobState allow access to the Job via DB/JobStateSync Service automatically
BUGFIX: DownloadInputData - when not enough disk space, message was using "buffer" while it should be using "data"
FIX: the sandboxmetadataDB explosion when using the sandboxclient without direct access to the DB
NEW: Added support for reset/reschedule in the OptimizationMind
CHANGE: Whenever a DB is not properly initialized it will raise a catchable RuntimeError exception 
        instead of silently returning
FIX: InputDataResolution - just quick mod for easier extensibility, plus removed some LHCb specific stuff
NEW: allow jobids in a file in dirac-wms-job-get-output
NEW: JobManager - zfill in %n parameter substitution to allow alphabetical sorting
NEW: Directors - added checking of the TaskQueue limits when getting eligible queues
CHANGE: Natcher - refactor to simpify the logic, introduced Limiter class
CHANGE: Treat MaxCPUTime and CPUTime the same way in the JDL to avoid confusion
NEW: SiteDirector - added options PilotScript, MaxPilotsToSubmit, MaxJobsInFillMode
BUGFIX: StalledJobAgent - use cpuNormalization as float, not string 
FIX: Don't kill an executor if a task has been taken out from it
NEW: dirac-boinc-pilot - pilot script to be used on the BOINC volunteer nodes
FIX: SiteDirector - better handling of tokens and filling mode 
NEW: Generic pilot identities are automatically selected by the TQD and the SiteDirector 
     if not explicitly defined in /Pilot/GenericDN and GenericGroup
NEW: Generic pilot groups can have a VO that will be taken into account when selecting generic 
     credentials to submit pilots
NEW: Generic pilots that belong to a VO can only match jobs from that VO
NEW: StalledJobAgent - added rescheduling of jobs stuck in Matched or Rescheduled status
BUGFIX: StalledJobAgent - default startTime and endTime to "now", avoid None value
NEW: JobAgent - stop after N failed matching attempts (nothing to do), use StopAfterFailedMatches option
CHANGE: JobAgent - provide resource description as a dictionary to avoid extra JDL parsing by the Matcher
CHANGE: Matcher - report pilot info once instead of sending it several times from the job
CHANGE: Matcher - set the job site instead of making a separate call to JobStateUpdate
NEW: Matcher - added Matches done and matches OK statistics
NEW: TaskQueue - don't delete fresh task queues. Wait 5 minutes to do so.
CHANGE: Disabled TQs can also be matched, if no jobs are there, a retry will be triggered

*Transformation
FIX: TransformationAgent - a small improvement: now can pick the prods status to handle from the CS, 
     plus few minor corrections (e.g. logger messages)
FIX: TransformationCLI - take into accout possible failures in resetFile command     

*Accounting
NEW: AccountingDB - added retrieving RAW records for internal stuff
FIX: AccountingDB - fixed some logic for readonly cases
CHANGE: Added new simpler and faster bucket insertion mechanism
NEW: Added more info when rebucketing
FIX: Calculate the rebucket ETA using remaining records to be processed instead of the total records to be processed
FIX: Plots with no data still carry the plot name

*DMS
NEW: SRM2Storage - added retry in the gfal calls
NEW: added new FTSCleaningAgent cleaning up TransferDB tables
FIX: DataLoggingClient and DataLoggingDB - tests moved to separate files
CHANGE: request agents cleanup

*RMS
CHANGE: Stop using RequestAgentMixIn in the request agents

[v6r4p34]

*DMS
BUGFIX: FileCatalogCLI - fixed wrong indentation
CHANGE: RegistrationTask - removed some LHCb specific defaults

[v6r4p33]

*DMS
CHANGE: FTSRequest - be more verbose if something is wrong with file

[v6r4p32]

*WMS
FIX: StalledJobAgent - avoid exceptions in the stalled job accounting reporting

*DMS
NEW: FTSMonitorAgent - handling of expired FTS jobs 

*Interfaces
CHANGE: Dirac.py - attempt to retrieve output sandbox also for Completed jobs in retrieveRepositorySandboxes()

[v6r4p30]

*Core
BUGFIX: dirac-admin-bdii-ce-voview - proper check of the result structure

*Interfaces
FIX: Dirac.py, Job.py - allow to pass environment variables with special characters

*DMS
NEW: FileCatalogCLI - possibility to sort output in the ls command

*WMS:
FIX: JobWrapper - interpret environment variables with special characters 

[v6r4p29]

*RMS
BUGFIX: RequestDBMySQL - wrong indentation in __updateSubRequestFiles()

[v6r4p28]

*Interfaces
CHANGE: Dirac.py, DiracAdmin.py - remove explicit timeout on RPC client instantiation

*RSS
FIX: CS.py - fix for updated CS location (backward compatible)

*DMS
BUGFIX: StrategyHandler - bug fixed determineReplicationTree()
FIX: FTSRequest - add checksum string to SURLs file before submitting an FTS job

*WMS
FIX: JobWrapper - protection for double quotes in JobName
CHANGE: SiteDirector - switched some logging messages from verbose to info level

*RMS
NEW: Request(Client,DBMySQL,Manager) - added readRequestsForJobs() method

[v6r4p27]

*DMS
FIX: SRM2Storage - removed hack for EOS (fixed server-side)

*Transformation
CHANGE: TransformationClient - limit to 100 the number of transformations in getTransformations()
NEW: TransformationAgent - define the transformations type to use in the configuration

*Interfaces
FIX: Job.py -  fix for empty environmentDict (setExecutionEnv)

[v6r4p26]

*Transformation
BUGFIX: TransformationClient - fixed calling sequence in rpcClient.getTransformationTasks()
NEW: TransformationClient - added log messages in verbose level.

[v6r4p25]

*DMS
BUGFIX: StrategyHandler - sanity check for wrong replication tree 

[v6r4p24]

*Core
NEW: MySQL - add 'offset' argument to the buildCondition()

*Transformation
FIX: TransformationAgent - randomize the LFNs for removal/replication case when large number of those
CHANGE: TransformationClient(DB,Manager) - get transformation files in smaller chunks to
        improve performance
FIX: TransformationAgent(DB) - do not return redundant LFNs in getTransformationFiles()    

[v6r4p23]

*Web
NEW: includes DIRACWeb tag web2012092101

[v6r4p22]

*DMS
FIX: SRM2Storage - fix the problem with the CERN-EOS storage 

[v6r4p21]

*Core
BUGFIX: SGETimeLeft - take into account dd:hh:mm:ss format of the cpu consumed

[v6r4p20]

*WMS
BUGFIX: PilotDirector, GridPilotDirector - make sure that at least 1 pilot is to be submitted
BUGFIX: GridPilotDirector - bug on how pilots are counted when there is an error in the submit loop.
BUGFIX: dirac-pilot - proper install script installation on OSG sites

[v6r4p19]

*RMS
FIX: RequestDBMySQL - optimized request selection query 

[v6r4p18]

*Configuration
BUGFIX: CE2CSAgent.py - the default value must be set outside the loop

*DMS
NEW: dirac-dms-create-replication-request
BUGFIX: dirac-dms-fts-submit, dirac-dms-fts-monitor - print out error messages

*Resources
BUGFIX: TorqueComputingElement.py, plus add UserName for shared Queues

*WMS
BUGFIX: JobManagerHandler - default value for pStart (to avoid Exception)

[v6r4p17]

*Core
FIX: dirac-configure - setup was not updated in dirac.cfg even with -F option
FIX: RequestHandler - added fix for Missing ConnectionError

*DMS
FIX: dirac-dms-clean-directory - command fails with `KeyError: 'Replicas'`.

*WMS
FIX: SiteDirector - adapt to the new method in the Matcher getMatchingTaskQueue 
FIX: SiteDirector - added all SubmitPools to TQ requests

[v6r4p16]

*Core:
FIX: dirac-install - bashrc/cshrc were wrongly created when using versionsDir

*Accounting
CHANGE: Added new simpler and faster bucket insertion mechanism
NEW: Added more info when rebucketing

*WMS
CHANGE: Matcher - refactored to take into account job limits when providing info to directors
NEW: JoAgent - reports SubmitPool parameter if applicable
FIX: Matcher - bad codition if invalid result

[v6r4p15]

*WMS
FIX: gLitePilotDirector - fix the name of the MyProxy server to avoid crasehs of the gLite WMS

*Transformation
FIX: TaskManager - when the file is on many SEs, wrong results were generated

[v6r4p13]

*DMS
FIX: dirac-admin-allow-se - added missing interpreter line

[v6r4p12]

*DMS
CHANGE: RemovalTask - for DataManager shifter change creds after failure of removal with her/his proxy.

*RSS
NEW: Added RssConfiguration class
FIX: ResourceManagementClient  - Fixed wrong method name

[v6r4p11]

*Core
FIX: GGUSTicketsClient - GGUS SOAP URL updated

*DMS
BUGFIX: ReplicaManager - wrong for loop

*RequestManagement
BUGFIX: RequestClient - bug fix in finalizeRequest()

*Transformation
FIX: TaskManager - fix for correctly setting the sites (as list)

[v6r4p10]

*RequestManagement
BUGFIX: RequestContainer - in addSubrequest() function

*Resources
BUGFIX: SRM2Storage - in checksum type evaluation

*ResourceStatusSystem
BUGFIX: InfoGetter - wrong import statement

*WMS
BUGFIX: SandboxMetadataDB - __init__() can not return a value

[v6r4p9]

*DMS
CHANGE: FailoverTransfer - ensure the correct execution order of the subrequests

[v6r4p8]

Bring in fixes from v6r3p17

*Core:
FIX: Don't have the __init__ return True for all DBs
NEW: Added more protection for exceptions thrown in callbacks for the ProcessPool
FIX: Operations will now look in 'Defaults' instead of 'Default'

*DataManagement:
FIX: Put more protection in StrategyHandler for neither channels  not throughput read out of TransferDB
FIX: No JobIDs supplied in getRequestForJobs function for RequestDBMySQL taken into account
FIX: Fix on getRequestStatus
CHANGE: RequestClient proper use of getRequestStatus in finalizeRequest
CHANGE: Refactored RequestDBFile

[v6r4p7]

*WorkloadManagement
FIX: SandboxMetadataDB won't explode DIRAC when there's no access to the DB 
CHANGE: Whenever a DB fails to initialize it raises a catchable exception instead of just returning silently

*DataManagement
CHANGE: Added Lost and Unavailable to the file metadata

[v6r4p6]

Bring fixes from v6r4p6

[v6r4p5]

*Configuration
NEW: Added function to generate Operations CS paths

*Core
FIX: Added proper ProcessPool checks and finalisation

*DataManagement
FIX: don't set Files.Status to Failed for non-existign files, failover transfers won't go
FIX: remove classmethods here and there to unblock requestHolder
CHANGE: RAB, TA: change task timeout: 180 and 600 (was 600 and 900 respectively)
FIX: sorting replication tree by Ancestor, not hopAncestorgit add DataManagementSystem/Agent/TransferAgent.py
NEW: TA: add finalize
CHANGE: TransferAgent: add AcceptableFailedFiles to StrategyHandler to ban FTS channel from scheduling
FIX: if there is no failed files, put an empty dict


*RSS
FIX: RSS is setting Allowed but the StorageElement checks for Active

*Workflows
FIX: Part of WorfklowTask rewritten to fix some issues and allow 'ANY' as site

*Transformation
FIX: Wrong calls to TCA::cleanMetadataCatalogFiles

[v6r4p4]

*Core
FIX: Platform.py - check if Popen.terminate is available (only from 2.6)

[v6r4p3]

*Core
FIX: ProcessPool with watchdog and timeouts - applied in v6r3 first

[v6r4p2]

*StorageManagement
BUGFIX: StorageElement - staging is a Read operation and should be allowed as such

*WMS
BUGFIX: InProcessComputingElement, JobAgent - proper return status code from the job wrapper

*Core
FIX: Platform - manage properly the case of exception in the ldconfig execution

[v6r4p1]

*DMS
FIX: TransferDB.getChannelObservedThroughput - the channelDict was created in a wrong way

*RSS
FIX: ResourceStatus was not returning Allowed by default

[v6r4]

*Core
FIX: dirac-install-db.py: addDatabaseOptionsToCS has added a new keyed argument
NEW: SGETimeLeft.py: Support for SGE backend
FIX: If several extensions are installed, merge ConfigTemplate.cfg
NEW: Service framework - added monitoring of file descriptors open
NEW: Service framework - Reduced handshake timeout to prevent stuck threads
NEW: MySQL class with new high level methods - buildCondition,insertFields,updateFields
     deleteEntries, getFields, getCounters, getDistinctAttributeValues
FIX: ProcessPool - fixes in the locking mechanism with LockRing, stopping workers when the
     parent process is finished     
FIX: Added more locks to the LockRing
NEW: The installation tools are updated to install components by name with the components module specified as an option

*DMS
FIX: TransferDB.py - speed up the Throughput determination
NEW: dirac-dms-add-files: script similar to dirac-dms-remove-files, 
     allows for 1 file specification on the command line, using the usual dirac-dms-add-file options, 
     but also can take a text file in input to upload a bunch of files. Exit code is 0 only if all 
     was fine and is different for every error found. 
NEW: StorageElementProxy- support for data downloading with http protocol from arbitrary storage, 
     needed for the web data download
BUGFIX: FileCatalogCLI - replicate operation does a proper replica registration ( closes #5 )     
FIX: ReplicaManager - __cleanDirectory now working and thus dirac-dms-clean-directory

*WMS
NEW: CPU normalization script to run a quick test in the pilot, used by the JobWrapper
     to report the CPU consumption to the accounting
FIX: StalledJobAgent - StalledTimeHours and FailedTimeHours are read each cycle, refer to the 
     Watchdog heartBeat period (should be renamed); add NormCPUTime to Accounting record
NEW: SiteDirector - support for the operation per VO in multi-VO installations
FIX: StalledJobAgent - get ProcessingType from JDL if defined
BUGFIX: dirac-wms-job-peek - missing printout in the command
NEW: SiteDirector - take into account the number of already waiting pilots when evaluating the number of pilots to submit
FIX: properly report CPU usage when the Watchdog kill the payload.

*RSS
BUGFIX: Result in ClientCache table is a varchar, but the method was getting a datetime
NEW: CacheFeederAgent - VOBOX and SpaceTokenOccupancy commands added (ported from LHCbDIRAC)
CHANGE: RSS components get operational parameters from the Operations handler

*DataManagement
FIX: if there is no failed files, put an empty dict

*Transformation
FIX: Wrong calls to TCA::cleanMetadataCatalogFiles

[v6r3p19]

*WMS
FIX: gLitePilotDirector - fix the name of the MyProxy server to avoid crashes of the gLite WMS

[v6r3p18]

*Resources
BUGFIX: SRM2Storage - in checksum type evaluation

[v6r3p17]

*DataManagement
FIX: Fixes issues #783 and #781. Bugs in ReplicaManager removePhisicalReplica and getFilesFromDirectory
FIX: Return S_ERROR if missing jobid arguments
NEW: Checksum can be verified during FTS and SRM2Storage 

[v6r3p16]

*DataManagement
FIX: better monitoring of FTS channels 
FIX: Handle properly None value for channels and bandwidths

*Core
FIX: Properly calculate the release notes if there are newer releases in the release.notes file

[v6r3p15]

*DataManagement
FIX: if there is no failed files, put an empty dict

*Transformation
FIX: Wrong calls to TCA::cleanMetadataCatalogFiles


[v6r3p14]

* Core

BUGFIX: ProcessPool.py: clean processing and finalisation
BUGFIX: Pfn.py: don't check for 'FileName' in pfnDict

* DMS

NEW: dirac-dms-show-fts-status.py: script showing last hour history for FTS channels
NEW: TransferDBMonitoringHandler.py: new function exporting FST channel queues
BUGFIX: TransferAgent.py,RemovalAgent.py,RegistrationAgent.py - unlinking of temp proxy files, corection of values sent to gMonitor
BUGFIX: StrategyHandler - new config option 'AcceptableFailedFiles' to unblock scheduling for channels if problematic transfers occured for few files
NEW: TransferAgent,RemovalAgent,RegistrationAgent - new confing options for setting timeouts for tasks and ProcessPool finalisation
BUGFIX: ReplicaManager.py - reverse sort of LFNs when deleting files and directories to avoid blocks
NEW: moved StrategyHandler class def to separate file under DMS/private

* TMS

FIX: TransformationCleaningAgent.py: some refactoring, new way of disabling/enabline execution by 'EnableFlag' config option

[v6r3p13]

*Core
FIX: Added proper ProcessPool checks and finalisation

*DataManagement
FIX: don't set Files.Status to Failed for non-existign files, failover transfers won't go
FIX: remove classmethods here and there to unblock requestHolder
CHANGE: RAB, TA: change task timeout: 180 and 600 (was 600 and 900 respectively)
FIX: sorting replication tree by Ancestor, not hopAncestorgit add DataManagementSystem/Agent/TransferAgent.py
NEW: TA: add finalize
CHANGE: TransferAgent: add AcceptableFailedFiles to StrategyHandler to ban FTS channel from scheduling

[v6r3p12]

*Core
FIX: Platform.py - check if Popen.terminate is available (only from 2.6)

[v6r3p11]

*Core
FIX: ProcessPool with watchdog and timeouts

[v6r3p10]

*StorageManagement
BUGFIX: StorageElement - staging is a Read operation and should be allowed as such

*WMS
BUGFIX: InProcessComputingElement, JobAgent - proper return status code from the job wrapper

*Core
FIX: Platform - manage properly the case of exception in the ldconfig execution

[v6r3p9]

*DMS
FIX: TransferDB.getChannelObservedThroughput - the channelDict was created in a wrong way

[v6r3p8]

*Web
CHANGE: return back to the release web2012041601

[v6r3p7]

*Transformation
FIX: TransformationCleaningAgent - protection from deleting requests with jobID 0 

[v6r3p6]

*Core
FIX: dirac-install-db - proper key argument (follow change in InstallTools)
FIX: ProcessPool - release all locks every time WorkignProcess.run is executed, more fixes to come
FIX: dirac-configure - for Multi-Community installations, all vomsdir/vomses files are now created

*WMS
NEW: SiteDirector - add pilot option with CE name to allow matching of SAM jobs.
BUGFIX: dirac-pilot - SGE batch ID was overwriting the CREAM ID
FIX: PilotDirector - protect the CS master if there are at least 3 slaves
NEW: Watchdog - set LocalJobID in the SGE case

[v6r3p5]

*Core:
BUGFIX: ProcessPool - bug making TaskAgents hang after max cycles
BUGFIX: Graphs - proper handling plots with data containing empty string labels
FIX: GateWay - transfers were using an old API
FIX: GateWay - properly calculate the gateway URL
BUGFIX: Utilities/Pfn.py - bug in pfnunparse() when concatenating Path and FileName

*Accounting
NEW: ReportGenerator - make AccountingDB readonly
FIX: DataCache - set daemon the datacache thread
BUGFIX: BasePlotter - proper handling of the Petabyte scale data

*DMS:
BUGFIX: TransferAgent, RegistrationTask - typos 

[v6r3p4]

*DMS:
BUGFIX: TransferAgent - wrong value for failback in TA:execute

[v6r3p3]

*Configuration
BUGFIX: Operations helper - typo

*DMS:
FIX: TransferAgent - change the way of redirecting request to task

[v6r3p2]

*DMS
FIX: FTSRequest - updating metadata for accouting when finalizing FTS requests

*Core
FIX: DIRAC/__init__.py - default version is set to v6r3

[v6r3p1]

*WMS
CHANGE: Use ResourcesStatus and Resources helpers in the InputDataAgent logic

*Configuration
NEW: added getStorageElementOptions in Resources helper

*DMS
FIX: resourceStatus object created in TransferAgent instead of StrategyHandler

[v6r3]

*Core
NEW: Added protections due to the process pool usage in the locking logic

*Resources
FIX: LcgFileCatalogClient - reduce the number of retries: LFC_CONRETRY = 5 to 
     avoid combined catalog to be stuck on a faulty LFC server
     
*RSS
BUGFIX: ResourceStatus - reworked helper to keep DB connections     

*DMS
BUGFIX: ReplicaManager::CatalogBase::_callFileCatalogFcnSingleFile() - wrong argument

*RequestManagement
FIX: TaskAgents - set timeOut for task to 10 min (15 min)
NEW: TaskAgents - fill in Error fields in case of failing operations

*Interfaces
BUGFIX: dirac-wms-select-jobs - wrong use of the Dirac API

[v6r2p9]

*Core
FIX: dirac-configure - make use of getSEsForSite() method to determine LocalSEs

*WMS
NEW: DownloadInputData,InputDataByProtocol - check Files on Tape SEs are on Disk cache 
     before Download or getturl calls from Wrapper
CHANGE: Matcher - add Stalled to "Running" Jobs when JobLimits are applied   
CHANGE: JobDB - allow to specify required platform as Platform JDL parameter,
        the specified platform is taken into account even without /Resources/Computing/OSCompatibility section

*DMS
CHANGE: dirac-admin-allow(ban)-se - removed lhcb-grid email account by default, 
        and added switch to avoid sending email
FIX: TaskAgents - fix for non-existing files
FIX: change verbosity in failoverReplication 
FIX: FileCatalog - remove properly metadata indices 
BUGFIX: FileManagerBase - bugfix in the descendants evaluation logic  
FIX: TransferAgent and TransferTask - update Files.Status to Failed when ReplicaManager.replicateAndRegister 
     will fail completely; when no replica is available at all.

*Core
FIX: dirac-pilot - default lcg bindings version set to 2012-02-20

[v6r2p8]

*DMS:
CHANGE: TransferAgent - fallback to task execution if replication tree is not found

[v6r2p7]

*WMS
BUGFIX: SiteDirector - wrong CS option use: BundleProxy -> HttpProxy
FIX: SiteDirector - use short lines in compressed/encoded files in the executable
     python script

[v6r2p6]

*DataManagement
FIX: Bad logic in StrategyHandler:MinimiseTotalWait

*Core
CHANGE: updated GGUS web portal URL

*RSS
BUGFIX: meta key cannot be reused, it is popped from dictionary

*Framework
FIX: The Gateway service does not have a handler
NEW: ConfingTemplate entry for Gateway
FIX: distribution notes allow for word wrap

*WorkloadManagement
FIX: avoid unnecessary call if no LFN is left in one of the SEs
FIX: When Uploading job outputs, try first Local SEs, if any


[v6r2p5]

*RSS
BUGFIX: several minor bug fixes

*RequestManagement
BUGFIX: RequestDBMySQL - removed unnecessary request type check

*DMS
BUGFIX: FileCatalogClienctCLI - wrong evaluation of the operation in the find command
NEW: FileCatalog - added possibility to remove specified metadata for a given path 
BUGFIX: ReplicaManager - wrong operation order causing failure of UploadLogFile module

*Core
NEW: dirac-install - generate cshrc DIRAC environment setting file for the (t)csh 

*Interfaces
CHANGE: Job - added InputData to each element in the ParametricInputData

*WMS
CHANGE: dirac-jobexec - pass ParametericInputData to the workflow as a semicolon separated string

[v6r2p4]

*WMS
BUGFIX: StalledJobAgent - protection against jobs with no PilotReference in their parameters
BUGFIX: WMSAdministratorHandler - wrong argument type specification for getPilotInfo method

*StorageManagement
BUGFIX: RequestFinalizationAgent - no method existence check when calling RPC method

[v6r2p3]

*WMS
CHANGE: Matcher - fixed the credentials check in requestJob() to simplify it

*ConfigurationSystem
CHANGE: Operations helper - fix that allow no VO to be defined for components that do not need it

*Core
BUGFIX: InstallTools - when applying runsvctrl to a list of components make sure that the config server is treated first and the sysadmin service - last
        
[v6r2p2]

*WMS
BUGFIX: Matcher - restored logic for checking private pilot asking for a given DN for belonging to the same group with JOB_SHARING property.

[v6r2p1]

*RequestManagementSystem
BUGFIX: RequestCleaningAgent - missing import of the "second" interval definition 

[v6r2]

*General
FIX: replaced use of exec() python statement in favor of object method execution

*Accounting
CHANGE: Accounting 'byte' units are in powers of 1000 instead of powers of 1024 (closes #457)

*Core
CHANGE: Pfn.py - pfnparse function rewritten for speed up and mem usage, unit test case added
FIX: DISET Clients are now thread-safe. Same clients used twice in different threads was not 
closing the previous connection
NEW: reduce wait times in DISET protocol machinery to improve performance    
NEW: dirac-fix-mysql-script command to fix the mysql start-up script for the given installation
FIX: TransferClient closes connections properly
FIX: DISET Clients are now thread-safe. Same client used twice in different threads will not close the previous connection
CHANGE: Beautification and reduce wait times to improve performance
NEW: ProcessPool - added functionality to kill all children processes properly when destroying ProcessPool objects
NEW: CS Helper for LocalSite section, with gridEnv method
NEW: Grid module will use Local.gridEnv if nothing passed in the arguments
CHANGE: Add deprecated sections in the CS Operations helper to ease the transition
FIX: dirac-install - execute dirac-fix-mysql-script, if available, to fix the mysql.server startup script
FIX: dirac-distribution - Changed obsoleted tar.list file URL
FIX: typo in dirac-admin-add-host in case of error
CHANGE: dirac-admin-allow(ban)-se - use diracAdmin.sendMail() instead of NotificationClient.sendMail()

*Framework
BUGFIX: UserProfileDB - no more use of "type" variable as it is a reserved keyword 

*RequestManagement:
FIX: RequestDBFile - more consistent treatment of requestDB Path
FIX: RequestMySQL - Execution order is evaluated based on not Done state of subrequests
NEW: RequestCleaningAgent - resetting Assigned requests to Waiting after a configurable period of time

*RSS
CHANGE: RSS Action now inherits from a base class, and Actions are more homogeneous, they all take a uniform set of arguments. The name of modules has been changed from PolType to Action as well.
FIX: CacheFeederAgent - too verbose messages moved to debug instead of info level
BUGFIX: fixed a bug preventing RSS clients to connect to the services     
FIX: Proper services synchronization
FIX: Better handling of exceptions due to timeouts in GOCDBClient   
FIX: RSS.Notification emails are sent again
FIX: Commands have been modified to return S_OK, S_ERROR inside the Result dict. This way, policies get a S_ERROR / S_OK object. CacheFeederAgent has been updated accordingly.
FIX: allow clients, if db connection fails, to reconnect ( or at least try ) to the servers.
CHANGE: access control using CS Authentication options. Default is SiteManager, and get methods are all.
BUGFIX: MySQLMonkey - properly escaped all parameters of the SQL queries, other fixes.
NEW: CleanerAgent renamed to CacheCleanerAgent
NEW: Updated RSS scripts, to set element statuses and / or tokens.
NEW: Added a new script, dirac-rss-synch
BUGFIX: Minor bugfixes spotted on the Web development
FIX: Removed useless decorator from RSS handlers
CHANGE: ResourceStatus helper tool moved to RSS/Client directory, no RSS objects created if the system is InActive
CHANGE: Removed ClientFastDec decorator, using a more verbose alternative.
CHANGE: Removed useless usage of kwargs on helper functions.  
NEW: added getSESitesList method to RSSClient      
FIX: _checkFloat() checks INTEGERS, not datetimes

*DataManagement
CHANGE: refactoring of DMS agents executing requests, allow requests from arbitrary users
NEW: DFC - allow to specify multiple replicas, owner, mode when adding files
CHANGE: DFC - optimization of the directory size evaluation
NEW: Added CREATE TEMPORARY TABLES privilege to FileCatalogDB
CHANGE: DFC - getCatalogCounters() update to show numbers of directories
NEW: lfc_dfc_copy script to migrate data from LFC to DFC
FIX: dirac-dms-user-lfns - fixed the case when the baseDir is specified
FIX: FTS testing scripts were using sys.argv and getting confused if options are passed
NEW: DFC - use DirectoryUsage tables for the storage usage evaluations
NEW: DFC - search by metadata can be limited to a given directory subtree
NEW: DFC - search by both directory and file indexed metadata
BUGFIX: DFC - avoid crash if no directories or files found in metadata query
NEW: DFC FileCatalogHandler - define database location in the configuration
NEW: DFC - new FileCatalogFactory class, possibility to use named DFC services
FIX: FTSMonitor, FTSRequest - fixes in handling replica registration, setting registration requests in FileToCat table for later retry
FIX: Failover registration request in the FTS agents.      
FIX: FTSMonitor - enabled to register new replicas if even the corresponding request were removed from the RequestManagement 
FIX: StorageElement - check if SE has been properly initialized before executing any method     
CHANGE: LFC client getReplica() - make use of the new bulk method lfc.lfc_getreplicasl()
FIX: LFC client - protect against getting None in lfc.lfc_readdirxr( oDirectory, "" )  
FIX: add extra protection in dump method of StorageElement base class
CHANGE: FailoverTransfer - create subrequest per catalog if more than one catalog

*Interface
NEW: Job.py - added method to handle the parametric parameters in the workflow. They are made available to the workflow_commons via the key 'GenericParameters'.
FIX: Dirac.py - fix some type checking things
FIX: Dirac.py - the addFile() method can now register to more than 1 catalog.

*WMS
FIX: removed dependency of the JobSchedulingAgent on RSS. Move the getSiteTier functionality to a new CS Helper.
FIX: WMSAdministratorHandler - Replace StringType by StringTypes in the export methods argument type
FIX: JobAgent - Set explicitly UseServerCertificate to "no" for the job executable
NEW: dirac-pilot - change directory to $OSG_WN_TMP on OSG sites
FIX: SiteDirector passes jobExecDir to pilot, this defaults to "." for CREAM CEs. It can be set in the CS. It will not make use of $TMPDIR in this case.
FIX: Set proper project and release version to the SiteDirector     
NEW: Added "JobDelay" option for the matching, refactored and added CS options to the matcher
FIX: Added installation as an option to the pilots and random MyProxyServer
NEW: Support for parametric jobs with parameters that can be of List type

*Resources
NEW: Added SSH Grid Engine Computing Element
NEW: Added SSH Computing Element
FIX: make sure lfc client will not try to connect for several days

*Transformation
FIX: TransformationDB - in setFileStatusForTransformation() reset ErrorCount to zero if "force" flag and    the new status is "unused"
NEW: TransformationDB - added support for dictionary in metadata for the InputDataQuery mechanism     

[v6r1p13]

*WMS
FIX: JobSchedulingAgent - backported from v6r2 use of Resources helper

[v6r1p12]

*Accounting
FIX: Properly delete cached plots

*Core
FIX: dirac-install - run externals post install after generating the versions dir

[v6r1p11]

*Core
NEW: dirac-install - caches locally the externals and the grid bundle
FIX: dirac-distribution - properly generate releasehistory and releasenotes

[v6r1p10]

*WorloadManagement
FIX: JobAgent - set UseServerCertificate option "no" for the job executable

[v6r1p9]

*Core
FIX: dirac-configure - set the proper /DIRAC/Hostname when defining /LocalInstallation/Host

*DataManagement
FIX: dirac-dms-user-lfns - fixed the case when the baseDir is specified
BUGFIX: dirac-dms-remove-files - fixed crash in case of returned error report in a form of dictionary 

[v6r1p8]

*Web
FIX: restored Run panel in the production monitor

*Resources
FIX: FileCatalog - do not check existence of the catalog client module file

[v6r1p7]

*Web
BUGFIX: fixed scroll bar in the Monitoring plots view

[v6r1p6]

*Core
FIX: TransferClient closes connections properly

[v6r1p5]

*Core
FIX: DISET Clients are now thread-safe. Same clients used twice in different threads was not 
     closing the previous connection
NEW: reduce wait times in DISET protocol machinery to improve performance   

[v6r1p4]

*RequestManagement
BUGFIX: RequestContainer - in isSubRequestDone() treat special case for subrequests with files

*Transformation
BUGFIX: TransformationCleaningAgent - do not clear requests for tasks with no associated jobs

[v6r1p3]

*Framework
NEW: Pass the monitor down to the request RequestHandler
FIX: Define the service location for the monitor
FIX: Close some connections that DISET was leaving open

[v6r1p2]

*WorkloadManagement
BUGFIX: JobSchedulingAgent - use getSiteTiers() with returned direct value and not S_OK

*Transformation
BUGFIX: Uniform use of the TaskManager in the RequestTaskAgent and WorkflowTaskAgent

[v6r1p1]

*RSS
BUGFIX: Alarm_PolType now really send mails instead of crashing silently.

[v6r1]

*RSS
CHANGE: Major refactoring of the RSS system
CHANGE: DB.ResourceStatusDB has been refactored, making it a simple wrapper round ResourceStatusDB.sql with only four methods by table ( insert, update, get & delete )
CHANGE: DB.ResourceStatusDB.sql has been modified to support different statuses per granularity.
CHANGE: DB.ResourceManagementDB has been refactored, making it a simple wrapper round ResourceStatusDB.sql with only four methods by table ( insert, update, get & delete )
CHANGE: Service.ResourceStatusHandler has been refactored, removing all data processing, making it an intermediary between client and DB.
CHANGE: Service.ResourceManagementHandler has been refactored, removing all data processing, making it an intermediary between client and DB.
NEW: Utilities.ResourceStatusBooster makes use of the 'DB primitives' exposed on the client and does some useful data processing, exposing the new functions on the client.
NEW: Utilities.ResourceManagementBooster makes use of the 'DB primitives' exposed on the client and does some useful data processing, exposing the new functions on the client.
CHANGE: Client.ResourceStatusClient has been refactorerd. It connects automatically to DB or to the Service. Exposes DB and booster functions.
CHANGE: Client.ResourceManagementClient has been refactorerd. It connects automatically to DB or to the Service. Exposes DB and booster functions.
CHANGE: Agent.ClientsCacheFeederAgent renamed to CacheFeederAgent. The name was not accurate, as it also feeds Accouting Cache tables.
CHANGE: Agent.InspectorAgent, makes use of automatic API initialization.
CHANGE: Command. refactor and usage of automatic API initialization.
CHANGE: PolicySystem.PEP has reusable client connections, which increase significantly performance.
CHANGE: PolicySystem.PDP has reusable client connections, which increase significantly performance.
NEW: Utilities.Decorators are syntactic sugar for DB, Handler and Clients.
NEW: Utilities.MySQLMonkey is a mixture of laziness and refactoring, in order to generate the SQL statements automatically. Not anymore sqlStatemens hardcoded on the RSS.
NEW: Utilities.Validator are common checks done through RSS modules
CHANGE: Utilities.Synchronizer syncs users and DIRAC sites
CHANGE: cosmetic changes everywhere, added HeadURL and RCSID
CHANGE: Removed all the VOExtension logic on RSS
BUGFIX: ResourceStatusHandler - getStorageElementStatusWeb(), access mode by default is Read
FIX: RSS __init__.py will not crash anymore if no CS info provided
BUGFIX: CS.getSiteTier now behaves correctly when a site is passed as a string

*dirac-setup-site
BUGFIX: fixed typos in the Script class name

*Transformation
FIX: Missing logger in the TaskManager Client (was using agent's one)
NEW: Added UnitTest class for TaskManager Client

*DIRAC API
BUGFIX: Dirac.py. If /LocalSite/FileCatalog is not define the default Catalog was not properly set.
FIX: Dirac.py - fixed __printOutput to properly interpret the first argument: 0:stdout, 1:stderr
NEW: Dirac.py - added getConfigurationValue() method

*Framework
NEW: UsersAndGroups agent to synchronize users from VOMRS server.

*dirac-install
FIX: make Platform.py able to run with python2.3 to be used inside dirac-install
FIX: protection against the old or pro links pointing to non-existent directories
NEW: make use of the HTTP proxies if available
FIX: fixed the logic of creating links to /opt/dirac directories to take into account webRoot subdirs

*WorkloadManagement
FIX: SiteDirector - change getVO() function call to getVOForGroup()

*Core:
FIX: Pfn.py - check the sanity of the pfn and catch the erroneous case

*RequestManagement:
BUGFIX: RequestContainer.isSubrequestDone() - return 0 if Done check fails

*DataManagement
NEW: FileCatalog - possibility to configure multiple FileCatalog services of the same type

[v6r0p4]

*Framework
NEW: Pass the monitor down to the request RequestHandler
FIX: Define the service location for the monitor
FIX: Close some connections that DISET was leaving open

[v6r0p3]

*Framework
FIX: ProxyManager - Registry.groupHasProperties() wasn't returning a result 
CHANGE: Groups without AutoUploadProxy won't receive expiration notifications 
FIX: typo dirac-proxy-info -> dirac-proxy-init in the expiration mail contents
CHANGE: DISET - directly close the connection after a failed handshake

[v6r0p2]

*Framework
FIX: in services logs change ALWAYS log level for query messages to NOTICE

[v6r0p1]

*Core
BUGFIX: List.uniqueElements() preserves the other of the remaining elements

*Framework
CHANGE: By default set authorization rules to authenticated instead of all
FIX: Use all required arguments in read access data for UserProfileDB
FIX: NotificationClient - dropped LHCb-Production setup by default in the __getRPSClient()

[v6r0]

*Framework
NEW: DISET Framework modified client/server protocol, messaging mechanism to be used for optimizers
NEW: move functions in DIRAC.Core.Security.Misc to DIRAC.Core.Security.ProxyInfo
CHANGE: By default log level for agents and services is INFO
CHANGE: Disable the log headers by default before initializing
NEW: dirac-proxy-init modification according to issue #29: 
     -U flag will upload a long lived proxy to the ProxyManager
     If /Registry/DefaultGroup is defined, try to generate a proxy that has that group
     Replaced params.debugMessage by gLogger.verbose. Closes #65
     If AutoUploadProxy = true in the CS, the proxy will automatically be uploaded
CHANGE: Proxy upload by default is one month with dirac-proxy-upload
NEW: Added upload of pilot proxies automatically
NEW: Print info after creating a proxy
NEW: Added setting VOMS extensions automatically
NEW: dirac-proxy-info can also print the information of the uploaded proxies
NEW: dirac-proxy-init will check that the lifetime of the certificate is less than one month and advise to renew it
NEW: dirac-proxy-init will check that the certificate has at least one month of validity
FIX: Never use the host certificate if there is one for dirac-proxy-init
NEW: Proxy manager will send notifications when the uploaded proxies are about to expire (configurable via CS)
NEW: Now the proxyDB also has a knowledge of user names. Queries can use the user name as a query key
FIX: ProxyManager - calculate properly the dates for credentials about to expire
CHANGE: ProxyManager will autoexpire old proxies, also auto purge logs
CHANGE: Rename dirac-proxy-upload to dirac-admin-proxy-upload
NEW: dirac-proxy-init will complain if the user certificate has less than 30 days
CHANGE: SecurityLogging - security log level to verbose
NEW: OracleDB - added Array type 
NEW: MySQL - allow definition of the port number in the configuration
FIX: Utilities/Security - hash VOMS Attributes as string
FIX: Utilities/Security - Generate a chain hash to discover if two chains are equal
NEW: Use chain has to discover if it has already been dumped
FIX: SystemAdministrator - Do not set  a default lcg version
NEW: SystemAdministrator - added Project support for the sysadmin
CHANGE: SysAdmin CLI - will try to connect to the service when setting the host
NEW: SysAdmin CLI - colorization of errors in the cli
NEW: Logger - added showing the thread id in the logger if enabled
     
*Configuration
NEW: added getVOfromProxyGroup() utility
NEW: added getVoForGroup() utility, use it in the code as appropriate
NEW: added Registry and Operations Configuration helpers
NEW: dirac-configuration-shell - a configuration script for CS that behaves like an UNIX shellCHANGE: CSAPI - added more functionality required by updated configuration console
NEW: Added possibility to define LocalSE to any Site using the SiteLocalSEMapping 
     section on the Operations Section     
NEW: introduce Registry/VO section, associate groups to VOs, define SubmitPools per VO
FIX: CE2CSAgent - update the CEType only if there is a relevant info in the BDII  

*ReleaseManagement
NEW: release preparations and installation tools based on installation packages
NEW: dirac-compile-externals will try go get a DIRAC-free environment before compiling
NEW: dirac-disctribution - upload command can be defined via defaults file
NEW: dirac-disctribution - try to find if the version name is a branch or a tag in git and act accordingly
NEW: dirac-disctribution - added keyword substitution when creating a a distribution from git
FIX: Install tools won't write HostDN to the configuration if the Admin username is not set 
FIX: Properly set /DIRAC/Configuration/Servers when installing a CS Master
FIX: install_site.sh - missing option in wget for https download: --no-check-certificate
FIX: dirac-install-agent(service) - If the component being installed already has corresponding 
     CS section, it is not overwritten unless explicitly asked for
NEW: dirac-install functionality enhancement: start using the switches as defined in issue #26;
CHANGE: dirac-install - write the defaults if any under defaults-.cfg so dirac-configure can 
        pick it up
FIX: dirac-install - define DYLD_LIBRARY_PATH ( for Mac installations )     
NEW: dirac-install - put all the goodness under a function so scripts like lhcb-proxy-init can use it easily
FIX: dirac-install - Properly search for the LcgVer
NEW: dirac-install will write down the releases files in -d mode   
CHANGE: use new dirac_install from gothub/integration branch in install_site.sh
NEW: Extensions can request custom external dependencies to be installed via pip when 
     installing DIRAC.
NEW: LCG bundle version can be defined on a per release basis in the releases.cfg 
NEW: dirac-deploy-scripts - when setting the lib path in the deploy scripts. 
     Also search for subpaths of the libdir and include them
NEW: Install tools - plainly separate projects from installations

*Accounting
CHANGE: For the WMSHistory type, send as JobSplitType the JobType
CHANGE: Reduced the size of the max key length to workaround mysql max bytes for index problem
FIX: Modified buckets width of 1week to 1 week + 1 day to fix summer time end week (1 hour more )

*WorkloadManagement
CHANGE: SiteDirector - simplified executable generation
NEW: SiteDirector - few more checks of error conditions   
NEW: SiteDirector - limit the queue max length to the value of MaxQueueLengthOption 
     ( 3 days be default )
BUGFIX: SiteDirector - do not download pilot output if the flag getPilotOutput is not set     
NEW: JobDB will extract the VO when applying DIRAC/VOPolicy from the proper VO
FIX: SSHTorque - retrieve job status by chunks of 100 jobs to avoid too long
NEW: glexecComputingElement - allow glexecComputingElement to "Reschedule" jobs if the Test of
     the glexec fails, instead of defaulting to InProcess. Controlled by
     RescheduleOnError Option of the glexecComputingElement
NEW: SandboxStore - create a different SBPath with the group included     
FIX: JobDB - properly treat Site parameter in the job JDL while rescheduling jobs
NEW: JobSchedulingAgent - set the job Site attribute to the name of a group of sites corresponding 
     to a SE chosen by the data staging procedure 
CHANGE: TimeLeft - call batch system commands with the ( default ) timeout 120 sec
CHANGE: PBSTimeLeft - uses default CPU/WallClock if not present in the output  
FIX: PBSTimeLeft - proper handling of (p)cput parameter in the batch system output, recovery of the
     incomplete batch system output      
NEW: automatically add SubmitPools JDL option of the job owner's VO defines it     
NEW: JobManager - add MaxParametericJobs option to the service configuration
NEW: PilotDirector - each SubmitPool or Middleware can define TargetGrids
NEW: JobAgent - new StopOnApplicationFailure option to make the agent exiting the loop on application failure
NEW: PilotAgentsDB - on demand retrieval of the CREAM pilot output
NEW: Pilot - proper job ID evaluation for the OSG sites
FIX: ComputingElement - fixed proxy renewal logic for generic and private pilots
NEW: JDL - added %j placeholder in the JDL to be replaced by the JobID
BUGFIX: DownloadInputData - bug fixed in the naming of downloaded files
FIX: Matcher - set the group and DN when a request gets to the matcher if the request is not 
     coming from a pilot
FIX: Matcher = take into account JobSharing when checking the owner for the request
CHANGE: PilotDirector, dirac-pilot - interpret -V flag of the pilot as Installation name

*DataManagement
FIX: FileCatalog/DiractoryLevelTree - consistent application of the max directory level using global 
     MAX_LEVELS variable
FIX: FileCatalog - Directory metadata is deleted together with the directory deletion, issue #40    
CHANGE: FileCatalog - the logic of the files query by metadata revisited to increase efficiency 
FIX: LcgFileCatalog - use lfcthr and call lfcthr.init() to allow multithread
     try the import only once and just when LcgFileCatalogClient class is intantiated
NEW: LcgFileCatalogClient - new version of getPathPermissions relying on the lfc_access method to solve the problem
     of multiple user DNs in LFC.     
FIX: StorageElement - get service CS options with getCSOption() method ( closes #97 )
FIX: retrieve FileCatalogs as ordered list, to have a proper default.
CHANGE: FileCatalog - allow up to 15 levels of directories
BUGFIX: FileCatalog - bug fixes in the directory removal methods (closes #98)
BUGFIX: RemovalAgent - TypeError when getting JobID in RemovalAgent
BUGFIX: RemovalAgent - put a limit to be sure the execute method will end after a certain number of iterations
FIX: DownloadInputData - when files have been uploaded with lcg_util, the PFN filename
     might not match the LFN file name
FIX: putting FTSMonitor web page back
NEW: The default file catalog is now determined using /LocalSite/FileCatalog. The old behavior 
     is provided as a fallback solution
NEW: ReplicaManager - can now deal with multiple catalogs. Makes sure the surl used for removal is 
the same as the one used for registration.   
NEW: PoolXMLCatalog - added getTypeByPfn() function to get the type of the given PFN  
NEW: dirac-dms-ban(allow)-se - added possibility to use CheckAccess property of the SE

*StorageManagement
FIX: Stager - updateJobFromStager(): only return S_ERROR if the Status sent is not
recognized or if a state update fails. If the jobs has been removed or
has moved forward to another status, the Stager will get an S_OK and
should forget about the job.
NEW: new option in the StorageElement configuration "CheckAccess"
FIX: Requests older than 1 day, which haven't been staged are retried. Tasks older than "daysOld" 
     number of days are set to Failed. These tasks have already been retried "daysOld" times for staging.
FIX: CacheReplicas and StageRequests records are kept until the pin has expired. This way the 
     StageRequest agent will have proper accounting of the amount of staged data in cache.
NEW: FTSCleaningAgent will allow to fix transient errors in RequestDB. At the moment it's 
     only fixing Requests for which SourceTURL is equal to TargetSURL.
NEW: Stager - added new command dirac-stager-stage-files          
FIX: Update Stager code in v6 to the same point as v5r13p37
FIX: StorageManager - avoid race condition by ensuring that Links=0 in the query while removing replicas

*RequestManagement
FIX: RequestDBFile - get request in chronological order (closes issue #84)
BUGFIX: RequestDBFile - make getRequest return value for getRequest the same as for

*ResourceStatusSystem
NEW: Major code refacoring. First refactoring of RSS's PEP. Actions are now function 
     defined in modules residing in directory "Actions".
NEW: methods to store cached environment on a DB and ge them.
CHANGE: command caller looks on the extension for commands.
CHANGE: RSS use now the CS instead of getting info from Python modules.
BUGFIX: Cleaned RSS scripts, they are still prototypes
CHANGE: PEP actions now reside in separate modules outside PEP module.
NEW: RSS CS module add facilities to extract info from CS.
CHANGE: Updating various RSS tests to make them compatible with
changes in the system.
NEW: CS is used instead of ad-hoc configuration module in most places.
NEW: Adding various helper functions in RSS Utils module. These are
functions used by RSS developers, including mainly myself, and are
totally independant from the rest of DIRAC.
CHANGE: Mostly trivial changes, typos, etc in various files in RSS     
CHANGE: TokenAgent sends e-mails with current status   

*Transformation
CHANGE: allow Target SE specification for jobs, Site parameter is not set in this case
CHANGE: TransformationAgent  - add new file statuses in production monitoring display
CHANGE: TransformationAgent - limit the number of files to be treated in TransformationAgent 
        for replication and removal (default 5000)
BUGFIX: TransformationDB - not removing task when site is not set
BUGFIX: TransformationCleaningAgent - archiving instead of cleaning Removal and Replication 
        transformations 
FIX: TransformationCleaningAgent - kill jobs before deleting them        

*Workflow
NEW: allow modules to define Input and Output parameters that can be
     used instead of the step_commons/workflow_commons (Workflow.py, Step.py, Module.py)

*Various fixes
BUGFIX: Mail.py uses SMTP class rather than inheriting it
FIX: Platform utility will properly discover libc version even for the new Ubuntu
FIX: Removed old sandbox and other obsoleted components<|MERGE_RESOLUTION|>--- conflicted
+++ resolved
@@ -1,4 +1,3 @@
-<<<<<<< HEAD
 [v7r0-pre2]
 
 FIX: removed __init__ files from test directories to avoid importing
@@ -48,7 +47,7 @@
 *Resources
 FIX: ComputingElement - properly check if the pilot proxy has VOMS before adding it to the 
      payload when updating it
-=======
+
 [v6r8p2]
 
 *DMS:
@@ -56,7 +55,6 @@
 
 *Transformation
 CHANGE: reuse RPC clients in Transformation System 
->>>>>>> bfbc9417
 
 [v6r8p1]
 
