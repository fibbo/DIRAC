<<<<<<< HEAD
[v7r0-pre11]

FIX: removed __init__ files from test directories to avoid importing

NEW: Change the schema of the Resources description in CS, use new Resources helper to 
     interpret this information
NEW: Base RSS resources representation on the new CS Resources schema     
NEW: RSS Pilots Efficiency Policy

*Core
FIX: multiple fixes to remove pylint complaints
CHANGE: Moved log coloring to utilities so it can be used consistently across DIRAC
FIX: Workflow package - fix wild wild card imports resulting in circular imports
NEW: MySQL - assign one MySQL connection per thread
FIX: LocalConfiguration - if short option is not set, do not print "-" in help message,
     closes #1371
FIX: dirac-install - update creation of bashrc/cshrc to allow multiplatform installations
NEW: InstallTools - check inheritance of modules to be loaded to determine their types;
     executors can now be handled by dirac-setup-site
FIX: LocalConfiguration - allow '-' character in long script options, e.g. "--long-script-option"     
CHANGE: Removed "import *" from DIRAC.__init__
NEW: dirac-install allows projects to define mirrors from where to download other projects 
     (DIRAC mirrors for instance)

*Accounting
FIX: AccountingDB - align properly days with MySQL bucketing. Closes #1219
FIX: DataStoreClient - make a deep copy of the records' values
NEW: Accounting selectors will allow registered users to choose from all possible values 
     except from users and groups

*Framework
FIX: ProxyDB - prevent duplicate key errors on writing VOMSProxies to DB. Closes #1228
BUGFIX: NotificationDB - missing "," in SQL, closes #1373
FIX: dirac-proxy-get-uploaded-info.py - typo Value -> Message 

*Configuration
NEW: Resources helper class to work with the new /Resources structure according to RFC #5
NEW: dirac-configuration-convert-resources-schema - command to convert old /Resources schema
     to the new one

*Interfaces
CHANGE: Job.py - setPlatform renamed to setSubmitPools

*DMS
CHANGE: MigrationMonitoringAgent - removed obsoleted
NEW: FileCatalogClient - getFileUserMetadata to get both file and directory metadata for a given file
CHANGE: FileCatalogClient - list meta data sets
FIX: FileCatalog - extra check while new user registration for already existing entry
FIX: FileManagerBase - clean the FC_FileAncestors table when removing a file
BUGFIX: ReplicaManager - pass catalog argument in putAndRegister to registerFile call, closes #1369
FIX: SRM2Storage - in getCurrentStatus() use pythonCall to impose a timeout on top of
     lcg_util.lcg_stmd call

*WMS
CHANGE: JobScheduling - is now extensible. Added unit test
NEW: SiteDirector - define which extensions pilot should install in the options, do not take from globals
FIX: SandboxStoreClient - change default from False to None ( to suite pylint ) 
NEW: JobAgent - send Accounting record for Jobs Rescheduled 

*Transformation
NEW: TaskManager - if a site is specified in the job definition, it is now taken into account 
     when submitting the task
NEW: Speeding up the getTransformationSummary call, using an UpdateTransformationCounters agent     
FIX: Multiple fixes to please pylint
FIX: TransformationDB - removed bad index on TaskID
NEW: TransformationDB - added methods to DELETE rows from TransformationFIleTasks table,
     minor changes in operation order to be ready for FK.
CHANGE: field definition for TaskID in TransformationFiles table (from
        VARCHAR to INT, in order to be ready for FK definition: TaskID in
        TransformationTasks and TransformationFileTasks is INT),
        !!!!! needs update of the MySQL schema on already installed databases
CHANGE: TransformationDB - in DataFiles table removed LFN field from the Primary Key, 
        tt was already UNIQUE, Primary key is FileID only now.
*Transformation
FIX: TransformationCleaning Agent status was set to 'Deleted' instead of 'Cleaned'

*Resources
FIX: ComputingElement - properly check if the pilot proxy has VOMS before adding it to the 
     payload when updating it
NEW: StorageElement - enable Storage Element proxy configuration by protocol name
CHANGE: glexecComputingElement - updated to reflect new glexec evolution, added DIRAC_GLEXEC 
        to the environment when running under glexec     
NEW: XXXStorage - added getCurrentStatus() method        

*Stager
NEW: Stager API: dirac-stager-monitor-file, dirac-stager-monitor-jobs,
     dirac-stager-monitor-requests, dirac-stager-show-stats
=======
[v6r9p11]

*DMS
BUGFIX: FTSRequest - in __resolveFTSServer() type "=" -> "=="
>>>>>>> 53955be6

[v6r9p10]

FIX: included fixes from v6r8p24 patch release

*Core
NEW: StateMachine utility

*DMS
BUGFIX: in RegisterFile operation handler

*Interfaces
FIX: Dirac.py - in splitInputData() consider only Active replicas

[v6r9p9]

*RMS
FIX: RequestDB - added getRequestFileStatus(), getRequestName() methods

[v6r9p8]

*DMS
FIX: RequestDB - get correct digest ( short request description ) of a request

[v6r9p7]

FIX: included fixes from v6r8p23 patch release

*RSS
FIX: SpaceTokenOccupancyPolicy - SpaceToken Policy decision was based on 
     percentage by mistake
     
*RMS
NEW: new scripts dirac-dms-ftsdb-summary, dirac-dms-show-ftsjobs    
FIX: FTSAgent - setting space tokens for newly created FTSJobs 

[v6r9p6]

*DMS
BUGFIX: dirac-admin-add-ftssite - missing import

*RMS
NEW: RequestDB, ReqManagerHandler - added getRequestStatus() method

*TS
FIX: fixes when using new RequestClient with the TransformationCleaningAgent

*WMS
BUGFIX: typo in SandboxStoreHandler transfer_fromClient() method

[v6r9p5]

*DMS
BUGFIX: missing proxy in service env in the FTSManager service. By default service 
        will use DataManager proxy refreshed every 6 hours.

*Resources
NEW: StorageElement - new checkAccess policy: split the self.checkMethods in 
     self.okMethods. okMethods are the methods that do not use the physical SE. 
     The isValid returns S_OK for all those immediately

*RSS
FIX: SpaceTokenOccupancyPolicy - Policy that now takes into account absolute values 
     for the space left
     
*TS
FIX: TransformationCleaningAgent - will look for both old and new RMS     

[v6r9p4]

*Stager
NEW: Stager API: dirac-stager-monitor-file, dirac-stager-monitor-jobs, 
     dirac-stager-monitor-requests, dirac-stager-show-stats

[v6r9p3]

*Transformation
FIX: TransformationCleaning Agent status was set to 'Deleted' instead of 'Cleaned'

[v6r9p2]

*RSS
NEW: Added Component family tables and statuses
FIX: removed old & unused code 
NEW: allow RSS policies match wild cards on CS

*WMS
BUGFIX: FailoverTransfer,JobWrapper - proper propagation of file metadata

[v6r9p1]

*RMS
NEW: FTSAgent - update rwAccessValidStamp,
     update ftsGraphValidStamp,
     new option for staging files before submission,
     better log handling here and there
CHANGE: FTSJob - add staging flag in in submitFTS2
CHANGE: Changes in WMS (FailoverTransfer, JobReport, JobWrapper, SandboxStoreHandler) 
        and TS (FileReport) to follow the new RMS.
NEW: Full CRUD support in RMS.

*RSS
NEW: ResourceManagementDB - new table ErrorReportBuffer
NEW: new ResourceManagementClient methods - insertErrorReportBuffer, selectErrorReportBuffer,
     deleteErrorReportBuffer

[v6r9]

NEW: Refactored Request Management System, related DMS agents and FTS management
     components

[v6r8p24]

FIX: included fixes from v6r7p39 patch release

*Core
FIX: SiteSEMapping was returning wrong info

*DMS
FIX: FTSRequest - choose explicitly target FTS point for RAL and CERN
BUGFIX: StrategyHandler - wrong return value in __getRWAccessForSE()

*Resources
CHANGE: SRM2Storage - do not account gfal_ls operations any more

[v6r8p23]

FIX: included fixes from v6r7p37 patch release

*TS
FIX: TransformationDB - allow tasks made with ProbInFC files
FIX: TransformationCleaingAgent,Client - correct setting of transformation 
     status while cleaning

[v6r8p22]

FIX: included fixes from v6r7p36 patch release

[v6r8p21]

*DMS
FIX: FileCatalog/DirectoryMetadata - even if there is no meta Selection 
     the path should be considered when getting Compatible Metadata
FIX: FileCatalog/DirectoryNodeTree - findDir will return S_OK( '' ) if dir not 
     found, always return the same error from DirectoryMetadata in this case.     

*RSS
FIX: DowntimeCommand - use UTC time stamps

*TS
FIX: TransformationAgent - in _getTransformationFiles() get also ProbInFC files in 
     addition to Used 

[v6r8p20]

*Stager
NEW: Stager API: dirac-stager-monitor-file, dirac-stager-monitor-jobs, 
     dirac-stager-monitor-requests, dirac-stager-show-stats

[v6r8p19]

*Transformation
FIX: TransformationCleaning Agent status was set to 'Deleted' instead of 'Cleaned'

[v6r8p18]

*TS
BUGFIX: TransformationAgent - regression in __cleanCache()

[v6r8p17]

FIX: included fixes from v6r7p32 patch release

*WMS
FIX: StalledJobAgent - for accidentally stopped jobs ExecTime can be not set, 
     set it to CPUTime for the accounting purposes in this case

[v6r8p16]

FIX: included fixes from v6r7p31 patch release

*WMS
BUGFIX: TaskQueueDB - fixed a bug in the negative matching conditions SQL construction

*RSS
NEW: improved doc strings of PEP, PDP modules ( part of PolicySystem )
FIX: Minor changes to ensure consistency if ElementInspectorAgent and 
     users interact simultaneously with the same element
CHANGE: removed DatabaseCleanerAgent ( to be uninstalled if already installed )
FIX: SummarizeLogsAgent - the logic of the agent was wrong, the agent has been re-written.
     
[v6r8p15]

*Core
FIX: X509Chain - fix invalid information when doing dirac-proxy-info without CS
     ( in getCredentials() )

*RSS
NEW: PDP, PEP - added support for option "doNotCombineResult" on PDP

[v6r8p14]

*Core
FIX: dirac-deploy-scripts - can now work with the system python

*WMS
NEW: dirac-wms-cpu-normalization - added -R option to modify a given configuration file
FIX: Executor/InputData - Add extra check for LFns in InputData optimizer, closes #1472

*Transformation
CHANGE: TransformationAgent - add possibility to kick a transformation (not skip it if no 
        unused files), by touching a file in workDirectory
BUGFIX: TransformationAgent - bug in __cleanCache() dict modified in a loop        

[v6r8p13]

*Transformation
BUGFIX: TransformationDB - restored import of StringType

[v6r8p12]

NEW: Applied patches from v6r7p29

*WMS
FIX: JobDB - check if SystemConfig is present in the job definition and convert it 
     into Platform

*DMS
FIX: ReplicaManager - do not get metadata of files when getting files in a directory 
     if not strictly necessary

*RSS
NEW: ported from LHCb PublisherHandler for RSS web views

[v6r8p11]

NEW: Applied patches from v6r7p27

*RSS
NEW: SpaceTokenOccupancyPolicy - ported from LHCbDIRAC 
NEW: db._checkTable done on service initialization ( removed dirac-rss-setup script doing it )

*Transformation
FIX: TaskManager - reset oJob for each task in prepareTransformationTasks()
BUGFIX: ValidateOutputDataAgent - typo fixed in getTransformationDirectories()
FIX: TransformationManagerHandler - use CS to get files statuses not to include in 
     processed file fraction calculation for the web monitoring pages

[v6r8p10]

NEW: Applied patches from v6r7p27

[v6r8p9]

*DMS
FIX: TransferAgent,dirac-dms-show-se-status, ResourceStatus,TaskManager - fixes
     needed for DMS components to use RSS status information
NEW: ReplicaManager - allow to get metadata for an LFN+SE as well as PFN+SE     

[v6r8p8]

*RSS
BUGFIX: dirac-rss-setup - added missing return of S_OK() result

[v6r8p7]

NEW: Applied patches from v6r7p24

*DMS
BUGFIX: LcgFileCatalogClient - bug in addFile()

*RSS
BUGFIX: fixed script dirac-rss-set-token, broken in the current release.
NEW: Statistics module - will be used in the future to provide detailed information 
     from the History of the elements 

[v6r8p6]

NEW: Applied patches from v6r7p23

*Transformation
FIX: TaskManager - allow prepareTransformationTasks to proceed if no OutputDataModule is defined
FIX: TransformationDB - remove INDEX(TaskID) from TransformationTasks. It produces a single counter 
     for the whole table instead of one per TransformationID
     
*WMS     
FIX: WMSUtilities - to allow support for EMI UI's for pilot submission we drop support for glite 3.1

[v6r8p5]

NEW: Applied patches from v6r7p22

*RSS
CHANGE: removed old tests and commented out files

*WMS
FIX: PoolXMLCatalog - proper addFile usage

*Transformation
CHANGE: TransformationAgent - clear replica cache when flushing or setting a file in the workdirectory

[v6r8p4]

*Transformation
FIX: The connection to the jobManager is done only at submission time
FIX: Jenkins complaints fixes

*WMS
BUGFIX: JobDB - CPUtime -> CPUTime
FIX: Jenkins complaints fixes

[v6r8p3]

*DMS
BUGFIX: LcgFileCatalogClient

[v6r8p2]

*DMS:
FIX: LcgFileCatalogClient - remove check for opening a session in __init__ as credentials are not yet set 

*Transformation
CHANGE: reuse RPC clients in Transformation System 

[v6r8p1]

*Core
FIX: dirac-deploy-scripts - restored regression w.r.t. support of scripts starting with "d"

*DMS
BUGFIX: LcgFileCatalogClient - two typos fixed

[v6r8]

CHANGE: Several fixes backported from the v7r0 integration branch

*Core
CHANGE: DictCache - uses global LockRing to avoid locks in multiprocessing
FIX: X509Chain - proxy-info showing an error when there's no CS

*DMS
FIX: TransferAgent - inside loop filter out waiting files dictionary
BUGFIX: dirac-admin-allow-se - there was a continue that was skipping the complete loop for 
        ARCHIVE elements
NEW: LcgFileCatalogClient - test return code in startsess lfc calls       

*WMS:
FIX: OptimizerExecutor, InputData, JobScheduling - check that site candidates have all the 
     replicas

*RSS: 
BUGFIX: ResourceStatus, RSSCacheNoThread - ensure that locks are always released

*Transformation
FIX: TaskManager - site in the job definition is taken into account when submitting
NEW: Transformation - get the allowed plugins from the CS /Operations/Transformations/AllowedPlugins
FIX: ValidateOutputDataAgent - self not needed for static methods

[v6r7p39]

*Core
CHANGE: Grid - in executeGridCommand() allow environment script with arguments needed for ARC client

*DMS
FIX: DFC SEManager - DIP Storage can have a list of ports now

*Resources
FIX: ARCComputingElement - few fixes after debugging

[v6r7p38]

*Core
NEW: DISET FileHelper, TransferClient - possibility to switch off check sum

*Resources
NEW: ARCComputingElement - first version
NEW: StorageFactory - possibility to pass extra protocol parameters to storage object
NEW: DIPStorage - added CheckSum configuration option
BUGFIX: SSHComputingElement - use CE name in the pilot reference construction

*WMS
FIX: StalledJobAgent - if ExecTime < CPUTime make it equal to CPUTime

[v6r7p37]

*Framework
BUGFIX: NotificationDB - typos in SQL statement in purgeExpiredNotifications() 

*WMS
NEW: JobCleaningAgent - added scheduling sandbox LFN removal request 
     when deleting jobs
CHANGE: JobWrapper - report only error code as ApplicationError parameter 
        when payload finishes with errors    
NEW: SiteDirector - possibility to specify extensions to be installed in 
     pilots in /Operations/Pilots/Extensions option in order not to install
     all the server side extensions        

*DMS
CHANGE: FileCatalogFactory - use service path as default URL
CHANGE: FileCatalogFactory - use ObjectLoader to import catalog clients

*SMS
BUGFIX: StorageManagementDB, dirac-stager-monitor-jobs - small bug fixes ( sic, Daniela )

*Resources
CHANGE: DIPStorage - added possibility to specify a list of ports for multiple
        service end-points
CHANGE: InProcessComputingElement - demote log message when payload failure 
        to warning, the job will fail anyway
FIX: StalledJobAgent - if pilot reference is not registered, this is not an 
     error of the StalledJobAgent, no log.error() in  this case                
        
*RMS
CHANGE: RequestTask - ensure that tasks are executed with user credentials 
        even with respect to queries to DIRAC services ( useServerCertificate 
        flag set to false )        

[v6r7p36]

*WMS
FIX: CREAMCE, SiteDirector - make sure that the tmp executable is removed
CHANGE: JobWrapper - remove sending mails via Notification Service in case
        of job rescheduling
        
*SMS
FIX: StorageManagementDB - fix a race condition when old tasks are set failed 
     between stage submission and update.        

[v6r7p35]

*Stager
NEW: Stager API: dirac-stager-monitor-file, dirac-stager-monitor-jobs, 
     dirac-stager-monitor-requests, dirac-stager-show-stats

[v6r7p34]

*Transformation
FIX: TransformationCleaning Agent status was set to 'Deleted' instead of 'Cleaned'

[v6r7p33]

*Interfaces
FIX: Job.py - in setExecutable() - prevent changing the log file name string type

*StorageManagement
NEW: StorageManagementDB(Handler) - kill staging requests at the same time as 
     killing related jobs, closes #1510
FIX: StorageManagementDB - demote the level of several log messages       

[v6r7p32]

*DMS
FIX: StorageElementHandler - do not use getDiskSpace utility, use os.statvfs instead
CHANGE: StorageManagementDB - in getStageRequests() make MySQL do an UNIQUE selection 
        and use implicit loop to speed up queries for large results

*Resources
FIX: lsfce remote script - use re.search instead of re.match in submitJob() to cope with
     multipline output

[v6r7p31]

*WMS
FIX: SiteDirector - make possible more than one SiteDirector (with different pilot identity) attached 
     to a CE, ie sgm and pilot roles. Otherwise one is declaring Aborted the pilots from the other.

[v6r7p30]

*Core
CHANGE: X509Chain - added groupProperties field to the getCredentials() report
BUGFIX: InstallTools - in getSetupComponents() typo fixed: agent -> executor

[v6r7p29]

*DMS
CHANGE: FileCatalog - selection metadata is also returned as compatible metadata in the result
        of getCompatibleMetadata() call
NEW: FileCatalog - added path argument to getCompatibleMetadata() call
NEW: FileCatalogClient - added getFileUserMetadata()
BUGFIX: dirac-dms-fts-monitor - exit with code -1 in case of error

*Resources
FIX: CREAMComputingElement - check globus-url-copy result for errors when retrieving job output

[v6r7p28]

*DMS
BUGFIX: FileCatalog/DirectoryMetadata - wrong MySQL syntax 

[v6r7p27]

*Core
FIX: Mail.py - fix of the problem of colons in the mail's body

*Interfaces
NEW: Job API - added setSubmitPools(), setPlatform() sets ... "Platform"

*WMS
FIX: TaskQueueDB - use SystemConfig as Platform for matching ( if Platform is not set explicitly

*Resources
FIX: SSHComputingElement - use ssh host ( and not CE name ) in the pilot reference
BUGFIX: SSHGEComputingElement - forgotten return statement in _getJobOutputFiles()

*Framework
NEW: dirac-sys-sendmail - email's body can be taken from pipe. Command's argument 
     in this case will be interpreted as a destination address     

[v6r7p26]

*DMS
FIX: ReplicaManager - status names Read/Write -> ReadAccess/WriteAccess

[v6r7p25]

*Core
CHANGE: X509Chain - in getCredentials() failure to contact CS is not fatal, 
        can happen when calling dirac-proxy-init -x, for example

[v6r7p24]

*DMS
NEW: FileCatalog - added getFilesByMetadataWeb() to allow pagination in the Web 
     catalog browser
     
*WMS
CHANGE: WMSAdministrator, DiracAdmin - get banned sites list by specifying the status
        to the respective jobDB call     

[v6r7p23]

*Transformation
BUGFIX: TransformationDB - badly formatted error log message

*RMS
CHANGE: RequestDBMySQL - speedup the lookup of requests

*WMS
BUGFIX: dirac-dms-job-delete - in job selection by group

*DMS
FIX: LcgFileCatalogClient - getDirectorySize made compatible with DFC
BUGFIX: LcgFileCatalogClient - proper call of __getClientCertInfo()

[v6r7p22]

*Transformation
CHANGE: InputDataAgent - treats only suitable transformations, e.g. not the extendable ones. 
CHANGE: TransformationAgent - make some methods more public for easy overload

[v6r7p21]

*Core
FIX: Shifter - pass filePath argument when downloading proxy

[v6r7p20]

*DMS
CHANGE: StrategyHandler - move out SourceSE checking to TransferAgent
CHANGE: ReplicaManager, InputDataAgent - get active replicas
FIX: StorageElement, SRM2Storage - support for '*Access' statuses, checking results
     of return structures
     
*RSS
NEW: set configurable email address on the CS to send the RSS emails
NEW: RSSCache without thread in background
FIX: Synchronizer - moved to ResourceManager handler     

[v6r7p19]

*DMS
BUGFIX: ReplicaManager - in putAndRegister() SE.putFile() singleFile argument not used explicitly

[v6r7p18]

*WMS
FIX: StalledJobAgent - do not exit the loop over Completed jobs if accounting sending fails
NEW: dirac-wms-job-delete - allow to specify jobs to delete by job group and/or in a file
FIX: JobManifest - If CPUTime is not set, set it to MaxCPUTime value

[v6r7p17]

*Resources
FIX: SRM2Storage - treat properly "22 SRM_REQUEST_QUEUED" result code

[v6r7p16]

*DMS
FIX: StrategyHandler - do not proceed when the source SE is not valid for read 
BUGFIX: StorageElement - putFile can take an optional sourceSize argument
BUGFIX: ReplicaManager - in removeFile() proper loop on failed replicas

*RSS
FIX: SpaceTokenOccupancyCommand, CacheFeederAgent - add timeout when calling lcg_util commands

*WMS
FIX: JobManifest - take all the SubmitPools defined in the TaskQueueAgent 
NEW: StalledJobAgent - declare jobs stuck in Completed status as Failed

[v6r7p15]

*Core
BUGFIX: SocketInfo - in host identity evaluation

*DMS
BUGFIX: FileCatalogHandler - missing import os

*Transformation
CHANGE: JobManifest - getting allowed job types from operations() section 

[v6r7p14]

*DMS
CHANGE: StorageElementProxy - removed getParameters(), closes #1280
FIX: StorageElementProxy - free the getFile space before the next file
FIX: StorageElement - added getPFNBase() to comply with the interface

*Interfaces
CHANGE: Dirac API - allow lists of LFNs in removeFile() and removeReplica()

*WMS
CHANGE: JobSchedulingAgent(Executor) - allow both BannedSite and BannedSites JDL option

*RSS
FIX: ElementInspectorAgent - should only pick elements with rss token ( rs_svc ).
FIX: TokenAgent - using 4th element instead of the 5th. Added option to set admin email on the CS.

[v6r7p13]

*Core
FIX: Resources - in getStorageElementSiteMapping() return only sites with non-empty list of SEs

*DMS
FIX: StorageElement - restored the dropped logic of using proxy SEs
FIX: FileCatalog - fix the UseProxy /LocalSite/Catalog option

*Transformation
FIX: TransformationDB - use lower() string comparison in extendTransformation()

[v6r7p12]

*WMS
BUGFIX: JobManifest - get AllowedSubmitPools from the /Systems section, not from /Operations

*Core
NEW: Resources helper - added getSites(), getStorageElementSiteMapping()

*DMS
CHANGE: StrategyHandler - use getStorageElementSiteMapping helper function
BUGFIX: ReplicaManager - do not modify the loop dictionary inside the loop

[v6r7p11]

*Core
CHANGE: Subprocess - put the use of watchdog in flagging

[v6r7p10]

*Core
NEW: Logger - added getLevel() method, closes #1292
FIX: Subprocess - returns correct structure in case of timeout, closes #1295, #1294
CHANGE: TimeOutExec - dropped unused utility
FIX: Logger - cleaned unused imports

*RSS
CHANGE: ElementInspectorAgent - do not use mangled name and removed shifterProxy agentOption

[v6r7p9]

*Core
BUGFIX: InstallTools - MySQL Port should be an integer

[v6r7p8]

*Core
FIX: Subprocess - consistent timeout error message

*DMS
NEW: RemovalTask - added bulk removal
FIX: StrategyHandler - check file source CEs
CHANGE: DataIntegrityClient - code beautification
CHANGE: ReplicaManager - do not check file existence if replica information is queried anyway,
        do not fail if file to be removed does not exist already. 

[v6r7p7]

FIX: Several fixes to allow automatic code documentation

*Core
NEW: InstallTools - added mysqlPort and mysqlRootUser

*DMS
CHANGE: ReplicaManager - set possibility to force the deletion of non existing files
CHANGE: StrategyHandler - better handling of checksum check during scheduling 

[v6r7p6]

*Core
FIX: dirac-install - restore signal alarm if downloadable file is not found
FIX: Subprocess - using Manager proxy object to pass results from the working process

*DMS:
CHANGE: StorageElement - removed overwride mode
CHANGE: removed obsoleted dirac-dms-remove-lfn-replica, dirac-dms-remove-lfn
NEW: FTSMonitorAgent - filter out sources with checksum mismatch
FIX: FTSMonitorAgent, TransferAgent - fix the names of the RSS states

*RSS
NEW: ElementInspectorAgent runs with a variable number of threads which are automatically adjusted
NEW: Added policies to force a particular state, can be very convenient to keep something Banned for example.
NEW: policy system upgrade, added finer granularity when setting policies and actions

*WMS
NEW: SiteDirector- allow to define pilot DN/Group in the agent options
CHANGE: JobDescription, JobManifest - take values for job parameter verification from Operations CS section

[v6r7p5]

*Interfaces
BUGFIX: dirac-wms-job-get-output - properly treat the case when output directory is not specified 

[v6r7p4]

*Core
FIX: Subprocess - avoid that watchdog kills the executor process before it returns itself

*Framework
BUGFIX: ProxuManagerClient - wrong time for caching proxies

*RSS
FIX: removed obsoleted methods

*DMS
NEW: FileCatalog - added findFilesByMetadataDetailed - provides detailed metadata for 
     selected files

[v6r7p3]

*DMS
FIX: FTSMonitorAgent - logging less verbose

*Transformation
FIX: TransformationAgent - use the new CS defaults locations
FIX: Proper agent initialization
NEW: TransformationPlaugin - in Broadcast plugin added file groupings by number of files, 
     make the TargetSE always defined, even if the SourceSE list contains it 

*ResourceStatus
FIX: Added the shifter's proxy to several agents

*RMS
FIX: RequestContainer - the execution order was not properly set for the single files 

*Framework:
BUGFIX: ProxyManagerClient - proxy time can not be shorter than what was requested

[v6r7p2]

*Core
FIX: dirac-configure - switch to use CS before checking proxy info

*Framework
NEW: dirac-sys-sendmail new command
NEW: SystemAdmininistratorCLI - added show host, uninstall, revert commands
NEW: SystemAdmininistratorHandler - added more info in getHostInfo()
NEW: SystemAdmininistratorHandler - added revertSoftware() interface

*Transformation
FIX: TransformationCleaningAgent - check the status of returned results

[v6r7p1]

*Core
FIX: Subprocess - finalize the Watchdog closing internal connections after a command execution
CHANGE: add timeout for py(shell,system)Call calls where appropriate
CHANGE: Shifter - use gProxyManager in a way that allows proxy caching

*Framework
NEW: ProxyManagerClient - allow to specify validity and caching time separately
FIX: ProxyDB - replace instead of delete+insert proxy in __storeVOMSProxy

*DMS
NEW: FTSMonitorAgent - made multithreaded for better efficiency
FIX: dirac-dms-add-file - allow LFN: prefix for lfn argument

*WMS
NEW: dirac-wms-job-get-output, dirac-wms-job-status - allow to retrieve output for a job group
FIX: TaskQueueDB - fixed selection SQL in __generateTQMatchSQL()
CHANGE: OptimizerExecutor - reduce diversity of MinorStatuses for failed executors

*Resources
FIX: CREAMComputingElement - remove temporary JDL right after the submission 

[v6r6p21]

*DMS
BUGFIX: TransformationCleaningAgent - use the right signature of cleanMetadataCatalogFiles() call

[v6r6p20]

*DMS
FIX: RegistrationTask - properly escaped error messages
BUGFIX: DirectoryMetadata - use getFileMetadataFields from FileMetadata in addMetadataField()
NEW: When there is a missing source error spotted during FTS transfer, file should be reset 
     and rescheduled again until maxAttempt (set to 100) is reached

*WMS
FIX: JobScheduling - fix the site group logic in case of Tier0

[v6r6p19]

*DMS
BUGFIX: All DMS agents  - set up agent name in the initialization

*Core
NEW: Subprocess - timeout wrapper for subprocess calls
BUGFIX: Time - proper interpreting of 0's instead of None
CHANGE: DISET - use cStringIO for ANY read that's longer than 16k (speed improvement) 
        + Less mem when writing data to the net
FIX: Os.py - protection against failed "df" command execution       
NEW: dirac-info prints lcg bindings versions
CHANGE: PlotBase - made a new style class 
NEW: Subprocess - added debug level log message

*Framework
NEW: SystemAdministratorIntegrator client for collecting info from several hosts
NEW: SystemAdministrator - added getHostInfo()
FIX: dirac-proxy-init - always check for errors in S_OK/ERROR returned structures
CHANGE: Do not accept VOMS proxies when uploading a proxy to the proxy manager

*Configuration
FIX: CE2CSAgent - get a fresh copy of the cs data before attempting to modify it, closes #1151
FIX: Do not create useless backups due to slaves connecting and disconnecting
FIX: Refresher - prevent retrying with 'Insane environment'

*Accounting
NEW: Accounting/Job - added validation of reported values to cope with the weird Yandex case
FIX: DBUtils - take into account invalid values, closes #949

*DMS
FIX: FTSSubmitAgent - file for some reason rejected from submission should stay in 'Waiting' in 
     TransferDB.Channel table
FIX: FTSRequest - fix in the log printout     
CHANGE: dirac-dms-add-file removed, dirac-dms-add-files renamed to dirac-dms-add-file
FIX: FileCatalogCLI - check the result of removeFile call
FIX: LcgFileCatalogClient - get rid of LHCb specific VO evaluation
NEW: New FileCatalogProxy service - a generalization of a deprecated LcgFileCatalog service
FIX: Restored StorageElementProxy functionality
CHANGE: dirac-dms-add-file - added printout
NEW: FileCatalog(Factory), StorageElement(Factory) - UseProxy flag moved to /Operations and /LocalSite sections

*RSS
NEW:  general reimplementation: 
      New DB schema using python definition of tables, having three big blocks: Site, Resource and Node.
      MySQLMonkey functionality almost fully covered by DB module, eventually will disappear.
      Services updated to use new database.
      Clients updated to use new database.
      Synchronizer updated to fill the new database. When helpers will be ready, it will need an update.
      One ElementInspectorAgent, configurable now is hardcoded.
      New Generic StateMachine using OOP.
      Commands and Policies simplified.
      ResourceStatus using internal cache, needs to be tested with real load.
      Fixes for the state machine
      Replaced Bad with Degraded status ( outside RSS ).
      Added "Access" to Read|Write|Check|Remove SE statuses wherever it applies.
      ResourceStatus returns by default "Active" instead of "Allowed" for CS calls.
      Caching parameters are defined in the CS
FIX: dirac-admin-allow/ban-se - allow a SE on Degraded ( Degraded->Active ) and ban a SE on Probing 
     ( Probing -> Banned ). In practice, Active and Degraded are "usable" states anyway.            
      
*WMS
FIX: OptimizerExecutor - failed optimizations will still update the job     
NEW: JobWrapper - added LFNUserPrefix VO specific Operations option used for building user LFNs
CHANGE: JobDB - do not interpret SystemConfig in the WMS/JobDB
CHANGE: JobDB - Use CPUTime JDL only, keep MaxCPUTime for backward compatibility
CHANGE: JobWrapper - use CPUTime job parameter instead of MaxCPUTime
CHANGE: JobAgent - use CEType option instead of CEUniqueID
FIX: JobWrapper - do not attempt to untar directories before having checked if they are tarfiles 
NEW: dirac-wms-job-status - get job statuses for jobs in a given job group
 
*SMS
FIX: StorageManagementDB - when removing unlinked replicas, take into account the case where a
     staging request had been submitted, but failed
      
*Resources    
NEW: glexecCE - add new possible locations of the glexec binary: OSG specific stuff and in last resort 
     looking in the PATH    
NEW: LcgFileCatalogClient - in removeReplica() get the needed PFN inside instead of providing it as an argument     
      
*TS      
CHANGE: Transformation types definition are moved to the Operations CS section

*Interfaces
FIX: Dirac.py - CS option Scratchdir was in LocalSite/LocalSite
FIX: Dirac.py - do not define default catalog, use FileCatalog utility instead

[v6r6p19]

*DMS
BUGFIX: All DMS agents  - set up agent name in the initialization

[v6r6p18]

*Transformation
CHANGE: /DIRAC/VOPolicy/OutputDataModule option moved to <Operations>/Transformations/OutputDataModule

*Resources
FIX: ComputingElement - properly check if the pilot proxy has VOMS before adding it to the payload 
     when updating it

*WMS
BUGFIX: JobSanity - fixed misspelled method call SetParam -> SetParameter

[v6r6p17]

*Transformation
BUGFIX: TransformationAgent - corrected  __getDataReplicasRM()

[v6r6p16]

*DMS
FIX: Agents - proper __init__ implementation with arguments passing to the super class
FIX: LcgFileCatalogClient - in removeReplica() reload PFN in case it has changed

[v6r6p15]

*Framework
BUGFIX: ErrorMessageMonitor - corrected updateFields call 

*DMS:
NEW: FTSMonitorAgent completely rewritten in a multithreaded way

*Transformation
FIX: InputDataAgent - proper instantiation of TransformationClient
CHANGE: Transformation - several log message promoted from info to notice level

[v6r6p14]

*Transformation
FIX: Correct instantiation of agents inside several scripts
CHANGE: TransformationCleaningAgent - added verbosity to logs
CHANGE: TransformationAgent - missingLFC to MissingInFC as it could be the DFC as well
FIX: TransformationAgent - return an entry for all LFNs in __getDataReplicasRM

*DMS
FIX: TransferAgent - fix exception reason in registerFiles()

[v6r6p13]

*DMS
CHANGE: TransferAgent - change RM call from getCatalogueReplicas to getActiveReplicas. 
        Lowering log printouts here and there

[v6r6p12]

*DMS
BUGFIX: RemovalTask - Replacing "'" by "" in error str set as attribute for a subRequest file. 
        Without that request cannot be updated when some nasty error occurs.

[v6r6p11]

*RMS:
BUGFIX: RequestClient - log string formatting

*DMS
BUGFIX: RemovalTask - handling for files not existing in the catalogue

*Transformation
FIX: TransformationManager - ignore files in NotProcessed status to get the % of processed files

*Interfaces
FIX: Fixes due to the recent changes in PromptUser utility

[v6r6p10]

*RMS
FIX: RequestDBMySQL - better escaping of queries 

*WMS
FIX: SiteDirector - get compatible platforms before checking Task Queues for a site

[v6r6p9]

*Core
FIX: Utilities/PromptUser.py - better user prompt

*Accounting
NEW: Add some validation to the job records because of weird data coming from YANDEX.ru

*DMS
BUGFIX: ReplicaManager - typo errStr -> infoStr in __replicate()
FIX: FTSRequest - fixed log message

*WMS
FIX: SiteDirector - use CSGlobals.getVO() call instead of explicit CS option

[v6r6p8]

*Transformation
BUGFIX: TransformationDB - typo in getTransformationFiles(): iterValues -> itervalues

[v6r6p7]

*Resources
FIX: StorageFactory - uncommented line that was preventing the status to be returned 
BUGFIX: CE remote scripts - should return status and not call exit()
BUGFIX: SSHComputingElement - wrong pilot ID reference

[v6r6p6]

*WMS
FIX: TaskQueueDB - in findOrphanJobs() retrieve orphaned jobs as list of ints instead of list of tuples
FIX: OptimizerExecutor - added import of datetime to cope with the old style optimizer parameters

*Transformation
FIX: TransformationAgent - fix finalization entering in an infinite loop
NEW: TransformationCLI - added resetProcessedFile command
FIX: TransformationCleaningAgent - treating the archiving delay 
FIX: TransformationDB - fix in getTransformationFiles() in case of empty file list

[v6r6p5]

*Transformation
FIX: TransformationAgent - type( transClient -> transfClient )
FIX: TransformationAgent - self._logInfo -> self.log.info
FIX: TransformationAgent - skip if no Unused files
FIX: TransformationAgent - Use CS option for replica cache lifetime
CHANGE: TransformationAgent - accept No new Unused files every [6] hours

[v6r6p4]

*DMS
FIX: TransferAgent - protection for files that can not be scheduled
BUGFIX: TransferDB - typo (instIDList - > idList ) fixed

*Transformation
BUGFIX: TransformationAgent - typo ( loginfo -> logInfo )

[v6r6p3]

FIX: merged in patch v6r5p14

*Core
BUGFIX: X509Chain - return the right structure in getCredentials() in case of failure
FIX: dirac-deploy-scripts.py - allow short scripts starting from "d"
FIX: dirac-deploy-scripts.py - added DCOMMANDS_PPID env variable in the script wrapper
FIX: ExecutorReactor - reduced error message dropping redundant Task ID 

*Interfaces
BUGFIX: Dirac.py - allow to pass LFN list to replicateFile()

*DMS
FIX: FileManager - extra check if all files are available in _findFiles()
BUGFIX: FileCatalogClientCLI - bug in DirectoryListing

[v6r6p2]

FIX: merged in patch v6r5p13

*WMS
FIX: SiteDirector - if no community set, look for DIRAC/VirtualOrganization setting

*Framework
FIX: SystemLoggingDB - LogLevel made VARCHAR in the MessageRepository table
FIX: Logging - several log messages are split in fixed and variable parts
FIX: SystemLoggingDB - in insertMessage() do not insert new records in auxiliary tables if they 
     are already there

[v6r6p1]

*Core:
CHANGE: PromptUser - changed log level of the printout to NOTICE
NEW: Base Client constructor arguments are passed to the RPCClient constructor

*DMS:
NEW: FTSRequest - added a prestage mechanism for source files
NEW: FileCatalogClientCLI - added -f switch to the size command to use raw faile tables 
     instead of storage usage tables
NEW: FileCatalog - added orphan directory repair tool
NEW: FIleCatalog - more counters to control the catalog sanity     

*WMS:
FIX: SandboxStoreClient - no more kwargs tricks
FIX: SandboxStoreClient returns sandbox file name in case of upload failure to allow failover
FIX: dirac-pilot - fixed VO_%s_SW_DIR env variable in case of OSG

*TS:
FIX: TransformationManagerHandler - avoid multiple Operations() instantiation in 
     getTransformationSummaryWeb()

[v6r6]

*Core
CHANGE: getDNForUsername helper migrated from Core.Security.CS to Registry helper
NEW: SiteSEMapping - new utilities getSitesGroupedByTierLevel(), getTier1WithAttachedTier2(),
     getTier1WithTier2
CHANGE: The DIRAC.Core.Security.CS is replaced by the Registry helper     
BUGFIX: dirac-install - properly parse += in .cfg files
FIX: Graphs.Utilities - allow two lines input in makeDataFromCVS()
FIX: Graphs - allow Graphs package usage if even matplotlib is not installed
NEW: dirac-compile-externals will retrieve the Externals compilation scripts from it's new location 
     in github (DIRACGrid/Externals)
NEW: Possibility to define a thread-global credentials for DISET connections (for web framework)
NEW: Logger - color output ( configurable )
NEW: dirac-admin-sort-cs-sites - to sort sites in the CS
CHANGE: MessageClient(Factor) - added msgClient attribute to messages
NEW: Core.Security.Properties - added JOB_MONITOR and USER_MANAGER properties

*Configuration
NEW: Registry - added getAllGroups() method

*Framework
NEW: SystemAdministratorClientCLI - possibility to define roothPath and lcgVersion when updating software

*Accounting
NEW: JobPlotter - added Normalized CPU plots to Job accounting
FIX: DBUtils - plots going to greater granularity

*DMS
NEW: FileCatalog - storage usage info stored in all the directories, not only those with files
NEW: FileCatalog - added utility to rebuild storage usage info from scratch
FIX: FileCatalog - addMetadataField() allow generic types, e.g. string
FIX: FileCatalog - path argument is normalized before usage in multiple methods
FIX: FileCatalog - new metadata for files(directories) should not be there before for directories(files)
NEW: FileCatalog - added method for rebuilding DirectoryUsage data from scratch 
NEW: FileCatalog - Use DirectoryUsage mechanism for both logical and physical storage
CHANGE: FileCatalog - forbid removing non-empty directories
BUGFIX: FileCatalogClientCLI - in do_ls() check properly the path existence
FIX: FileCatalogClientCLI - protection against non-existing getCatalogCounters method in the LFC client
FIX: DMS Agents - properly call superclass constructor with loadName argument
FIX: ReplicaManager - in removeFile() non-existent file is marked as failed
FIX: Make several classes pylint compliant: DataIntegrityHandler, DataLoggingHandler,
     FileCatalogHandler, StorageElementHandler, StorageElementProxyHandler, TransferDBMonitoringHandler
FIX: LogUploadAgent - remove the OSError exception in __replicate()
FIX: FileCatalogClientCLI - multiple check of proper command inputs,
     automatic completion of several commands with subcommands,
     automatic completion of file names
CHANGE: FileCatalogClientCLI - reformat the output of size command 
FIX: dirac-admin-ban-se - allow to go over all options read/write/check for each SE      
NEW: StrategyHandler - new implementation to speed up file scheduling + better error reporting
NEW: LcgFileCatalogProxy - moved from from LHCbDirac to DIRAC
FIX: ReplicaManager - removed usage of obsolete "/Resources/StorageElements/BannedTarget" 
CHANGE: removed StorageUsageClient.py
CHANGE: removed obsoleted ProcessingDBAgent.py

*WMS
CHANGE: RunNumber job parameter was removed from all the relevant places ( JDL, JobDB, etc )
NEW: dirac-pilot - add environment setting for SSH and BOINC CEs
NEW: WMSAdministrator - get output for non-grid CEs if not yet in the DB
NEW: JobAgent - job publishes BOINC parameters if any
CHANGE: Get rid of LHCbPlatform everywhere except TaskQueueDB
FIX: SiteDirector - provide list of sites to the Matcher in the initial query
FIX: SiteDirector - present a list of all groups of a community to match TQs
CHANGE: dirac-boinc-pilot dropped
CHANGE: TaskQueueDirector does not depend on /LocalSite section any more
CHANGE: reduced default delays for JobCleaningAgent
CHANGE: limit the number of jobs received by JobCleaningAgent
CHANGE: JobDB - use insertFields instead of _insert
CHANGE: Matcher, TaskQueueDB - switch to use Platform rather than LHCbPlatform retaining LHCbPlatform compatibility
BUGFIX: Matcher - proper reporting pilot site and CE
CHANGE: JobManager - improved job Killing/Deleting logic
CHANGE: dirac-pilot - treat the OSG case when jobs on the same WN all run in the same directory
NEW: JobWrapper - added more status reports on different failures
FIX: PilotStatusAgent - use getPilotProxyFromDIRACGroup() instead of getPilotProxyFromVOMSGroup()
CHANGE: JobMonitoringHandler - add cutDate and condDict parameters to getJobGroup()
NEW: JobMonitoringHandler - check access rights with JobPolicy when accessing job info from the web
NEW: JobManager,JobWrapper - report to accounting jobs in Rescheduled final state if rescheduling is successful
FIX: WMSAdministrator, SiteDirector - store only non-empty pilot output to the PilotDB
NEW: added killPilot() to the WMSAdministrator interface, DiracAdmin and dirac-admin-kill-pilot command
NEW: TimeLeft - renormalize time left using DIRAC Normalization if available
FIX: JobManager - reconnect to the OptimizationMind in background if not yet connected
CHANGE: JobManifest - use Operations helper
NEW: JobCleaningAgent - delete logging records from JobLoggingDB when deleting jobs

*RMS
FIX: RequestDBFile - better exception handling in case no JobID supplied
FIX: RequestManagerHandler - make it pylint compliant
NEW: RequestProxyHandler - is forwarding requests from voboxes to central RequestManager. 
     If central RequestManager is down, requests are dumped into file cache and a separate thread 
     running in background is trying to push them into the central. 
CHANGE: Major revision of the code      
CHANGE: RequestDB - added index on SubRequestID in the Files table
CHANGE: RequestClient - readRequestForJobs updated to the new RequetsClient structure

*RSS
NEW: CS.py - Space Tokens were hardcoded, now are obtained after scanning the StorageElements.

*Resources
FIX: SSHComputingElement - enabled multiple hosts in one queue, more debugging
CHANGE: SSHXXX Computing Elements - define SSH class once in the SSHComputingElement
NEW: SSHComputingElement - added option to define private key location
CHANGE: Get rid of legacy methods in ComputingElement
NEW: enable definition of ChecksumType per SE
NEW: SSHBatch, SSHCondor Computing Elements
NEW: SSHxxx Computing Elements - using remote control scripts to better capture remote command errors
CHANGE: put common functionality into SSHComputingElement base class for all SSHxxx CEs
NEW: added killJob() method tp all the CEs
NEW: FileCatalog - take the catalog information info from /Operations CS section, if defined there, 
     to allow specifications per VO 

*Interfaces
CHANGE: Removed Script.initialize() from the API initialization
CHANGE: Some general API polishing
FIX: Dirac.py - when running in mode="local" any directory in the ISB would not get untarred, 
     contrary to what is done in the JobWrapper

*TS
BUGFIX: TaskManager - bug fixed in treating tasks with input data
FIX: TransformationCleaningAgent - properly call superclass constructor with loadName argument
NEW: TransformationCleaningAgent - added _addExtraDirectories() method to extend the list of
     directories to clean in a subclass if needed
CHANGE: TransformationCleaningAgent - removed usage of StorageUsageClient     
NEW: TransformationAgent is multithreaded now ( implementation moved from LHCbDIRAC )
NEW: added unit tests
NEW: InputDataAgent - possibility to refresh only data registered in the last predefined period of time 
NEW: TransformationAgent(Client) - management of derived transformations and more ported from LHCbDIRAC
BUGFIX: TransformationDB - wrong SQL statement generation in setFileStatusForTransformation()

[v6r5p14]

*Core
NEW: Utilities - added Backports utility

*WMS
FIX: Use /Operations/JobScheduling section consistently, drop /Operations/Matching section
NEW: Allow VO specific share correction plugins from extensions
FIX: Executors - several fixes

[v6r5p13]

*WMS
FIX: Executors - VOPlugin will properly send and receive the params
NEW: Correctors can be defined in an extension
FIX: Correctors - Properly retrieve info from the CS using the ops helper

[v6r5p12]

FIX: merged in patch v6r4p34

[v6r5p11]

FIX: merged in patch v6r4p33

*Core
FIX: MySQL - added offset argument to buildConditions()

[v6r5p10]

FIX: merged in patch v6r4p32

[v6r5p9]

FIX: merged in patch v6r4p30

[v6r5p8]

FIX: merged in patch v6r4p29

[v6r5p7]

FIX: merged in patch v6r4p28

[v6r5p6]

FIX: merged in patch v6r4p27

*Transformation
BUGFIX: TransformationDB - StringType must be imported before it can be used

*RSS
NEW: CS.py - Space Tokens were hardcoded, now are obtained after scanning the StorageElements.

[v6r5p5]

FIX: merged in patch v6r4p26

[v6r5p4]

FIX: merged in patch v6r4p25

[v6r5p3]

*Transformation
FIX: merged in patch v6r4p24

[v6r5p2]

*Web
NEW: includes DIRACWeb tag web2012092101

[v6r5p1]

*Core
BUGFIX: ExecutorMindHandler - return S_OK() in the initializeHandler
FIX: OptimizationMindHandler - if the manifest is not dirty it will not be updated by the Mind

*Configuration
NEW: Resources helper - added getCompatiblePlatform(), getDIRACPlatform() methods

*Resources
FIX: SSHComputingElement - add -q option to ssh command to avoid banners in the output
FIX: BOINCComputingElement - removed debugging printout
FIX: ComputingElement - use Platform CS option which will be converted to LHCbPlatform for legacy compatibility

*DMS
FIX: RequestAgentBase - lowering loglevel from ALWAYS to INFO to avoid flooding SystemLogging

*WMS:
FIX: SiteDirector - provide CE platform parameter when interrogating the TQ
FIX: GridPilotDirector - publish pilot OwnerGroup rather than VOMS role
FIX: WMSUtilities - add new error string into the parsing of the job output retrieval

[v6r5]

NEW: Executor framework

*Core
NEW: MySQL.py - added Test case for Time.dateTime time stamps
NEW: MySQL.py - insertFields and updateFields can get values via Lists or Dicts
NEW: DataIntegrityDB - use the new methods from MySQL and add test cases
NEW: DataIntegrityHandler - check connection to DB and create tables (or update their schema)
NEW: DataLoggingDB - use the new methods from MySQL and add test cases
NEW: DataLoggingHandler - check connection to DB and create tables (or update their schema)
FIX: ProcessPool - killing stuck workers after timeout
CHANGE: DB will throw a RuntimeException instead of a sys.exit in case it can't contact the DB
CHANGE: Several improvements on DISET
CHANGE: Fixed all DOS endings to UNIX
CHANGE: Agents, Services and Executors know how to react to CSSection/Module and react accordingly
NEW: install tools are updated to deal with executors
FIX: dirac-install - add -T/--Timeout option to define timeout for distribution downloads
NEW: dirac-install - added possibility of defining dirac-install's global defaults by command line switch
BUGFIX: avoid PathFinder.getServiceURL and use Client class ( DataLoggingClient,LfcFileCatalogProxyClient ) 
FIX: MySQL - added TIMESTAMPADD and TIMESTAMPDIFF to special values not to be scaped by MySQL
NEW: ObjectLoader utility
CHANGE: dirac-distribution - added global defaults flag and changed the flag to -M or --defaultsURL
FIX: Convert to string before trying to escape value in MySQL
NEW: DISET Services - added PacketTimeout option
NEW: SystemLoggingDB - updated to use the renewed MySQL interface and SQL schema
NEW: Added support for multiple entries in /Registry/DefaultGroup, for multi-VO installations
CHANGE: Component installation procedure updated to cope with components inheriting Modules
CHANGE: InstallTools - use dirac- command in runit run scripts
FIX: X509Chain - avoid a return of error when the group is not valid
FIX: MySQL - reduce verbosity of log messages when high level methods are used
CHANGE: Several DB classes have been updated to use the MySQL buildCondition method
NEW: MySQL - provide support for greater and smaller arguments to all MySQL high level methods
FIX: Service.py - check all return values from all initializers

*Configuration
CHANGE: By default return option and section lists ordered as in the CS
NEW: ConfigurationClient - added function to refresh remote configuration

*Framework
FIX: Registry.findDefaultGroup will never return False
CHANGE: ProxyManager does not accept proxies without explicit group
CHANGE: SystemAdministratorHandler - force refreshing the configuration after new component setup

*RSS
CHANGE: removed code execution from __init__
CHANGE: removed unused methods
NEW: Log all policy results 

*Resources
NEW: updated SSHComputingElement which allows multiple job submission
FIX: SGETimeLeft - better parsing of the batch system commands output
FIX: InProcessComputingElement - when starting a new job discard renewal of the previous proxy
NEW: BOINCComputingElement - new CE client to work with the BOINC desktop grid infrastructure 

*WMS
CHANGE: WMS Optimizers are now executors
CHANGE: SandboxStoreClient can directly access the DB if available
CHANGE: Moved JobDescription and improved into JobManifest
FIX: typo in JobLoggingDB
NEW: JobState/CachedJobState allow access to the Job via DB/JobStateSync Service automatically
BUGFIX: DownloadInputData - when not enough disk space, message was using "buffer" while it should be using "data"
FIX: the sandboxmetadataDB explosion when using the sandboxclient without direct access to the DB
NEW: Added support for reset/reschedule in the OptimizationMind
CHANGE: Whenever a DB is not properly initialized it will raise a catchable RuntimeError exception 
        instead of silently returning
FIX: InputDataResolution - just quick mod for easier extensibility, plus removed some LHCb specific stuff
NEW: allow jobids in a file in dirac-wms-job-get-output
NEW: JobManager - zfill in %n parameter substitution to allow alphabetical sorting
NEW: Directors - added checking of the TaskQueue limits when getting eligible queues
CHANGE: Natcher - refactor to simpify the logic, introduced Limiter class
CHANGE: Treat MaxCPUTime and CPUTime the same way in the JDL to avoid confusion
NEW: SiteDirector - added options PilotScript, MaxPilotsToSubmit, MaxJobsInFillMode
BUGFIX: StalledJobAgent - use cpuNormalization as float, not string 
FIX: Don't kill an executor if a task has been taken out from it
NEW: dirac-boinc-pilot - pilot script to be used on the BOINC volunteer nodes
FIX: SiteDirector - better handling of tokens and filling mode 
NEW: Generic pilot identities are automatically selected by the TQD and the SiteDirector 
     if not explicitly defined in /Pilot/GenericDN and GenericGroup
NEW: Generic pilot groups can have a VO that will be taken into account when selecting generic 
     credentials to submit pilots
NEW: Generic pilots that belong to a VO can only match jobs from that VO
NEW: StalledJobAgent - added rescheduling of jobs stuck in Matched or Rescheduled status
BUGFIX: StalledJobAgent - default startTime and endTime to "now", avoid None value
NEW: JobAgent - stop after N failed matching attempts (nothing to do), use StopAfterFailedMatches option
CHANGE: JobAgent - provide resource description as a dictionary to avoid extra JDL parsing by the Matcher
CHANGE: Matcher - report pilot info once instead of sending it several times from the job
CHANGE: Matcher - set the job site instead of making a separate call to JobStateUpdate
NEW: Matcher - added Matches done and matches OK statistics
NEW: TaskQueue - don't delete fresh task queues. Wait 5 minutes to do so.
CHANGE: Disabled TQs can also be matched, if no jobs are there, a retry will be triggered

*Transformation
FIX: TransformationAgent - a small improvement: now can pick the prods status to handle from the CS, 
     plus few minor corrections (e.g. logger messages)
FIX: TransformationCLI - take into accout possible failures in resetFile command     

*Accounting
NEW: AccountingDB - added retrieving RAW records for internal stuff
FIX: AccountingDB - fixed some logic for readonly cases
CHANGE: Added new simpler and faster bucket insertion mechanism
NEW: Added more info when rebucketing
FIX: Calculate the rebucket ETA using remaining records to be processed instead of the total records to be processed
FIX: Plots with no data still carry the plot name

*DMS
NEW: SRM2Storage - added retry in the gfal calls
NEW: added new FTSCleaningAgent cleaning up TransferDB tables
FIX: DataLoggingClient and DataLoggingDB - tests moved to separate files
CHANGE: request agents cleanup

*RMS
CHANGE: Stop using RequestAgentMixIn in the request agents

[v6r4p34]

*DMS
BUGFIX: FileCatalogCLI - fixed wrong indentation
CHANGE: RegistrationTask - removed some LHCb specific defaults

[v6r4p33]

*DMS
CHANGE: FTSRequest - be more verbose if something is wrong with file

[v6r4p32]

*WMS
FIX: StalledJobAgent - avoid exceptions in the stalled job accounting reporting

*DMS
NEW: FTSMonitorAgent - handling of expired FTS jobs 

*Interfaces
CHANGE: Dirac.py - attempt to retrieve output sandbox also for Completed jobs in retrieveRepositorySandboxes()

[v6r4p30]

*Core
BUGFIX: dirac-admin-bdii-ce-voview - proper check of the result structure

*Interfaces
FIX: Dirac.py, Job.py - allow to pass environment variables with special characters

*DMS
NEW: FileCatalogCLI - possibility to sort output in the ls command

*WMS:
FIX: JobWrapper - interpret environment variables with special characters 

[v6r4p29]

*RMS
BUGFIX: RequestDBMySQL - wrong indentation in __updateSubRequestFiles()

[v6r4p28]

*Interfaces
CHANGE: Dirac.py, DiracAdmin.py - remove explicit timeout on RPC client instantiation

*RSS
FIX: CS.py - fix for updated CS location (backward compatible)

*DMS
BUGFIX: StrategyHandler - bug fixed determineReplicationTree()
FIX: FTSRequest - add checksum string to SURLs file before submitting an FTS job

*WMS
FIX: JobWrapper - protection for double quotes in JobName
CHANGE: SiteDirector - switched some logging messages from verbose to info level

*RMS
NEW: Request(Client,DBMySQL,Manager) - added readRequestsForJobs() method

[v6r4p27]

*DMS
FIX: SRM2Storage - removed hack for EOS (fixed server-side)

*Transformation
CHANGE: TransformationClient - limit to 100 the number of transformations in getTransformations()
NEW: TransformationAgent - define the transformations type to use in the configuration

*Interfaces
FIX: Job.py -  fix for empty environmentDict (setExecutionEnv)

[v6r4p26]

*Transformation
BUGFIX: TransformationClient - fixed calling sequence in rpcClient.getTransformationTasks()
NEW: TransformationClient - added log messages in verbose level.

[v6r4p25]

*DMS
BUGFIX: StrategyHandler - sanity check for wrong replication tree 

[v6r4p24]

*Core
NEW: MySQL - add 'offset' argument to the buildCondition()

*Transformation
FIX: TransformationAgent - randomize the LFNs for removal/replication case when large number of those
CHANGE: TransformationClient(DB,Manager) - get transformation files in smaller chunks to
        improve performance
FIX: TransformationAgent(DB) - do not return redundant LFNs in getTransformationFiles()    

[v6r4p23]

*Web
NEW: includes DIRACWeb tag web2012092101

[v6r4p22]

*DMS
FIX: SRM2Storage - fix the problem with the CERN-EOS storage 

[v6r4p21]

*Core
BUGFIX: SGETimeLeft - take into account dd:hh:mm:ss format of the cpu consumed

[v6r4p20]

*WMS
BUGFIX: PilotDirector, GridPilotDirector - make sure that at least 1 pilot is to be submitted
BUGFIX: GridPilotDirector - bug on how pilots are counted when there is an error in the submit loop.
BUGFIX: dirac-pilot - proper install script installation on OSG sites

[v6r4p19]

*RMS
FIX: RequestDBMySQL - optimized request selection query 

[v6r4p18]

*Configuration
BUGFIX: CE2CSAgent.py - the default value must be set outside the loop

*DMS
NEW: dirac-dms-create-replication-request
BUGFIX: dirac-dms-fts-submit, dirac-dms-fts-monitor - print out error messages

*Resources
BUGFIX: TorqueComputingElement.py, plus add UserName for shared Queues

*WMS
BUGFIX: JobManagerHandler - default value for pStart (to avoid Exception)

[v6r4p17]

*Core
FIX: dirac-configure - setup was not updated in dirac.cfg even with -F option
FIX: RequestHandler - added fix for Missing ConnectionError

*DMS
FIX: dirac-dms-clean-directory - command fails with `KeyError: 'Replicas'`.

*WMS
FIX: SiteDirector - adapt to the new method in the Matcher getMatchingTaskQueue 
FIX: SiteDirector - added all SubmitPools to TQ requests

[v6r4p16]

*Core:
FIX: dirac-install - bashrc/cshrc were wrongly created when using versionsDir

*Accounting
CHANGE: Added new simpler and faster bucket insertion mechanism
NEW: Added more info when rebucketing

*WMS
CHANGE: Matcher - refactored to take into account job limits when providing info to directors
NEW: JoAgent - reports SubmitPool parameter if applicable
FIX: Matcher - bad codition if invalid result

[v6r4p15]

*WMS
FIX: gLitePilotDirector - fix the name of the MyProxy server to avoid crasehs of the gLite WMS

*Transformation
FIX: TaskManager - when the file is on many SEs, wrong results were generated

[v6r4p13]

*DMS
FIX: dirac-admin-allow-se - added missing interpreter line

[v6r4p12]

*DMS
CHANGE: RemovalTask - for DataManager shifter change creds after failure of removal with her/his proxy.

*RSS
NEW: Added RssConfiguration class
FIX: ResourceManagementClient  - Fixed wrong method name

[v6r4p11]

*Core
FIX: GGUSTicketsClient - GGUS SOAP URL updated

*DMS
BUGFIX: ReplicaManager - wrong for loop

*RequestManagement
BUGFIX: RequestClient - bug fix in finalizeRequest()

*Transformation
FIX: TaskManager - fix for correctly setting the sites (as list)

[v6r4p10]

*RequestManagement
BUGFIX: RequestContainer - in addSubrequest() function

*Resources
BUGFIX: SRM2Storage - in checksum type evaluation

*ResourceStatusSystem
BUGFIX: InfoGetter - wrong import statement

*WMS
BUGFIX: SandboxMetadataDB - __init__() can not return a value

[v6r4p9]

*DMS
CHANGE: FailoverTransfer - ensure the correct execution order of the subrequests

[v6r4p8]

Bring in fixes from v6r3p17

*Core:
FIX: Don't have the __init__ return True for all DBs
NEW: Added more protection for exceptions thrown in callbacks for the ProcessPool
FIX: Operations will now look in 'Defaults' instead of 'Default'

*DataManagement:
FIX: Put more protection in StrategyHandler for neither channels  not throughput read out of TransferDB
FIX: No JobIDs supplied in getRequestForJobs function for RequestDBMySQL taken into account
FIX: Fix on getRequestStatus
CHANGE: RequestClient proper use of getRequestStatus in finalizeRequest
CHANGE: Refactored RequestDBFile

[v6r4p7]

*WorkloadManagement
FIX: SandboxMetadataDB won't explode DIRAC when there's no access to the DB 
CHANGE: Whenever a DB fails to initialize it raises a catchable exception instead of just returning silently

*DataManagement
CHANGE: Added Lost and Unavailable to the file metadata

[v6r4p6]

Bring fixes from v6r4p6

[v6r4p5]

*Configuration
NEW: Added function to generate Operations CS paths

*Core
FIX: Added proper ProcessPool checks and finalisation

*DataManagement
FIX: don't set Files.Status to Failed for non-existign files, failover transfers won't go
FIX: remove classmethods here and there to unblock requestHolder
CHANGE: RAB, TA: change task timeout: 180 and 600 (was 600 and 900 respectively)
FIX: sorting replication tree by Ancestor, not hopAncestorgit add DataManagementSystem/Agent/TransferAgent.py
NEW: TA: add finalize
CHANGE: TransferAgent: add AcceptableFailedFiles to StrategyHandler to ban FTS channel from scheduling
FIX: if there is no failed files, put an empty dict


*RSS
FIX: RSS is setting Allowed but the StorageElement checks for Active

*Workflows
FIX: Part of WorfklowTask rewritten to fix some issues and allow 'ANY' as site

*Transformation
FIX: Wrong calls to TCA::cleanMetadataCatalogFiles

[v6r4p4]

*Core
FIX: Platform.py - check if Popen.terminate is available (only from 2.6)

[v6r4p3]

*Core
FIX: ProcessPool with watchdog and timeouts - applied in v6r3 first

[v6r4p2]

*StorageManagement
BUGFIX: StorageElement - staging is a Read operation and should be allowed as such

*WMS
BUGFIX: InProcessComputingElement, JobAgent - proper return status code from the job wrapper

*Core
FIX: Platform - manage properly the case of exception in the ldconfig execution

[v6r4p1]

*DMS
FIX: TransferDB.getChannelObservedThroughput - the channelDict was created in a wrong way

*RSS
FIX: ResourceStatus was not returning Allowed by default

[v6r4]

*Core
FIX: dirac-install-db.py: addDatabaseOptionsToCS has added a new keyed argument
NEW: SGETimeLeft.py: Support for SGE backend
FIX: If several extensions are installed, merge ConfigTemplate.cfg
NEW: Service framework - added monitoring of file descriptors open
NEW: Service framework - Reduced handshake timeout to prevent stuck threads
NEW: MySQL class with new high level methods - buildCondition,insertFields,updateFields
     deleteEntries, getFields, getCounters, getDistinctAttributeValues
FIX: ProcessPool - fixes in the locking mechanism with LockRing, stopping workers when the
     parent process is finished     
FIX: Added more locks to the LockRing
NEW: The installation tools are updated to install components by name with the components module specified as an option

*DMS
FIX: TransferDB.py - speed up the Throughput determination
NEW: dirac-dms-add-files: script similar to dirac-dms-remove-files, 
     allows for 1 file specification on the command line, using the usual dirac-dms-add-file options, 
     but also can take a text file in input to upload a bunch of files. Exit code is 0 only if all 
     was fine and is different for every error found. 
NEW: StorageElementProxy- support for data downloading with http protocol from arbitrary storage, 
     needed for the web data download
BUGFIX: FileCatalogCLI - replicate operation does a proper replica registration ( closes #5 )     
FIX: ReplicaManager - __cleanDirectory now working and thus dirac-dms-clean-directory

*WMS
NEW: CPU normalization script to run a quick test in the pilot, used by the JobWrapper
     to report the CPU consumption to the accounting
FIX: StalledJobAgent - StalledTimeHours and FailedTimeHours are read each cycle, refer to the 
     Watchdog heartBeat period (should be renamed); add NormCPUTime to Accounting record
NEW: SiteDirector - support for the operation per VO in multi-VO installations
FIX: StalledJobAgent - get ProcessingType from JDL if defined
BUGFIX: dirac-wms-job-peek - missing printout in the command
NEW: SiteDirector - take into account the number of already waiting pilots when evaluating the number of pilots to submit
FIX: properly report CPU usage when the Watchdog kill the payload.

*RSS
BUGFIX: Result in ClientCache table is a varchar, but the method was getting a datetime
NEW: CacheFeederAgent - VOBOX and SpaceTokenOccupancy commands added (ported from LHCbDIRAC)
CHANGE: RSS components get operational parameters from the Operations handler

*DataManagement
FIX: if there is no failed files, put an empty dict

*Transformation
FIX: Wrong calls to TCA::cleanMetadataCatalogFiles

[v6r3p19]

*WMS
FIX: gLitePilotDirector - fix the name of the MyProxy server to avoid crashes of the gLite WMS

[v6r3p18]

*Resources
BUGFIX: SRM2Storage - in checksum type evaluation

[v6r3p17]

*DataManagement
FIX: Fixes issues #783 and #781. Bugs in ReplicaManager removePhisicalReplica and getFilesFromDirectory
FIX: Return S_ERROR if missing jobid arguments
NEW: Checksum can be verified during FTS and SRM2Storage 

[v6r3p16]

*DataManagement
FIX: better monitoring of FTS channels 
FIX: Handle properly None value for channels and bandwidths

*Core
FIX: Properly calculate the release notes if there are newer releases in the release.notes file

[v6r3p15]

*DataManagement
FIX: if there is no failed files, put an empty dict

*Transformation
FIX: Wrong calls to TCA::cleanMetadataCatalogFiles


[v6r3p14]

* Core

BUGFIX: ProcessPool.py: clean processing and finalisation
BUGFIX: Pfn.py: don't check for 'FileName' in pfnDict

* DMS

NEW: dirac-dms-show-fts-status.py: script showing last hour history for FTS channels
NEW: TransferDBMonitoringHandler.py: new function exporting FST channel queues
BUGFIX: TransferAgent.py,RemovalAgent.py,RegistrationAgent.py - unlinking of temp proxy files, corection of values sent to gMonitor
BUGFIX: StrategyHandler - new config option 'AcceptableFailedFiles' to unblock scheduling for channels if problematic transfers occured for few files
NEW: TransferAgent,RemovalAgent,RegistrationAgent - new confing options for setting timeouts for tasks and ProcessPool finalisation
BUGFIX: ReplicaManager.py - reverse sort of LFNs when deleting files and directories to avoid blocks
NEW: moved StrategyHandler class def to separate file under DMS/private

* TMS

FIX: TransformationCleaningAgent.py: some refactoring, new way of disabling/enabline execution by 'EnableFlag' config option

[v6r3p13]

*Core
FIX: Added proper ProcessPool checks and finalisation

*DataManagement
FIX: don't set Files.Status to Failed for non-existign files, failover transfers won't go
FIX: remove classmethods here and there to unblock requestHolder
CHANGE: RAB, TA: change task timeout: 180 and 600 (was 600 and 900 respectively)
FIX: sorting replication tree by Ancestor, not hopAncestorgit add DataManagementSystem/Agent/TransferAgent.py
NEW: TA: add finalize
CHANGE: TransferAgent: add AcceptableFailedFiles to StrategyHandler to ban FTS channel from scheduling

[v6r3p12]

*Core
FIX: Platform.py - check if Popen.terminate is available (only from 2.6)

[v6r3p11]

*Core
FIX: ProcessPool with watchdog and timeouts

[v6r3p10]

*StorageManagement
BUGFIX: StorageElement - staging is a Read operation and should be allowed as such

*WMS
BUGFIX: InProcessComputingElement, JobAgent - proper return status code from the job wrapper

*Core
FIX: Platform - manage properly the case of exception in the ldconfig execution

[v6r3p9]

*DMS
FIX: TransferDB.getChannelObservedThroughput - the channelDict was created in a wrong way

[v6r3p8]

*Web
CHANGE: return back to the release web2012041601

[v6r3p7]

*Transformation
FIX: TransformationCleaningAgent - protection from deleting requests with jobID 0 

[v6r3p6]

*Core
FIX: dirac-install-db - proper key argument (follow change in InstallTools)
FIX: ProcessPool - release all locks every time WorkignProcess.run is executed, more fixes to come
FIX: dirac-configure - for Multi-Community installations, all vomsdir/vomses files are now created

*WMS
NEW: SiteDirector - add pilot option with CE name to allow matching of SAM jobs.
BUGFIX: dirac-pilot - SGE batch ID was overwriting the CREAM ID
FIX: PilotDirector - protect the CS master if there are at least 3 slaves
NEW: Watchdog - set LocalJobID in the SGE case

[v6r3p5]

*Core:
BUGFIX: ProcessPool - bug making TaskAgents hang after max cycles
BUGFIX: Graphs - proper handling plots with data containing empty string labels
FIX: GateWay - transfers were using an old API
FIX: GateWay - properly calculate the gateway URL
BUGFIX: Utilities/Pfn.py - bug in pfnunparse() when concatenating Path and FileName

*Accounting
NEW: ReportGenerator - make AccountingDB readonly
FIX: DataCache - set daemon the datacache thread
BUGFIX: BasePlotter - proper handling of the Petabyte scale data

*DMS:
BUGFIX: TransferAgent, RegistrationTask - typos 

[v6r3p4]

*DMS:
BUGFIX: TransferAgent - wrong value for failback in TA:execute

[v6r3p3]

*Configuration
BUGFIX: Operations helper - typo

*DMS:
FIX: TransferAgent - change the way of redirecting request to task

[v6r3p2]

*DMS
FIX: FTSRequest - updating metadata for accouting when finalizing FTS requests

*Core
FIX: DIRAC/__init__.py - default version is set to v6r3

[v6r3p1]

*WMS
CHANGE: Use ResourcesStatus and Resources helpers in the InputDataAgent logic

*Configuration
NEW: added getStorageElementOptions in Resources helper

*DMS
FIX: resourceStatus object created in TransferAgent instead of StrategyHandler

[v6r3]

*Core
NEW: Added protections due to the process pool usage in the locking logic

*Resources
FIX: LcgFileCatalogClient - reduce the number of retries: LFC_CONRETRY = 5 to 
     avoid combined catalog to be stuck on a faulty LFC server
     
*RSS
BUGFIX: ResourceStatus - reworked helper to keep DB connections     

*DMS
BUGFIX: ReplicaManager::CatalogBase::_callFileCatalogFcnSingleFile() - wrong argument

*RequestManagement
FIX: TaskAgents - set timeOut for task to 10 min (15 min)
NEW: TaskAgents - fill in Error fields in case of failing operations

*Interfaces
BUGFIX: dirac-wms-select-jobs - wrong use of the Dirac API

[v6r2p9]

*Core
FIX: dirac-configure - make use of getSEsForSite() method to determine LocalSEs

*WMS
NEW: DownloadInputData,InputDataByProtocol - check Files on Tape SEs are on Disk cache 
     before Download or getturl calls from Wrapper
CHANGE: Matcher - add Stalled to "Running" Jobs when JobLimits are applied   
CHANGE: JobDB - allow to specify required platform as Platform JDL parameter,
        the specified platform is taken into account even without /Resources/Computing/OSCompatibility section

*DMS
CHANGE: dirac-admin-allow(ban)-se - removed lhcb-grid email account by default, 
        and added switch to avoid sending email
FIX: TaskAgents - fix for non-existing files
FIX: change verbosity in failoverReplication 
FIX: FileCatalog - remove properly metadata indices 
BUGFIX: FileManagerBase - bugfix in the descendants evaluation logic  
FIX: TransferAgent and TransferTask - update Files.Status to Failed when ReplicaManager.replicateAndRegister 
     will fail completely; when no replica is available at all.

*Core
FIX: dirac-pilot - default lcg bindings version set to 2012-02-20

[v6r2p8]

*DMS:
CHANGE: TransferAgent - fallback to task execution if replication tree is not found

[v6r2p7]

*WMS
BUGFIX: SiteDirector - wrong CS option use: BundleProxy -> HttpProxy
FIX: SiteDirector - use short lines in compressed/encoded files in the executable
     python script

[v6r2p6]

*DataManagement
FIX: Bad logic in StrategyHandler:MinimiseTotalWait

*Core
CHANGE: updated GGUS web portal URL

*RSS
BUGFIX: meta key cannot be reused, it is popped from dictionary

*Framework
FIX: The Gateway service does not have a handler
NEW: ConfingTemplate entry for Gateway
FIX: distribution notes allow for word wrap

*WorkloadManagement
FIX: avoid unnecessary call if no LFN is left in one of the SEs
FIX: When Uploading job outputs, try first Local SEs, if any


[v6r2p5]

*RSS
BUGFIX: several minor bug fixes

*RequestManagement
BUGFIX: RequestDBMySQL - removed unnecessary request type check

*DMS
BUGFIX: FileCatalogClienctCLI - wrong evaluation of the operation in the find command
NEW: FileCatalog - added possibility to remove specified metadata for a given path 
BUGFIX: ReplicaManager - wrong operation order causing failure of UploadLogFile module

*Core
NEW: dirac-install - generate cshrc DIRAC environment setting file for the (t)csh 

*Interfaces
CHANGE: Job - added InputData to each element in the ParametricInputData

*WMS
CHANGE: dirac-jobexec - pass ParametericInputData to the workflow as a semicolon separated string

[v6r2p4]

*WMS
BUGFIX: StalledJobAgent - protection against jobs with no PilotReference in their parameters
BUGFIX: WMSAdministratorHandler - wrong argument type specification for getPilotInfo method

*StorageManagement
BUGFIX: RequestFinalizationAgent - no method existence check when calling RPC method

[v6r2p3]

*WMS
CHANGE: Matcher - fixed the credentials check in requestJob() to simplify it

*ConfigurationSystem
CHANGE: Operations helper - fix that allow no VO to be defined for components that do not need it

*Core
BUGFIX: InstallTools - when applying runsvctrl to a list of components make sure that the config server is treated first and the sysadmin service - last
        
[v6r2p2]

*WMS
BUGFIX: Matcher - restored logic for checking private pilot asking for a given DN for belonging to the same group with JOB_SHARING property.

[v6r2p1]

*RequestManagementSystem
BUGFIX: RequestCleaningAgent - missing import of the "second" interval definition 

[v6r2]

*General
FIX: replaced use of exec() python statement in favor of object method execution

*Accounting
CHANGE: Accounting 'byte' units are in powers of 1000 instead of powers of 1024 (closes #457)

*Core
CHANGE: Pfn.py - pfnparse function rewritten for speed up and mem usage, unit test case added
FIX: DISET Clients are now thread-safe. Same clients used twice in different threads was not 
closing the previous connection
NEW: reduce wait times in DISET protocol machinery to improve performance    
NEW: dirac-fix-mysql-script command to fix the mysql start-up script for the given installation
FIX: TransferClient closes connections properly
FIX: DISET Clients are now thread-safe. Same client used twice in different threads will not close the previous connection
CHANGE: Beautification and reduce wait times to improve performance
NEW: ProcessPool - added functionality to kill all children processes properly when destroying ProcessPool objects
NEW: CS Helper for LocalSite section, with gridEnv method
NEW: Grid module will use Local.gridEnv if nothing passed in the arguments
CHANGE: Add deprecated sections in the CS Operations helper to ease the transition
FIX: dirac-install - execute dirac-fix-mysql-script, if available, to fix the mysql.server startup script
FIX: dirac-distribution - Changed obsoleted tar.list file URL
FIX: typo in dirac-admin-add-host in case of error
CHANGE: dirac-admin-allow(ban)-se - use diracAdmin.sendMail() instead of NotificationClient.sendMail()

*Framework
BUGFIX: UserProfileDB - no more use of "type" variable as it is a reserved keyword 

*RequestManagement:
FIX: RequestDBFile - more consistent treatment of requestDB Path
FIX: RequestMySQL - Execution order is evaluated based on not Done state of subrequests
NEW: RequestCleaningAgent - resetting Assigned requests to Waiting after a configurable period of time

*RSS
CHANGE: RSS Action now inherits from a base class, and Actions are more homogeneous, they all take a uniform set of arguments. The name of modules has been changed from PolType to Action as well.
FIX: CacheFeederAgent - too verbose messages moved to debug instead of info level
BUGFIX: fixed a bug preventing RSS clients to connect to the services     
FIX: Proper services synchronization
FIX: Better handling of exceptions due to timeouts in GOCDBClient   
FIX: RSS.Notification emails are sent again
FIX: Commands have been modified to return S_OK, S_ERROR inside the Result dict. This way, policies get a S_ERROR / S_OK object. CacheFeederAgent has been updated accordingly.
FIX: allow clients, if db connection fails, to reconnect ( or at least try ) to the servers.
CHANGE: access control using CS Authentication options. Default is SiteManager, and get methods are all.
BUGFIX: MySQLMonkey - properly escaped all parameters of the SQL queries, other fixes.
NEW: CleanerAgent renamed to CacheCleanerAgent
NEW: Updated RSS scripts, to set element statuses and / or tokens.
NEW: Added a new script, dirac-rss-synch
BUGFIX: Minor bugfixes spotted on the Web development
FIX: Removed useless decorator from RSS handlers
CHANGE: ResourceStatus helper tool moved to RSS/Client directory, no RSS objects created if the system is InActive
CHANGE: Removed ClientFastDec decorator, using a more verbose alternative.
CHANGE: Removed useless usage of kwargs on helper functions.  
NEW: added getSESitesList method to RSSClient      
FIX: _checkFloat() checks INTEGERS, not datetimes

*DataManagement
CHANGE: refactoring of DMS agents executing requests, allow requests from arbitrary users
NEW: DFC - allow to specify multiple replicas, owner, mode when adding files
CHANGE: DFC - optimization of the directory size evaluation
NEW: Added CREATE TEMPORARY TABLES privilege to FileCatalogDB
CHANGE: DFC - getCatalogCounters() update to show numbers of directories
NEW: lfc_dfc_copy script to migrate data from LFC to DFC
FIX: dirac-dms-user-lfns - fixed the case when the baseDir is specified
FIX: FTS testing scripts were using sys.argv and getting confused if options are passed
NEW: DFC - use DirectoryUsage tables for the storage usage evaluations
NEW: DFC - search by metadata can be limited to a given directory subtree
NEW: DFC - search by both directory and file indexed metadata
BUGFIX: DFC - avoid crash if no directories or files found in metadata query
NEW: DFC FileCatalogHandler - define database location in the configuration
NEW: DFC - new FileCatalogFactory class, possibility to use named DFC services
FIX: FTSMonitor, FTSRequest - fixes in handling replica registration, setting registration requests in FileToCat table for later retry
FIX: Failover registration request in the FTS agents.      
FIX: FTSMonitor - enabled to register new replicas if even the corresponding request were removed from the RequestManagement 
FIX: StorageElement - check if SE has been properly initialized before executing any method     
CHANGE: LFC client getReplica() - make use of the new bulk method lfc.lfc_getreplicasl()
FIX: LFC client - protect against getting None in lfc.lfc_readdirxr( oDirectory, "" )  
FIX: add extra protection in dump method of StorageElement base class
CHANGE: FailoverTransfer - create subrequest per catalog if more than one catalog

*Interface
NEW: Job.py - added method to handle the parametric parameters in the workflow. They are made available to the workflow_commons via the key 'GenericParameters'.
FIX: Dirac.py - fix some type checking things
FIX: Dirac.py - the addFile() method can now register to more than 1 catalog.

*WMS
FIX: removed dependency of the JobSchedulingAgent on RSS. Move the getSiteTier functionality to a new CS Helper.
FIX: WMSAdministratorHandler - Replace StringType by StringTypes in the export methods argument type
FIX: JobAgent - Set explicitly UseServerCertificate to "no" for the job executable
NEW: dirac-pilot - change directory to $OSG_WN_TMP on OSG sites
FIX: SiteDirector passes jobExecDir to pilot, this defaults to "." for CREAM CEs. It can be set in the CS. It will not make use of $TMPDIR in this case.
FIX: Set proper project and release version to the SiteDirector     
NEW: Added "JobDelay" option for the matching, refactored and added CS options to the matcher
FIX: Added installation as an option to the pilots and random MyProxyServer
NEW: Support for parametric jobs with parameters that can be of List type

*Resources
NEW: Added SSH Grid Engine Computing Element
NEW: Added SSH Computing Element
FIX: make sure lfc client will not try to connect for several days

*Transformation
FIX: TransformationDB - in setFileStatusForTransformation() reset ErrorCount to zero if "force" flag and    the new status is "unused"
NEW: TransformationDB - added support for dictionary in metadata for the InputDataQuery mechanism     

[v6r1p13]

*WMS
FIX: JobSchedulingAgent - backported from v6r2 use of Resources helper

[v6r1p12]

*Accounting
FIX: Properly delete cached plots

*Core
FIX: dirac-install - run externals post install after generating the versions dir

[v6r1p11]

*Core
NEW: dirac-install - caches locally the externals and the grid bundle
FIX: dirac-distribution - properly generate releasehistory and releasenotes

[v6r1p10]

*WorloadManagement
FIX: JobAgent - set UseServerCertificate option "no" for the job executable

[v6r1p9]

*Core
FIX: dirac-configure - set the proper /DIRAC/Hostname when defining /LocalInstallation/Host

*DataManagement
FIX: dirac-dms-user-lfns - fixed the case when the baseDir is specified
BUGFIX: dirac-dms-remove-files - fixed crash in case of returned error report in a form of dictionary 

[v6r1p8]

*Web
FIX: restored Run panel in the production monitor

*Resources
FIX: FileCatalog - do not check existence of the catalog client module file

[v6r1p7]

*Web
BUGFIX: fixed scroll bar in the Monitoring plots view

[v6r1p6]

*Core
FIX: TransferClient closes connections properly

[v6r1p5]

*Core
FIX: DISET Clients are now thread-safe. Same clients used twice in different threads was not 
     closing the previous connection
NEW: reduce wait times in DISET protocol machinery to improve performance   

[v6r1p4]

*RequestManagement
BUGFIX: RequestContainer - in isSubRequestDone() treat special case for subrequests with files

*Transformation
BUGFIX: TransformationCleaningAgent - do not clear requests for tasks with no associated jobs

[v6r1p3]

*Framework
NEW: Pass the monitor down to the request RequestHandler
FIX: Define the service location for the monitor
FIX: Close some connections that DISET was leaving open

[v6r1p2]

*WorkloadManagement
BUGFIX: JobSchedulingAgent - use getSiteTiers() with returned direct value and not S_OK

*Transformation
BUGFIX: Uniform use of the TaskManager in the RequestTaskAgent and WorkflowTaskAgent

[v6r1p1]

*RSS
BUGFIX: Alarm_PolType now really send mails instead of crashing silently.

[v6r1]

*RSS
CHANGE: Major refactoring of the RSS system
CHANGE: DB.ResourceStatusDB has been refactored, making it a simple wrapper round ResourceStatusDB.sql with only four methods by table ( insert, update, get & delete )
CHANGE: DB.ResourceStatusDB.sql has been modified to support different statuses per granularity.
CHANGE: DB.ResourceManagementDB has been refactored, making it a simple wrapper round ResourceStatusDB.sql with only four methods by table ( insert, update, get & delete )
CHANGE: Service.ResourceStatusHandler has been refactored, removing all data processing, making it an intermediary between client and DB.
CHANGE: Service.ResourceManagementHandler has been refactored, removing all data processing, making it an intermediary between client and DB.
NEW: Utilities.ResourceStatusBooster makes use of the 'DB primitives' exposed on the client and does some useful data processing, exposing the new functions on the client.
NEW: Utilities.ResourceManagementBooster makes use of the 'DB primitives' exposed on the client and does some useful data processing, exposing the new functions on the client.
CHANGE: Client.ResourceStatusClient has been refactorerd. It connects automatically to DB or to the Service. Exposes DB and booster functions.
CHANGE: Client.ResourceManagementClient has been refactorerd. It connects automatically to DB or to the Service. Exposes DB and booster functions.
CHANGE: Agent.ClientsCacheFeederAgent renamed to CacheFeederAgent. The name was not accurate, as it also feeds Accouting Cache tables.
CHANGE: Agent.InspectorAgent, makes use of automatic API initialization.
CHANGE: Command. refactor and usage of automatic API initialization.
CHANGE: PolicySystem.PEP has reusable client connections, which increase significantly performance.
CHANGE: PolicySystem.PDP has reusable client connections, which increase significantly performance.
NEW: Utilities.Decorators are syntactic sugar for DB, Handler and Clients.
NEW: Utilities.MySQLMonkey is a mixture of laziness and refactoring, in order to generate the SQL statements automatically. Not anymore sqlStatemens hardcoded on the RSS.
NEW: Utilities.Validator are common checks done through RSS modules
CHANGE: Utilities.Synchronizer syncs users and DIRAC sites
CHANGE: cosmetic changes everywhere, added HeadURL and RCSID
CHANGE: Removed all the VOExtension logic on RSS
BUGFIX: ResourceStatusHandler - getStorageElementStatusWeb(), access mode by default is Read
FIX: RSS __init__.py will not crash anymore if no CS info provided
BUGFIX: CS.getSiteTier now behaves correctly when a site is passed as a string

*dirac-setup-site
BUGFIX: fixed typos in the Script class name

*Transformation
FIX: Missing logger in the TaskManager Client (was using agent's one)
NEW: Added UnitTest class for TaskManager Client

*DIRAC API
BUGFIX: Dirac.py. If /LocalSite/FileCatalog is not define the default Catalog was not properly set.
FIX: Dirac.py - fixed __printOutput to properly interpret the first argument: 0:stdout, 1:stderr
NEW: Dirac.py - added getConfigurationValue() method

*Framework
NEW: UsersAndGroups agent to synchronize users from VOMRS server.

*dirac-install
FIX: make Platform.py able to run with python2.3 to be used inside dirac-install
FIX: protection against the old or pro links pointing to non-existent directories
NEW: make use of the HTTP proxies if available
FIX: fixed the logic of creating links to /opt/dirac directories to take into account webRoot subdirs

*WorkloadManagement
FIX: SiteDirector - change getVO() function call to getVOForGroup()

*Core:
FIX: Pfn.py - check the sanity of the pfn and catch the erroneous case

*RequestManagement:
BUGFIX: RequestContainer.isSubrequestDone() - return 0 if Done check fails

*DataManagement
NEW: FileCatalog - possibility to configure multiple FileCatalog services of the same type

[v6r0p4]

*Framework
NEW: Pass the monitor down to the request RequestHandler
FIX: Define the service location for the monitor
FIX: Close some connections that DISET was leaving open

[v6r0p3]

*Framework
FIX: ProxyManager - Registry.groupHasProperties() wasn't returning a result 
CHANGE: Groups without AutoUploadProxy won't receive expiration notifications 
FIX: typo dirac-proxy-info -> dirac-proxy-init in the expiration mail contents
CHANGE: DISET - directly close the connection after a failed handshake

[v6r0p2]

*Framework
FIX: in services logs change ALWAYS log level for query messages to NOTICE

[v6r0p1]

*Core
BUGFIX: List.uniqueElements() preserves the other of the remaining elements

*Framework
CHANGE: By default set authorization rules to authenticated instead of all
FIX: Use all required arguments in read access data for UserProfileDB
FIX: NotificationClient - dropped LHCb-Production setup by default in the __getRPSClient()

[v6r0]

*Framework
NEW: DISET Framework modified client/server protocol, messaging mechanism to be used for optimizers
NEW: move functions in DIRAC.Core.Security.Misc to DIRAC.Core.Security.ProxyInfo
CHANGE: By default log level for agents and services is INFO
CHANGE: Disable the log headers by default before initializing
NEW: dirac-proxy-init modification according to issue #29: 
     -U flag will upload a long lived proxy to the ProxyManager
     If /Registry/DefaultGroup is defined, try to generate a proxy that has that group
     Replaced params.debugMessage by gLogger.verbose. Closes #65
     If AutoUploadProxy = true in the CS, the proxy will automatically be uploaded
CHANGE: Proxy upload by default is one month with dirac-proxy-upload
NEW: Added upload of pilot proxies automatically
NEW: Print info after creating a proxy
NEW: Added setting VOMS extensions automatically
NEW: dirac-proxy-info can also print the information of the uploaded proxies
NEW: dirac-proxy-init will check that the lifetime of the certificate is less than one month and advise to renew it
NEW: dirac-proxy-init will check that the certificate has at least one month of validity
FIX: Never use the host certificate if there is one for dirac-proxy-init
NEW: Proxy manager will send notifications when the uploaded proxies are about to expire (configurable via CS)
NEW: Now the proxyDB also has a knowledge of user names. Queries can use the user name as a query key
FIX: ProxyManager - calculate properly the dates for credentials about to expire
CHANGE: ProxyManager will autoexpire old proxies, also auto purge logs
CHANGE: Rename dirac-proxy-upload to dirac-admin-proxy-upload
NEW: dirac-proxy-init will complain if the user certificate has less than 30 days
CHANGE: SecurityLogging - security log level to verbose
NEW: OracleDB - added Array type 
NEW: MySQL - allow definition of the port number in the configuration
FIX: Utilities/Security - hash VOMS Attributes as string
FIX: Utilities/Security - Generate a chain hash to discover if two chains are equal
NEW: Use chain has to discover if it has already been dumped
FIX: SystemAdministrator - Do not set  a default lcg version
NEW: SystemAdministrator - added Project support for the sysadmin
CHANGE: SysAdmin CLI - will try to connect to the service when setting the host
NEW: SysAdmin CLI - colorization of errors in the cli
NEW: Logger - added showing the thread id in the logger if enabled
     
*Configuration
NEW: added getVOfromProxyGroup() utility
NEW: added getVoForGroup() utility, use it in the code as appropriate
NEW: added Registry and Operations Configuration helpers
NEW: dirac-configuration-shell - a configuration script for CS that behaves like an UNIX shellCHANGE: CSAPI - added more functionality required by updated configuration console
NEW: Added possibility to define LocalSE to any Site using the SiteLocalSEMapping 
     section on the Operations Section     
NEW: introduce Registry/VO section, associate groups to VOs, define SubmitPools per VO
FIX: CE2CSAgent - update the CEType only if there is a relevant info in the BDII  

*ReleaseManagement
NEW: release preparations and installation tools based on installation packages
NEW: dirac-compile-externals will try go get a DIRAC-free environment before compiling
NEW: dirac-disctribution - upload command can be defined via defaults file
NEW: dirac-disctribution - try to find if the version name is a branch or a tag in git and act accordingly
NEW: dirac-disctribution - added keyword substitution when creating a a distribution from git
FIX: Install tools won't write HostDN to the configuration if the Admin username is not set 
FIX: Properly set /DIRAC/Configuration/Servers when installing a CS Master
FIX: install_site.sh - missing option in wget for https download: --no-check-certificate
FIX: dirac-install-agent(service) - If the component being installed already has corresponding 
     CS section, it is not overwritten unless explicitly asked for
NEW: dirac-install functionality enhancement: start using the switches as defined in issue #26;
CHANGE: dirac-install - write the defaults if any under defaults-.cfg so dirac-configure can 
        pick it up
FIX: dirac-install - define DYLD_LIBRARY_PATH ( for Mac installations )     
NEW: dirac-install - put all the goodness under a function so scripts like lhcb-proxy-init can use it easily
FIX: dirac-install - Properly search for the LcgVer
NEW: dirac-install will write down the releases files in -d mode   
CHANGE: use new dirac_install from gothub/integration branch in install_site.sh
NEW: Extensions can request custom external dependencies to be installed via pip when 
     installing DIRAC.
NEW: LCG bundle version can be defined on a per release basis in the releases.cfg 
NEW: dirac-deploy-scripts - when setting the lib path in the deploy scripts. 
     Also search for subpaths of the libdir and include them
NEW: Install tools - plainly separate projects from installations

*Accounting
CHANGE: For the WMSHistory type, send as JobSplitType the JobType
CHANGE: Reduced the size of the max key length to workaround mysql max bytes for index problem
FIX: Modified buckets width of 1week to 1 week + 1 day to fix summer time end week (1 hour more )

*WorkloadManagement
CHANGE: SiteDirector - simplified executable generation
NEW: SiteDirector - few more checks of error conditions   
NEW: SiteDirector - limit the queue max length to the value of MaxQueueLengthOption 
     ( 3 days be default )
BUGFIX: SiteDirector - do not download pilot output if the flag getPilotOutput is not set     
NEW: JobDB will extract the VO when applying DIRAC/VOPolicy from the proper VO
FIX: SSHTorque - retrieve job status by chunks of 100 jobs to avoid too long
NEW: glexecComputingElement - allow glexecComputingElement to "Reschedule" jobs if the Test of
     the glexec fails, instead of defaulting to InProcess. Controlled by
     RescheduleOnError Option of the glexecComputingElement
NEW: SandboxStore - create a different SBPath with the group included     
FIX: JobDB - properly treat Site parameter in the job JDL while rescheduling jobs
NEW: JobSchedulingAgent - set the job Site attribute to the name of a group of sites corresponding 
     to a SE chosen by the data staging procedure 
CHANGE: TimeLeft - call batch system commands with the ( default ) timeout 120 sec
CHANGE: PBSTimeLeft - uses default CPU/WallClock if not present in the output  
FIX: PBSTimeLeft - proper handling of (p)cput parameter in the batch system output, recovery of the
     incomplete batch system output      
NEW: automatically add SubmitPools JDL option of the job owner's VO defines it     
NEW: JobManager - add MaxParametericJobs option to the service configuration
NEW: PilotDirector - each SubmitPool or Middleware can define TargetGrids
NEW: JobAgent - new StopOnApplicationFailure option to make the agent exiting the loop on application failure
NEW: PilotAgentsDB - on demand retrieval of the CREAM pilot output
NEW: Pilot - proper job ID evaluation for the OSG sites
FIX: ComputingElement - fixed proxy renewal logic for generic and private pilots
NEW: JDL - added %j placeholder in the JDL to be replaced by the JobID
BUGFIX: DownloadInputData - bug fixed in the naming of downloaded files
FIX: Matcher - set the group and DN when a request gets to the matcher if the request is not 
     coming from a pilot
FIX: Matcher = take into account JobSharing when checking the owner for the request
CHANGE: PilotDirector, dirac-pilot - interpret -V flag of the pilot as Installation name

*DataManagement
FIX: FileCatalog/DiractoryLevelTree - consistent application of the max directory level using global 
     MAX_LEVELS variable
FIX: FileCatalog - Directory metadata is deleted together with the directory deletion, issue #40    
CHANGE: FileCatalog - the logic of the files query by metadata revisited to increase efficiency 
FIX: LcgFileCatalog - use lfcthr and call lfcthr.init() to allow multithread
     try the import only once and just when LcgFileCatalogClient class is intantiated
NEW: LcgFileCatalogClient - new version of getPathPermissions relying on the lfc_access method to solve the problem
     of multiple user DNs in LFC.     
FIX: StorageElement - get service CS options with getCSOption() method ( closes #97 )
FIX: retrieve FileCatalogs as ordered list, to have a proper default.
CHANGE: FileCatalog - allow up to 15 levels of directories
BUGFIX: FileCatalog - bug fixes in the directory removal methods (closes #98)
BUGFIX: RemovalAgent - TypeError when getting JobID in RemovalAgent
BUGFIX: RemovalAgent - put a limit to be sure the execute method will end after a certain number of iterations
FIX: DownloadInputData - when files have been uploaded with lcg_util, the PFN filename
     might not match the LFN file name
FIX: putting FTSMonitor web page back
NEW: The default file catalog is now determined using /LocalSite/FileCatalog. The old behavior 
     is provided as a fallback solution
NEW: ReplicaManager - can now deal with multiple catalogs. Makes sure the surl used for removal is 
the same as the one used for registration.   
NEW: PoolXMLCatalog - added getTypeByPfn() function to get the type of the given PFN  
NEW: dirac-dms-ban(allow)-se - added possibility to use CheckAccess property of the SE

*StorageManagement
FIX: Stager - updateJobFromStager(): only return S_ERROR if the Status sent is not
recognized or if a state update fails. If the jobs has been removed or
has moved forward to another status, the Stager will get an S_OK and
should forget about the job.
NEW: new option in the StorageElement configuration "CheckAccess"
FIX: Requests older than 1 day, which haven't been staged are retried. Tasks older than "daysOld" 
     number of days are set to Failed. These tasks have already been retried "daysOld" times for staging.
FIX: CacheReplicas and StageRequests records are kept until the pin has expired. This way the 
     StageRequest agent will have proper accounting of the amount of staged data in cache.
NEW: FTSCleaningAgent will allow to fix transient errors in RequestDB. At the moment it's 
     only fixing Requests for which SourceTURL is equal to TargetSURL.
NEW: Stager - added new command dirac-stager-stage-files          
FIX: Update Stager code in v6 to the same point as v5r13p37
FIX: StorageManager - avoid race condition by ensuring that Links=0 in the query while removing replicas

*RequestManagement
FIX: RequestDBFile - get request in chronological order (closes issue #84)
BUGFIX: RequestDBFile - make getRequest return value for getRequest the same as for

*ResourceStatusSystem
NEW: Major code refacoring. First refactoring of RSS's PEP. Actions are now function 
     defined in modules residing in directory "Actions".
NEW: methods to store cached environment on a DB and ge them.
CHANGE: command caller looks on the extension for commands.
CHANGE: RSS use now the CS instead of getting info from Python modules.
BUGFIX: Cleaned RSS scripts, they are still prototypes
CHANGE: PEP actions now reside in separate modules outside PEP module.
NEW: RSS CS module add facilities to extract info from CS.
CHANGE: Updating various RSS tests to make them compatible with
changes in the system.
NEW: CS is used instead of ad-hoc configuration module in most places.
NEW: Adding various helper functions in RSS Utils module. These are
functions used by RSS developers, including mainly myself, and are
totally independant from the rest of DIRAC.
CHANGE: Mostly trivial changes, typos, etc in various files in RSS     
CHANGE: TokenAgent sends e-mails with current status   

*Transformation
CHANGE: allow Target SE specification for jobs, Site parameter is not set in this case
CHANGE: TransformationAgent  - add new file statuses in production monitoring display
CHANGE: TransformationAgent - limit the number of files to be treated in TransformationAgent 
        for replication and removal (default 5000)
BUGFIX: TransformationDB - not removing task when site is not set
BUGFIX: TransformationCleaningAgent - archiving instead of cleaning Removal and Replication 
        transformations 
FIX: TransformationCleaningAgent - kill jobs before deleting them        

*Workflow
NEW: allow modules to define Input and Output parameters that can be
     used instead of the step_commons/workflow_commons (Workflow.py, Step.py, Module.py)

*Various fixes
BUGFIX: Mail.py uses SMTP class rather than inheriting it
FIX: Platform utility will properly discover libc version even for the new Ubuntu
FIX: Removed old sandbox and other obsoleted components<|MERGE_RESOLUTION|>--- conflicted
+++ resolved
@@ -1,4 +1,3 @@
-<<<<<<< HEAD
 [v7r0-pre11]
 
 FIX: removed __init__ files from test directories to avoid importing
@@ -86,12 +85,11 @@
 *Stager
 NEW: Stager API: dirac-stager-monitor-file, dirac-stager-monitor-jobs,
      dirac-stager-monitor-requests, dirac-stager-show-stats
-=======
+
 [v6r9p11]
 
 *DMS
 BUGFIX: FTSRequest - in __resolveFTSServer() type "=" -> "=="
->>>>>>> 53955be6
 
 [v6r9p10]
 
