--- conflicted
+++ resolved
@@ -1,4 +1,3 @@
-<<<<<<< HEAD
 [v6r13-pre11]
 
 CHANGE: Separating fixed and variable parts of error log messages for multiple systems 
@@ -23,7 +22,7 @@
 NEW: Computing - BatchSystem classes introduced to be used both in Local and SSH Computing Elements
 CHANGE: Storage - reworked Storage Element/Plugins to encapsulate physical URLs 
 NEW: GFAL2_StorageBase.py, GFAL2_SRM2Storage.py, GFAL2_XROOTStorage.py 
-=======
+
 [v6r12p17]
 
 *DMS
@@ -43,7 +42,6 @@
 
 *WMS
 FIX: InputDataByProtocol - fixed return structure
->>>>>>> 03c82c70
 
 [v6r12p16]
 
