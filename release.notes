<<<<<<< HEAD
[v6r13p18]

*WMS
FIX: JobWrapper - ported back from v6r14p9 the fix for getting OutputPath

[v6r13p17]

FIX: changes incorporated from v6r12p52 patch

[v6r13p16]

FIX: changes incorporated from v6r12p51 patch

[v6r13p15]

Included patches from v6r12p50 release 

[v6r13p14]

*DMS
FIX: ReplicateAndRegister - fix a problem when a file is set Problematic 
     in the FC but indeed doesn't exist at all 

*Resources
CHANGE: StorageFactory - enhance the logic of BaseSE inheritance in the
        SE definition in the CS
        
*WMS
CHANGE: CPUNormalization, dirac-wms-cpu-normalization - reading CPU power 
        from MJF for comparison with the DIRAC evaluation
FIX: SiteDirector - create pilot working directory in the batch system working
     directory and not in "/tmp"                

[v6r13p13]

*DMS
BUGFIX: FileCatalogClient - bug fixed in getDirectoryMetadata()

[v6r13p12]

*Resources
FIX: StorageElement - bug fixed in inValid()
CHANGE: StorageFactory - do not interpret VO parameter as mandatory

[v6r13p11]

*DMS
BUGFIX: RemoveReplica - fix in singleRemoval()
FIX: dirac-dms-user-lfns - increased timeout

[v6r13p10]

CHANGE: Use sublogger to better identify log source in multiple places

*Core
CHANGE: Review / beautify code in TimeLeft and LSFTimeLeft
FIX: LSFTimeLeft - is setting shell variables, not environment variables, 
     therefore added an "export" command to get the relevant variable 
     and extract then the correct normalization

*Accounting
FIX: DataOperationPlotter - add better names to the data operations

*DMS:
FIX: DataManager - add mandatory vo parameter in __SEActive()
CHANGE: dirac-dms-replicate-and-register-request - submit multiple requests
        to avoid too many files in a single FTS request
FIX: FileCatalog - typo in getDirectoryMetadata()
FIX: FileCatalog - pass directory name to getDirectoryMetadata and not file name 
FIX: DataManager - in __SEActive() break LFN list in smaller chunks when
     getting replicas from a catalog        

*WMS
FIX: WMSAdministratorHandler - fix in reporting pilot statistics
FIX: JobScheduling - fix in __getSitesRequired() when calling self.jobLog.info 
CHANGE: pilotCommands - when exiting with error, print out current processes info

[v6r13p9]

*Framework
FIX: SystemLoggingDB - schema change for ClientIPs table to store IPv6 addresses

*DMS
BUGFIX: DMSRequestOperationsBase - bug fix in checkSEsRSS()
FIX: RemoveFile - in __cal__(): bug fix; fix in the BannedSE treatment logic

*RMS
BUGFIX: Operation - in catalogList()
BUGFIX: ReqClient - in printOperation()

*Resources
FIX: GFAL2_StorageBase - added Lost, Cached, Unavailable in getSingleFileMetadata() output
BUGFIX: GFAL2_StorageBase - fixed URL construction in put(get)SingleFile() methods

*WMS
FIX: InputDataByProtocol - removed StorageElement object caching

[v6r13p8]

*Framework
FIX: MonitoringUtilities - minor bug fix

*DMS
FIX: DataManager - remove local file when doing two hops transfer

*WMS
FIX: SandboxStoreClient - get the VO info from the delegatedGroup argument to 
     use for the StorageElement instantiation

*TMS
CHANGE: Transformation(Client,DB,Manager) - multiple code clean-up without
        changing the logic

[v6r13p7]

*Core
NEW: X509CRL - class to handle certificate revocation lists

*DMS
FIX: RequestOperations/RemoveFile.py - check target SEs to be online before
     performing the removal operation. 
FIX: SecurityManager, VOMSPolicy - make the vomspolicy compatible with the old client 
     by calling in case of need the old SecurityManager     

*Resources
BUGFIX: Torque, GE - methods must return Message field in case of non-zero return status
FIX: SRM2Storage - when used internaly, listDirectory should return urls and not lfns

*WMS
FIX: ConfigureCPURequirements pilot command - add queue CPU length to the extra local
     configuration
FIX: JobWrapper - load extra local configuration of any     

*RMS
FIX: RequestDB - fix in getRequestSummaryWeb() to suit the Web Portal requirements

*Transformation
FIX: TransformationManagerHandler - fix in getTransformationSummaryWeb() to suit 
     the Web Portal requirements

[v6r13p6]

*Core
FIX: X509Chain - use SHA1 signature encryption in all tha cases

*Resources
FIX: ComputingElement - take CPUTime from its configuration defined in the 
     pilot parameters

*WMS
FIX: SiteDirector - correctly configure jobExecDir and httpProxy Queue parameters

[v6r13p5]

*Resources
BUGFIX: Torque - getCEStatus() must return integer job numbers
FIX: StorageBase - removed checking the VO name inside the LFN 

*WMS
FIX: InputData, JobScheduling - StorageElement needs to know its VO

*DMS
FIX: ReplicateAndRegister - Add checksumType to RMS files when adding 
     checksum value
FIX: DataManager - remove unnecessary access to RSS and use SE.getStatus()     
FIX: DMHelpers - take into account Alias and BaseSE in site-SE relation

*RMS
FIX: Request - bug fixed in optimize() in File reassignment from one
     Operation to another  

*Transformation
FIX: TransformationDB - set derived transformation to Automatic

[v6r13p4]

*Core
FIX: VOMSService - treat properly the case when the VOMS service returns no result
     in attGetUserNickname()

*DMS
FIX: FTSAgent, ReplicateAndRegister - make sure we use source replicas with correct 
     checksum 

*RMS
FIX: Request - minor fix in setting the Request properties, suppressing pylint
     warnings
CHANGE: File, Reques, Operation, RequestDB - remove the use of sqlalchemy on 
        the client side     
     
*Resources
FIX: StorageElement - import FileCatalog class rather than the corresponding module     
FIX: SLURM - proper formatting commands using %j, %T placeholders
FIX: SSHComputingElement - return full job references from getJobStatus() 

*RSS
FIX: DowntimeCommand - checking for downtimes including the time to start in hours

*Workflow
CHANGE: FailoverRequest - assign to properties rather than using setters

*Transformation
FIX: TransformationClient(DB,Utilities) - fixes to make derived transformations work

[v6r13p3]

*DMS
FIX: DataManager - in putAndRegister() specify explicitly registration protocol
     to ensure the file URL available right after the transfer
     
*Resources
FIX: SRM2Storage - use the proper se.getStatus() interface ( not the one of the RSS )     

[v6r13p2]

*Framework
FIX: SystemAdministratorHandler - install WebAppDIRAC extension only in case
     of We b Portal installation
CHANGE: dirac-populate-component-db - check the setup of the hosts to register 
        into the DB only installations from the same setup; check the MySQL installation
        before retrieving the database information      

*DMS
FIX: FTSAgent - fix in parsing the server result
FIX: FTSFile - added Waiting status
FIX: FTSJob - updated regexps for the "missing source" reports from the server;
     more logging message 

*Resources
FIX: SRM2Storage - fix in treating the checksum type 
FIX: StorageElement - removed getTransportURL from read methods

*RMS
FIX: Request - typo in the optimize() method

[v6r13p1]

*Framework
CHANGE: SystemAdminstratorIntegrator - can take a list of hosts to exclude from contacting

*DMS
FIX: DataManager - fix in __getFile() in resolving local SEs
FIX: dirac-dms-user-lfns - sort result, simplify logic

*RMS
FIX: Request - Use DMSHelper to resolve the Failovers SEs
FIX: Operation - treat the case where the SourceSE is None

*WMS
FIX: WMSAdministratorHandler - return per DN dictionary from getPilotStatistics 

[v6r13]

CHANGE: Separating fixed and variable parts of error log messages for multiple systems 
        to allow SystemLogging to work

*Core
FIX: MySQL.py - treat in detailed way datetime functions in __escapeString()
FIX: DictCache.get() returns now None instead of False if no or expired value
NEW: InstallTools - allow to define environment variables to be added to the component
     runit run script
NEW: Changes to make the DISET protocol IP V6 ready
CHANGE: BaseClient - retry service call on another instance in case of failure
CHANGE: InnerRPCClient - retry 3 times in case of exception in the transport layer
CHANGE: SocketInfo - retry 3 times in case of handshaking error
CHANGE: MySQL - possibility to specify charset in the table definition
FIX: dirac-install, dirac-distribution - removed obsoleted defaults     
NEW: Proxy utility module with executeWithUserProxy decorator function

*Configuration
NEW: CSAPI,dirac-admin-add-shifter - function, and script, for adding or modifying a 
     shifter in the CS

*Framework
FIX: NotificationDB - escape fields for sorting in getNotifications()
NEW: Database, Service, Client, commands for tracking the installed DIRAC components

*Interfaces
CHANGE: Dirac - changed method names, keeping backward compatibility
CHANGE: multiple commands updated to use the new Dirac API method names

*DMS
NEW: Native use of the FTS3 services
CHANGE: Removed the use of current DataLogging service
CHANGE: DataManager - changes to manage URLs inside StorageElement objects only
FIX: DataManager - define SEGroup as accessible at a site
CHANGE: DirectoryListing - extracted from FileCatalogClientCLI as an independent utility
CHANGE: MetaQuery - extracted from FileCatalogClientCLI as an independent utility
CHANGE: FileCatalogClientCLI uses external DirectoryListing, MetaQuery utilities
CHANGE: FileCatalog - replace getDirectoryMetadata by getDirectoryUserMetadata
NEW: FileCatalog - added new getDirectoryMetadata() interface to get standard directory metadata
NEW: FileCatalog - possibility to find files by standard metadata
NEW: FileCatalog - possibility to use wildcards in the metadata values for queries
NEW: DMSHelpers class
NEW: dirac-dms-find-lfns command

*WMS
NEW: SiteDirector - support for the MaxRAM queue description parameter
CHANGE: JobScheduling executor uses the job owner proxy to evaluate which files to stage
FIX: DownloadInputData - localFile was not defined properly
FIX: DownloadInputData - could not find cached files (missing [lfn])

*RMS
CHANGE: Removed files from the previous generation RMS
CHANGE: RMS refactored based on SQLAlchemy 
NEW: ReqClient - added options to putRequest(): useFailoverProxy and retryMainServer
CHANGE: DMSRequestOperationsBase - delay execution or cancel request based on SE statuses 
        from RSS/CS
FIX: Fixes to make use of RequestID as a unique identifier. RequestName can be used in
     commands in case of its uniqueness        

*Resources
NEW: Computing - BatchSystem classes introduced to be used both in Local and SSH Computing Elements
CHANGE: Storage - reworked Storage Element/Plugins to encapsulate physical URLs 
NEW: GFAL2_StorageBase.py, GFAL2_SRM2Storage.py, GFAL2_XROOTStorage.py 

*RSS:
NEW: dirac-admin-allow(ban)-se - added RemoveAccess status
CHANGE: TokenAgent - added more info to the mail

*TS
CHANGE: Task Manager plugins
=======
[v6r12p53]

*DMS
CHANGE: FileCatalogClientCLI - ls order by size, human readable size value

*WMS
BUGFIX: JobAgent - bug when rescheduling job due to glexec failure

*TS
NEW: TransformationCLI - added getOutputFiles command
>>>>>>> ba476d4d

[v6r12p52]

*DMS
NEW: dirac-dms-directory-sync - new command to synchronize the contents of a
     local and remote directories
FIX: DataManager - in removeFile() return successfully if empty input file list     

*TS
NEW: TransformationCLI - getInputDataQuery command returning inputDataQuery 
     of a given transformation

[v6r12p51]

*Core
FIX: dirac-install - fix to work with python version prior to 2.5

*DMS
CHANGE: FileCatalogClientCLI - possibility to set multiple metadata with one command

*Resources
FIX: HTCondorComputingElement - multiple improvements

[v6r12p50]

*Core
FIX: dirac-install - define TERMINFO variable to include local sources as well

*Framework
FIX: SystemAdministratorHandler - show also executors in the log overview

*DMS
FIX: FileCatalogClientCLI - use getPath utility systematically to normalize the
     paths passed by users

*WMS
FIX: PilotStatusAgent - split dynamic and static parts in the log error message

*Resources
NEW: HTCondorCEComputingElement class

[v6r12p49]

*Resources
FIX: GlobusComputingElement - in killJob added -f switch to globus-job-clean command
FIX: ARCComputingElement - create working directory if it does not exist

*DMS
CHANGE: DataManager - added XROOTD to registration protocols

*TMS
FIX: TransformationCLI - doc string

[v6r12p48]

*DMS
FIX: DirectoryTreeBase - fix in changeDirectoryXXX methods to properly interpret input

[v6r12p47]

*DMS
BUGFIX: FileCatalogClientCLI - wrong signature in the removeMetadata() service call

[v6r12p46]

*Core
FIX: GraphData - check for missing keys in parsed_data in initialize()

*WMS
CHANGE: PilotStatusAgent - kill pilots being deleted; do not delete pilots still
        running jobs
  
*RSS
CHANGE: Instantiate RequestManagementDB/Client taking into account possible extensions        

*Resources
FIX: GlobusComputingElement - evaluate WaitingJobs in getCEStatus()
FIX: SRM2Storage - error 16 of exists call is interpreted as existing file
FIX: XROOTStorage - added Lost, Cached, Unavailable in the output of getSingleMetadata()

*WMS
FIX: pilotCommands - removed unnecessary doOSG() function

[v6r12p45]

*Resources
FIX: SRM2Storage - error 22 of exists call is interpreted as existing file
     ( backport from v6r13 )

[v6r12p44]

*WMS
FIX: SiteDirector - consider also pilots in Waiting status when evaluating
     queue slots available

*Resources
NEW: SRM2Storage - makes use of /Resources/StorageElements/SRMBusyFilesExist option
     to set up the mode of interpreting the 22 error code as existing file

[v6r12p43]

*DMS:
FIX: DirectoryTreeBase - avoid double definition of FC_DirectoryUsage table
     in _rebuildDirectoryUsage()

[v6r12p42]

FIX: added fixes from v6r11p34 patch release

[v6r12p41]

*WMS
CHANGE: dirac-wms-job-submit - "-r" switch to enable job repo

[v6r12p40]

*DMS
FIX: DirectoryTreeBase.py - set database engine to InnoDB 

[v6r12p39]

FIX: imported fixes from rel-v6r11

[v6r12p38]

*DMS
CHANGE: DataManager - enhanced real SE name resolution

*RMS
FIX: Request - fixed bug in the optimization of requests with failover operations

*Resources
CHANGE: StorageFactory - allow for BaseSE option in the SE definition

[v6r12p37]

*Core
FIX: InstallTools - force $HOME/.my.cnf to be the only defaults file

[v6r12p36]

*Configuration
FIX: Utilities.py - bug fix getSiteUpdates()

[v6r12p35]

*Core
CHANGE: VOMSService - add URL for the method to get certificates

*DMS
FIX: DataManager - in __replicate() set do not pass file size to the SE if no
     third party transfer
FIX: RemoveFile, ReplicateAndRegister - regular expression for "no replicas"
     common for both DFC and LFC     
     
*WMS
FIX: WMSHistoryCorrector - make explicit error if no data returned from WMSHistory
     accounting query     

[v6r12p34]

*DMS
BUGFIX: FileCatalogWithFkAndPsDB - fix storage usage calculation

[v6r12p33]

*Core
NEW: VOMSService - added method admListCertificates()

*DMS
BUGFIX: dirac-dms-put-and-register-request - missing Operation in the request

*Resources
FIX: sshce - better interpretation of the "ps" command output

[v6r12p32]

*RMS
FIX: ReqManager - in getRequest() possibility to accept None type
     argument for any request 

[v6r12p31]

*WMS
FIX: pilotCommands - import json module only in case it is needed

[v6r12p30]

*Core
FIX: InstallTools - 't' file is deployed for agents installation only
FIX: GOCDBClient - creates unique DowntimeID using the ENDPOINT

*Framework
FIX: SystemAdministratorHandler - use WebAppDIRAC extension, not just WebApp

*DMS:
FIX: FileCatalogComponents.Utilities - do not allow empty LFN names in
     checkArgumentDict()

[v6r12p29]

*CS
CHANGE: CSCLI - use readline to store and resurrect command history

*WMS
FIX: JobWrapper - bug fixed in the failoverTransfer() call
CHANGE: dirac-wms-job-submit - added -f flag to store ids

*DMS
FIX: DataManager - make successful removeReplica if missing replica 
     in one catalog

*RMS
FIX: Operation, Request - limit the length of the error message

[v6r12p28]

*RMS
FIX: Request - do not optimize requests already in the DB 

[v6r12p27]

*Core
CHANGE: InstallTools - install "t" script to gracefully stop agents

*DMS
FIX: FileCatalog - return GUID in DirectoryParameters

*Resource
CHANGE: DFC/LFC clients - added setReplicaProblematic()

[v6r12p26]

*DMS
BUGFIX: FileCatalog - getDirectoryMetadata was wrongly in ro_meta_methods list 

*RMS
FIX: Operation - temporary fix in catalog names evaluation to smooth
     LFC->DFC migration - not to forget to remove afterwards !

*WMS
CHANGE: JobWrapper - added MasterCatalogOnlyFlag configuration option

[v6r12p25]

*DMS
BUGFIX: PutAndRegister, RegitserFile, RegisterReplica, ReplicateAndRegister - do not
        evaluate the catalog list if None

[v6r12p24]

*DMS:
FIX: DataManager - retry RSS call 5 times - to be reviewed

[v6r12p23]

*DMS
FIX: pass a catalog list to the DataManager methods
FIX: FileCatalog - bug fixed in the catalog list evaluation

[v6r12p22]

*DMS
FIX: RegisterFile, PutAndRegister - pass a list of catalogs to the DataManager instead of a comma separated string
FIX: FTSJob - log when a job is not found in FTS
CHANGE: dropped commands dirac-admin-allow(ban)-catalog

*Interfaces
CHANGE: Dirac, JobMonitoringHandler,dirac-wms-job-get-jdl - possibility to retrieve original JDL

*WMS
CHANGE: JobManifest - make MaxInputData a configurable option

[v6r12p21]

*RMS
BUGFIX: File,Operation,RequestDB - bug making that the request would always show 
        the current time for LastUpdate
  
*WMS
FIX: JobAgent - storing on disk retrieved job JDL as required by VMDIRAC
     ( to be reviewed )        

[v6r12p20]

*DMS
FIX: DataManager - more informative log messages, checking return structure
FIX: FileCatalog - make exists() behave like LFC file catalog client by checking
     the unicity of supplied GUID if any
FIX: StorageElementProxyHandler - do not remove the cache directory

*Framework
FIX: SystemAdministratorClient - increase the timeout to 300 for the software update     

*RMS
FIX: Operation.py - set Operation Scheduled if one file is Scheduled
CHANGE: Request - group ReplicateAndRegister operations together for failover 
        requests: it allows to launch all FTS jobs at once

*Resources
FIX: LcgFileCatalogClient - fix longstanding problem in LFC when several files 
     were not available (only one was returned) 

*TS
BUGFIX: TransformationCleaning,ValidateOutputDataAgent - interpret correctly
        the result of getTransformationParameters() call
FIX: TaskManager - fix exception in RequestTaskAgent        

[v6r12p19]

*Core
FIX: Core.py - check return value of getRecursive() call

*DMS
FIX: FileCatalog - directory removal is successful if does not exist
     special treatment of Delete operation

*WMS
FIX: InputDataByProtocol - fix interpretation of return values

[v6r12p18]

*DMS
FIX: FTSStrategy - config option name
FIX: DataManager - removing dirac_directory flag file only of it is there
     in __cleanDirectory()

*RMS
FIX: Operation - MAX_FILES limit set to 10000
FIX: ReqClient - enhanced log messages

*TMS
FIX: TaskManager - enhanced log messages

*RSS
FIX: DowntimeCommand - fixed mix of SRM.NEARLINE and SRM

*WMS
FIX: InputDataByProtocol - fixed return structure

[v6r12p16]

*DMS
FIX: IRODSStorageElement more complete implementation
FIX: FileCatalogHandler(DB) - make removeMetadata bulk method

*Resources
FIX: FileCatalog - make a special option CatalogList (Operations) to specify catalogs used by a given VO

[v6r12p15]

*Core
FIX: ProcessPool - kill the working process in case of the task timeout
FIX: FileHelper - count transfered bytes in DataSourceToNetwork()

*DMS
BUGFIX: FileCatalogCLI - changed interface in changePathXXX() methods
NEW: IRODSStorageElementHandler class
CHANGE: FileCatalog - separate metadata and file catalog methods, 
        apply metadata methods only to Metadata Catalogs 

*Resources
FIX: SSHTorqueComputingElement - check the status of the ssh call for qstat 

*WMS
FIX: WatchdogLinux - fixed typo

[v6r12p14]

*TS
FIX: TaskManagerAgentBase: avoid race conditions when submitting to WMS

*DMS
NEW: FileCatalog - added new components ( directory tree, file manager ) 
     making use of foreign keys and stored procedures
FIX: DataManager returns properly the FileCatalog errors     

[v6r12p13]

*TS
BUGFIX: TransformationAgent - data member not defined

*WMS
FIX: InputData(Resolution,ByProtocol) - possibility to define RemoteProtocol

[v6r12p12]

*WMS
BUGFIX: pilotTools - missing comma

[v6r12p11]

*WMS
FIX: CPUNormalization - dealing with the case when the maxCPUTime is not set in the queue
     definition
FIX: pilotTools - added option pilotCFGFile

[v6r12p10]

*DMS
FIX: StorageElementProxy - BASE_PATH should be a full path

*Resources
FIX: SRM2Storage - return specific error in putFile

*TS
FIX: TransformationAgent - fix to avoid an exception in finalize and double printing 
     when terminating the agent
BUGFIX: TransformationDB - fix return value in setTransformationParameter()

[v6r12p9]

*Core
CHANGE: SiteCEMapping - getSiteForCE can take site argu

ment to avoid confusion

*Interfaces
FIX: Job - provide optional site name in setDestinationCE()

*WMS
FIX: pilotCommands - check properly the presence of extra cfg files
     when starting job agent
FIX: JobAgent - can pick up local cfg file if extraOptions are specified     

[v6r12p8]

*Core
FIX: dirac-configure - correctly deleting useServerCertificate flag
BUGFIX: InstallTools - in fixMySQLScript()

*DMS
BUGFIX: DatasetManager - bug fixes
CHANGE: StorageElementProxy - internal SE object created with the VO of the requester

*TS
FIX: dirac-transformation-xxx commands - do not check the transformation status
CHANGE: Agents - do not use shifter proxy 
FIX: TransformationAgent - correct handling of replica cache for transformations 
     when there were more files in the transformation than accepted to be executed
FIX: TransformationAgent - do not get replicas for the Removal transformations     

*RMS
NEW: new SetFileStatus Operation

[v6r12p7]

*Core
FIX: dirac-configure - always removing the UseServerCertificate flag before leaving
FIX: ProcessPool - one more check for the executing task ending properly 

*Interfaces 
FIX: Dirac.py - use printTable in loggingInfo()

[v6r12p6]

FIX: fixes from v6r11p26 patch release

[v6r12p5]

*Core
FIX: VOMS.py - do not use obsoleted -dont-verify-ac flag with voms-proxy-info

*TS
FIX: TransformationManager - no status checked at level service

[v6r12p4]

FIX: fixes from v6r11p23 patch release

[v6r12p3]

*Configuration
CHANGE: dirac-admin-add-resources - define VOPath/ option when adding new SE 

*Resources
NEW: StorageFactory - modify protocol Path for VO specific value

*DMS
FIX: FileCatalog - check for empty input in checkArgumentFormat utility
FIX: DataManager - protect against FC queries with empty input

[v6r12p2]

*Core
FIX: dirac-install - svn.cern.ch rather than svnweb.cern.ch is now needed for direct 
     HTTP access to files in SVN

*WMS
FIX: dirac-wms-cpu-normalization - when re-configuring, do not try to dump in the 
     diracConfigFilePath

[v6r12p1]

*Configuration
FIX: Core.Utilities.Grid, dirac-admin-add-resources - fix to make a best effort to 
     guess the proper VO specific path of a new SE
*WMS
FIX: dirac-configure, pilotCommands, pilotTools - fixes to use server certificate

[v6r12]

*Core
CHANGE: ProcessPool - do not stop working processes by default
NEW: ReturnValue - added returnSingleResult() utility 
FIX: MySQL - correctly parse BooleanType
FIX: dirac-install - use python 2.7 by default
FIX: dirac-install-xxx commands - complement installation with the component setup
     in runit
NEW: dirac-configure - added --SkipVOMSDownload switch, added --Output switch
     to define output configuration file
CHANGE: ProcessPool - exit from the working process if a task execution timed out  
NEW: ProcessMonitor - added evaluation of the memory consumed by a process and its children   
NEW: InstallTools - added flag to require MySQL installation
FIX: InstallTools - correctly installing DBs extended (with sql to be sourced) 
FIX: InstallTools - run MySQL commands one by one when creating a new database
FIX: InstallTools - fixMySQLScripts() fixes the mysql start script to ognore /etc/my.cnf file
CHANGE: Os.py - the use of "which" is replaced by distutils.spawn.find_executable
NEW: Grid.py - ldapSA replaced by ldapSE, added getBdiiSE(CE)Info() methods
CHANGE: CFG.py - only lines starting with ^\s*# will be treated as comments
CHANGE: Shifter - Agents will now have longer proxies cached to prevent errors 
        for heavy duty agents, closes #2110
NEW: Bdii2CSAgent - reworked to apply also for SEs and use the same utilities for the
     corresponding command line tool
NEW: dirac-admin-add-resources - an interactive tool to add and update sites, CEs, SEs
     to the DIRAC CS   
CHANGE: dirac-proxy-init - added message in case of impossibility to add VOMS extension   
FIX: GOCDBClient - handle correctly the case of multiple elements in the same DT            


*Accounting
NEW: Allow to have more than one DB for accounting
CHANGE: Accounting - use TypeLoader to load plotters

*Framework
FIX: Logger - fix FileBackend implementation

*WMS
NEW: Refactored pilots ( dirac-pilot-2 ) to become modular following RFC #18, 
     added pilotCommands.py, SiteDirector modified accordingly 
CHANGE: InputData(Executor) - use VO specific catalogs      
NEW: JobWrapper, Watchdog - monitor memory consumption by the job ( in a Warning mode )
FIX: SandboxStoreHandler - treat the case of exception while cleaning sandboxes
CHANGE: JobCleaningAgent - the delays of job removals become CS parameters
BUGFIX: JobDB - %j placeholder not replaced after rescheduling
FIX: JobDB - in the SQL schema description reorder tables to allow foreign keys
BUGFIX: JobAgent, Matcher - logical bug in using PilotInfoReported flag
FIX: OptimizerExecutor - when a job fails the optimization chain set the minor status 
     to the optimiser name and the app status to the fail error

*Resources
NEW: StorageElement - added a cache of already created SE objects
CHANGE: SSHTorqueComputingElement - mv getCEStatus to remote script

*ResourceStatus
NEW: ResourceManagementClient/DB, DowntimeCommand - distinguish Disk and Tape storage 
FIX: GODDBClient  - downTimeXMLParsing() can now handle the "service type" parameter properly
CHANGE: dirac-rss-xxx commands use the printTable standard utility
FIX: dirac-dms-ftsdb-summary - bug fix for #2096

*DMS
NEW: DataManager - add masterCatalogOnly flag in the constructor
FIX: DataManager - fix to protect against non valid SE
CHANGE: FC.DirectoryLevelTree - use SELECT ... FOR UPDATE lock in makeDir()
FIX: FileCatalog - fixes in using file and replica status
CHANGE: DataManager - added a new argument to the constructor - vo
CHANGE: DataManager - removed removeCatalogFile() and dirac-dms-remove-catalog-file adjusted
CHANGE: Several components - field/parameter CheckSumType all changed to ChecksumType
CHANGE: PoolXMLCatalog - add the SE by default in the xml dump and use the XML library 
        for dumping the XML
FIX: XROOTStorageElement - fixes to comply with the interface formalism        

*SMS
FIX: StorageManagementDB - small bugfix to avoid SQL errors

*RMS
NEW: Added 'since' and 'until' parameters for getting requests
NEW: Request - added optimize() method to merge similar operations when
     first inserting the request
NEW: ReqClient, RequestDB - added getBulkRequest() interface. RequestExecutingAgent
     can use it controlled by a special flag     
FIX: Operation, Request - set LastUpdate time stamp when reaching final state
FIX: OperationHandlerBase - don't erase the original message when reaching the max attempts      
FIX: removed some deprecated codes
FIX: RequestTask - always set useServerCerificate flag to tru in case of executing inside
     an agent
CHANGE: gRequestValidator removed to avoid object instantiation at import   
NEW: dirac-rms-cancel-request command and related additions to the db and service classes  

*TMS
NEW: WorkflowTaskAgent is now multi-threaded
NEW: Better use of threads in Transformation Agents
CHANGE: TransformationDB - modified such that the body in a transformation can be updated
FIX: TransformationCleaningAgent - removed non-ASCII characters in a comment

[v6r11p34]

*Resources
NEW: GlobusComputingElement class

[v6r11p33]

*Configuration
FIX: Resources - avoid white spaces in OSCompatibility

[v6r11p32]

*Core
CHANGE: BaseClient, SSLSocketFactory, SocketInfo - enable TLSv1 for outgoing 
        connections via suds, possibility to configure SSL connection details
        per host/IP 

[v6r11p31]

*Core
FIX: CFG - bug fixed in loadFromBuffer() resulting in a loss of comments

*Resources
FIX: SSHTorqueComputingElement - check the status of ssh call for qstat

*DMS
FIX: FileCatalog - return LFN name instead of True from exists() call if LFN
     already in the catalog

[v6r11p30]

*DMS
CHANGE: FileCatalogCLI - add new -D flag for find to print only directories

[v6r11p29]

*DMS
FIX: FTS(Agent,Startegy,Gragh) - make use of MaxActiveJobs parameter, bug fixes

*TMS
FIX: Transformation(Agent,Client) - Operations CS parameters can be defined for each plugin: MaxFiles, SortedBy, NoUnusedDelay. Fixes to facilitate work with large numbers of files.

[v6r11p28]

*Core
FIX: InstallTools - check properly the module availability before installation

*WMS
FIX: JobScheduling - protection against missing dict field RescheduleCounter

*TMS
FIX: TransformationCleaningAgent - execute DM operations with the shifter proxy

[v6r11p27]

*Core
BUGFIX: InstallTools - bug fix in installNewPortal()

*WMS
FIX: Watchdog - disallow cputime and wallclock to be negative

*TS
FIX: TransformationAgent - correct handling of replica caches when more than 5000 files


BUGFIX: ModuleBase - bug fix in execute()
BUGFIX: Workflow - bug fix in createStepInstance()

*DMS
BUGFIX: DiractoryTreeBase - bug fix in getDirectoryPhysicalSizeFromUsage()

*Resources
FIX: XROOTStorage - back ported fixes from #2126: putFile would place file in 
     the wrong location on eos

[v6r11p26]

*Framework
FIX: UserProfileDB.py - add PublishAccess field to the UserProfileDB

*RSS
FIX: Synchronizer.py - fix deletion of old resources

*DMS
FIX: DataManager - allow that permissions are OK for part of a list of LFNs ( __verifyWritePermission() )
     (when testing write access to parent directory). Allows removal of replicas 
     even if one cannot be removed
FIX: DataManager - test SE validity before removing replica     
     
*RMS
FIX: RequestTask - fail requests for users who are no longer in the system
FIX: RequestExecutingAgent - fix request timeout computation

[v6r11p25]

*Interfaces
FIX: Job.py - bring back different logfile names if they have not been specified by the user

[v6r11p24]

*DMS
BUGFIX: SEManagerDB - bug fixed in getting connection in __add/__removeSE

[v6r11p23]

*DMS
CHANGE: FTSRequest is left only to support dirac-dms-fts-XXX commands

[v6r11p22]

*DMS
FIX: FTSJob - fixes in the glite-transfer-status command outpu parsing
FIX: TransformationClient - allow single lfn in setFileStatusForTransformation()

*WMS
FIX: StatesMonitoringAgent - install pika on the fly as a temporary solution

[v6r11p21]

*DMS
BUGFIX: dirac-dms-remove-replicas - continue in case of single replica failure
FIX: dirac-rms-xxx scripts - use Script.getPositionalArgs() instead of sys.argv

*Workflow
FIX: Test_Modules.py - fix in mocking functions, less verbose logging

[v6r11p20]

*DMS
BUGFIX: DataManager - in __SEActive() use resolved SE name to deal with aliases
BUGFIX: FileMetadata - multiple bugs in __buildUserMetaQuery()

[v6r11p19]

*DMS
FIX: FTSJob - fix FTS job monitoring a la FTS2

*RMS
CHANGE: ReqClient - added setServer() method
FIX: File,Operation,Request - call the getters to fetch the up-to-date information 
     from the parent

[v6r11p18]

*DMS
FIX: FTSAgent(Job) - fixes for transfers requiring staging (bringOnline) and adaptation 
     to the FTS3 interface

*WMS
FIX: StatesMonitoringAgent - resend the records in case of failure

[v6r11p17]

*DMS
FIX: FileCatalog - in multi-VO case get common catalogs if even VO is not specified

*Resources
FIX: ComputintgElement - bugfix in available() method

*WMS
FIX: SiteDirector - if not pilots registered in the DB, pass empty list to the ce.available()

[v6r11p16]

*RMS
BUGFIX: Request,Operation,File - do not cast to str None values

[v6r11p15]

*DMS
FIX: ReplicateAndRegister - do not create FTSClient if no FTSMode requested
CHANGE: FTSAgent(Job,File) - allow to define the FTS2 submission command;
        added --copy-pin-lifetime only for a tape backend
        parse output of both commands (FTS2, FTS3)
        consider additional state for FTS retry (Canceled)
        
*RMS
FIX: Operation, Request - treat updates specially for Error fields        

*TMS
FIX: TransformationAgent - fixes in preparing json serialization of requests

*WMS
NEW: StateMonitoringAgent - sends WMS history data through MQ messages 

[v6r11p14]

*WMS
CHANGE: JobDB - removed unused tables and methods
CHANGE: removed obsoleted tests

*DMS
FIX: FTSAgent - recover case when a target is not in FTSDB
CHANGE: FTSAgent(Job) - give possibility to specify a pin life time in CS 

*RMS
FIX: Make RMS objects comply with Python Data Model by adding __nonzero__ methods 

[v6r11p13]

*DMS
BUGFIX: SEManager - in SEManagerDB.__addSE() bad _getConnection call, closes #2062

[v6r11p12]

*Resources
CHANGE: ARCComputingElement - accomodate changes in the ARC job reported states

*Configuration
CHANGE: Resources - define a default FTS server in the CS (only for v6r11 and v6r12)

*DMS
FIX: FTSStrategy - allow to use a given channel more than once in a tree 
FIX: FTSAgent - remove request from cache if not found
FIX: FTSAgent - recover deadlock situations when FTS Files had not been correctly 
     updated or were not in the DB

*RMS
FIX: RequestExecutingAgent - fix a race condition (cache was cleared after the request was put)
FIX: RequestValidator - check that the Operation handlers are defined when inserting a request

[v6r11p11]

*Core
FIX: TransportPool - fixed exception due to uninitialized variable
FIX: HTTPDISETSocket - readline() takes optional argument size ( = 0 )

*DMS
FIX: FTSAgent - check the type of the Operation object ( can be None ) and
     some other protections
FIX: FTSClient - avoid duplicates in the file list

*RMS
FIX: ReqClient - modified log message
CHANGE: dirac-dms-fts-monitor - allow multiple comma separated LFNs in the arguments

[v6r11p10]

*RSS
FIX: DowntimeCommand, Test_RSS_Command_GOCDBStatusCommand - correctly interpreting list of downtimes

*RMS
FIX: ReplicateAndRegister - Create a RegisterReplica (not RegisterFile) if ReplicateAndRegister 
     fails to register
FIX: OperationHandlerBase - handle correctly Attempt counters when SEs are banned
FIX: ReplicateAndRegister - use FC checksum in case of mismatch request/PFN
FIX: FTSAgent - in case a file is Submitted but the FTSJob is unknown, resubmit
FIX: FTSAgent - log exceptions and put request to DB in case of exception
FIX: FTSAgent - handle FTS error "Unknown transfer state NOT_USED", due to same file 
     registered twice (to be fixed in RMS, not clear origin)

*WMS
FIX: JobStateUpdateHandler - status not updated while jobLogging is, due to time skew between 
     WN and DB service
FIX: JobStateUpdateHandler - stager callback not getting the correct status Staging 
     (retry for 10 seconds)     

[v6r11p9]

*Core
NEW: AgentModule - set AGENT_WORKDIRECTORY env variable with the workDirectory
NEW: InstallTools - added methods for the new web portal installation

*DMS
FIX: ReplicateAndRegister - apply same error logic for DM replication as for FTS

*Resources:
FIX: SRM2Storage - fix log message level
FIX: SRM2Storage - avoid useless existence checks 

*RMS
FIX: ForwardDISET - a temporary fix for a special LHCb case, to be removed asap
FIX: ReqClient - prettyPrint is even prettier
FIX: RequestTask - always use server certificates when executed within an agent

[v6r11p8]

*TMS
FIX: TransformationDB - fix default value within ON DUPLICATE KEY UPDATE mysql statement

[v6r11p7]

*Framework
BUGFIX: ProxyDB.py - bug in a MySQL table definition

*DMS
FIX: ReplicateAndRegister.py - FTS client is not instantiated in the c'tor as it 
     might not be used, 

*WMS
FIX: JobWrapper - don't delete the sandbox tar file if upload fails
FIX: JobWrapper - fix in setting the failover request

*RMS
FIX: RequestDB - add protections when trying to get a non existing request

[v6r11p6]

*WMS
FIX: InpudDataResolution - fix the case when some files only have a local replica
FIX: DownloadInputData, InputDataByProtocol - fix the return structure of the
     execute() method
     
*Resources
NEW: LocalComputingElement, CondorComputingElement      

[v6r11p5]

FIX: Incorporated changes from v6r10p25 patch

*Framework
NEW: Added getUserProfileNames() interface

*WMS
NEW: WMSAdministrator - added getPilotStatistics() interface
BUGFIX: JobWrapperTemplate - use sendJobAccounting() instead of sendWMSAccounting()
FIX: JobCleaningAgent - skip if no jobs to remove

*DMS
BUGFIX: FileCatalogClientCLI - bug fix in the metaquery construction

*Resources
CHANGE: StorageElement - enable Storage Element proxy configuration by protocol name

*TMS
NEW: TransformationManager - add Scheduled to task state for monitoring

[v6r11p4]

*Framework
NEW: ProxyDB - added primary key to ProxyDB_Log table
CHANGE: ProxyManagerHandler - purge logs once in 6 hours

*DMS
FIX: DataManager - fix in the accounting report for deletion operation
CHANGE: FTSRequest - print FTS GUID when submitting request
FIX: dirac-dms-fts-monitor - fix for using the new FTS structure
FIX: DataLoggingDB - fix type of the StatusTimeOrder field
FIX: DataLoggingDB - take into account empty date argument in addFileRecord()
FIX: ReplicateAndRegister - use active replicas
FIX: FTS related modules - multiple fixes

*WMS
NEW: SiteDirector - pass the list of already registered pilots to the CE.available() query
FIX: JobCleaningAgent - do not attempt job removal if no eligible jobs

*Resources
FIX: LcgFileCatalogClient - if replica already exists while registration, reregister
NEW: CREAM, SSH, ComputingElement - consider only registered pilots to evaluate queue occupancy

[v6r11p3]

FIX: import gMonitor from it is original location

*Core
FIX: FC.Utilities - treat properly the LFN names starting with /grid ( /gridpp case )

*Configuration
FIX: LocalConfiguration - added exitCode optional argument to showHelp(), closes #1821

*WMS
FIX: StalledJobAgent - extra checks when failing Completed jobs, closes #1944
FIX: JobState - added protection against absent job in getStatus(), closes #1853

[v6r11p2]

*Core
FIX: dirac-install - skip expectedBytes check if Content-Length not returned by server
FIX: AgentModule - demote message "Cycle had an error:" to warning

*Accounting
FIX: BaseReporter - protect against division by zero

*DMS
CHANGE: FileCatalogClientCLI - quite "-q" option in find command
FIX: DataManager - bug fix in __initializeReplication()
FIX: DataManager - less verbose log message 
FIX: DataManager - report the size of removed files only for successfully removed ones
FIX: File, FTSFile, FTSJob - SQL tables schema change: Size filed INTEGER -> BIGINT

*RMS
FIX: dirac-rms-reset-request, dirac-rms-show-request - fixes
FIX: ForwardDISET - execute with trusted host certificate

*Resources
FIX: SSHComputingElement - SSHOptions are parsed at the wrong place
NEW: ComputingElement - evaluate the number of available cores if relevant

*WMS
NEW: JobMonitoringHander - added export_getOwnerGroup() interface

*TMS
CHANGE: TransformationCleaningAgent - instantiation of clients moved in the initialize()

[v6r11p1]

*RMS
FIX: ReqClient - failures due to banned sites are considered to be recoverable

*DMS
BUGFIX: dirac-dms-replicate-and-register-request - minor bug fixes

*Resources
FIX: InProcessComputingElement - stop proxy renewal thread for a finished payload

[v6r11]

*Core
FIX: Client - fix in __getattr__() to provide dir() functionality
CHANGE: dirac-configure - use Registry helper to get VOMS servers information
BUGFIX: ObjectLoader - extensions must be looked up first for plug-ins
CHANGE: Misc.py - removed obsoleted
NEW: added returnSingleResult() generic utility by moving it from Resources/Utils module 

*Configuration
CHANGE: Resources.getDIRACPlatform() returns a list of compatible DIRAC platforms
NEW: Resources.getDIRACPlatforms() used to access platforms from /Resources/Computing/OSCompatibility
     section
NEW: Registry - added getVOs() and getVOMSServerInfo()     
NEW: CE2CSAgent - added VO management

*Accounting
FIX: AccountingDB, Job - extra checks for invalid values

*WMS
NEW: WMS tags to allow jobs require special site/CE/queue properties  
CHANGES: DownloadInputData, InputDataByProtocol, InputDataResolution - allows to get multiple 
         PFNs for the protocol resolution
NEW: JobDB, JobMonitoringHandler - added traceJobParameters(s)() methods     
CHANGE: TaskQueueDirector - use ObjectLoader to load directors    
CHANGE: dirac-pilot - use Python 2.7 by default, 2014-04-09 LCG bundles

*DMS
NEW: DataManager to replace ReplicaManager class ( simplification, streamlining )
FIX: InputDataByProtocol - fix the case where file is only on tape
FIX: FTSAgent - multiple fixes
BUGFIX: ReplicateAndRegister - do not ask SE with explicit SRM2 protocol

*Interfaces
CHANGE: Dirac - instantiate SandboxStoreClient and WMSClient when needed, not in the constructor
CHANGE: Job - removed setSystemConfig() method
NEW: Job.py - added setTag() interface

*Resources
CHANGE: StorageElement - changes to avoid usage PFNs
FIX: XROOTStorage, SRM2Storage - changes in PFN construction 
NEW: PoolComputingElement - a CE allowing to manage multi-core slots
FIX: SSHTorqueComputingElement - specify the SSHUser user for querying running/waiting jobs 

*RSS
NEW: added commands dirac-rss-query-db and dirac-rss-query-dtcache

*RMS
CHANGE: ReqDB - added Foreign Keys to ReqDB tables
NEW: dirac-rms-reset-request command
FIX: RequestTask - always execute operations with owner proxy

*SMS
FIX: few minor fixes to avoid pylint warnings

[v6r10p25]

*DMS
CHANGE: FileCatalog - optimized file selection by metadata

[v6r10p24]

*DMS
FIX: FC.FileMetadata - optimized queries for list interception evaluation

[v6r10p23]

*Resoures
CHANGE: SSHComputingElement - allow SSH options to be passed from CS setup of SSH Computing Element
FIX: SSHComputingElement - use SharedArea path as $HOME by default

[v6r10p22]

*CS
CHANGE: Operations helper - if not given, determine the VO from the current proxy 

*Resources
FIX: glexecComputingElement - allows Application Failed with Errors results to show through, 
     rather than be masked by false "glexec CE submission" errors
     
*DMS     
CHANGE: ReplicaManager - in getReplicas() rebuild PFN if 
        <Operations>/DataManagement/UseCatalogPFN option is set to False ( True by default )

[v6r10p21]

*Configuration
FIX: CSGlobals - allow to specify extensions in xxxDIRAC form in the CS

*Interfaces
FIX: Job - removed self.reqParams
FIX: Job - setSubmitPools renamed to setSubmitPool, fixed parameter definition string

*WMS
FIX: JobMonitorigHandler, JobPolicy - allow JobMonitor property to access job information

[v6r10p20]

*DMS
FIX: FTSAgent/Client, ReplicateAndRegister - fixes to properly process failed
     FTS request scheduling

[v6r10p19]

*DMS
FIX: FTSAgent - putRequest when leaving processRequest
FIX: ReplicaManager - bug in getReplicas() in dictionary creation

[v6r10p18]

*DMS
FIX: ReplicateAndRegister - dictionary items incorrectly called in ftsTransfer()

[v6r10p17]

*RMS
FIX: RequestDB.py - typo in a table name
NEW: ReqManagerHandler - added getDistinctValues() to allow selectors in the web page

*DMS
CHANGE: ReplicaManager - bulk PFN lookup in getReplicas()

[v6r10p16]

*Framework
NEW: PlottingClient - added curveGraph() function

*Transformation
FIX: TaskManagerAgentBase - add the missing Scheduled state

*WMS
FIX: TaskQueueDB - reduced number of lines in the matching parameters printout

*DMS
FIX: dirac-dms-show-se-status - exit on error in the service call, closes #1840

*Interface
FIX: API.Job - removed special interpretation of obsoleted JDLreqt type parameters

*Resources
FIX: SSHComputingElement - increased timeout in getJobStatusOnHost() ssh call, closes #1830

[v6r10p15]

*DMS
FIX: FTSAgent - added missing monitoring activity
FIX: FileCatalog - do not check directory permissions when creating / directory

*Resources
FIX: SSHTorqueComputingElement - removed obsoleted stuff

[v6r10p14]

*SMS
FIX: RequestPreparationAgent - typo fixed

[v6r10p13]

*SMS
FIX: RequestPreparationAgent - use ReplicaManager to get active replicas

*DMS
FIX: ReplicaManager - getReplicas returns all replicas ( in all statuses ) by default
CHANGE: FC/SecurityManager - give full ACL access to the catalog to groups with admin rights

*WMS
CHANGE: SiteDirector - changes to reduce the load on computing elements
FIX: JobWrapper - do not set Completed status for the case with failed application thread

[v6r10p12]

*WMS
CHANGE: Replace consistently everywhere SAM JobType by Test JobType
FIX: JobWrapper - the outputSandbox should be always uploaded (outsized, in failed job)

*DMS
FIX: RemoveFile - bugfix
FIX: ReplicateAndRegister - fixes in the checksum check, retry failed FTS transfer 
     with RM transfer
NEW: RegisterReplica request operation     

*RMS
FIX: ReqClient - fix in the request state machine
FIX: Request - enhance digest string
NEW: dirac-dms-reset-request command
CHANGE: dirac-rms-show-request - allow selection of a request by job ID

*TS
FIX: TransformationDB - in getTransformationParameters() dropped "Submitted" counter 
     in the output

[v6r10p11]

*Core
FIX: X509Chain - cast life time to int before creating cert

*Accounting
FIX: DataStoreClient - self.__maxRecordsInABundle = 5000 instead of 1000
FIX: JobPolicy - allow access for JOB_MONITOR property

*RMS
FIX: ReqClient - fix the case when a job is Completed but in an unknown minor status

*Resources
BUGFIX: ProxyStorage - use checkArgumentFormat() instead of self.__checkArgumentFormatDict()

[v6r10p10]

*DMS
FIX: Several fixes to make FTS accounting working (FTSAgent/Job, ReplicaManager, File )

[v6r10p9]

*Core
BUGFIX: LineGraph - Ymin was set to a minimal plot value rather than 0.

*DMS
CHANGE: FTSJob(Agent) - get correct information for FTS accounting (registration)

[v6r10p8]

*Core
FIX: InstallTools - admin e-mail default location changed

*Framework
FIX: SystemAdministratorClientCLI - allow "set host localhost"
FIX: BundleDelivery - protect against empty bundle

*WMS
FIX: SiteDirector - Pass siteNames and ceList as None if any is accepted
FIX: WorkloadManagement.ConfigTemplate.SiteDorectory - set Site to Any by default 

*DMS
FIX: FileCatalogCLI - ignore Datasets in ls command for backward compatibility

*Resources
FIX: SSH - some platforms use Password instead of password prompt

[v6r10p7]

*Core
FIX: dirac-install - execute dirac-fix-mysql-script and dirac-external-requirements after sourcing the environment
FIX: InstallTools - set basedir variable in fixMySQLScript()
FIX: InstallTools - define user root@host.domain in installMySQL()

*Framework
BUGFIX: SystemAdministratorCLI - bug fixed in default() call signature

*DMS
FIX: FTSRequest - handle properly FTS server in the old system 
FIX: ReplicaManager - check if file is in FC before removing 
FIX: Request/RemovalTask - handle properly proxies for removing files 
BUGFIX: DatasetManager - in the table description

[v6r10p6]

*Core
FIX: X509Certificate - reenabled fix in getDIRACGroup()

*Configuration
FIX: CSAPI - Group should be taken from the X509 chain and not the certificate

*RMS
CHANGE: ReqClient - if the job does not exist, do not try further finalization

[v6r10p5]

*Core
FIX: X509Certificate - reverted fix in getDIRACGroup()

[v6r10p4]

*Core
NEW: dirac-info - extra printout
CHANGE: PrettyPrint - extra options in printTable()
FIX: X509Certificate - bug fixed in getDIRACGroup()

*Framework
NEW: SystemAdministratorCLI - new showall command to show components across hosts
NEW: ProxyDB - allow to upload proxies without DIRAC group

*RMS
CHANGE: ReqClient - requests from failed jobs update job status to Failed
CHANGE: RequestTask - retry in the request finalize()

[v6r10p3]

*Configuration
CHANGE: Registry - allow to define a default group per user

*WMS
BUGFIX: JobReport - typo in generateForwardDISET()

[v6r10p2]

*TMS
CHANGE: Backward compatibility fixes when setting the Transformation files status

*DMS
BUGFIX: ReplicateAndRegister - bugfix when replicating to multiple destination by ReplicaManager

*WMS
BUGFIX: JobManager - bug fix when deleting no-existing jobs

[v6r10p1]

*RMS
FIX: ReqDB.Operations - Arguments field changed type from BLOB to MEDIUMBLOB

*DMS
FIX: FileCatalog - check for non-exiting directories in removeDirectory()

*TMS
FIX: TransformationDB - removed constraint that was making impossible to derive a production

[v6r10]

*Core
FIX: Several fixes on DB classes(AccountingDB, SystemLoggingDB, UserProfileDB, TransformationDB, 
     JobDB, PilotAgentsDB) after the new movement to the new MySQL implementation with a persistent 
     connection per running thread
NEW: SystemAdministratorCLI - better support for executing remote commands 
FIX: DIRAC.__init__.py - avoid re-definition of platform variable    
NEW: Graphs - added CurveGraph class to draw non-stacked lines with markers
NEW: Graphs - allow graphs with negative Y values
NEW: Graphs - allow to provide errors with the data and display them in the CurveGraph
FIX: InstallTools - fix for creation of the root@'host' user in MySQL 
FIX: dirac-install - create links to permanent directories before module installation
CHANGE: InstallTools - use printTable() utility for table printing
CHANGE: move printTable() utility to Core.Utilities.PrettyPrint
NEW: added installation configuration examples
FIX: dirac-install - fixBuildPath() operates only on files in the directory
FIX: VOMSService - added X-VOMS-CSRF-GUARD to the html header to be compliant with EMI-3 servers

*CS
CHANGE: getVOMSVOForGroup() uses the VOMSName option of the VO definition 
NEW: CE2CSAgent - added ARC CE information lookup

*Framework
FIX: SystemAdministratorIntegrator - use Host option to get the host address in addition to the section name, closes #1628
FIX: dirac-proxy-init - uses getVOMSVOForGroup() when adding VOMS extensions

*DMS
CHANGE: DFC - optimization and bug fixes of the bulk file addition
FIX: TransferAgent - protection against badly defined LFNs in collectFiles()
NEW: DFC - added getDirectoryReplicas() service method support similar to the LFC
CHANGE: DFC - added new option VisibleReplicaStatus which is used in replica getting commands
CHANGE: FileCatalogClientCLI client shows number of replicas in the 2nd column rather than 
        unimplemented number of links
CHANGE: DFC - optimizations for the bulk replica look-up
CHANGE: DFC updated scalability testing tool FC_Scaling_test.py        
NEW: DFC - methods returning replicas provide also SE definitions instead of PFNs to construct PFNs on the client side
NEW: DFC - added getReplicasByMetadata() interface
CHANGE: DFC - optimized getDirectoryReplicas()
CHANGE: FileCatalogClient - treat the reduced output from various service queries restoring LFNs and PFNs on the fly
NEW: DFC - LFNPFNConvention flag can be None, Weak or Strong to facilitate compatibility with LFC data 
CHANGE: FileCatalog - do not return PFNs, construct them on the client side
CHANGE: FileCatalog - simplified FC_Scaling_test.py script
NEW: FileCatalog/DatasetManager class to define and manipulate datasets corresponding to meta queries
NEW: FileCatalogHandler - new interface methods to expose DatasetManager functionality
NEW: FileCatalogClientCLI - new dataset family of commands
FIX: StorageFactory, ReplicaManager - resolve SE alias name recursively
FIX: FTSRequest, ReplicaManager, SRM2Storage - use current proxy owner as user name in accounting reports, closes #1602
BUGFIX: FileCatalogClientCLI - bug fix in do_ls, missing argument to addFile() call, closes #1658
NEW: FileCatalog - added new setMetadataBulk() interface, closes #1358
FIX: FileCatalog - initial argument check strips off leading lfn:, LFN:, /grid, closes #448
NEW: FileCatalog - added new setFileStatus() interface, closes #170, valid and visible file and replica statuses can be defined in respective options.
CHANGE: multiple new FTS system fixes
CHANGE: uniform argument checking with checkArgumentFormat() in multiple modules
CHANGE: FileCatalog - add Trash to the default replica valid statuses
CHANGE: ReplicaManager,FTSRequest,StorageElement - no use of PFN as returned by the FC except for file removal,
        rather constructing it always on the fly
        
*SMS
CHANGE: PinRequestAgent, SENamespaceCatalogCheckAgent - removed
CHANGE: Use StorageManagerClient instead of StorageDB directly        

*WMS
CHANGE: JobPolicy - optimization for bulk job verification
NEW: JobPolicy - added getControlledUsers() to get users which jobs can be accessed for 
     a given operation
CHANGE: JobMonitoringHandler - Avoid doing a selection of all Jobs, first count matching jobs 
        and then use "limit" to select only the required JobIDs.
NEW: JobMonitoringHandler - use JobPolicy to filter jobs in getJobSummaryWeb()
NEW: new Operations option /Services/JobMonitoring/GlobalJobsInfo ( True by default ) to 
     allow or not job info lookup by anybody, used in JobMonitoringHandler       
BUGFIX: SiteDirector - take into account the target queue Platform
BUGFIX: JobDB - bug in __insertNewJDL()    
CHANGE: dirac-admin-show-task-queues - enhanced output  
CHANGE: JobLoggingDB.sql - use trigger to manage the new LoggingInfo structure  
CHANGE: JobWrapper - trying several times to upload a request before declaring the job failed
FIX: JobScheduling executor - fix race condition that causes a job to remain in Staging
NEW: SiteDirector - do not touch sites for which there is no work available
NEW: SiteDirector - allow sites not in mask to take jobs with JobType Test
NEW: SiteDirector - allow 1 hour grace period for pilots in Unknown state before aborting them
CHANGE: Allow usage of non-plural form of the job requirement options ( PilotType, GridCE, BannedSite, 
        SubmitPool ), keep backward compatibility with a plural form
        
*RSS
FIX: DowntimeCommand - take the latest Downtime that fits    
NEW: porting new Policies from integration  
NEW: RSS SpaceToken command querying endpoints/tokens that exist  
        
*Resources
NEW: added SSHOARComputingElement class 
NEW: added XROOTStorage class       
FIX: CREAMComputingElement - extra checks for validity of returned pilot references
        
*TS
CHANGE: TransformationClient(DB,Manager) - set file status for transformation as bulk operation 
CHANGE: TransformationClient - applying state machine when changing transformation status
BUGFIX: TransformationClient(Handler) - few minor fixes
NEW: TransformationDB - backported __deleteTransformationFileTask(s) methods
CHANGE: TransformationDB(Client) - fixes to reestablish the FileCatalog interface
FIX: TransformationAgent - added MissingInFC to consider for Removal transformations
BUGFIX: TransformationAgent - in _getTransformationFiles() variable 'now' was not defined
FIX: TransformationDB.sql - DataFiles primary key is changed to (FileID) from (FileID,LFN) 
CHANGE: TransformationDB(.sql) - schema changes suitable for InnoDB
FIX: TaskManager(AgentBase) - consider only submitted tasks for updating status
CHANGE: TransformationDB(.sql) - added index on LFN in DataFiles table

*RMS
NEW: Migrate to use the new Request Management by all the clients
CHANGE: RequestContainer - Retry failed transfers 10 times and avoid sub-requests to be set Done 
        when the files are failed
CHANGE: Use a unique name for storing the proxy as processes may use the same "random" name and 
        give conflicts
NEW: RequestClient(Handler) - add new method readRequest( requestname)                 

*Workflow
NEW: Porting the LHCb Workflow package to DIRAC to make the use of general purpose modules and
     simplify construction of workflows        

[v6r9p33]

*Accounting
BUGFIX: AccountingDB - wrong indentation

[v6r9p32]

*Accounting
FIX: AccountingDB - use old style grouping if the default grouping is altered, e.g. by Country

[v6r9p31]

*Accounting
CHANGE: AccountingDB - changes to speed up queries: use "values" in GROUP By clause;
        drop duplicate indexes; reorder fields in the UniqueConstraint index of the
        "bucket" tables  

[v6r9p30]

*DMS
CHANGE: FileCatalogFactory - construct CatalogURL from CatalogType by default

*SMS
FIX: dirac-stager-stage-files - changed the order of the arguments

[v6r9p29]

*TS
FIX: TaskManager(AgentBase) - fix for considering only submitted tasks 

[v6r9p28]

*TS
FIX: TransformationDB(ManagerHandler) - several portings from v6r10

[v6r9p27]

*SMS
FIX: StorageManagementDB - in removeUnlinkedReplicas() second look for CacheReplicas 
     for which there is no entry in StageRequests

[v6r9p26]

*Resources
CHANGE: CREAMComputigElement - Make sure that pilots submitted to CREAM get a 
        fresh proxy during their complete lifetime
*Framework
FIX: ProxyDB - process properly any SQLi with DNs/groups with 's in the name

[v6r9p25]

*TS
CHANGE: TransformationClient - changed default timeout values for service calls
FIX: TransformationClient - fixes for processing of derived transformations 

[v6r9p24]

*TS
FIX: TransformationClient - in moveFilesToDerivedTransformation() set file status
     to Moved-<prod>

[v6r9p23]

*Core
BUGFIX: InstallTools - improper configuration prevents a fresh new installation

*WMS
BUGFIX: PilotDirector - Operations Helper non-instantiated

[v6r9p22]

*WMS
FIX: PilotDirector - allow to properly define extensions to be installed by the 
     Pilot differently to those installed at the server
FIX: Watchdog - convert pid to string in ProcessMonitor

*TS
FIX: TransformationDB - splitting files in chunks

*DMS
NEW: dirac-dms-create-removal-request command
CHANGE: update dirac-dms-xxx commands to use the new RMS client,
        strip lines when reading LFNs from a file

[v6r9p21]

*TS
FIX: Transformation(Client,DB,Manager) - restored FileCatalog compliant interface
FIX: TransformationDB - fix in __insertIntoExistingTransformationFiles()

[v6r9p20]

*Core
BUGFIX: ProxyUpload - an on the fly upload does not require a proxy to exist

*DMS
CHANGE: TransferAgent - use compareAdler() for checking checksum
FIX: FailoverTransfer - recording the sourceSE in case of failover transfer request 

*WMS
FIX: ProcessMonitor - some fixes added, printout when <1 s of consumed CPU is found

*Transformation
BUGFIX: TransformationClient - fixed return value in moveFilesToDerivedTransformation()

*RMS
BUGFIX: CleanReqDBAgent - now() -> utcnow() in initialize()

*Resources
FIX: ARCComputingElement - fix the parsing of CE status if no jobs are available

[v6r9p19]

*DMS
FIX: FileCatalog/DirectoryMetadata - inherited metadata is used while selecting directories
     in findDirIDsByMetadata()

[v6r9p18]

*DMS
FIX: FTSSubmitAgent, FTSRequest - fixes the staging mechanism in the FTS transfer submission
NEW: TransferDBMonitoringHandler - added getFilesForChannel(), resetFileChannelStatus()

[v6r9p17]

*Accounting
FIX: DataStoreClient - send accounting records in batches of 1000 records instead of 100

*DMS:
FIX: FailoverTransfer - catalog name from list to string
FIX: FTSSubmitAgent, FTSRequest - handle FTS3 as new protocol and fix bad submission time
FIX: FTSSubmitAgent, FTSRequest - do not submit FTS transfers for staging files

*WMS
FIX: TaskQueueDB - do not check enabled when TQs are requested from Directors
FIX: TaskQueueDB - check for Enabled in the TaskQueues when inserting jobs to print an alert
NEW: TaskQueueDB - each TQ can have at most 5k jobs, if beyond the limit create a new TQ 
     to prevent long matching times when there are way too many jobs in a single TQ

[v6r9p16]

*TS
BUGFIX: typos in TransformationCleaningAgent.py

*DMS
CHANGE: DownloadInputData - check the available disk space in the right input data directory
FIX: DownloadInputData - try to download only Cached replicas 

[v6r9p15]

*Core
FIX: MySQL - do not decrease the retry counter after ping failure

*DMS
CHANGE: FC/DirectoryMetadata - Speed up findFilesByMetadataWeb when many files match
FIX: RemovalTask - fix error string when removing a non existing file (was incompatible 
     with the LHCb BK client). 

*WMS
FIX: JobReport - minor fix ( removed unused imports )
FIX: JobMonitoring(JobStateUpdate)Handler - jobID argument can be either string, int or long

*TS
CHANGE: TransformationClient - change status of Moved files to a deterministic value
FIX: FileReport - minor fix ( inherits object ) 

[v6r9p14]

*DMS
CHANGE: FTSDB - changed schema: removing FTSSite table. From now on FTS sites 
        would be read from CS Resources

[v6r9p13]

FIX: included fixes from v6r8p26 patch release

[v6r9p12]

FIX: included fixes from v6r8p25 patch release

[v6r9p11]

*DMS
BUGFIX: FTSRequest - in __resolveFTSServer() type "=" -> "=="

[v6r9p10]

FIX: included fixes from v6r8p24 patch release

*Core
NEW: StateMachine utility

*DMS
BUGFIX: in RegisterFile operation handler

*Interfaces
FIX: Dirac.py - in splitInputData() consider only Active replicas

[v6r9p9]

*RMS
FIX: RequestDB - added getRequestFileStatus(), getRequestName() methods

[v6r9p8]

*DMS
FIX: RequestDB - get correct digest ( short request description ) of a request

[v6r9p7]

FIX: included fixes from v6r8p23 patch release

*RSS
FIX: SpaceTokenOccupancyPolicy - SpaceToken Policy decision was based on 
     percentage by mistake
     
*RMS
NEW: new scripts dirac-dms-ftsdb-summary, dirac-dms-show-ftsjobs    
FIX: FTSAgent - setting space tokens for newly created FTSJobs 

[v6r9p6]

*DMS
BUGFIX: dirac-admin-add-ftssite - missing import

*RMS
NEW: RequestDB, ReqManagerHandler - added getRequestStatus() method

*TS
FIX: fixes when using new RequestClient with the TransformationCleaningAgent

*WMS
BUGFIX: typo in SandboxStoreHandler transfer_fromClient() method

[v6r9p5]

*DMS
BUGFIX: missing proxy in service env in the FTSManager service. By default service 
        will use DataManager proxy refreshed every 6 hours.

*Resources
NEW: StorageElement - new checkAccess policy: split the self.checkMethods in 
     self.okMethods. okMethods are the methods that do not use the physical SE. 
     The isValid returns S_OK for all those immediately

*RSS
FIX: SpaceTokenOccupancyPolicy - Policy that now takes into account absolute values 
     for the space left
     
*TS
FIX: TransformationCleaningAgent - will look for both old and new RMS     

[v6r9p4]

*Stager
NEW: Stager API: dirac-stager-monitor-file, dirac-stager-monitor-jobs, 
     dirac-stager-monitor-requests, dirac-stager-show-stats

[v6r9p3]

*Transformation
FIX: TransformationCleaning Agent status was set to 'Deleted' instead of 'Cleaned'

[v6r9p2]

*RSS
NEW: Added Component family tables and statuses
FIX: removed old & unused code 
NEW: allow RSS policies match wild cards on CS

*WMS
BUGFIX: FailoverTransfer,JobWrapper - proper propagation of file metadata

[v6r9p1]

*RMS
NEW: FTSAgent - update rwAccessValidStamp,
     update ftsGraphValidStamp,
     new option for staging files before submission,
     better log handling here and there
CHANGE: FTSJob - add staging flag in in submitFTS2
CHANGE: Changes in WMS (FailoverTransfer, JobReport, JobWrapper, SandboxStoreHandler) 
        and TS (FileReport) to follow the new RMS.
NEW: Full CRUD support in RMS.

*RSS
NEW: ResourceManagementDB - new table ErrorReportBuffer
NEW: new ResourceManagementClient methods - insertErrorReportBuffer, selectErrorReportBuffer,
     deleteErrorReportBuffer

[v6r9]

NEW: Refactored Request Management System, related DMS agents and FTS management
     components

[v6r8p28]

*Core
BUGFIX: RequestHandler - the lock Name includes ActionType/Action

*DMS
FIX: dirac-dms-filecatalog-cli - prevent exception in case of missing proxy

[v6r8p27]

*DMS
BUGFIX: dirac-dms-add-file - fixed typo item -> items

[v6r8p26]

*Core
NEW: RequestHandler - added getServiceOption() to properly resolve inherited options 
     in the global service handler initialize method
NEW: FileCatalogHandler, StorageElementHandler - use getServiceOption()

[v6r8p25]

FIX: included fixes from v6r7p40 patch release

*Resources
FIX: SRM2Storage - do not account gfal_ls operations

[v6r8p24]

FIX: included fixes from v6r7p39 patch release

*Core
FIX: SiteSEMapping was returning wrong info

*DMS
FIX: FTSRequest - choose explicitly target FTS point for RAL and CERN
BUGFIX: StrategyHandler - wrong return value in __getRWAccessForSE()

*Resources
CHANGE: SRM2Storage - do not account gfal_ls operations any more

[v6r8p23]

FIX: included fixes from v6r7p37 patch release

*TS
FIX: TransformationDB - allow tasks made with ProbInFC files
FIX: TransformationCleaingAgent,Client - correct setting of transformation 
     status while cleaning

[v6r8p22]

FIX: included fixes from v6r7p36 patch release

[v6r8p21]

*DMS
FIX: FileCatalog/DirectoryMetadata - even if there is no meta Selection 
     the path should be considered when getting Compatible Metadata
FIX: FileCatalog/DirectoryNodeTree - findDir will return S_OK( '' ) if dir not 
     found, always return the same error from DirectoryMetadata in this case.     

*RSS
FIX: DowntimeCommand - use UTC time stamps

*TS
FIX: TransformationAgent - in _getTransformationFiles() get also ProbInFC files in 
     addition to Used 

[v6r8p20]

*Stager
NEW: Stager API: dirac-stager-monitor-file, dirac-stager-monitor-jobs, 
     dirac-stager-monitor-requests, dirac-stager-show-stats

[v6r8p19]

*Transformation
FIX: TransformationCleaning Agent status was set to 'Deleted' instead of 'Cleaned'

[v6r8p18]

*TS
BUGFIX: TransformationAgent - regression in __cleanCache()

[v6r8p17]

FIX: included fixes from v6r7p32 patch release

*WMS
FIX: StalledJobAgent - for accidentally stopped jobs ExecTime can be not set, 
     set it to CPUTime for the accounting purposes in this case

[v6r8p16]

FIX: included fixes from v6r7p31 patch release

*WMS
BUGFIX: TaskQueueDB - fixed a bug in the negative matching conditions SQL construction

*RSS
NEW: improved doc strings of PEP, PDP modules ( part of PolicySystem )
FIX: Minor changes to ensure consistency if ElementInspectorAgent and 
     users interact simultaneously with the same element
CHANGE: removed DatabaseCleanerAgent ( to be uninstalled if already installed )
FIX: SummarizeLogsAgent - the logic of the agent was wrong, the agent has been re-written.
     
[v6r8p15]

*Core
FIX: X509Chain - fix invalid information when doing dirac-proxy-info without CS
     ( in getCredentials() )

*RSS
NEW: PDP, PEP - added support for option "doNotCombineResult" on PDP

[v6r8p14]

*Core
FIX: dirac-deploy-scripts - can now work with the system python

*WMS
NEW: dirac-wms-cpu-normalization - added -R option to modify a given configuration file
FIX: Executor/InputData - Add extra check for LFns in InputData optimizer, closes #1472

*Transformation
CHANGE: TransformationAgent - add possibility to kick a transformation (not skip it if no 
        unused files), by touching a file in workDirectory
BUGFIX: TransformationAgent - bug in __cleanCache() dict modified in a loop        

[v6r8p13]

*Transformation
BUGFIX: TransformationDB - restored import of StringType

[v6r8p12]

NEW: Applied patches from v6r7p29

*WMS
FIX: JobDB - check if SystemConfig is present in the job definition and convert it 
     into Platform

*DMS
FIX: ReplicaManager - do not get metadata of files when getting files in a directory 
     if not strictly necessary

*RSS
NEW: ported from LHCb PublisherHandler for RSS web views

[v6r8p11]

NEW: Applied patches from v6r7p27

*RSS
NEW: SpaceTokenOccupancyPolicy - ported from LHCbDIRAC 
NEW: db._checkTable done on service initialization ( removed dirac-rss-setup script doing it )

*Transformation
FIX: TaskManager - reset oJob for each task in prepareTransformationTasks()
BUGFIX: ValidateOutputDataAgent - typo fixed in getTransformationDirectories()
FIX: TransformationManagerHandler - use CS to get files statuses not to include in 
     processed file fraction calculation for the web monitoring pages

[v6r8p10]

NEW: Applied patches from v6r7p27

[v6r8p9]

*DMS
FIX: TransferAgent,dirac-dms-show-se-status, ResourceStatus,TaskManager - fixes
     needed for DMS components to use RSS status information
NEW: ReplicaManager - allow to get metadata for an LFN+SE as well as PFN+SE     

[v6r8p8]

*RSS
BUGFIX: dirac-rss-setup - added missing return of S_OK() result

[v6r8p7]

NEW: Applied patches from v6r7p24

*DMS
BUGFIX: LcgFileCatalogClient - bug in addFile()

*RSS
BUGFIX: fixed script dirac-rss-set-token, broken in the current release.
NEW: Statistics module - will be used in the future to provide detailed information 
     from the History of the elements 

[v6r8p6]

NEW: Applied patches from v6r7p23

*Transformation
FIX: TaskManager - allow prepareTransformationTasks to proceed if no OutputDataModule is defined
FIX: TransformationDB - remove INDEX(TaskID) from TransformationTasks. It produces a single counter 
     for the whole table instead of one per TransformationID
     
*WMS     
FIX: WMSUtilities - to allow support for EMI UI's for pilot submission we drop support for glite 3.1

[v6r8p5]

NEW: Applied patches from v6r7p22

*RSS
CHANGE: removed old tests and commented out files

*WMS
FIX: PoolXMLCatalog - proper addFile usage

*Transformation
CHANGE: TransformationAgent - clear replica cache when flushing or setting a file in the workdirectory

[v6r8p4]

*Transformation
FIX: The connection to the jobManager is done only at submission time
FIX: Jenkins complaints fixes

*WMS
BUGFIX: JobDB - CPUtime -> CPUTime
FIX: Jenkins complaints fixes

[v6r8p3]

*DMS
BUGFIX: LcgFileCatalogClient

[v6r8p2]

*DMS:
FIX: LcgFileCatalogClient - remove check for opening a session in __init__ as credentials are not yet set 

*Transformation
CHANGE: reuse RPC clients in Transformation System 

[v6r8p1]

*Core
FIX: dirac-deploy-scripts - restored regression w.r.t. support of scripts starting with "d"

*DMS
BUGFIX: LcgFileCatalogClient - two typos fixed

[v6r8]

CHANGE: Several fixes backported from the v7r0 integration branch

*Core
CHANGE: DictCache - uses global LockRing to avoid locks in multiprocessing
FIX: X509Chain - proxy-info showing an error when there's no CS

*DMS
FIX: TransferAgent - inside loop filter out waiting files dictionary
BUGFIX: dirac-admin-allow-se - there was a continue that was skipping the complete loop for 
        ARCHIVE elements
NEW: LcgFileCatalogClient - test return code in startsess lfc calls       

*WMS:
FIX: OptimizerExecutor, InputData, JobScheduling - check that site candidates have all the 
     replicas

*RSS: 
BUGFIX: ResourceStatus, RSSCacheNoThread - ensure that locks are always released

*Transformation
FIX: TaskManager - site in the job definition is taken into account when submitting
NEW: Transformation - get the allowed plugins from the CS /Operations/Transformations/AllowedPlugins
FIX: ValidateOutputDataAgent - self not needed for static methods

[v6r7p40]

*Resources
FIX: StorageElement class was not properly passing the lifetime argument for prestageFile method

[v6r7p39]

*Core
CHANGE: Grid - in executeGridCommand() allow environment script with arguments needed for ARC client

*DMS
FIX: DFC SEManager - DIP Storage can have a list of ports now

*Resources
FIX: ARCComputingElement - few fixes after debugging

[v6r7p38]

*Core
NEW: DISET FileHelper, TransferClient - possibility to switch off check sum

*Resources
NEW: ARCComputingElement - first version
NEW: StorageFactory - possibility to pass extra protocol parameters to storage object
NEW: DIPStorage - added CheckSum configuration option
BUGFIX: SSHComputingElement - use CE name in the pilot reference construction

*WMS
FIX: StalledJobAgent - if ExecTime < CPUTime make it equal to CPUTime

[v6r7p37]

*Framework
BUGFIX: NotificationDB - typos in SQL statement in purgeExpiredNotifications() 

*WMS
NEW: JobCleaningAgent - added scheduling sandbox LFN removal request 
     when deleting jobs
CHANGE: JobWrapper - report only error code as ApplicationError parameter 
        when payload finishes with errors    
NEW: SiteDirector - possibility to specify extensions to be installed in 
     pilots in /Operations/Pilots/Extensions option in order not to install
     all the server side extensions        

*DMS
CHANGE: FileCatalogFactory - use service path as default URL
CHANGE: FileCatalogFactory - use ObjectLoader to import catalog clients

*SMS
BUGFIX: StorageManagementDB, dirac-stager-monitor-jobs - small bug fixes ( sic, Daniela )

*Resources
CHANGE: DIPStorage - added possibility to specify a list of ports for multiple
        service end-points
CHANGE: InProcessComputingElement - demote log message when payload failure 
        to warning, the job will fail anyway
FIX: StalledJobAgent - if pilot reference is not registered, this is not an 
     error of the StalledJobAgent, no log.error() in  this case                
        
*RMS
CHANGE: RequestTask - ensure that tasks are executed with user credentials 
        even with respect to queries to DIRAC services ( useServerCertificate 
        flag set to false )        

[v6r7p36]

*WMS
FIX: CREAMCE, SiteDirector - make sure that the tmp executable is removed
CHANGE: JobWrapper - remove sending mails via Notification Service in case
        of job rescheduling
        
*SMS
FIX: StorageManagementDB - fix a race condition when old tasks are set failed 
     between stage submission and update.        

[v6r7p35]

*Stager
NEW: Stager API: dirac-stager-monitor-file, dirac-stager-monitor-jobs, 
     dirac-stager-monitor-requests, dirac-stager-show-stats

[v6r7p34]

*Transformation
FIX: TransformationCleaning Agent status was set to 'Deleted' instead of 'Cleaned'

[v6r7p33]

*Interfaces
FIX: Job.py - in setExecutable() - prevent changing the log file name string type

*StorageManagement
NEW: StorageManagementDB(Handler) - kill staging requests at the same time as 
     killing related jobs, closes #1510
FIX: StorageManagementDB - demote the level of several log messages       

[v6r7p32]

*DMS
FIX: StorageElementHandler - do not use getDiskSpace utility, use os.statvfs instead
CHANGE: StorageManagementDB - in getStageRequests() make MySQL do an UNIQUE selection 
        and use implicit loop to speed up queries for large results

*Resources
FIX: lsfce remote script - use re.search instead of re.match in submitJob() to cope with
     multipline output

[v6r7p31]

*WMS
FIX: SiteDirector - make possible more than one SiteDirector (with different pilot identity) attached 
     to a CE, ie sgm and pilot roles. Otherwise one is declaring Aborted the pilots from the other.

[v6r7p30]

*Core
CHANGE: X509Chain - added groupProperties field to the getCredentials() report
BUGFIX: InstallTools - in getSetupComponents() typo fixed: agent -> executor

[v6r7p29]

*DMS
CHANGE: FileCatalog - selection metadata is also returned as compatible metadata in the result
        of getCompatibleMetadata() call
NEW: FileCatalog - added path argument to getCompatibleMetadata() call
NEW: FileCatalogClient - added getFileUserMetadata()
BUGFIX: dirac-dms-fts-monitor - exit with code -1 in case of error

*Resources
FIX: CREAMComputingElement - check globus-url-copy result for errors when retrieving job output

[v6r7p28]

*DMS
BUGFIX: FileCatalog/DirectoryMetadata - wrong MySQL syntax 

[v6r7p27]

*Core
FIX: Mail.py - fix of the problem of colons in the mail's body

*Interfaces
NEW: Job API - added setSubmitPools(), setPlatform() sets ... "Platform"

*WMS
FIX: TaskQueueDB - use SystemConfig as Platform for matching ( if Platform is not set explicitly

*Resources
FIX: SSHComputingElement - use ssh host ( and not CE name ) in the pilot reference
BUGFIX: SSHGEComputingElement - forgotten return statement in _getJobOutputFiles()

*Framework
NEW: dirac-sys-sendmail - email's body can be taken from pipe. Command's argument 
     in this case will be interpreted as a destination address     

[v6r7p26]

*DMS
FIX: ReplicaManager - status names Read/Write -> ReadAccess/WriteAccess

[v6r7p25]

*Core
CHANGE: X509Chain - in getCredentials() failure to contact CS is not fatal, 
        can happen when calling dirac-proxy-init -x, for example

[v6r7p24]

*DMS
NEW: FileCatalog - added getFilesByMetadataWeb() to allow pagination in the Web 
     catalog browser
     
*WMS
CHANGE: WMSAdministrator, DiracAdmin - get banned sites list by specifying the status
        to the respective jobDB call     

[v6r7p23]

*Transformation
BUGFIX: TransformationDB - badly formatted error log message

*RMS
CHANGE: RequestDBMySQL - speedup the lookup of requests

*WMS
BUGFIX: dirac-dms-job-delete - in job selection by group

*DMS
FIX: LcgFileCatalogClient - getDirectorySize made compatible with DFC
BUGFIX: LcgFileCatalogClient - proper call of __getClientCertInfo()

[v6r7p22]

*Transformation
CHANGE: InputDataAgent - treats only suitable transformations, e.g. not the extendable ones. 
CHANGE: TransformationAgent - make some methods more public for easy overload

[v6r7p21]

*Core
FIX: Shifter - pass filePath argument when downloading proxy

[v6r7p20]

*DMS
CHANGE: StrategyHandler - move out SourceSE checking to TransferAgent
CHANGE: ReplicaManager, InputDataAgent - get active replicas
FIX: StorageElement, SRM2Storage - support for 'xxxAccess' statuses, checking results
     of return structures
     
*RSS
NEW: set configurable email address on the CS to send the RSS emails
NEW: RSSCache without thread in background
FIX: Synchronizer - moved to ResourceManager handler     

[v6r7p19]

*DMS
BUGFIX: ReplicaManager - in putAndRegister() SE.putFile() singleFile argument not used explicitly

[v6r7p18]

*WMS
FIX: StalledJobAgent - do not exit the loop over Completed jobs if accounting sending fails
NEW: dirac-wms-job-delete - allow to specify jobs to delete by job group and/or in a file
FIX: JobManifest - If CPUTime is not set, set it to MaxCPUTime value

[v6r7p17]

*Resources
FIX: SRM2Storage - treat properly "22 SRM_REQUEST_QUEUED" result code

[v6r7p16]

*DMS
FIX: StrategyHandler - do not proceed when the source SE is not valid for read 
BUGFIX: StorageElement - putFile can take an optional sourceSize argument
BUGFIX: ReplicaManager - in removeFile() proper loop on failed replicas

*RSS
FIX: SpaceTokenOccupancyCommand, CacheFeederAgent - add timeout when calling lcg_util commands

*WMS
FIX: JobManifest - take all the SubmitPools defined in the TaskQueueAgent 
NEW: StalledJobAgent - declare jobs stuck in Completed status as Failed

[v6r7p15]

*Core
BUGFIX: SocketInfo - in host identity evaluation

*DMS
BUGFIX: FileCatalogHandler - missing import os

*Transformation
CHANGE: JobManifest - getting allowed job types from operations() section 

[v6r7p14]

*DMS
CHANGE: StorageElementProxy - removed getParameters(), closes #1280
FIX: StorageElementProxy - free the getFile space before the next file
FIX: StorageElement - added getPFNBase() to comply with the interface

*Interfaces
CHANGE: Dirac API - allow lists of LFNs in removeFile() and removeReplica()

*WMS
CHANGE: JobSchedulingAgent(Executor) - allow both BannedSite and BannedSites JDL option

*RSS
FIX: ElementInspectorAgent - should only pick elements with rss token ( rs_svc ).
FIX: TokenAgent - using 4th element instead of the 5th. Added option to set admin email on the CS.

[v6r7p13]

*Core
FIX: Resources - in getStorageElementSiteMapping() return only sites with non-empty list of SEs

*DMS
FIX: StorageElement - restored the dropped logic of using proxy SEs
FIX: FileCatalog - fix the UseProxy /LocalSite/Catalog option

*Transformation
FIX: TransformationDB - use lower() string comparison in extendTransformation()

[v6r7p12]

*WMS
BUGFIX: JobManifest - get AllowedSubmitPools from the /Systems section, not from /Operations

*Core
NEW: Resources helper - added getSites(), getStorageElementSiteMapping()

*DMS
CHANGE: StrategyHandler - use getStorageElementSiteMapping helper function
BUGFIX: ReplicaManager - do not modify the loop dictionary inside the loop

[v6r7p11]

*Core
CHANGE: Subprocess - put the use of watchdog in flagging

[v6r7p10]

*Core
NEW: Logger - added getLevel() method, closes #1292
FIX: Subprocess - returns correct structure in case of timeout, closes #1295, #1294
CHANGE: TimeOutExec - dropped unused utility
FIX: Logger - cleaned unused imports

*RSS
CHANGE: ElementInspectorAgent - do not use mangled name and removed shifterProxy agentOption

[v6r7p9]

*Core
BUGFIX: InstallTools - MySQL Port should be an integer

[v6r7p8]

*Core
FIX: Subprocess - consistent timeout error message

*DMS
NEW: RemovalTask - added bulk removal
FIX: StrategyHandler - check file source CEs
CHANGE: DataIntegrityClient - code beautification
CHANGE: ReplicaManager - do not check file existence if replica information is queried anyway,
        do not fail if file to be removed does not exist already. 

[v6r7p7]

FIX: Several fixes to allow automatic code documentation

*Core
NEW: InstallTools - added mysqlPort and mysqlRootUser

*DMS
CHANGE: ReplicaManager - set possibility to force the deletion of non existing files
CHANGE: StrategyHandler - better handling of checksum check during scheduling 

[v6r7p6]

*Core
FIX: dirac-install - restore signal alarm if downloadable file is not found
FIX: Subprocess - using Manager proxy object to pass results from the working process

*DMS:
CHANGE: StorageElement - removed overwride mode
CHANGE: removed obsoleted dirac-dms-remove-lfn-replica, dirac-dms-remove-lfn
NEW: FTSMonitorAgent - filter out sources with checksum mismatch
FIX: FTSMonitorAgent, TransferAgent - fix the names of the RSS states

*RSS
NEW: ElementInspectorAgent runs with a variable number of threads which are automatically adjusted
NEW: Added policies to force a particular state, can be very convenient to keep something Banned for example.
NEW: policy system upgrade, added finer granularity when setting policies and actions

*WMS
NEW: SiteDirector- allow to define pilot DN/Group in the agent options
CHANGE: JobDescription, JobManifest - take values for job parameter verification from Operations CS section

[v6r7p5]

*Interfaces
BUGFIX: dirac-wms-job-get-output - properly treat the case when output directory is not specified 

[v6r7p4]

*Core
FIX: Subprocess - avoid that watchdog kills the executor process before it returns itself

*Framework
BUGFIX: ProxuManagerClient - wrong time for caching proxies

*RSS
FIX: removed obsoleted methods

*DMS
NEW: FileCatalog - added findFilesByMetadataDetailed - provides detailed metadata for 
     selected files

[v6r7p3]

*DMS
FIX: FTSMonitorAgent - logging less verbose

*Transformation
FIX: TransformationAgent - use the new CS defaults locations
FIX: Proper agent initialization
NEW: TransformationPlaugin - in Broadcast plugin added file groupings by number of files, 
     make the TargetSE always defined, even if the SourceSE list contains it 

*ResourceStatus
FIX: Added the shifter's proxy to several agents

*RMS
FIX: RequestContainer - the execution order was not properly set for the single files 

*Framework:
BUGFIX: ProxyManagerClient - proxy time can not be shorter than what was requested

[v6r7p2]

*Core
FIX: dirac-configure - switch to use CS before checking proxy info

*Framework
NEW: dirac-sys-sendmail new command
NEW: SystemAdmininistratorCLI - added show host, uninstall, revert commands
NEW: SystemAdmininistratorHandler - added more info in getHostInfo()
NEW: SystemAdmininistratorHandler - added revertSoftware() interface

*Transformation
FIX: TransformationCleaningAgent - check the status of returned results

[v6r7p1]

*Core
FIX: Subprocess - finalize the Watchdog closing internal connections after a command execution
CHANGE: add timeout for py(shell,system)Call calls where appropriate
CHANGE: Shifter - use gProxyManager in a way that allows proxy caching

*Framework
NEW: ProxyManagerClient - allow to specify validity and caching time separately
FIX: ProxyDB - replace instead of delete+insert proxy in __storeVOMSProxy

*DMS
NEW: FTSMonitorAgent - made multithreaded for better efficiency
FIX: dirac-dms-add-file - allow LFN: prefix for lfn argument

*WMS
NEW: dirac-wms-job-get-output, dirac-wms-job-status - allow to retrieve output for a job group
FIX: TaskQueueDB - fixed selection SQL in __generateTQMatchSQL()
CHANGE: OptimizerExecutor - reduce diversity of MinorStatuses for failed executors

*Resources
FIX: CREAMComputingElement - remove temporary JDL right after the submission 

[v6r6p21]

*DMS
BUGFIX: TransformationCleaningAgent - use the right signature of cleanMetadataCatalogFiles() call

[v6r6p20]

*DMS
FIX: RegistrationTask - properly escaped error messages
BUGFIX: DirectoryMetadata - use getFileMetadataFields from FileMetadata in addMetadataField()
NEW: When there is a missing source error spotted during FTS transfer, file should be reset 
     and rescheduled again until maxAttempt (set to 100) is reached

*WMS
FIX: JobScheduling - fix the site group logic in case of Tier0

[v6r6p19]

*DMS
BUGFIX: All DMS agents  - set up agent name in the initialization

*Core
NEW: Subprocess - timeout wrapper for subprocess calls
BUGFIX: Time - proper interpreting of 0's instead of None
CHANGE: DISET - use cStringIO for ANY read that's longer than 16k (speed improvement) 
        + Less mem when writing data to the net
FIX: Os.py - protection against failed "df" command execution       
NEW: dirac-info prints lcg bindings versions
CHANGE: PlotBase - made a new style class 
NEW: Subprocess - added debug level log message

*Framework
NEW: SystemAdministratorIntegrator client for collecting info from several hosts
NEW: SystemAdministrator - added getHostInfo()
FIX: dirac-proxy-init - always check for errors in S_OK/ERROR returned structures
CHANGE: Do not accept VOMS proxies when uploading a proxy to the proxy manager

*Configuration
FIX: CE2CSAgent - get a fresh copy of the cs data before attempting to modify it, closes #1151
FIX: Do not create useless backups due to slaves connecting and disconnecting
FIX: Refresher - prevent retrying with 'Insane environment'

*Accounting
NEW: Accounting/Job - added validation of reported values to cope with the weird Yandex case
FIX: DBUtils - take into account invalid values, closes #949

*DMS
FIX: FTSSubmitAgent - file for some reason rejected from submission should stay in 'Waiting' in 
     TransferDB.Channel table
FIX: FTSRequest - fix in the log printout     
CHANGE: dirac-dms-add-file removed, dirac-dms-add-files renamed to dirac-dms-add-file
FIX: FileCatalogCLI - check the result of removeFile call
FIX: LcgFileCatalogClient - get rid of LHCb specific VO evaluation
NEW: New FileCatalogProxy service - a generalization of a deprecated LcgFileCatalog service
FIX: Restored StorageElementProxy functionality
CHANGE: dirac-dms-add-file - added printout
NEW: FileCatalog(Factory), StorageElement(Factory) - UseProxy flag moved to /Operations and /LocalSite sections

*RSS
NEW:  general reimplementation: 
      New DB schema using python definition of tables, having three big blocks: Site, Resource and Node.
      MySQLMonkey functionality almost fully covered by DB module, eventually will disappear.
      Services updated to use new database.
      Clients updated to use new database.
      Synchronizer updated to fill the new database. When helpers will be ready, it will need an update.
      One ElementInspectorAgent, configurable now is hardcoded.
      New Generic StateMachine using OOP.
      Commands and Policies simplified.
      ResourceStatus using internal cache, needs to be tested with real load.
      Fixes for the state machine
      Replaced Bad with Degraded status ( outside RSS ).
      Added "Access" to Read|Write|Check|Remove SE statuses wherever it applies.
      ResourceStatus returns by default "Active" instead of "Allowed" for CS calls.
      Caching parameters are defined in the CS
FIX: dirac-admin-allow/ban-se - allow a SE on Degraded ( Degraded->Active ) and ban a SE on Probing 
     ( Probing -> Banned ). In practice, Active and Degraded are "usable" states anyway.            
      
*WMS
FIX: OptimizerExecutor - failed optimizations will still update the job     
NEW: JobWrapper - added LFNUserPrefix VO specific Operations option used for building user LFNs
CHANGE: JobDB - do not interpret SystemConfig in the WMS/JobDB
CHANGE: JobDB - Use CPUTime JDL only, keep MaxCPUTime for backward compatibility
CHANGE: JobWrapper - use CPUTime job parameter instead of MaxCPUTime
CHANGE: JobAgent - use CEType option instead of CEUniqueID
FIX: JobWrapper - do not attempt to untar directories before having checked if they are tarfiles 
NEW: dirac-wms-job-status - get job statuses for jobs in a given job group
 
*SMS
FIX: StorageManagementDB - when removing unlinked replicas, take into account the case where a
     staging request had been submitted, but failed
      
*Resources    
NEW: glexecCE - add new possible locations of the glexec binary: OSG specific stuff and in last resort 
     looking in the PATH    
NEW: LcgFileCatalogClient - in removeReplica() get the needed PFN inside instead of providing it as an argument     
      
*TS      
CHANGE: Transformation types definition are moved to the Operations CS section

*Interfaces
FIX: Dirac.py - CS option Scratchdir was in LocalSite/LocalSite
FIX: Dirac.py - do not define default catalog, use FileCatalog utility instead

[v6r6p19]

*DMS
BUGFIX: All DMS agents  - set up agent name in the initialization

[v6r6p18]

*Transformation
CHANGE: /DIRAC/VOPolicy/OutputDataModule option moved to <Operations>/Transformations/OutputDataModule

*Resources
FIX: ComputingElement - properly check if the pilot proxy has VOMS before adding it to the payload 
     when updating it

*WMS
BUGFIX: JobSanity - fixed misspelled method call SetParam -> SetParameter

[v6r6p17]

*Transformation
BUGFIX: TransformationAgent - corrected  __getDataReplicasRM()

[v6r6p16]

*DMS
FIX: Agents - proper __init__ implementation with arguments passing to the super class
FIX: LcgFileCatalogClient - in removeReplica() reload PFN in case it has changed

[v6r6p15]

*Framework
BUGFIX: ErrorMessageMonitor - corrected updateFields call 

*DMS:
NEW: FTSMonitorAgent completely rewritten in a multithreaded way

*Transformation
FIX: InputDataAgent - proper instantiation of TransformationClient
CHANGE: Transformation - several log message promoted from info to notice level

[v6r6p14]

*Transformation
FIX: Correct instantiation of agents inside several scripts
CHANGE: TransformationCleaningAgent - added verbosity to logs
CHANGE: TransformationAgent - missingLFC to MissingInFC as it could be the DFC as well
FIX: TransformationAgent - return an entry for all LFNs in __getDataReplicasRM

*DMS
FIX: TransferAgent - fix exception reason in registerFiles()

[v6r6p13]

*DMS
CHANGE: TransferAgent - change RM call from getCatalogueReplicas to getActiveReplicas. 
        Lowering log printouts here and there

[v6r6p12]

*DMS
BUGFIX: RemovalTask - Replacing "'" by "" in error str set as attribute for a subRequest file. 
        Without that request cannot be updated when some nasty error occurs.

[v6r6p11]

*RMS:
BUGFIX: RequestClient - log string formatting

*DMS
BUGFIX: RemovalTask - handling for files not existing in the catalogue

*Transformation
FIX: TransformationManager - ignore files in NotProcessed status to get the % of processed files

*Interfaces
FIX: Fixes due to the recent changes in PromptUser utility

[v6r6p10]

*RMS
FIX: RequestDBMySQL - better escaping of queries 

*WMS
FIX: SiteDirector - get compatible platforms before checking Task Queues for a site

[v6r6p9]

*Core
FIX: Utilities/PromptUser.py - better user prompt

*Accounting
NEW: Add some validation to the job records because of weird data coming from YANDEX.ru

*DMS
BUGFIX: ReplicaManager - typo errStr -> infoStr in __replicate()
FIX: FTSRequest - fixed log message

*WMS
FIX: SiteDirector - use CSGlobals.getVO() call instead of explicit CS option

[v6r6p8]

*Transformation
BUGFIX: TransformationDB - typo in getTransformationFiles(): iterValues -> itervalues

[v6r6p7]

*Resources
FIX: StorageFactory - uncommented line that was preventing the status to be returned 
BUGFIX: CE remote scripts - should return status and not call exit()
BUGFIX: SSHComputingElement - wrong pilot ID reference

[v6r6p6]

*WMS
FIX: TaskQueueDB - in findOrphanJobs() retrieve orphaned jobs as list of ints instead of list of tuples
FIX: OptimizerExecutor - added import of datetime to cope with the old style optimizer parameters

*Transformation
FIX: TransformationAgent - fix finalization entering in an infinite loop
NEW: TransformationCLI - added resetProcessedFile command
FIX: TransformationCleaningAgent - treating the archiving delay 
FIX: TransformationDB - fix in getTransformationFiles() in case of empty file list

[v6r6p5]

*Transformation
FIX: TransformationAgent - type( transClient -> transfClient )
FIX: TransformationAgent - self._logInfo -> self.log.info
FIX: TransformationAgent - skip if no Unused files
FIX: TransformationAgent - Use CS option for replica cache lifetime
CHANGE: TransformationAgent - accept No new Unused files every [6] hours

[v6r6p4]

*DMS
FIX: TransferAgent - protection for files that can not be scheduled
BUGFIX: TransferDB - typo (instIDList - > idList ) fixed

*Transformation
BUGFIX: TransformationAgent - typo ( loginfo -> logInfo )

[v6r6p3]

FIX: merged in patch v6r5p14

*Core
BUGFIX: X509Chain - return the right structure in getCredentials() in case of failure
FIX: dirac-deploy-scripts.py - allow short scripts starting from "d"
FIX: dirac-deploy-scripts.py - added DCOMMANDS_PPID env variable in the script wrapper
FIX: ExecutorReactor - reduced error message dropping redundant Task ID 

*Interfaces
BUGFIX: Dirac.py - allow to pass LFN list to replicateFile()

*DMS
FIX: FileManager - extra check if all files are available in _findFiles()
BUGFIX: FileCatalogClientCLI - bug in DirectoryListing

[v6r6p2]

FIX: merged in patch v6r5p13

*WMS
FIX: SiteDirector - if no community set, look for DIRAC/VirtualOrganization setting

*Framework
FIX: SystemLoggingDB - LogLevel made VARCHAR in the MessageRepository table
FIX: Logging - several log messages are split in fixed and variable parts
FIX: SystemLoggingDB - in insertMessage() do not insert new records in auxiliary tables if they 
     are already there

[v6r6p1]

*Core:
CHANGE: PromptUser - changed log level of the printout to NOTICE
NEW: Base Client constructor arguments are passed to the RPCClient constructor

*DMS:
NEW: FTSRequest - added a prestage mechanism for source files
NEW: FileCatalogClientCLI - added -f switch to the size command to use raw faile tables 
     instead of storage usage tables
NEW: FileCatalog - added orphan directory repair tool
NEW: FIleCatalog - more counters to control the catalog sanity     

*WMS:
FIX: SandboxStoreClient - no more kwargs tricks
FIX: SandboxStoreClient returns sandbox file name in case of upload failure to allow failover
FIX: dirac-pilot - fixed VO_%s_SW_DIR env variable in case of OSG

*TS:
FIX: TransformationManagerHandler - avoid multiple Operations() instantiation in 
     getTransformationSummaryWeb()

[v6r6]

*Core
CHANGE: getDNForUsername helper migrated from Core.Security.CS to Registry helper
NEW: SiteSEMapping - new utilities getSitesGroupedByTierLevel(), getTier1WithAttachedTier2(),
     getTier1WithTier2
CHANGE: The DIRAC.Core.Security.CS is replaced by the Registry helper     
BUGFIX: dirac-install - properly parse += in .cfg files
FIX: Graphs.Utilities - allow two lines input in makeDataFromCVS()
FIX: Graphs - allow Graphs package usage if even matplotlib is not installed
NEW: dirac-compile-externals will retrieve the Externals compilation scripts from it's new location 
     in github (DIRACGrid/Externals)
NEW: Possibility to define a thread-global credentials for DISET connections (for web framework)
NEW: Logger - color output ( configurable )
NEW: dirac-admin-sort-cs-sites - to sort sites in the CS
CHANGE: MessageClient(Factor) - added msgClient attribute to messages
NEW: Core.Security.Properties - added JOB_MONITOR and USER_MANAGER properties

*Configuration
NEW: Registry - added getAllGroups() method

*Framework
NEW: SystemAdministratorClientCLI - possibility to define roothPath and lcgVersion when updating software

*Accounting
NEW: JobPlotter - added Normalized CPU plots to Job accounting
FIX: DBUtils - plots going to greater granularity

*DMS
NEW: FileCatalog - storage usage info stored in all the directories, not only those with files
NEW: FileCatalog - added utility to rebuild storage usage info from scratch
FIX: FileCatalog - addMetadataField() allow generic types, e.g. string
FIX: FileCatalog - path argument is normalized before usage in multiple methods
FIX: FileCatalog - new metadata for files(directories) should not be there before for directories(files)
NEW: FileCatalog - added method for rebuilding DirectoryUsage data from scratch 
NEW: FileCatalog - Use DirectoryUsage mechanism for both logical and physical storage
CHANGE: FileCatalog - forbid removing non-empty directories
BUGFIX: FileCatalogClientCLI - in do_ls() check properly the path existence
FIX: FileCatalogClientCLI - protection against non-existing getCatalogCounters method in the LFC client
FIX: DMS Agents - properly call superclass constructor with loadName argument
FIX: ReplicaManager - in removeFile() non-existent file is marked as failed
FIX: Make several classes pylint compliant: DataIntegrityHandler, DataLoggingHandler,
     FileCatalogHandler, StorageElementHandler, StorageElementProxyHandler, TransferDBMonitoringHandler
FIX: LogUploadAgent - remove the OSError exception in __replicate()
FIX: FileCatalogClientCLI - multiple check of proper command inputs,
     automatic completion of several commands with subcommands,
     automatic completion of file names
CHANGE: FileCatalogClientCLI - reformat the output of size command 
FIX: dirac-admin-ban-se - allow to go over all options read/write/check for each SE      
NEW: StrategyHandler - new implementation to speed up file scheduling + better error reporting
NEW: LcgFileCatalogProxy - moved from from LHCbDirac to DIRAC
FIX: ReplicaManager - removed usage of obsolete "/Resources/StorageElements/BannedTarget" 
CHANGE: removed StorageUsageClient.py
CHANGE: removed obsoleted ProcessingDBAgent.py

*WMS
CHANGE: RunNumber job parameter was removed from all the relevant places ( JDL, JobDB, etc )
NEW: dirac-pilot - add environment setting for SSH and BOINC CEs
NEW: WMSAdministrator - get output for non-grid CEs if not yet in the DB
NEW: JobAgent - job publishes BOINC parameters if any
CHANGE: Get rid of LHCbPlatform everywhere except TaskQueueDB
FIX: SiteDirector - provide list of sites to the Matcher in the initial query
FIX: SiteDirector - present a list of all groups of a community to match TQs
CHANGE: dirac-boinc-pilot dropped
CHANGE: TaskQueueDirector does not depend on /LocalSite section any more
CHANGE: reduced default delays for JobCleaningAgent
CHANGE: limit the number of jobs received by JobCleaningAgent
CHANGE: JobDB - use insertFields instead of _insert
CHANGE: Matcher, TaskQueueDB - switch to use Platform rather than LHCbPlatform retaining LHCbPlatform compatibility
BUGFIX: Matcher - proper reporting pilot site and CE
CHANGE: JobManager - improved job Killing/Deleting logic
CHANGE: dirac-pilot - treat the OSG case when jobs on the same WN all run in the same directory
NEW: JobWrapper - added more status reports on different failures
FIX: PilotStatusAgent - use getPilotProxyFromDIRACGroup() instead of getPilotProxyFromVOMSGroup()
CHANGE: JobMonitoringHandler - add cutDate and condDict parameters to getJobGroup()
NEW: JobMonitoringHandler - check access rights with JobPolicy when accessing job info from the web
NEW: JobManager,JobWrapper - report to accounting jobs in Rescheduled final state if rescheduling is successful
FIX: WMSAdministrator, SiteDirector - store only non-empty pilot output to the PilotDB
NEW: added killPilot() to the WMSAdministrator interface, DiracAdmin and dirac-admin-kill-pilot command
NEW: TimeLeft - renormalize time left using DIRAC Normalization if available
FIX: JobManager - reconnect to the OptimizationMind in background if not yet connected
CHANGE: JobManifest - use Operations helper
NEW: JobCleaningAgent - delete logging records from JobLoggingDB when deleting jobs

*RMS
FIX: RequestDBFile - better exception handling in case no JobID supplied
FIX: RequestManagerHandler - make it pylint compliant
NEW: RequestProxyHandler - is forwarding requests from voboxes to central RequestManager. 
     If central RequestManager is down, requests are dumped into file cache and a separate thread 
     running in background is trying to push them into the central. 
CHANGE: Major revision of the code      
CHANGE: RequestDB - added index on SubRequestID in the Files table
CHANGE: RequestClient - readRequestForJobs updated to the new RequetsClient structure

*RSS
NEW: CS.py - Space Tokens were hardcoded, now are obtained after scanning the StorageElements.

*Resources
FIX: SSHComputingElement - enabled multiple hosts in one queue, more debugging
CHANGE: SSHXXX Computing Elements - define SSH class once in the SSHComputingElement
NEW: SSHComputingElement - added option to define private key location
CHANGE: Get rid of legacy methods in ComputingElement
NEW: enable definition of ChecksumType per SE
NEW: SSHBatch, SSHCondor Computing Elements
NEW: SSHxxx Computing Elements - using remote control scripts to better capture remote command errors
CHANGE: put common functionality into SSHComputingElement base class for all SSHxxx CEs
NEW: added killJob() method tp all the CEs
NEW: FileCatalog - take the catalog information info from /Operations CS section, if defined there, 
     to allow specifications per VO 

*Interfaces
CHANGE: Removed Script.initialize() from the API initialization
CHANGE: Some general API polishing
FIX: Dirac.py - when running in mode="local" any directory in the ISB would not get untarred, 
     contrary to what is done in the JobWrapper

*TS
BUGFIX: TaskManager - bug fixed in treating tasks with input data
FIX: TransformationCleaningAgent - properly call superclass constructor with loadName argument
NEW: TransformationCleaningAgent - added _addExtraDirectories() method to extend the list of
     directories to clean in a subclass if needed
CHANGE: TransformationCleaningAgent - removed usage of StorageUsageClient     
NEW: TransformationAgent is multithreaded now ( implementation moved from LHCbDIRAC )
NEW: added unit tests
NEW: InputDataAgent - possibility to refresh only data registered in the last predefined period of time 
NEW: TransformationAgent(Client) - management of derived transformations and more ported from LHCbDIRAC
BUGFIX: TransformationDB - wrong SQL statement generation in setFileStatusForTransformation()

[v6r5p14]

*Core
NEW: Utilities - added Backports utility

*WMS
FIX: Use /Operations/JobScheduling section consistently, drop /Operations/Matching section
NEW: Allow VO specific share correction plugins from extensions
FIX: Executors - several fixes

[v6r5p13]

*WMS
FIX: Executors - VOPlugin will properly send and receive the params
NEW: Correctors can be defined in an extension
FIX: Correctors - Properly retrieve info from the CS using the ops helper

[v6r5p12]

FIX: merged in patch v6r4p34

[v6r5p11]

FIX: merged in patch v6r4p33

*Core
FIX: MySQL - added offset argument to buildConditions()

[v6r5p10]

FIX: merged in patch v6r4p32

[v6r5p9]

FIX: merged in patch v6r4p30

[v6r5p8]

FIX: merged in patch v6r4p29

[v6r5p7]

FIX: merged in patch v6r4p28

[v6r5p6]

FIX: merged in patch v6r4p27

*Transformation
BUGFIX: TransformationDB - StringType must be imported before it can be used

*RSS
NEW: CS.py - Space Tokens were hardcoded, now are obtained after scanning the StorageElements.

[v6r5p5]

FIX: merged in patch v6r4p26

[v6r5p4]

FIX: merged in patch v6r4p25

[v6r5p3]

*Transformation
FIX: merged in patch v6r4p24

[v6r5p2]

*Web
NEW: includes DIRACWeb tag web2012092101

[v6r5p1]

*Core
BUGFIX: ExecutorMindHandler - return S_OK() in the initializeHandler
FIX: OptimizationMindHandler - if the manifest is not dirty it will not be updated by the Mind

*Configuration
NEW: Resources helper - added getCompatiblePlatform(), getDIRACPlatform() methods

*Resources
FIX: SSHComputingElement - add -q option to ssh command to avoid banners in the output
FIX: BOINCComputingElement - removed debugging printout
FIX: ComputingElement - use Platform CS option which will be converted to LHCbPlatform for legacy compatibility

*DMS
FIX: RequestAgentBase - lowering loglevel from ALWAYS to INFO to avoid flooding SystemLogging

*WMS:
FIX: SiteDirector - provide CE platform parameter when interrogating the TQ
FIX: GridPilotDirector - publish pilot OwnerGroup rather than VOMS role
FIX: WMSUtilities - add new error string into the parsing of the job output retrieval

[v6r5]

NEW: Executor framework

*Core
NEW: MySQL.py - added Test case for Time.dateTime time stamps
NEW: MySQL.py - insertFields and updateFields can get values via Lists or Dicts
NEW: DataIntegrityDB - use the new methods from MySQL and add test cases
NEW: DataIntegrityHandler - check connection to DB and create tables (or update their schema)
NEW: DataLoggingDB - use the new methods from MySQL and add test cases
NEW: DataLoggingHandler - check connection to DB and create tables (or update their schema)
FIX: ProcessPool - killing stuck workers after timeout
CHANGE: DB will throw a RuntimeException instead of a sys.exit in case it can't contact the DB
CHANGE: Several improvements on DISET
CHANGE: Fixed all DOS endings to UNIX
CHANGE: Agents, Services and Executors know how to react to CSSection/Module and react accordingly
NEW: install tools are updated to deal with executors
FIX: dirac-install - add -T/--Timeout option to define timeout for distribution downloads
NEW: dirac-install - added possibility of defining dirac-install's global defaults by command line switch
BUGFIX: avoid PathFinder.getServiceURL and use Client class ( DataLoggingClient,LfcFileCatalogProxyClient ) 
FIX: MySQL - added TIMESTAMPADD and TIMESTAMPDIFF to special values not to be scaped by MySQL
NEW: ObjectLoader utility
CHANGE: dirac-distribution - added global defaults flag and changed the flag to -M or --defaultsURL
FIX: Convert to string before trying to escape value in MySQL
NEW: DISET Services - added PacketTimeout option
NEW: SystemLoggingDB - updated to use the renewed MySQL interface and SQL schema
NEW: Added support for multiple entries in /Registry/DefaultGroup, for multi-VO installations
CHANGE: Component installation procedure updated to cope with components inheriting Modules
CHANGE: InstallTools - use dirac- command in runit run scripts
FIX: X509Chain - avoid a return of error when the group is not valid
FIX: MySQL - reduce verbosity of log messages when high level methods are used
CHANGE: Several DB classes have been updated to use the MySQL buildCondition method
NEW: MySQL - provide support for greater and smaller arguments to all MySQL high level methods
FIX: Service.py - check all return values from all initializers

*Configuration
CHANGE: By default return option and section lists ordered as in the CS
NEW: ConfigurationClient - added function to refresh remote configuration

*Framework
FIX: Registry.findDefaultGroup will never return False
CHANGE: ProxyManager does not accept proxies without explicit group
CHANGE: SystemAdministratorHandler - force refreshing the configuration after new component setup

*RSS
CHANGE: removed code execution from __init__
CHANGE: removed unused methods
NEW: Log all policy results 

*Resources
NEW: updated SSHComputingElement which allows multiple job submission
FIX: SGETimeLeft - better parsing of the batch system commands output
FIX: InProcessComputingElement - when starting a new job discard renewal of the previous proxy
NEW: BOINCComputingElement - new CE client to work with the BOINC desktop grid infrastructure 

*WMS
CHANGE: WMS Optimizers are now executors
CHANGE: SandboxStoreClient can directly access the DB if available
CHANGE: Moved JobDescription and improved into JobManifest
FIX: typo in JobLoggingDB
NEW: JobState/CachedJobState allow access to the Job via DB/JobStateSync Service automatically
BUGFIX: DownloadInputData - when not enough disk space, message was using "buffer" while it should be using "data"
FIX: the sandboxmetadataDB explosion when using the sandboxclient without direct access to the DB
NEW: Added support for reset/reschedule in the OptimizationMind
CHANGE: Whenever a DB is not properly initialized it will raise a catchable RuntimeError exception 
        instead of silently returning
FIX: InputDataResolution - just quick mod for easier extensibility, plus removed some LHCb specific stuff
NEW: allow jobids in a file in dirac-wms-job-get-output
NEW: JobManager - zfill in %n parameter substitution to allow alphabetical sorting
NEW: Directors - added checking of the TaskQueue limits when getting eligible queues
CHANGE: Natcher - refactor to simpify the logic, introduced Limiter class
CHANGE: Treat MaxCPUTime and CPUTime the same way in the JDL to avoid confusion
NEW: SiteDirector - added options PilotScript, MaxPilotsToSubmit, MaxJobsInFillMode
BUGFIX: StalledJobAgent - use cpuNormalization as float, not string 
FIX: Don't kill an executor if a task has been taken out from it
NEW: dirac-boinc-pilot - pilot script to be used on the BOINC volunteer nodes
FIX: SiteDirector - better handling of tokens and filling mode 
NEW: Generic pilot identities are automatically selected by the TQD and the SiteDirector 
     if not explicitly defined in /Pilot/GenericDN and GenericGroup
NEW: Generic pilot groups can have a VO that will be taken into account when selecting generic 
     credentials to submit pilots
NEW: Generic pilots that belong to a VO can only match jobs from that VO
NEW: StalledJobAgent - added rescheduling of jobs stuck in Matched or Rescheduled status
BUGFIX: StalledJobAgent - default startTime and endTime to "now", avoid None value
NEW: JobAgent - stop after N failed matching attempts (nothing to do), use StopAfterFailedMatches option
CHANGE: JobAgent - provide resource description as a dictionary to avoid extra JDL parsing by the Matcher
CHANGE: Matcher - report pilot info once instead of sending it several times from the job
CHANGE: Matcher - set the job site instead of making a separate call to JobStateUpdate
NEW: Matcher - added Matches done and matches OK statistics
NEW: TaskQueue - don't delete fresh task queues. Wait 5 minutes to do so.
CHANGE: Disabled TQs can also be matched, if no jobs are there, a retry will be triggered

*Transformation
FIX: TransformationAgent - a small improvement: now can pick the prods status to handle from the CS, 
     plus few minor corrections (e.g. logger messages)
FIX: TransformationCLI - take into accout possible failures in resetFile command     

*Accounting
NEW: AccountingDB - added retrieving RAW records for internal stuff
FIX: AccountingDB - fixed some logic for readonly cases
CHANGE: Added new simpler and faster bucket insertion mechanism
NEW: Added more info when rebucketing
FIX: Calculate the rebucket ETA using remaining records to be processed instead of the total records to be processed
FIX: Plots with no data still carry the plot name

*DMS
NEW: SRM2Storage - added retry in the gfal calls
NEW: added new FTSCleaningAgent cleaning up TransferDB tables
FIX: DataLoggingClient and DataLoggingDB - tests moved to separate files
CHANGE: request agents cleanup

*RMS
CHANGE: Stop using RequestAgentMixIn in the request agents

[v6r4p34]

*DMS
BUGFIX: FileCatalogCLI - fixed wrong indentation
CHANGE: RegistrationTask - removed some LHCb specific defaults

[v6r4p33]

*DMS
CHANGE: FTSRequest - be more verbose if something is wrong with file

[v6r4p32]

*WMS
FIX: StalledJobAgent - avoid exceptions in the stalled job accounting reporting

*DMS
NEW: FTSMonitorAgent - handling of expired FTS jobs 

*Interfaces
CHANGE: Dirac.py - attempt to retrieve output sandbox also for Completed jobs in retrieveRepositorySandboxes()

[v6r4p30]

*Core
BUGFIX: dirac-admin-bdii-ce-voview - proper check of the result structure

*Interfaces
FIX: Dirac.py, Job.py - allow to pass environment variables with special characters

*DMS
NEW: FileCatalogCLI - possibility to sort output in the ls command

*WMS:
FIX: JobWrapper - interpret environment variables with special characters 

[v6r4p29]

*RMS
BUGFIX: RequestDBMySQL - wrong indentation in __updateSubRequestFiles()

[v6r4p28]

*Interfaces
CHANGE: Dirac.py, DiracAdmin.py - remove explicit timeout on RPC client instantiation

*RSS
FIX: CS.py - fix for updated CS location (backward compatible)

*DMS
BUGFIX: StrategyHandler - bug fixed determineReplicationTree()
FIX: FTSRequest - add checksum string to SURLs file before submitting an FTS job

*WMS
FIX: JobWrapper - protection for double quotes in JobName
CHANGE: SiteDirector - switched some logging messages from verbose to info level

*RMS
NEW: Request(Client,DBMySQL,Manager) - added readRequestsForJobs() method

[v6r4p27]

*DMS
FIX: SRM2Storage - removed hack for EOS (fixed server-side)

*Transformation
CHANGE: TransformationClient - limit to 100 the number of transformations in getTransformations()
NEW: TransformationAgent - define the transformations type to use in the configuration

*Interfaces
FIX: Job.py -  fix for empty environmentDict (setExecutionEnv)

[v6r4p26]

*Transformation
BUGFIX: TransformationClient - fixed calling sequence in rpcClient.getTransformationTasks()
NEW: TransformationClient - added log messages in verbose level.

[v6r4p25]

*DMS
BUGFIX: StrategyHandler - sanity check for wrong replication tree 

[v6r4p24]

*Core
NEW: MySQL - add 'offset' argument to the buildCondition()

*Transformation
FIX: TransformationAgent - randomize the LFNs for removal/replication case when large number of those
CHANGE: TransformationClient(DB,Manager) - get transformation files in smaller chunks to
        improve performance
FIX: TransformationAgent(DB) - do not return redundant LFNs in getTransformationFiles()    

[v6r4p23]

*Web
NEW: includes DIRACWeb tag web2012092101

[v6r4p22]

*DMS
FIX: SRM2Storage - fix the problem with the CERN-EOS storage 

[v6r4p21]

*Core
BUGFIX: SGETimeLeft - take into account dd:hh:mm:ss format of the cpu consumed

[v6r4p20]

*WMS
BUGFIX: PilotDirector, GridPilotDirector - make sure that at least 1 pilot is to be submitted
BUGFIX: GridPilotDirector - bug on how pilots are counted when there is an error in the submit loop.
BUGFIX: dirac-pilot - proper install script installation on OSG sites

[v6r4p19]

*RMS
FIX: RequestDBMySQL - optimized request selection query 

[v6r4p18]

*Configuration
BUGFIX: CE2CSAgent.py - the default value must be set outside the loop

*DMS
NEW: dirac-dms-create-replication-request
BUGFIX: dirac-dms-fts-submit, dirac-dms-fts-monitor - print out error messages

*Resources
BUGFIX: TorqueComputingElement.py, plus add UserName for shared Queues

*WMS
BUGFIX: JobManagerHandler - default value for pStart (to avoid Exception)

[v6r4p17]

*Core
FIX: dirac-configure - setup was not updated in dirac.cfg even with -F option
FIX: RequestHandler - added fix for Missing ConnectionError

*DMS
FIX: dirac-dms-clean-directory - command fails with `KeyError: 'Replicas'`.

*WMS
FIX: SiteDirector - adapt to the new method in the Matcher getMatchingTaskQueue 
FIX: SiteDirector - added all SubmitPools to TQ requests

[v6r4p16]

*Core:
FIX: dirac-install - bashrc/cshrc were wrongly created when using versionsDir

*Accounting
CHANGE: Added new simpler and faster bucket insertion mechanism
NEW: Added more info when rebucketing

*WMS
CHANGE: Matcher - refactored to take into account job limits when providing info to directors
NEW: JoAgent - reports SubmitPool parameter if applicable
FIX: Matcher - bad codition if invalid result

[v6r4p15]

*WMS
FIX: gLitePilotDirector - fix the name of the MyProxy server to avoid crasehs of the gLite WMS

*Transformation
FIX: TaskManager - when the file is on many SEs, wrong results were generated

[v6r4p13]

*DMS
FIX: dirac-admin-allow-se - added missing interpreter line

[v6r4p12]

*DMS
CHANGE: RemovalTask - for DataManager shifter change creds after failure of removal with her/his proxy.

*RSS
NEW: Added RssConfiguration class
FIX: ResourceManagementClient  - Fixed wrong method name

[v6r4p11]

*Core
FIX: GGUSTicketsClient - GGUS SOAP URL updated

*DMS
BUGFIX: ReplicaManager - wrong for loop

*RequestManagement
BUGFIX: RequestClient - bug fix in finalizeRequest()

*Transformation
FIX: TaskManager - fix for correctly setting the sites (as list)

[v6r4p10]

*RequestManagement
BUGFIX: RequestContainer - in addSubrequest() function

*Resources
BUGFIX: SRM2Storage - in checksum type evaluation

*ResourceStatusSystem
BUGFIX: InfoGetter - wrong import statement

*WMS
BUGFIX: SandboxMetadataDB - __init__() can not return a value

[v6r4p9]

*DMS
CHANGE: FailoverTransfer - ensure the correct execution order of the subrequests

[v6r4p8]

Bring in fixes from v6r3p17

*Core:
FIX: Don't have the __init__ return True for all DBs
NEW: Added more protection for exceptions thrown in callbacks for the ProcessPool
FIX: Operations will now look in 'Defaults' instead of 'Default'

*DataManagement:
FIX: Put more protection in StrategyHandler for neither channels  not throughput read out of TransferDB
FIX: No JobIDs supplied in getRequestForJobs function for RequestDBMySQL taken into account
FIX: Fix on getRequestStatus
CHANGE: RequestClient proper use of getRequestStatus in finalizeRequest
CHANGE: Refactored RequestDBFile

[v6r4p7]

*WorkloadManagement
FIX: SandboxMetadataDB won't explode DIRAC when there's no access to the DB 
CHANGE: Whenever a DB fails to initialize it raises a catchable exception instead of just returning silently

*DataManagement
CHANGE: Added Lost and Unavailable to the file metadata

[v6r4p6]

Bring fixes from v6r4p6

[v6r4p5]

*Configuration
NEW: Added function to generate Operations CS paths

*Core
FIX: Added proper ProcessPool checks and finalisation

*DataManagement
FIX: don't set Files.Status to Failed for non-existign files, failover transfers won't go
FIX: remove classmethods here and there to unblock requestHolder
CHANGE: RAB, TA: change task timeout: 180 and 600 (was 600 and 900 respectively)
FIX: sorting replication tree by Ancestor, not hopAncestorgit add DataManagementSystem/Agent/TransferAgent.py
NEW: TA: add finalize
CHANGE: TransferAgent: add AcceptableFailedFiles to StrategyHandler to ban FTS channel from scheduling
FIX: if there is no failed files, put an empty dict


*RSS
FIX: RSS is setting Allowed but the StorageElement checks for Active

*Workflows
FIX: Part of WorfklowTask rewritten to fix some issues and allow 'ANY' as site

*Transformation
FIX: Wrong calls to TCA::cleanMetadataCatalogFiles

[v6r4p4]

*Core
FIX: Platform.py - check if Popen.terminate is available (only from 2.6)

[v6r4p3]

*Core
FIX: ProcessPool with watchdog and timeouts - applied in v6r3 first

[v6r4p2]

*StorageManagement
BUGFIX: StorageElement - staging is a Read operation and should be allowed as such

*WMS
BUGFIX: InProcessComputingElement, JobAgent - proper return status code from the job wrapper

*Core
FIX: Platform - manage properly the case of exception in the ldconfig execution

[v6r4p1]

*DMS
FIX: TransferDB.getChannelObservedThroughput - the channelDict was created in a wrong way

*RSS
FIX: ResourceStatus was not returning Allowed by default

[v6r4]

*Core
FIX: dirac-install-db.py: addDatabaseOptionsToCS has added a new keyed argument
NEW: SGETimeLeft.py: Support for SGE backend
FIX: If several extensions are installed, merge ConfigTemplate.cfg
NEW: Service framework - added monitoring of file descriptors open
NEW: Service framework - Reduced handshake timeout to prevent stuck threads
NEW: MySQL class with new high level methods - buildCondition,insertFields,updateFields
     deleteEntries, getFields, getCounters, getDistinctAttributeValues
FIX: ProcessPool - fixes in the locking mechanism with LockRing, stopping workers when the
     parent process is finished     
FIX: Added more locks to the LockRing
NEW: The installation tools are updated to install components by name with the components module specified as an option

*DMS
FIX: TransferDB.py - speed up the Throughput determination
NEW: dirac-dms-add-files: script similar to dirac-dms-remove-files, 
     allows for 1 file specification on the command line, using the usual dirac-dms-add-file options, 
     but also can take a text file in input to upload a bunch of files. Exit code is 0 only if all 
     was fine and is different for every error found. 
NEW: StorageElementProxy- support for data downloading with http protocol from arbitrary storage, 
     needed for the web data download
BUGFIX: FileCatalogCLI - replicate operation does a proper replica registration ( closes #5 )     
FIX: ReplicaManager - __cleanDirectory now working and thus dirac-dms-clean-directory

*WMS
NEW: CPU normalization script to run a quick test in the pilot, used by the JobWrapper
     to report the CPU consumption to the accounting
FIX: StalledJobAgent - StalledTimeHours and FailedTimeHours are read each cycle, refer to the 
     Watchdog heartBeat period (should be renamed); add NormCPUTime to Accounting record
NEW: SiteDirector - support for the operation per VO in multi-VO installations
FIX: StalledJobAgent - get ProcessingType from JDL if defined
BUGFIX: dirac-wms-job-peek - missing printout in the command
NEW: SiteDirector - take into account the number of already waiting pilots when evaluating the number of pilots to submit
FIX: properly report CPU usage when the Watchdog kill the payload.

*RSS
BUGFIX: Result in ClientCache table is a varchar, but the method was getting a datetime
NEW: CacheFeederAgent - VOBOX and SpaceTokenOccupancy commands added (ported from LHCbDIRAC)
CHANGE: RSS components get operational parameters from the Operations handler

*DataManagement
FIX: if there is no failed files, put an empty dict

*Transformation
FIX: Wrong calls to TCA::cleanMetadataCatalogFiles

[v6r3p19]

*WMS
FIX: gLitePilotDirector - fix the name of the MyProxy server to avoid crashes of the gLite WMS

[v6r3p18]

*Resources
BUGFIX: SRM2Storage - in checksum type evaluation

[v6r3p17]

*DataManagement
FIX: Fixes issues #783 and #781. Bugs in ReplicaManager removePhisicalReplica and getFilesFromDirectory
FIX: Return S_ERROR if missing jobid arguments
NEW: Checksum can be verified during FTS and SRM2Storage 

[v6r3p16]

*DataManagement
FIX: better monitoring of FTS channels 
FIX: Handle properly None value for channels and bandwidths

*Core
FIX: Properly calculate the release notes if there are newer releases in the release.notes file

[v6r3p15]

*DataManagement
FIX: if there is no failed files, put an empty dict

*Transformation
FIX: Wrong calls to TCA::cleanMetadataCatalogFiles


[v6r3p14]

* Core

BUGFIX: ProcessPool.py: clean processing and finalisation
BUGFIX: Pfn.py: don't check for 'FileName' in pfnDict

* DMS

NEW: dirac-dms-show-fts-status.py: script showing last hour history for FTS channels
NEW: TransferDBMonitoringHandler.py: new function exporting FST channel queues
BUGFIX: TransferAgent.py,RemovalAgent.py,RegistrationAgent.py - unlinking of temp proxy files, corection of values sent to gMonitor
BUGFIX: StrategyHandler - new config option 'AcceptableFailedFiles' to unblock scheduling for channels if problematic transfers occured for few files
NEW: TransferAgent,RemovalAgent,RegistrationAgent - new confing options for setting timeouts for tasks and ProcessPool finalisation
BUGFIX: ReplicaManager.py - reverse sort of LFNs when deleting files and directories to avoid blocks
NEW: moved StrategyHandler class def to separate file under DMS/private

* TMS

FIX: TransformationCleaningAgent.py: some refactoring, new way of disabling/enabline execution by 'EnableFlag' config option

[v6r3p13]

*Core
FIX: Added proper ProcessPool checks and finalisation

*DataManagement
FIX: don't set Files.Status to Failed for non-existign files, failover transfers won't go
FIX: remove classmethods here and there to unblock requestHolder
CHANGE: RAB, TA: change task timeout: 180 and 600 (was 600 and 900 respectively)
FIX: sorting replication tree by Ancestor, not hopAncestorgit add DataManagementSystem/Agent/TransferAgent.py
NEW: TA: add finalize
CHANGE: TransferAgent: add AcceptableFailedFiles to StrategyHandler to ban FTS channel from scheduling

[v6r3p12]

*Core
FIX: Platform.py - check if Popen.terminate is available (only from 2.6)

[v6r3p11]

*Core
FIX: ProcessPool with watchdog and timeouts

[v6r3p10]

*StorageManagement
BUGFIX: StorageElement - staging is a Read operation and should be allowed as such

*WMS
BUGFIX: InProcessComputingElement, JobAgent - proper return status code from the job wrapper

*Core
FIX: Platform - manage properly the case of exception in the ldconfig execution

[v6r3p9]

*DMS
FIX: TransferDB.getChannelObservedThroughput - the channelDict was created in a wrong way

[v6r3p8]

*Web
CHANGE: return back to the release web2012041601

[v6r3p7]

*Transformation
FIX: TransformationCleaningAgent - protection from deleting requests with jobID 0 

[v6r3p6]

*Core
FIX: dirac-install-db - proper key argument (follow change in InstallTools)
FIX: ProcessPool - release all locks every time WorkignProcess.run is executed, more fixes to come
FIX: dirac-configure - for Multi-Community installations, all vomsdir/vomses files are now created

*WMS
NEW: SiteDirector - add pilot option with CE name to allow matching of SAM jobs.
BUGFIX: dirac-pilot - SGE batch ID was overwriting the CREAM ID
FIX: PilotDirector - protect the CS master if there are at least 3 slaves
NEW: Watchdog - set LocalJobID in the SGE case

[v6r3p5]

*Core:
BUGFIX: ProcessPool - bug making TaskAgents hang after max cycles
BUGFIX: Graphs - proper handling plots with data containing empty string labels
FIX: GateWay - transfers were using an old API
FIX: GateWay - properly calculate the gateway URL
BUGFIX: Utilities/Pfn.py - bug in pfnunparse() when concatenating Path and FileName

*Accounting
NEW: ReportGenerator - make AccountingDB readonly
FIX: DataCache - set daemon the datacache thread
BUGFIX: BasePlotter - proper handling of the Petabyte scale data

*DMS:
BUGFIX: TransferAgent, RegistrationTask - typos 

[v6r3p4]

*DMS:
BUGFIX: TransferAgent - wrong value for failback in TA:execute

[v6r3p3]

*Configuration
BUGFIX: Operations helper - typo

*DMS:
FIX: TransferAgent - change the way of redirecting request to task

[v6r3p2]

*DMS
FIX: FTSRequest - updating metadata for accouting when finalizing FTS requests

*Core
FIX: DIRAC/__init__.py - default version is set to v6r3

[v6r3p1]

*WMS
CHANGE: Use ResourcesStatus and Resources helpers in the InputDataAgent logic

*Configuration
NEW: added getStorageElementOptions in Resources helper

*DMS
FIX: resourceStatus object created in TransferAgent instead of StrategyHandler

[v6r3]

*Core
NEW: Added protections due to the process pool usage in the locking logic

*Resources
FIX: LcgFileCatalogClient - reduce the number of retries: LFC_CONRETRY = 5 to 
     avoid combined catalog to be stuck on a faulty LFC server
     
*RSS
BUGFIX: ResourceStatus - reworked helper to keep DB connections     

*DMS
BUGFIX: ReplicaManager::CatalogBase::_callFileCatalogFcnSingleFile() - wrong argument

*RequestManagement
FIX: TaskAgents - set timeOut for task to 10 min (15 min)
NEW: TaskAgents - fill in Error fields in case of failing operations

*Interfaces
BUGFIX: dirac-wms-select-jobs - wrong use of the Dirac API

[v6r2p9]

*Core
FIX: dirac-configure - make use of getSEsForSite() method to determine LocalSEs

*WMS
NEW: DownloadInputData,InputDataByProtocol - check Files on Tape SEs are on Disk cache 
     before Download or getturl calls from Wrapper
CHANGE: Matcher - add Stalled to "Running" Jobs when JobLimits are applied   
CHANGE: JobDB - allow to specify required platform as Platform JDL parameter,
        the specified platform is taken into account even without /Resources/Computing/OSCompatibility section

*DMS
CHANGE: dirac-admin-allow(ban)-se - removed lhcb-grid email account by default, 
        and added switch to avoid sending email
FIX: TaskAgents - fix for non-existing files
FIX: change verbosity in failoverReplication 
FIX: FileCatalog - remove properly metadata indices 
BUGFIX: FileManagerBase - bugfix in the descendants evaluation logic  
FIX: TransferAgent and TransferTask - update Files.Status to Failed when ReplicaManager.replicateAndRegister 
     will fail completely; when no replica is available at all.

*Core
FIX: dirac-pilot - default lcg bindings version set to 2012-02-20

[v6r2p8]

*DMS:
CHANGE: TransferAgent - fallback to task execution if replication tree is not found

[v6r2p7]

*WMS
BUGFIX: SiteDirector - wrong CS option use: BundleProxy -> HttpProxy
FIX: SiteDirector - use short lines in compressed/encoded files in the executable
     python script

[v6r2p6]

*DataManagement
FIX: Bad logic in StrategyHandler:MinimiseTotalWait

*Core
CHANGE: updated GGUS web portal URL

*RSS
BUGFIX: meta key cannot be reused, it is popped from dictionary

*Framework
FIX: The Gateway service does not have a handler
NEW: ConfingTemplate entry for Gateway
FIX: distribution notes allow for word wrap

*WorkloadManagement
FIX: avoid unnecessary call if no LFN is left in one of the SEs
FIX: When Uploading job outputs, try first Local SEs, if any


[v6r2p5]

*RSS
BUGFIX: several minor bug fixes

*RequestManagement
BUGFIX: RequestDBMySQL - removed unnecessary request type check

*DMS
BUGFIX: FileCatalogClienctCLI - wrong evaluation of the operation in the find command
NEW: FileCatalog - added possibility to remove specified metadata for a given path 
BUGFIX: ReplicaManager - wrong operation order causing failure of UploadLogFile module

*Core
NEW: dirac-install - generate cshrc DIRAC environment setting file for the (t)csh 

*Interfaces
CHANGE: Job - added InputData to each element in the ParametricInputData

*WMS
CHANGE: dirac-jobexec - pass ParametericInputData to the workflow as a semicolon separated string

[v6r2p4]

*WMS
BUGFIX: StalledJobAgent - protection against jobs with no PilotReference in their parameters
BUGFIX: WMSAdministratorHandler - wrong argument type specification for getPilotInfo method

*StorageManagement
BUGFIX: RequestFinalizationAgent - no method existence check when calling RPC method

[v6r2p3]

*WMS
CHANGE: Matcher - fixed the credentials check in requestJob() to simplify it

*ConfigurationSystem
CHANGE: Operations helper - fix that allow no VO to be defined for components that do not need it

*Core
BUGFIX: InstallTools - when applying runsvctrl to a list of components make sure that the config server is treated first and the sysadmin service - last
        
[v6r2p2]

*WMS
BUGFIX: Matcher - restored logic for checking private pilot asking for a given DN for belonging to the same group with JOB_SHARING property.

[v6r2p1]

*RequestManagementSystem
BUGFIX: RequestCleaningAgent - missing import of the "second" interval definition 

[v6r2]

*General
FIX: replaced use of exec() python statement in favor of object method execution

*Accounting
CHANGE: Accounting 'byte' units are in powers of 1000 instead of powers of 1024 (closes #457)

*Core
CHANGE: Pfn.py - pfnparse function rewritten for speed up and mem usage, unit test case added
FIX: DISET Clients are now thread-safe. Same clients used twice in different threads was not 
closing the previous connection
NEW: reduce wait times in DISET protocol machinery to improve performance    
NEW: dirac-fix-mysql-script command to fix the mysql start-up script for the given installation
FIX: TransferClient closes connections properly
FIX: DISET Clients are now thread-safe. Same client used twice in different threads will not close the previous connection
CHANGE: Beautification and reduce wait times to improve performance
NEW: ProcessPool - added functionality to kill all children processes properly when destroying ProcessPool objects
NEW: CS Helper for LocalSite section, with gridEnv method
NEW: Grid module will use Local.gridEnv if nothing passed in the arguments
CHANGE: Add deprecated sections in the CS Operations helper to ease the transition
FIX: dirac-install - execute dirac-fix-mysql-script, if available, to fix the mysql.server startup script
FIX: dirac-distribution - Changed obsoleted tar.list file URL
FIX: typo in dirac-admin-add-host in case of error
CHANGE: dirac-admin-allow(ban)-se - use diracAdmin.sendMail() instead of NotificationClient.sendMail()

*Framework
BUGFIX: UserProfileDB - no more use of "type" variable as it is a reserved keyword 

*RequestManagement:
FIX: RequestDBFile - more consistent treatment of requestDB Path
FIX: RequestMySQL - Execution order is evaluated based on not Done state of subrequests
NEW: RequestCleaningAgent - resetting Assigned requests to Waiting after a configurable period of time

*RSS
CHANGE: RSS Action now inherits from a base class, and Actions are more homogeneous, they all take a uniform set of arguments. The name of modules has been changed from PolType to Action as well.
FIX: CacheFeederAgent - too verbose messages moved to debug instead of info level
BUGFIX: fixed a bug preventing RSS clients to connect to the services     
FIX: Proper services synchronization
FIX: Better handling of exceptions due to timeouts in GOCDBClient   
FIX: RSS.Notification emails are sent again
FIX: Commands have been modified to return S_OK, S_ERROR inside the Result dict. This way, policies get a S_ERROR / S_OK object. CacheFeederAgent has been updated accordingly.
FIX: allow clients, if db connection fails, to reconnect ( or at least try ) to the servers.
CHANGE: access control using CS Authentication options. Default is SiteManager, and get methods are all.
BUGFIX: MySQLMonkey - properly escaped all parameters of the SQL queries, other fixes.
NEW: CleanerAgent renamed to CacheCleanerAgent
NEW: Updated RSS scripts, to set element statuses and / or tokens.
NEW: Added a new script, dirac-rss-synch
BUGFIX: Minor bugfixes spotted on the Web development
FIX: Removed useless decorator from RSS handlers
CHANGE: ResourceStatus helper tool moved to RSS/Client directory, no RSS objects created if the system is InActive
CHANGE: Removed ClientFastDec decorator, using a more verbose alternative.
CHANGE: Removed useless usage of kwargs on helper functions.  
NEW: added getSESitesList method to RSSClient      
FIX: _checkFloat() checks INTEGERS, not datetimes

*DataManagement
CHANGE: refactoring of DMS agents executing requests, allow requests from arbitrary users
NEW: DFC - allow to specify multiple replicas, owner, mode when adding files
CHANGE: DFC - optimization of the directory size evaluation
NEW: Added CREATE TEMPORARY TABLES privilege to FileCatalogDB
CHANGE: DFC - getCatalogCounters() update to show numbers of directories
NEW: lfc_dfc_copy script to migrate data from LFC to DFC
FIX: dirac-dms-user-lfns - fixed the case when the baseDir is specified
FIX: FTS testing scripts were using sys.argv and getting confused if options are passed
NEW: DFC - use DirectoryUsage tables for the storage usage evaluations
NEW: DFC - search by metadata can be limited to a given directory subtree
NEW: DFC - search by both directory and file indexed metadata
BUGFIX: DFC - avoid crash if no directories or files found in metadata query
NEW: DFC FileCatalogHandler - define database location in the configuration
NEW: DFC - new FileCatalogFactory class, possibility to use named DFC services
FIX: FTSMonitor, FTSRequest - fixes in handling replica registration, setting registration requests in FileToCat table for later retry
FIX: Failover registration request in the FTS agents.      
FIX: FTSMonitor - enabled to register new replicas if even the corresponding request were removed from the RequestManagement 
FIX: StorageElement - check if SE has been properly initialized before executing any method     
CHANGE: LFC client getReplica() - make use of the new bulk method lfc.lfc_getreplicasl()
FIX: LFC client - protect against getting None in lfc.lfc_readdirxr( oDirectory, "" )  
FIX: add extra protection in dump method of StorageElement base class
CHANGE: FailoverTransfer - create subrequest per catalog if more than one catalog

*Interface
NEW: Job.py - added method to handle the parametric parameters in the workflow. They are made available to the workflow_commons via the key 'GenericParameters'.
FIX: Dirac.py - fix some type checking things
FIX: Dirac.py - the addFile() method can now register to more than 1 catalog.

*WMS
FIX: removed dependency of the JobSchedulingAgent on RSS. Move the getSiteTier functionality to a new CS Helper.
FIX: WMSAdministratorHandler - Replace StringType by StringTypes in the export methods argument type
FIX: JobAgent - Set explicitly UseServerCertificate to "no" for the job executable
NEW: dirac-pilot - change directory to $OSG_WN_TMP on OSG sites
FIX: SiteDirector passes jobExecDir to pilot, this defaults to "." for CREAM CEs. It can be set in the CS. It will not make use of $TMPDIR in this case.
FIX: Set proper project and release version to the SiteDirector     
NEW: Added "JobDelay" option for the matching, refactored and added CS options to the matcher
FIX: Added installation as an option to the pilots and random MyProxyServer
NEW: Support for parametric jobs with parameters that can be of List type

*Resources
NEW: Added SSH Grid Engine Computing Element
NEW: Added SSH Computing Element
FIX: make sure lfc client will not try to connect for several days

*Transformation
FIX: TransformationDB - in setFileStatusForTransformation() reset ErrorCount to zero if "force" flag and    the new status is "unused"
NEW: TransformationDB - added support for dictionary in metadata for the InputDataQuery mechanism     

[v6r1p13]

*WMS
FIX: JobSchedulingAgent - backported from v6r2 use of Resources helper

[v6r1p12]

*Accounting
FIX: Properly delete cached plots

*Core
FIX: dirac-install - run externals post install after generating the versions dir

[v6r1p11]

*Core
NEW: dirac-install - caches locally the externals and the grid bundle
FIX: dirac-distribution - properly generate releasehistory and releasenotes

[v6r1p10]

*WorloadManagement
FIX: JobAgent - set UseServerCertificate option "no" for the job executable

[v6r1p9]

*Core
FIX: dirac-configure - set the proper /DIRAC/Hostname when defining /LocalInstallation/Host

*DataManagement
FIX: dirac-dms-user-lfns - fixed the case when the baseDir is specified
BUGFIX: dirac-dms-remove-files - fixed crash in case of returned error report in a form of dictionary 

[v6r1p8]

*Web
FIX: restored Run panel in the production monitor

*Resources
FIX: FileCatalog - do not check existence of the catalog client module file

[v6r1p7]

*Web
BUGFIX: fixed scroll bar in the Monitoring plots view

[v6r1p6]

*Core
FIX: TransferClient closes connections properly

[v6r1p5]

*Core
FIX: DISET Clients are now thread-safe. Same clients used twice in different threads was not 
     closing the previous connection
NEW: reduce wait times in DISET protocol machinery to improve performance   

[v6r1p4]

*RequestManagement
BUGFIX: RequestContainer - in isSubRequestDone() treat special case for subrequests with files

*Transformation
BUGFIX: TransformationCleaningAgent - do not clear requests for tasks with no associated jobs

[v6r1p3]

*Framework
NEW: Pass the monitor down to the request RequestHandler
FIX: Define the service location for the monitor
FIX: Close some connections that DISET was leaving open

[v6r1p2]

*WorkloadManagement
BUGFIX: JobSchedulingAgent - use getSiteTiers() with returned direct value and not S_OK

*Transformation
BUGFIX: Uniform use of the TaskManager in the RequestTaskAgent and WorkflowTaskAgent

[v6r1p1]

*RSS
BUGFIX: Alarm_PolType now really send mails instead of crashing silently.

[v6r1]

*RSS
CHANGE: Major refactoring of the RSS system
CHANGE: DB.ResourceStatusDB has been refactored, making it a simple wrapper round ResourceStatusDB.sql with only four methods by table ( insert, update, get & delete )
CHANGE: DB.ResourceStatusDB.sql has been modified to support different statuses per granularity.
CHANGE: DB.ResourceManagementDB has been refactored, making it a simple wrapper round ResourceStatusDB.sql with only four methods by table ( insert, update, get & delete )
CHANGE: Service.ResourceStatusHandler has been refactored, removing all data processing, making it an intermediary between client and DB.
CHANGE: Service.ResourceManagementHandler has been refactored, removing all data processing, making it an intermediary between client and DB.
NEW: Utilities.ResourceStatusBooster makes use of the 'DB primitives' exposed on the client and does some useful data processing, exposing the new functions on the client.
NEW: Utilities.ResourceManagementBooster makes use of the 'DB primitives' exposed on the client and does some useful data processing, exposing the new functions on the client.
CHANGE: Client.ResourceStatusClient has been refactorerd. It connects automatically to DB or to the Service. Exposes DB and booster functions.
CHANGE: Client.ResourceManagementClient has been refactorerd. It connects automatically to DB or to the Service. Exposes DB and booster functions.
CHANGE: Agent.ClientsCacheFeederAgent renamed to CacheFeederAgent. The name was not accurate, as it also feeds Accouting Cache tables.
CHANGE: Agent.InspectorAgent, makes use of automatic API initialization.
CHANGE: Command. refactor and usage of automatic API initialization.
CHANGE: PolicySystem.PEP has reusable client connections, which increase significantly performance.
CHANGE: PolicySystem.PDP has reusable client connections, which increase significantly performance.
NEW: Utilities.Decorators are syntactic sugar for DB, Handler and Clients.
NEW: Utilities.MySQLMonkey is a mixture of laziness and refactoring, in order to generate the SQL statements automatically. Not anymore sqlStatemens hardcoded on the RSS.
NEW: Utilities.Validator are common checks done through RSS modules
CHANGE: Utilities.Synchronizer syncs users and DIRAC sites
CHANGE: cosmetic changes everywhere, added HeadURL and RCSID
CHANGE: Removed all the VOExtension logic on RSS
BUGFIX: ResourceStatusHandler - getStorageElementStatusWeb(), access mode by default is Read
FIX: RSS __init__.py will not crash anymore if no CS info provided
BUGFIX: CS.getSiteTier now behaves correctly when a site is passed as a string

*dirac-setup-site
BUGFIX: fixed typos in the Script class name

*Transformation
FIX: Missing logger in the TaskManager Client (was using agent's one)
NEW: Added UnitTest class for TaskManager Client

*DIRAC API
BUGFIX: Dirac.py. If /LocalSite/FileCatalog is not define the default Catalog was not properly set.
FIX: Dirac.py - fixed __printOutput to properly interpret the first argument: 0:stdout, 1:stderr
NEW: Dirac.py - added getConfigurationValue() method

*Framework
NEW: UsersAndGroups agent to synchronize users from VOMRS server.

*dirac-install
FIX: make Platform.py able to run with python2.3 to be used inside dirac-install
FIX: protection against the old or pro links pointing to non-existent directories
NEW: make use of the HTTP proxies if available
FIX: fixed the logic of creating links to /opt/dirac directories to take into account webRoot subdirs

*WorkloadManagement
FIX: SiteDirector - change getVO() function call to getVOForGroup()

*Core:
FIX: Pfn.py - check the sanity of the pfn and catch the erroneous case

*RequestManagement:
BUGFIX: RequestContainer.isSubrequestDone() - return 0 if Done check fails

*DataManagement
NEW: FileCatalog - possibility to configure multiple FileCatalog services of the same type

[v6r0p4]

*Framework
NEW: Pass the monitor down to the request RequestHandler
FIX: Define the service location for the monitor
FIX: Close some connections that DISET was leaving open

[v6r0p3]

*Framework
FIX: ProxyManager - Registry.groupHasProperties() wasn't returning a result 
CHANGE: Groups without AutoUploadProxy won't receive expiration notifications 
FIX: typo dirac-proxy-info -> dirac-proxy-init in the expiration mail contents
CHANGE: DISET - directly close the connection after a failed handshake

[v6r0p2]

*Framework
FIX: in services logs change ALWAYS log level for query messages to NOTICE

[v6r0p1]

*Core
BUGFIX: List.uniqueElements() preserves the other of the remaining elements

*Framework
CHANGE: By default set authorization rules to authenticated instead of all
FIX: Use all required arguments in read access data for UserProfileDB
FIX: NotificationClient - dropped LHCb-Production setup by default in the __getRPSClient()

[v6r0]

*Framework
NEW: DISET Framework modified client/server protocol, messaging mechanism to be used for optimizers
NEW: move functions in DIRAC.Core.Security.Misc to DIRAC.Core.Security.ProxyInfo
CHANGE: By default log level for agents and services is INFO
CHANGE: Disable the log headers by default before initializing
NEW: dirac-proxy-init modification according to issue #29: 
     -U flag will upload a long lived proxy to the ProxyManager
     If /Registry/DefaultGroup is defined, try to generate a proxy that has that group
     Replaced params.debugMessage by gLogger.verbose. Closes #65
     If AutoUploadProxy = true in the CS, the proxy will automatically be uploaded
CHANGE: Proxy upload by default is one month with dirac-proxy-upload
NEW: Added upload of pilot proxies automatically
NEW: Print info after creating a proxy
NEW: Added setting VOMS extensions automatically
NEW: dirac-proxy-info can also print the information of the uploaded proxies
NEW: dirac-proxy-init will check that the lifetime of the certificate is less than one month and advise to renew it
NEW: dirac-proxy-init will check that the certificate has at least one month of validity
FIX: Never use the host certificate if there is one for dirac-proxy-init
NEW: Proxy manager will send notifications when the uploaded proxies are about to expire (configurable via CS)
NEW: Now the proxyDB also has a knowledge of user names. Queries can use the user name as a query key
FIX: ProxyManager - calculate properly the dates for credentials about to expire
CHANGE: ProxyManager will autoexpire old proxies, also auto purge logs
CHANGE: Rename dirac-proxy-upload to dirac-admin-proxy-upload
NEW: dirac-proxy-init will complain if the user certificate has less than 30 days
CHANGE: SecurityLogging - security log level to verbose
NEW: OracleDB - added Array type 
NEW: MySQL - allow definition of the port number in the configuration
FIX: Utilities/Security - hash VOMS Attributes as string
FIX: Utilities/Security - Generate a chain hash to discover if two chains are equal
NEW: Use chain has to discover if it has already been dumped
FIX: SystemAdministrator - Do not set  a default lcg version
NEW: SystemAdministrator - added Project support for the sysadmin
CHANGE: SysAdmin CLI - will try to connect to the service when setting the host
NEW: SysAdmin CLI - colorization of errors in the cli
NEW: Logger - added showing the thread id in the logger if enabled
     
*Configuration
NEW: added getVOfromProxyGroup() utility
NEW: added getVoForGroup() utility, use it in the code as appropriate
NEW: added Registry and Operations Configuration helpers
NEW: dirac-configuration-shell - a configuration script for CS that behaves like an UNIX shellCHANGE: CSAPI - added more functionality required by updated configuration console
NEW: Added possibility to define LocalSE to any Site using the SiteLocalSEMapping 
     section on the Operations Section     
NEW: introduce Registry/VO section, associate groups to VOs, define SubmitPools per VO
FIX: CE2CSAgent - update the CEType only if there is a relevant info in the BDII  

*ReleaseManagement
NEW: release preparations and installation tools based on installation packages
NEW: dirac-compile-externals will try go get a DIRAC-free environment before compiling
NEW: dirac-disctribution - upload command can be defined via defaults file
NEW: dirac-disctribution - try to find if the version name is a branch or a tag in git and act accordingly
NEW: dirac-disctribution - added keyword substitution when creating a a distribution from git
FIX: Install tools won't write HostDN to the configuration if the Admin username is not set 
FIX: Properly set /DIRAC/Configuration/Servers when installing a CS Master
FIX: install_site.sh - missing option in wget for https download: --no-check-certificate
FIX: dirac-install-agent(service) - If the component being installed already has corresponding 
     CS section, it is not overwritten unless explicitly asked for
NEW: dirac-install functionality enhancement: start using the switches as defined in issue #26;
CHANGE: dirac-install - write the defaults if any under defaults-.cfg so dirac-configure can 
        pick it up
FIX: dirac-install - define DYLD_LIBRARY_PATH ( for Mac installations )     
NEW: dirac-install - put all the goodness under a function so scripts like lhcb-proxy-init can use it easily
FIX: dirac-install - Properly search for the LcgVer
NEW: dirac-install will write down the releases files in -d mode   
CHANGE: use new dirac_install from gothub/integration branch in install_site.sh
NEW: Extensions can request custom external dependencies to be installed via pip when 
     installing DIRAC.
NEW: LCG bundle version can be defined on a per release basis in the releases.cfg 
NEW: dirac-deploy-scripts - when setting the lib path in the deploy scripts. 
     Also search for subpaths of the libdir and include them
NEW: Install tools - plainly separate projects from installations

*Accounting
CHANGE: For the WMSHistory type, send as JobSplitType the JobType
CHANGE: Reduced the size of the max key length to workaround mysql max bytes for index problem
FIX: Modified buckets width of 1week to 1 week + 1 day to fix summer time end week (1 hour more )

*WorkloadManagement
CHANGE: SiteDirector - simplified executable generation
NEW: SiteDirector - few more checks of error conditions   
NEW: SiteDirector - limit the queue max length to the value of MaxQueueLengthOption 
     ( 3 days be default )
BUGFIX: SiteDirector - do not download pilot output if the flag getPilotOutput is not set     
NEW: JobDB will extract the VO when applying DIRAC/VOPolicy from the proper VO
FIX: SSHTorque - retrieve job status by chunks of 100 jobs to avoid too long
NEW: glexecComputingElement - allow glexecComputingElement to "Reschedule" jobs if the Test of
     the glexec fails, instead of defaulting to InProcess. Controlled by
     RescheduleOnError Option of the glexecComputingElement
NEW: SandboxStore - create a different SBPath with the group included     
FIX: JobDB - properly treat Site parameter in the job JDL while rescheduling jobs
NEW: JobSchedulingAgent - set the job Site attribute to the name of a group of sites corresponding 
     to a SE chosen by the data staging procedure 
CHANGE: TimeLeft - call batch system commands with the ( default ) timeout 120 sec
CHANGE: PBSTimeLeft - uses default CPU/WallClock if not present in the output  
FIX: PBSTimeLeft - proper handling of (p)cput parameter in the batch system output, recovery of the
     incomplete batch system output      
NEW: automatically add SubmitPools JDL option of the job owner's VO defines it     
NEW: JobManager - add MaxParametericJobs option to the service configuration
NEW: PilotDirector - each SubmitPool or Middleware can define TargetGrids
NEW: JobAgent - new StopOnApplicationFailure option to make the agent exiting the loop on application failure
NEW: PilotAgentsDB - on demand retrieval of the CREAM pilot output
NEW: Pilot - proper job ID evaluation for the OSG sites
FIX: ComputingElement - fixed proxy renewal logic for generic and private pilots
NEW: JDL - added %j placeholder in the JDL to be replaced by the JobID
BUGFIX: DownloadInputData - bug fixed in the naming of downloaded files
FIX: Matcher - set the group and DN when a request gets to the matcher if the request is not 
     coming from a pilot
FIX: Matcher = take into account JobSharing when checking the owner for the request
CHANGE: PilotDirector, dirac-pilot - interpret -V flag of the pilot as Installation name

*DataManagement
FIX: FileCatalog/DiractoryLevelTree - consistent application of the max directory level using global 
     MAX_LEVELS variable
FIX: FileCatalog - Directory metadata is deleted together with the directory deletion, issue #40    
CHANGE: FileCatalog - the logic of the files query by metadata revisited to increase efficiency 
FIX: LcgFileCatalog - use lfcthr and call lfcthr.init() to allow multithread
     try the import only once and just when LcgFileCatalogClient class is intantiated
NEW: LcgFileCatalogClient - new version of getPathPermissions relying on the lfc_access method to solve the problem
     of multiple user DNs in LFC.     
FIX: StorageElement - get service CS options with getCSOption() method ( closes #97 )
FIX: retrieve FileCatalogs as ordered list, to have a proper default.
CHANGE: FileCatalog - allow up to 15 levels of directories
BUGFIX: FileCatalog - bug fixes in the directory removal methods (closes #98)
BUGFIX: RemovalAgent - TypeError when getting JobID in RemovalAgent
BUGFIX: RemovalAgent - put a limit to be sure the execute method will end after a certain number of iterations
FIX: DownloadInputData - when files have been uploaded with lcg_util, the PFN filename
     might not match the LFN file name
FIX: putting FTSMonitor web page back
NEW: The default file catalog is now determined using /LocalSite/FileCatalog. The old behavior 
     is provided as a fallback solution
NEW: ReplicaManager - can now deal with multiple catalogs. Makes sure the surl used for removal is 
the same as the one used for registration.   
NEW: PoolXMLCatalog - added getTypeByPfn() function to get the type of the given PFN  
NEW: dirac-dms-ban(allow)-se - added possibility to use CheckAccess property of the SE

*StorageManagement
FIX: Stager - updateJobFromStager(): only return S_ERROR if the Status sent is not
recognized or if a state update fails. If the jobs has been removed or
has moved forward to another status, the Stager will get an S_OK and
should forget about the job.
NEW: new option in the StorageElement configuration "CheckAccess"
FIX: Requests older than 1 day, which haven't been staged are retried. Tasks older than "daysOld" 
     number of days are set to Failed. These tasks have already been retried "daysOld" times for staging.
FIX: CacheReplicas and StageRequests records are kept until the pin has expired. This way the 
     StageRequest agent will have proper accounting of the amount of staged data in cache.
NEW: FTSCleaningAgent will allow to fix transient errors in RequestDB. At the moment it's 
     only fixing Requests for which SourceTURL is equal to TargetSURL.
NEW: Stager - added new command dirac-stager-stage-files          
FIX: Update Stager code in v6 to the same point as v5r13p37
FIX: StorageManager - avoid race condition by ensuring that Links=0 in the query while removing replicas

*RequestManagement
FIX: RequestDBFile - get request in chronological order (closes issue #84)
BUGFIX: RequestDBFile - make getRequest return value for getRequest the same as for

*ResourceStatusSystem
NEW: Major code refacoring. First refactoring of RSS's PEP. Actions are now function 
     defined in modules residing in directory "Actions".
NEW: methods to store cached environment on a DB and ge them.
CHANGE: command caller looks on the extension for commands.
CHANGE: RSS use now the CS instead of getting info from Python modules.
BUGFIX: Cleaned RSS scripts, they are still prototypes
CHANGE: PEP actions now reside in separate modules outside PEP module.
NEW: RSS CS module add facilities to extract info from CS.
CHANGE: Updating various RSS tests to make them compatible with
changes in the system.
NEW: CS is used instead of ad-hoc configuration module in most places.
NEW: Adding various helper functions in RSS Utils module. These are
functions used by RSS developers, including mainly myself, and are
totally independant from the rest of DIRAC.
CHANGE: Mostly trivial changes, typos, etc in various files in RSS     
CHANGE: TokenAgent sends e-mails with current status   

*Transformation
CHANGE: allow Target SE specification for jobs, Site parameter is not set in this case
CHANGE: TransformationAgent  - add new file statuses in production monitoring display
CHANGE: TransformationAgent - limit the number of files to be treated in TransformationAgent 
        for replication and removal (default 5000)
BUGFIX: TransformationDB - not removing task when site is not set
BUGFIX: TransformationCleaningAgent - archiving instead of cleaning Removal and Replication 
        transformations 
FIX: TransformationCleaningAgent - kill jobs before deleting them        

*Workflow
NEW: allow modules to define Input and Output parameters that can be
     used instead of the step_commons/workflow_commons (Workflow.py, Step.py, Module.py)

*Various fixes
BUGFIX: Mail.py uses SMTP class rather than inheriting it
FIX: Platform utility will properly discover libc version even for the new Ubuntu
FIX: Removed old sandbox and other obsoleted components<|MERGE_RESOLUTION|>--- conflicted
+++ resolved
@@ -1,4 +1,7 @@
-<<<<<<< HEAD
+[v6r13p19]
+
+FIX: changes incorporated from v6r12p53 patch
+
 [v6r13p18]
 
 *WMS
@@ -321,7 +324,7 @@
 
 *TS
 CHANGE: Task Manager plugins
-=======
+
 [v6r12p53]
 
 *DMS
@@ -332,7 +335,6 @@
 
 *TS
 NEW: TransformationCLI - added getOutputFiles command
->>>>>>> ba476d4d
 
 [v6r12p52]
 
