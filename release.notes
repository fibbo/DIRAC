<<<<<<< HEAD
[v6r13-pre26]

CHANGE: Separating fixed and variable parts of error log messages for multiple systems 
        to allow SystemLogging to work

*Core
FIX: MySQL.py - treat in detailed way datetime functions in __escapeString()
FIX: DictCache.get() returns now None instead of False if no or expired value

*Configuration
NEW: CSAPI,dirac-admin-add-shifter - function, and script, for adding or modifying a 
     shifter in the CS

*Framework
FIX: NotificationDB - escape fields for sorting in getNotifications()
NEW: Database, Service, Client, commands for tracking the installed DIRAC components

*Core
NEW: Changes to make the DISET protocol IP V6 ready
CHANGE: BaseClient - retry service call on another instance in case of failure
CHANGE: InnerRPCClient - retry 3 times in case of exception in the transport layer
CHANGE: SocketInfo - retry 3 times in case of handshaking error
CHANGE: MySQL - possibility to specify charset in the table definition
FIX: dirac-install, dirac-distribution - removed obsoleted defaults

*DMS
NEW: Native use of the FTS3 services
CHANGE: Removed the use of current DataLogging service
CHANGE: DataManager - changes to manage URLs inside StorageElement objects only
CHANGE: DirectoryListing - extracted from FileCatalogClientCLI as an independent utility
CHANGE: MetaQuery - extracted from FileCatalogClientCLI as an independent utility
CHANGE: FileCatalogClientCLI uses external DirectoryListing, MetaQuery utilities
CHANGE: FileCatalog - replace getDirectoryMetadata by getDirectoryUserMetadata
NEW: FileCatalog - added new getDirectoryMetadata() interface to get standard directory metadata
NEW: FileCatalog - possibility to find files by standard metadata

*WMS
NEW: SiteDirector - support for the MaxRAM queue description parameter

*RMS
CHANGE: Removed files from the previous generation RMS
CHANGE: RMS refactored based on SQLAlchemy 
NEW: ReqClient - added options to putRequest(): useFailoverProxy and retryMainServer
CHANGE: DMSRequestOperationsBase - delay execution or cancel request based on SE statuses 
        from RSS/CS

*Resources
NEW: Computing - BatchSystem classes introduced to be used both in Local and SSH Computing Elements
CHANGE: Storage - reworked Storage Element/Plugins to encapsulate physical URLs 
NEW: GFAL2_StorageBase.py, GFAL2_SRM2Storage.py, GFAL2_XROOTStorage.py 

*RSS:
NEW: dirac-admin-allow(ban)-se - added RemoveAccess status
CHANGE: TokenAgent - added more info to the mail

*TS
CHANGE: Task Manager plugins
=======
[v6r12p36]

*Configuration
FIX: Utilities.py - bug fix getSiteUpdates()
>>>>>>> 32599884

[v6r12p35]

*Core
CHANGE: VOMSService - add URL for the method to get certificates

*DMS
FIX: DataManager - in __replicate() set do not pass file size to the SE if no
     third party transfer
FIX: RemoveFile, ReplicateAndRegister - regular expression for "no replicas"
     common for both DFC and LFC     
     
*WMS
FIX: WMSHistoryCorrector - make explicit error if no data returned from WMSHistory
     accounting query     

[v6r12p34]

*DMS
BUGFIX: FileCatalogWithFkAndPsDB - fix storage usage calculation

[v6r12p33]

*Core
NEW: VOMSService - added method admListCertificates()

*DMS
BUGFIX: dirac-dms-put-and-register-request - missing Operation in the request

*Resources
FIX: sshce - better interpretation of the "ps" command output

[v6r12p32]

*RMS
FIX: ReqManager - in getRequest() possibility to accept None type
     argument for any request 

[v6r12p31]

*WMS
FIX: pilotCommands - import json module only in case it is needed

[v6r12p30]

*Core
FIX: InstallTools - 't' file is deployed for agents installation only
FIX: GOCDBClient - creates unique DowntimeID using the ENDPOINT

*Framework
FIX: SystemAdministratorHandler - use WebAppDIRAC extension, not just WebApp

*DMS:
FIX: FileCatalogComponents.Utilities - do not allow empty LFN names in
     checkArgumentDict()

[v6r12p29]

*CS
CHANGE: CSCLI - use readline to store and resurrect command history

*WMS
FIX: JobWrapper - bug fixed in the failoverTransfer() call
CHANGE: dirac-wms-job-submit - added -f flag to store ids

*DMS
FIX: DataManager - make successful removeReplica if missing replica 
     in one catalog

*RMS
FIX: Operation, Request - limit the length of the error message

[v6r12p28]

*RMS
FIX: Request - do not optimize requests already in the DB 

[v6r12p27]

*Core
CHANGE: InstallTools - install "t" script to gracefully stop agents

*DMS
FIX: FileCatalog - return GUID in DirectoryParameters

*Resource
CHANGE: DFC/LFC clients - added setReplicaProblematic()

[v6r12p26]

*DMS
BUGFIX: FileCatalog - getDirectoryMetadata was wrongly in ro_meta_methods list 

*RMS
FIX: Operation - temporary fix in catalog names evaluation to smooth
     LFC->DFC migration - not to forget to remove afterwards !

*WMS
CHANGE: JobWrapper - added MasterCatalogOnlyFlag configuration option

[v6r12p25]

*DMS
BUGFIX: PutAndRegister, RegitserFile, RegisterReplica, ReplicateAndRegister - do not
        evaluate the catalog list if None

[v6r12p24]

*DMS:
FIX: DataManager - retry RSS call 5 times - to be reviewed

[v6r12p23]

*DMS
FIX: pass a catalog list to the DataManager methods
FIX: FileCatalog - bug fixed in the catalog list evaluation

[v6r12p22]

*DMS
FIX: RegisterFile, PutAndRegister - pass a list of catalogs to the DataManager instead of a comma separated string
FIX: FTSJob - log when a job is not found in FTS
CHANGE: dropped commands dirac-admin-allow(ban)-catalog

*Interfaces
CHANGE: Dirac, JobMonitoringHandler,dirac-wms-job-get-jdl - possibility to retrieve original JDL

*WMS
CHANGE: JobManifest - make MaxInputData a configurable option

[v6r12p21]

*RMS
BUGFIX: File,Operation,RequestDB - bug making that the request would always show 
        the current time for LastUpdate
  
*WMS
FIX: JobAgent - storing on disk retrieved job JDL as required by VMDIRAC
     ( to be reviewed )        

[v6r12p20]

*DMS
FIX: DataManager - more informative log messages, checking return structure
FIX: FileCatalog - make exists() behave like LFC file catalog client by checking
     the unicity of supplied GUID if any
FIX: StorageElementProxyHandler - do not remove the cache directory

*Framework
FIX: SystemAdministratorClient - increase the timeout to 300 for the software update     

*RMS
FIX: Operation.py - set Operation Scheduled if one file is Scheduled
CHANGE: Request - group ReplicateAndRegister operations together for failover 
        requests: it allows to launch all FTS jobs at once

*Resources
FIX: LcgFileCatalogClient - fix longstanding problem in LFC when several files 
     were not available (only one was returned) 

*TS
BUGFIX: TransformationCleaning,ValidateOutputDataAgent - interpret correctly
        the result of getTransformationParameters() call
FIX: TaskManager - fix exception in RequestTaskAgent        

[v6r12p19]

*Core
FIX: Core.py - check return value of getRecursive() call

*DMS
FIX: FileCatalog - directory removal is successful if does not exist
     special treatment of Delete operation

*WMS
FIX: InputDataByProtocol - fix interpretation of return values

[v6r12p18]

*DMS
FIX: FTSStrategy - config option name
FIX: DataManager - removing dirac_directory flag file only of it is there
     in __cleanDirectory()

*RMS
FIX: Operation - MAX_FILES limit set to 10000
FIX: ReqClient - enhanced log messages

*TMS
FIX: TaskManager - enhanced log messages

*RSS
FIX: DowntimeCommand - fixed mix of SRM.NEARLINE and SRM

*WMS
FIX: InputDataByProtocol - fixed return structure

[v6r12p16]

*DMS
FIX: IRODSStorageElement more complete implementation
FIX: FileCatalogHandler(DB) - make removeMetadata bulk method

*Resources
FIX: FileCatalog - make a special option CatalogList (Operations) to specify catalogs used by a given VO

[v6r12p15]

*Core
FIX: ProcessPool - kill the working process in case of the task timeout
FIX: FileHelper - count transfered bytes in DataSourceToNetwork()

*DMS
BUGFIX: FileCatalogCLI - changed interface in changePathXXX() methods
NEW: IRODSStorageElementHandler class
CHANGE: FileCatalog - separate metadata and file catalog methods, 
        apply metadata methods only to Metadata Catalogs 

*Resources
FIX: SSHTorqueComputingElement - check the status of the ssh call for qstat 

*WMS
FIX: WatchdogLinux - fixed typo

[v6r12p14]

*TS
FIX: TaskManagerAgentBase: avoid race conditions when submitting to WMS

*DMS
NEW: FileCatalog - added new components ( directory tree, file manager ) 
     making use of foreign keys and stored procedures
FIX: DataManager returns properly the FileCatalog errors     

[v6r12p13]

*TS
BUGFIX: TransformationAgent - data member not defined

*WMS
FIX: InputData(Resolution,ByProtocol) - possibility to define RemoteProtocol

[v6r12p12]

*WMS
BUGFIX: pilotTools - missing comma

[v6r12p11]

*WMS
FIX: CPUNormalization - dealing with the case when the maxCPUTime is not set in the queue
     definition
FIX: pilotTools - added option pilotCFGFile

[v6r12p10]

*DMS
FIX: StorageElementProxy - BASE_PATH should be a full path

*Resources
FIX: SRM2Storage - return specific error in putFile

*TS
FIX: TransformationAgent - fix to avoid an exception in finalize and double printing 
     when terminating the agent
BUGFIX: TransformationDB - fix return value in setTransformationParameter()

[v6r12p9]

*Core
CHANGE: SiteCEMapping - getSiteForCE can take site argu

ment to avoid confusion

*Interfaces
FIX: Job - provide optional site name in setDestinationCE()

*WMS
FIX: pilotCommands - check properly the presence of extra cfg files
     when starting job agent
FIX: JobAgent - can pick up local cfg file if extraOptions are specified     

[v6r12p8]

*Core
FIX: dirac-configure - correctly deleting useServerCertificate flag
BUGFIX: InstallTools - in fixMySQLScript()

*DMS
BUGFIX: DatasetManager - bug fixes
CHANGE: StorageElementProxy - internal SE object created with the VO of the requester

*TS
FIX: dirac-transformation-xxx commands - do not check the transformation status
CHANGE: Agents - do not use shifter proxy 
FIX: TransformationAgent - correct handling of replica cache for transformations 
     when there were more files in the transformation than accepted to be executed
FIX: TransformationAgent - do not get replicas for the Removal transformations     

*RMS
NEW: new SetFileStatus Operation

[v6r12p7]

*Core
FIX: dirac-configure - always removing the UseServerCertificate flag before leaving
FIX: ProcessPool - one more check for the executing task ending properly 

*Interfaces 
FIX: Dirac.py - use printTable in loggingInfo()

[v6r12p6]

FIX: fixes from v6r11p26 patch release

[v6r12p5]

*Core
FIX: VOMS.py - do not use obsoleted -dont-verify-ac flag with voms-proxy-info

*TS
FIX: TransformationManager - no status checked at level service

[v6r12p4]

FIX: fixes from v6r11p23 patch release

[v6r12p3]

*Configuration
CHANGE: dirac-admin-add-resources - define VOPath/ option when adding new SE 

*Resources
NEW: StorageFactory - modify protocol Path for VO specific value

*DMS
FIX: FileCatalog - check for empty input in checkArgumentFormat utility
FIX: DataManager - protect against FC queries with empty input

[v6r12p2]

*Core
FIX: dirac-install - svn.cern.ch rather than svnweb.cern.ch is now needed for direct 
     HTTP access to files in SVN

*WMS
FIX: dirac-wms-cpu-normalization - when re-configuring, do not try to dump in the 
     diracConfigFilePath

[v6r12p1]

*Configuration
FIX: Core.Utilities.Grid, dirac-admin-add-resources - fix to make a best effort to 
     guess the proper VO specific path of a new SE
*WMS
FIX: dirac-configure, pilotCommands, pilotTools - fixes to use server certificate

[v6r12]

*Core
CHANGE: ProcessPool - do not stop working processes by default
NEW: ReturnValue - added returnSingleResult() utility 
FIX: MySQL - correctly parse BooleanType
FIX: dirac-install - use python 2.7 by default
FIX: dirac-install-xxx commands - complement installation with the component setup
     in runit
NEW: dirac-configure - added --SkipVOMSDownload switch, added --Output switch
     to define output configuration file
CHANGE: ProcessPool - exit from the working process if a task execution timed out  
NEW: ProcessMonitor - added evaluation of the memory consumed by a process and its children   
NEW: InstallTools - added flag to require MySQL installation
FIX: InstallTools - correctly installing DBs extended (with sql to be sourced) 
FIX: InstallTools - run MySQL commands one by one when creating a new database
FIX: InstallTools - fixMySQLScripts() fixes the mysql start script to ognore /etc/my.cnf file
CHANGE: Os.py - the use of "which" is replaced by distutils.spawn.find_executable
NEW: Grid.py - ldapSA replaced by ldapSE, added getBdiiSE(CE)Info() methods
CHANGE: CFG.py - only lines starting with ^\s*# will be treated as comments
CHANGE: Shifter - Agents will now have longer proxies cached to prevent errors 
        for heavy duty agents, closes #2110
NEW: Bdii2CSAgent - reworked to apply also for SEs and use the same utilities for the
     corresponding command line tool
NEW: dirac-admin-add-resources - an interactive tool to add and update sites, CEs, SEs
     to the DIRAC CS   
CHANGE: dirac-proxy-init - added message in case of impossibility to add VOMS extension   
FIX: GOCDBClient - handle correctly the case of multiple elements in the same DT            


*Accounting
NEW: Allow to have more than one DB for accounting
CHANGE: Accounting - use TypeLoader to load plotters

*Framework
FIX: Logger - fix FileBackend implementation

*WMS
NEW: Refactored pilots ( dirac-pilot-2 ) to become modular following RFC #18, 
     added pilotCommands.py, SiteDirector modified accordingly 
CHANGE: InputData(Executor) - use VO specific catalogs      
NEW: JobWrapper, Watchdog - monitor memory consumption by the job ( in a Warning mode )
FIX: SandboxStoreHandler - treat the case of exception while cleaning sandboxes
CHANGE: JobCleaningAgent - the delays of job removals become CS parameters
BUGFIX: JobDB - %j placeholder not replaced after rescheduling
FIX: JobDB - in the SQL schema description reorder tables to allow foreign keys
BUGFIX: JobAgent, Matcher - logical bug in using PilotInfoReported flag
FIX: OptimizerExecutor - when a job fails the optimization chain set the minor status 
     to the optimiser name and the app status to the fail error

*Resources
NEW: StorageElement - added a cache of already created SE objects
CHANGE: SSHTorqueComputingElement - mv getCEStatus to remote script

*ResourceStatus
NEW: ResourceManagementClient/DB, DowntimeCommand - distinguish Disk and Tape storage 
FIX: GODDBClient  - downTimeXMLParsing() can now handle the "service type" parameter properly
CHANGE: dirac-rss-xxx commands use the printTable standard utility
FIX: dirac-dms-ftsdb-summary - bug fix for #2096

*DMS
NEW: DataManager - add masterCatalogOnly flag in the constructor
FIX: DataManager - fix to protect against non valid SE
CHANGE: FC.DirectoryLevelTree - use SELECT ... FOR UPDATE lock in makeDir()
FIX: FileCatalog - fixes in using file and replica status
CHANGE: DataManager - added a new argument to the constructor - vo
CHANGE: DataManager - removed removeCatalogFile() and dirac-dms-remove-catalog-file adjusted
CHANGE: Several components - field/parameter CheckSumType all changed to ChecksumType
CHANGE: PoolXMLCatalog - add the SE by default in the xml dump and use the XML library 
        for dumping the XML
FIX: XROOTStorageElement - fixes to comply with the interface formalism        

*SMS
FIX: StorageManagementDB - small bugfix to avoid SQL errors

*RMS
NEW: Added 'since' and 'until' parameters for getting requests
NEW: Request - added optimize() method to merge similar operations when
     first inserting the request
NEW: ReqClient, RequestDB - added getBulkRequest() interface. RequestExecutingAgent
     can use it controlled by a special flag     
FIX: Operation, Request - set LastUpdate time stamp when reaching final state
FIX: OperationHandlerBase - don't erase the original message when reaching the max attempts      
FIX: removed some deprecated codes
FIX: RequestTask - always set useServerCerificate flag to tru in case of executing inside
     an agent
CHANGE: gRequestValidator removed to avoid object instantiation at import   
NEW: dirac-rms-cancel-request command and related additions to the db and service classes  

*TMS
NEW: WorkflowTaskAgent is now multi-threaded
NEW: Better use of threads in Transformation Agents
CHANGE: TransformationDB - modified such that the body in a transformation can be updated
FIX: TransformationCleaningAgent - removed non-ASCII characters in a comment

[v6r11p32]

*Core
CHANGE: BaseClient, SSLSocketFactory, SocketInfo - enable TLSv1 for outgoing 
        connections via suds, possibility to configure SSL connection details
        per host/IP 

[v6r11p31]

*Core
FIX: CFG - bug fixed in loadFromBuffer() resulting in a loss of comments

*Resources
FIX: SSHTorqueComputingElement - check the status of ssh call for qstat

*DMS
FIX: FileCatalog - return LFN name instead of True from exists() call if LFN
     already in the catalog

[v6r11p30]

*DMS
CHANGE: FileCatalogCLI - add new -D flag for find to print only directories

[v6r11p29]

*DMS
FIX: FTS(Agent,Startegy,Gragh) - make use of MaxActiveJobs parameter, bug fixes

*TMS
FIX: Transformation(Agent,Client) - Operations CS parameters can be defined for each plugin: MaxFiles, SortedBy, NoUnusedDelay. Fixes to facilitate work with large numbers of files.

[v6r11p28]

*Core
FIX: InstallTools - check properly the module availability before installation

*WMS
FIX: JobScheduling - protection against missing dict field RescheduleCounter

*TMS
FIX: TransformationCleaningAgent - execute DM operations with the shifter proxy

[v6r11p27]

*Core
BUGFIX: InstallTools - bug fix in installNewPortal()

*WMS
FIX: Watchdog - disallow cputime and wallclock to be negative

*TS
FIX: TransformationAgent - correct handling of replica caches when more than 5000 files


BUGFIX: ModuleBase - bug fix in execute()
BUGFIX: Workflow - bug fix in createStepInstance()

*DMS
BUGFIX: DiractoryTreeBase - bug fix in getDirectoryPhysicalSizeFromUsage()

*Resources
FIX: XROOTStorage - back ported fixes from #2126: putFile would place file in 
     the wrong location on eos

[v6r11p26]

*Framework
FIX: UserProfileDB.py - add PublishAccess field to the UserProfileDB

*RSS
FIX: Synchronizer.py - fix deletion of old resources

*DMS
FIX: DataManager - allow that permissions are OK for part of a list of LFNs ( __verifyWritePermission() )
     (when testing write access to parent directory). Allows removal of replicas 
     even if one cannot be removed
FIX: DataManager - test SE validity before removing replica     
     
*RMS
FIX: RequestTask - fail requests for users who are no longer in the system
FIX: RequestExecutingAgent - fix request timeout computation

[v6r11p25]

*Interfaces
FIX: Job.py - bring back different logfile names if they have not been specified by the user

[v6r11p24]

*DMS
BUGFIX: SEManagerDB - bug fixed in getting connection in __add/__removeSE

[v6r11p23]

*DMS
CHANGE: FTSRequest is left only to support dirac-dms-fts-XXX commands

[v6r11p22]

*DMS
FIX: FTSJob - fixes in the glite-transfer-status command outpu parsing
FIX: TransformationClient - allow single lfn in setFileStatusForTransformation()

*WMS
FIX: StatesMonitoringAgent - install pika on the fly as a temporary solution

[v6r11p21]

*DMS
BUGFIX: dirac-dms-remove-replicas - continue in case of single replica failure
FIX: dirac-rms-xxx scripts - use Script.getPositionalArgs() instead of sys.argv

*Workflow
FIX: Test_Modules.py - fix in mocking functions, less verbose logging

[v6r11p20]

*DMS
BUGFIX: DataManager - in __SEActive() use resolved SE name to deal with aliases
BUGFIX: FileMetadata - multiple bugs in __buildUserMetaQuery()

[v6r11p19]

*DMS
FIX: FTSJob - fix FTS job monitoring a la FTS2

*RMS
CHANGE: ReqClient - added setServer() method
FIX: File,Operation,Request - call the getters to fetch the up-to-date information 
     from the parent

[v6r11p18]

*DMS
FIX: FTSAgent(Job) - fixes for transfers requiring staging (bringOnline) and adaptation 
     to the FTS3 interface

*WMS
FIX: StatesMonitoringAgent - resend the records in case of failure

[v6r11p17]

*DMS
FIX: FileCatalog - in multi-VO case get common catalogs if even VO is not specified

*Resources
FIX: ComputintgElement - bugfix in available() method

*WMS
FIX: SiteDirector - if not pilots registered in the DB, pass empty list to the ce.available()

[v6r11p16]

*RMS
BUGFIX: Request,Operation,File - do not cast to str None values

[v6r11p15]

*DMS
FIX: ReplicateAndRegister - do not create FTSClient if no FTSMode requested
CHANGE: FTSAgent(Job,File) - allow to define the FTS2 submission command;
        added --copy-pin-lifetime only for a tape backend
        parse output of both commands (FTS2, FTS3)
        consider additional state for FTS retry (Canceled)
        
*RMS
FIX: Operation, Request - treat updates specially for Error fields        

*TMS
FIX: TransformationAgent - fixes in preparing json serialization of requests

*WMS
NEW: StateMonitoringAgent - sends WMS history data through MQ messages 

[v6r11p14]

*WMS
CHANGE: JobDB - removed unused tables and methods
CHANGE: removed obsoleted tests

*DMS
FIX: FTSAgent - recover case when a target is not in FTSDB
CHANGE: FTSAgent(Job) - give possibility to specify a pin life time in CS 

*RMS
FIX: Make RMS objects comply with Python Data Model by adding __nonzero__ methods 

[v6r11p13]

*DMS
BUGFIX: SEManager - in SEManagerDB.__addSE() bad _getConnection call, closes #2062

[v6r11p12]

*Resources
CHANGE: ARCComputingElement - accomodate changes in the ARC job reported states

*Configuration
CHANGE: Resources - define a default FTS server in the CS (only for v6r11 and v6r12)

*DMS
FIX: FTSStrategy - allow to use a given channel more than once in a tree 
FIX: FTSAgent - remove request from cache if not found
FIX: FTSAgent - recover deadlock situations when FTS Files had not been correctly 
     updated or were not in the DB

*RMS
FIX: RequestExecutingAgent - fix a race condition (cache was cleared after the request was put)
FIX: RequestValidator - check that the Operation handlers are defined when inserting a request

[v6r11p11]

*Core
FIX: TransportPool - fixed exception due to uninitialized variable
FIX: HTTPDISETSocket - readline() takes optional argument size ( = 0 )

*DMS
FIX: FTSAgent - check the type of the Operation object ( can be None ) and
     some other protections
FIX: FTSClient - avoid duplicates in the file list

*RMS
FIX: ReqClient - modified log message
CHANGE: dirac-dms-fts-monitor - allow multiple comma separated LFNs in the arguments

[v6r11p10]

*RSS
FIX: DowntimeCommand, Test_RSS_Command_GOCDBStatusCommand - correctly interpreting list of downtimes

*RMS
FIX: ReplicateAndRegister - Create a RegisterReplica (not RegisterFile) if ReplicateAndRegister 
     fails to register
FIX: OperationHandlerBase - handle correctly Attempt counters when SEs are banned
FIX: ReplicateAndRegister - use FC checksum in case of mismatch request/PFN
FIX: FTSAgent - in case a file is Submitted but the FTSJob is unknown, resubmit
FIX: FTSAgent - log exceptions and put request to DB in case of exception
FIX: FTSAgent - handle FTS error "Unknown transfer state NOT_USED", due to same file 
     registered twice (to be fixed in RMS, not clear origin)

*WMS
FIX: JobStateUpdateHandler - status not updated while jobLogging is, due to time skew between 
     WN and DB service
FIX: JobStateUpdateHandler - stager callback not getting the correct status Staging 
     (retry for 10 seconds)     

[v6r11p9]

*Core
NEW: AgentModule - set AGENT_WORKDIRECTORY env variable with the workDirectory
NEW: InstallTools - added methods for the new web portal installation

*DMS
FIX: ReplicateAndRegister - apply same error logic for DM replication as for FTS

*Resources:
FIX: SRM2Storage - fix log message level
FIX: SRM2Storage - avoid useless existence checks 

*RMS
FIX: ForwardDISET - a temporary fix for a special LHCb case, to be removed asap
FIX: ReqClient - prettyPrint is even prettier
FIX: RequestTask - always use server certificates when executed within an agent

[v6r11p8]

*TMS
FIX: TransformationDB - fix default value within ON DUPLICATE KEY UPDATE mysql statement

[v6r11p7]

*Framework
BUGFIX: ProxyDB.py - bug in a MySQL table definition

*DMS
FIX: ReplicateAndRegister.py - FTS client is not instantiated in the c'tor as it 
     might not be used, 

*WMS
FIX: JobWrapper - don't delete the sandbox tar file if upload fails
FIX: JobWrapper - fix in setting the failover request

*RMS
FIX: RequestDB - add protections when trying to get a non existing request

[v6r11p6]

*WMS
FIX: InpudDataResolution - fix the case when some files only have a local replica
FIX: DownloadInputData, InputDataByProtocol - fix the return structure of the
     execute() method
     
*Resources
NEW: LocalComputingElement, CondorComputingElement      

[v6r11p5]

FIX: Incorporated changes from v6r10p25 patch

*Framework
NEW: Added getUserProfileNames() interface

*WMS
NEW: WMSAdministrator - added getPilotStatistics() interface
BUGFIX: JobWrapperTemplate - use sendJobAccounting() instead of sendWMSAccounting()
FIX: JobCleaningAgent - skip if no jobs to remove

*DMS
BUGFIX: FileCatalogClientCLI - bug fix in the metaquery construction

*Resources
CHANGE: StorageElement - enable Storage Element proxy configuration by protocol name

*TMS
NEW: TransformationManager - add Scheduled to task state for monitoring

[v6r11p4]

*Framework
NEW: ProxyDB - added primary key to ProxyDB_Log table
CHANGE: ProxyManagerHandler - purge logs once in 6 hours

*DMS
FIX: DataManager - fix in the accounting report for deletion operation
CHANGE: FTSRequest - print FTS GUID when submitting request
FIX: dirac-dms-fts-monitor - fix for using the new FTS structure
FIX: DataLoggingDB - fix type of the StatusTimeOrder field
FIX: DataLoggingDB - take into account empty date argument in addFileRecord()
FIX: ReplicateAndRegister - use active replicas
FIX: FTS related modules - multiple fixes

*WMS
NEW: SiteDirector - pass the list of already registered pilots to the CE.available() query
FIX: JobCleaningAgent - do not attempt job removal if no eligible jobs

*Resources
FIX: LcgFileCatalogClient - if replica already exists while registration, reregister
NEW: CREAM, SSH, ComputingElement - consider only registered pilots to evaluate queue occupancy

[v6r11p3]

FIX: import gMonitor from it is original location

*Core
FIX: FC.Utilities - treat properly the LFN names starting with /grid ( /gridpp case )

*Configuration
FIX: LocalConfiguration - added exitCode optional argument to showHelp(), closes #1821

*WMS
FIX: StalledJobAgent - extra checks when failing Completed jobs, closes #1944
FIX: JobState - added protection against absent job in getStatus(), closes #1853

[v6r11p2]

*Core
FIX: dirac-install - skip expectedBytes check if Content-Length not returned by server
FIX: AgentModule - demote message "Cycle had an error:" to warning

*Accounting
FIX: BaseReporter - protect against division by zero

*DMS
CHANGE: FileCatalogClientCLI - quite "-q" option in find command
FIX: DataManager - bug fix in __initializeReplication()
FIX: DataManager - less verbose log message 
FIX: DataManager - report the size of removed files only for successfully removed ones
FIX: File, FTSFile, FTSJob - SQL tables schema change: Size filed INTEGER -> BIGINT

*RMS
FIX: dirac-rms-reset-request, dirac-rms-show-request - fixes
FIX: ForwardDISET - execute with trusted host certificate

*Resources
FIX: SSHComputingElement - SSHOptions are parsed at the wrong place
NEW: ComputingElement - evaluate the number of available cores if relevant

*WMS
NEW: JobMonitoringHander - added export_getOwnerGroup() interface

*TMS
CHANGE: TransformationCleaningAgent - instantiation of clients moved in the initialize()

[v6r11p1]

*RMS
FIX: ReqClient - failures due to banned sites are considered to be recoverable

*DMS
BUGFIX: dirac-dms-replicate-and-register-request - minor bug fixes

*Resources
FIX: InProcessComputingElement - stop proxy renewal thread for a finished payload

[v6r11]

*Core
FIX: Client - fix in __getattr__() to provide dir() functionality
CHANGE: dirac-configure - use Registry helper to get VOMS servers information
BUGFIX: ObjectLoader - extensions must be looked up first for plug-ins
CHANGE: Misc.py - removed obsoleted
NEW: added returnSingleResult() generic utility by moving it from Resources/Utils module 

*Configuration
CHANGE: Resources.getDIRACPlatform() returns a list of compatible DIRAC platforms
NEW: Resources.getDIRACPlatforms() used to access platforms from /Resources/Computing/OSCompatibility
     section
NEW: Registry - added getVOs() and getVOMSServerInfo()     
NEW: CE2CSAgent - added VO management

*Accounting
FIX: AccountingDB, Job - extra checks for invalid values

*WMS
NEW: WMS tags to allow jobs require special site/CE/queue properties  
CHANGES: DownloadInputData, InputDataByProtocol, InputDataResolution - allows to get multiple 
         PFNs for the protocol resolution
NEW: JobDB, JobMonitoringHandler - added traceJobParameters(s)() methods     
CHANGE: TaskQueueDirector - use ObjectLoader to load directors    
CHANGE: dirac-pilot - use Python 2.7 by default, 2014-04-09 LCG bundles

*DMS
NEW: DataManager to replace ReplicaManager class ( simplification, streamlining )
FIX: InputDataByProtocol - fix the case where file is only on tape
FIX: FTSAgent - multiple fixes
BUGFIX: ReplicateAndRegister - do not ask SE with explicit SRM2 protocol

*Interfaces
CHANGE: Dirac - instantiate SandboxStoreClient and WMSClient when needed, not in the constructor
CHANGE: Job - removed setSystemConfig() method
NEW: Job.py - added setTag() interface

*Resources
CHANGE: StorageElement - changes to avoid usage PFNs
FIX: XROOTStorage, SRM2Storage - changes in PFN construction 
NEW: PoolComputingElement - a CE allowing to manage multi-core slots
FIX: SSHTorqueComputingElement - specify the SSHUser user for querying running/waiting jobs 

*RSS
NEW: added commands dirac-rss-query-db and dirac-rss-query-dtcache

*RMS
CHANGE: ReqDB - added Foreign Keys to ReqDB tables
NEW: dirac-rms-reset-request command
FIX: RequestTask - always execute operations with owner proxy

*SMS
FIX: few minor fixes to avoid pylint warnings

[v6r10p25]

*DMS
CHANGE: FileCatalog - optimized file selection by metadata

[v6r10p24]

*DMS
FIX: FC.FileMetadata - optimized queries for list interception evaluation

[v6r10p23]

*Resoures
CHANGE: SSHComputingElement - allow SSH options to be passed from CS setup of SSH Computing Element
FIX: SSHComputingElement - use SharedArea path as $HOME by default

[v6r10p22]

*CS
CHANGE: Operations helper - if not given, determine the VO from the current proxy 

*Resources
FIX: glexecComputingElement - allows Application Failed with Errors results to show through, 
     rather than be masked by false "glexec CE submission" errors
     
*DMS     
CHANGE: ReplicaManager - in getReplicas() rebuild PFN if 
        <Operations>/DataManagement/UseCatalogPFN option is set to False ( True by default )

[v6r10p21]

*Configuration
FIX: CSGlobals - allow to specify extensions in xxxDIRAC form in the CS

*Interfaces
FIX: Job - removed self.reqParams
FIX: Job - setSubmitPools renamed to setSubmitPool, fixed parameter definition string

*WMS
FIX: JobMonitorigHandler, JobPolicy - allow JobMonitor property to access job information

[v6r10p20]

*DMS
FIX: FTSAgent/Client, ReplicateAndRegister - fixes to properly process failed
     FTS request scheduling

[v6r10p19]

*DMS
FIX: FTSAgent - putRequest when leaving processRequest
FIX: ReplicaManager - bug in getReplicas() in dictionary creation

[v6r10p18]

*DMS
FIX: ReplicateAndRegister - dictionary items incorrectly called in ftsTransfer()

[v6r10p17]

*RMS
FIX: RequestDB.py - typo in a table name
NEW: ReqManagerHandler - added getDistinctValues() to allow selectors in the web page

*DMS
CHANGE: ReplicaManager - bulk PFN lookup in getReplicas()

[v6r10p16]

*Framework
NEW: PlottingClient - added curveGraph() function

*Transformation
FIX: TaskManagerAgentBase - add the missing Scheduled state

*WMS
FIX: TaskQueueDB - reduced number of lines in the matching parameters printout

*DMS
FIX: dirac-dms-show-se-status - exit on error in the service call, closes #1840

*Interface
FIX: API.Job - removed special interpretation of obsoleted JDLreqt type parameters

*Resources
FIX: SSHComputingElement - increased timeout in getJobStatusOnHost() ssh call, closes #1830

[v6r10p15]

*DMS
FIX: FTSAgent - added missing monitoring activity
FIX: FileCatalog - do not check directory permissions when creating / directory

*Resources
FIX: SSHTorqueComputingElement - removed obsoleted stuff

[v6r10p14]

*SMS
FIX: RequestPreparationAgent - typo fixed

[v6r10p13]

*SMS
FIX: RequestPreparationAgent - use ReplicaManager to get active replicas

*DMS
FIX: ReplicaManager - getReplicas returns all replicas ( in all statuses ) by default
CHANGE: FC/SecurityManager - give full ACL access to the catalog to groups with admin rights

*WMS
CHANGE: SiteDirector - changes to reduce the load on computing elements
FIX: JobWrapper - do not set Completed status for the case with failed application thread

[v6r10p12]

*WMS
CHANGE: Replace consistently everywhere SAM JobType by Test JobType
FIX: JobWrapper - the outputSandbox should be always uploaded (outsized, in failed job)

*DMS
FIX: RemoveFile - bugfix
FIX: ReplicateAndRegister - fixes in the checksum check, retry failed FTS transfer 
     with RM transfer
NEW: RegisterReplica request operation     

*RMS
FIX: ReqClient - fix in the request state machine
FIX: Request - enhance digest string
NEW: dirac-dms-reset-request command
CHANGE: dirac-rms-show-request - allow selection of a request by job ID

*TS
FIX: TransformationDB - in getTransformationParameters() dropped "Submitted" counter 
     in the output

[v6r10p11]

*Core
FIX: X509Chain - cast life time to int before creating cert

*Accounting
FIX: DataStoreClient - self.__maxRecordsInABundle = 5000 instead of 1000
FIX: JobPolicy - allow access for JOB_MONITOR property

*RMS
FIX: ReqClient - fix the case when a job is Completed but in an unknown minor status

*Resources
BUGFIX: ProxyStorage - use checkArgumentFormat() instead of self.__checkArgumentFormatDict()

[v6r10p10]

*DMS
FIX: Several fixes to make FTS accounting working (FTSAgent/Job, ReplicaManager, File )

[v6r10p9]

*Core
BUGFIX: LineGraph - Ymin was set to a minimal plot value rather than 0.

*DMS
CHANGE: FTSJob(Agent) - get correct information for FTS accounting (registration)

[v6r10p8]

*Core
FIX: InstallTools - admin e-mail default location changed

*Framework
FIX: SystemAdministratorClientCLI - allow "set host localhost"
FIX: BundleDelivery - protect against empty bundle

*WMS
FIX: SiteDirector - Pass siteNames and ceList as None if any is accepted
FIX: WorkloadManagement.ConfigTemplate.SiteDorectory - set Site to Any by default 

*DMS
FIX: FileCatalogCLI - ignore Datasets in ls command for backward compatibility

*Resources
FIX: SSH - some platforms use Password instead of password prompt

[v6r10p7]

*Core
FIX: dirac-install - execute dirac-fix-mysql-script and dirac-external-requirements after sourcing the environment
FIX: InstallTools - set basedir variable in fixMySQLScript()
FIX: InstallTools - define user root@host.domain in installMySQL()

*Framework
BUGFIX: SystemAdministratorCLI - bug fixed in default() call signature

*DMS
FIX: FTSRequest - handle properly FTS server in the old system 
FIX: ReplicaManager - check if file is in FC before removing 
FIX: Request/RemovalTask - handle properly proxies for removing files 
BUGFIX: DatasetManager - in the table description

[v6r10p6]

*Core
FIX: X509Certificate - reenabled fix in getDIRACGroup()

*Configuration
FIX: CSAPI - Group should be taken from the X509 chain and not the certificate

*RMS
CHANGE: ReqClient - if the job does not exist, do not try further finalization

[v6r10p5]

*Core
FIX: X509Certificate - reverted fix in getDIRACGroup()

[v6r10p4]

*Core
NEW: dirac-info - extra printout
CHANGE: PrettyPrint - extra options in printTable()
FIX: X509Certificate - bug fixed in getDIRACGroup()

*Framework
NEW: SystemAdministratorCLI - new showall command to show components across hosts
NEW: ProxyDB - allow to upload proxies without DIRAC group

*RMS
CHANGE: ReqClient - requests from failed jobs update job status to Failed
CHANGE: RequestTask - retry in the request finalize()

[v6r10p3]

*Configuration
CHANGE: Registry - allow to define a default group per user

*WMS
BUGFIX: JobReport - typo in generateForwardDISET()

[v6r10p2]

*TMS
CHANGE: Backward compatibility fixes when setting the Transformation files status

*DMS
BUGFIX: ReplicateAndRegister - bugfix when replicating to multiple destination by ReplicaManager

*WMS
BUGFIX: JobManager - bug fix when deleting no-existing jobs

[v6r10p1]

*RMS
FIX: ReqDB.Operations - Arguments field changed type from BLOB to MEDIUMBLOB

*DMS
FIX: FileCatalog - check for non-exiting directories in removeDirectory()

*TMS
FIX: TransformationDB - removed constraint that was making impossible to derive a production

[v6r10]

*Core
FIX: Several fixes on DB classes(AccountingDB, SystemLoggingDB, UserProfileDB, TransformationDB, 
     JobDB, PilotAgentsDB) after the new movement to the new MySQL implementation with a persistent 
     connection per running thread
NEW: SystemAdministratorCLI - better support for executing remote commands 
FIX: DIRAC.__init__.py - avoid re-definition of platform variable    
NEW: Graphs - added CurveGraph class to draw non-stacked lines with markers
NEW: Graphs - allow graphs with negative Y values
NEW: Graphs - allow to provide errors with the data and display them in the CurveGraph
FIX: InstallTools - fix for creation of the root@'host' user in MySQL 
FIX: dirac-install - create links to permanent directories before module installation
CHANGE: InstallTools - use printTable() utility for table printing
CHANGE: move printTable() utility to Core.Utilities.PrettyPrint
NEW: added installation configuration examples
FIX: dirac-install - fixBuildPath() operates only on files in the directory
FIX: VOMSService - added X-VOMS-CSRF-GUARD to the html header to be compliant with EMI-3 servers

*CS
CHANGE: getVOMSVOForGroup() uses the VOMSName option of the VO definition 
NEW: CE2CSAgent - added ARC CE information lookup

*Framework
FIX: SystemAdministratorIntegrator - use Host option to get the host address in addition to the section name, closes #1628
FIX: dirac-proxy-init - uses getVOMSVOForGroup() when adding VOMS extensions

*DMS
CHANGE: DFC - optimization and bug fixes of the bulk file addition
FIX: TransferAgent - protection against badly defined LFNs in collectFiles()
NEW: DFC - added getDirectoryReplicas() service method support similar to the LFC
CHANGE: DFC - added new option VisibleReplicaStatus which is used in replica getting commands
CHANGE: FileCatalogClientCLI client shows number of replicas in the 2nd column rather than 
        unimplemented number of links
CHANGE: DFC - optimizations for the bulk replica look-up
CHANGE: DFC updated scalability testing tool FC_Scaling_test.py        
NEW: DFC - methods returning replicas provide also SE definitions instead of PFNs to construct PFNs on the client side
NEW: DFC - added getReplicasByMetadata() interface
CHANGE: DFC - optimized getDirectoryReplicas()
CHANGE: FileCatalogClient - treat the reduced output from various service queries restoring LFNs and PFNs on the fly
NEW: DFC - LFNPFNConvention flag can be None, Weak or Strong to facilitate compatibility with LFC data 
CHANGE: FileCatalog - do not return PFNs, construct them on the client side
CHANGE: FileCatalog - simplified FC_Scaling_test.py script
NEW: FileCatalog/DatasetManager class to define and manipulate datasets corresponding to meta queries
NEW: FileCatalogHandler - new interface methods to expose DatasetManager functionality
NEW: FileCatalogClientCLI - new dataset family of commands
FIX: StorageFactory, ReplicaManager - resolve SE alias name recursively
FIX: FTSRequest, ReplicaManager, SRM2Storage - use current proxy owner as user name in accounting reports, closes #1602
BUGFIX: FileCatalogClientCLI - bug fix in do_ls, missing argument to addFile() call, closes #1658
NEW: FileCatalog - added new setMetadataBulk() interface, closes #1358
FIX: FileCatalog - initial argument check strips off leading lfn:, LFN:, /grid, closes #448
NEW: FileCatalog - added new setFileStatus() interface, closes #170, valid and visible file and replica statuses can be defined in respective options.
CHANGE: multiple new FTS system fixes
CHANGE: uniform argument checking with checkArgumentFormat() in multiple modules
CHANGE: FileCatalog - add Trash to the default replica valid statuses
CHANGE: ReplicaManager,FTSRequest,StorageElement - no use of PFN as returned by the FC except for file removal,
        rather constructing it always on the fly
        
*SMS
CHANGE: PinRequestAgent, SENamespaceCatalogCheckAgent - removed
CHANGE: Use StorageManagerClient instead of StorageDB directly        

*WMS
CHANGE: JobPolicy - optimization for bulk job verification
NEW: JobPolicy - added getControlledUsers() to get users which jobs can be accessed for 
     a given operation
CHANGE: JobMonitoringHandler - Avoid doing a selection of all Jobs, first count matching jobs 
        and then use "limit" to select only the required JobIDs.
NEW: JobMonitoringHandler - use JobPolicy to filter jobs in getJobSummaryWeb()
NEW: new Operations option /Services/JobMonitoring/GlobalJobsInfo ( True by default ) to 
     allow or not job info lookup by anybody, used in JobMonitoringHandler       
BUGFIX: SiteDirector - take into account the target queue Platform
BUGFIX: JobDB - bug in __insertNewJDL()    
CHANGE: dirac-admin-show-task-queues - enhanced output  
CHANGE: JobLoggingDB.sql - use trigger to manage the new LoggingInfo structure  
CHANGE: JobWrapper - trying several times to upload a request before declaring the job failed
FIX: JobScheduling executor - fix race condition that causes a job to remain in Staging
NEW: SiteDirector - do not touch sites for which there is no work available
NEW: SiteDirector - allow sites not in mask to take jobs with JobType Test
NEW: SiteDirector - allow 1 hour grace period for pilots in Unknown state before aborting them
CHANGE: Allow usage of non-plural form of the job requirement options ( PilotType, GridCE, BannedSite, 
        SubmitPool ), keep backward compatibility with a plural form
        
*RSS
FIX: DowntimeCommand - take the latest Downtime that fits    
NEW: porting new Policies from integration  
NEW: RSS SpaceToken command querying endpoints/tokens that exist  
        
*Resources
NEW: added SSHOARComputingElement class 
NEW: added XROOTStorage class       
FIX: CREAMComputingElement - extra checks for validity of returned pilot references
        
*TS
CHANGE: TransformationClient(DB,Manager) - set file status for transformation as bulk operation 
CHANGE: TransformationClient - applying state machine when changing transformation status
BUGFIX: TransformationClient(Handler) - few minor fixes
NEW: TransformationDB - backported __deleteTransformationFileTask(s) methods
CHANGE: TransformationDB(Client) - fixes to reestablish the FileCatalog interface
FIX: TransformationAgent - added MissingInFC to consider for Removal transformations
BUGFIX: TransformationAgent - in _getTransformationFiles() variable 'now' was not defined
FIX: TransformationDB.sql - DataFiles primary key is changed to (FileID) from (FileID,LFN) 
CHANGE: TransformationDB(.sql) - schema changes suitable for InnoDB
FIX: TaskManager(AgentBase) - consider only submitted tasks for updating status
CHANGE: TransformationDB(.sql) - added index on LFN in DataFiles table

*RMS
NEW: Migrate to use the new Request Management by all the clients
CHANGE: RequestContainer - Retry failed transfers 10 times and avoid sub-requests to be set Done 
        when the files are failed
CHANGE: Use a unique name for storing the proxy as processes may use the same "random" name and 
        give conflicts
NEW: RequestClient(Handler) - add new method readRequest( requestname)                 

*Workflow
NEW: Porting the LHCb Workflow package to DIRAC to make the use of general purpose modules and
     simplify construction of workflows        

[v6r9p33]

*Accounting
BUGFIX: AccountingDB - wrong indentation

[v6r9p32]

*Accounting
FIX: AccountingDB - use old style grouping if the default grouping is altered, e.g. by Country

[v6r9p31]

*Accounting
CHANGE: AccountingDB - changes to speed up queries: use "values" in GROUP By clause;
        drop duplicate indexes; reorder fields in the UniqueConstraint index of the
        "bucket" tables  

[v6r9p30]

*DMS
CHANGE: FileCatalogFactory - construct CatalogURL from CatalogType by default

*SMS
FIX: dirac-stager-stage-files - changed the order of the arguments

[v6r9p29]

*TS
FIX: TaskManager(AgentBase) - fix for considering only submitted tasks 

[v6r9p28]

*TS
FIX: TransformationDB(ManagerHandler) - several portings from v6r10

[v6r9p27]

*SMS
FIX: StorageManagementDB - in removeUnlinkedReplicas() second look for CacheReplicas 
     for which there is no entry in StageRequests

[v6r9p26]

*Resources
CHANGE: CREAMComputigElement - Make sure that pilots submitted to CREAM get a 
        fresh proxy during their complete lifetime
*Framework
FIX: ProxyDB - process properly any SQLi with DNs/groups with 's in the name

[v6r9p25]

*TS
CHANGE: TransformationClient - changed default timeout values for service calls
FIX: TransformationClient - fixes for processing of derived transformations 

[v6r9p24]

*TS
FIX: TransformationClient - in moveFilesToDerivedTransformation() set file status
     to Moved-<prod>

[v6r9p23]

*Core
BUGFIX: InstallTools - improper configuration prevents a fresh new installation

*WMS
BUGFIX: PilotDirector - Operations Helper non-instantiated

[v6r9p22]

*WMS
FIX: PilotDirector - allow to properly define extensions to be installed by the 
     Pilot differently to those installed at the server
FIX: Watchdog - convert pid to string in ProcessMonitor

*TS
FIX: TransformationDB - splitting files in chunks

*DMS
NEW: dirac-dms-create-removal-request command
CHANGE: update dirac-dms-xxx commands to use the new RMS client,
        strip lines when reading LFNs from a file

[v6r9p21]

*TS
FIX: Transformation(Client,DB,Manager) - restored FileCatalog compliant interface
FIX: TransformationDB - fix in __insertIntoExistingTransformationFiles()

[v6r9p20]

*Core
BUGFIX: ProxyUpload - an on the fly upload does not require a proxy to exist

*DMS
CHANGE: TransferAgent - use compareAdler() for checking checksum
FIX: FailoverTransfer - recording the sourceSE in case of failover transfer request 

*WMS
FIX: ProcessMonitor - some fixes added, printout when <1 s of consumed CPU is found

*Transformation
BUGFIX: TransformationClient - fixed return value in moveFilesToDerivedTransformation()

*RMS
BUGFIX: CleanReqDBAgent - now() -> utcnow() in initialize()

*Resources
FIX: ARCComputingElement - fix the parsing of CE status if no jobs are available

[v6r9p19]

*DMS
FIX: FileCatalog/DirectoryMetadata - inherited metadata is used while selecting directories
     in findDirIDsByMetadata()

[v6r9p18]

*DMS
FIX: FTSSubmitAgent, FTSRequest - fixes the staging mechanism in the FTS transfer submission
NEW: TransferDBMonitoringHandler - added getFilesForChannel(), resetFileChannelStatus()

[v6r9p17]

*Accounting
FIX: DataStoreClient - send accounting records in batches of 1000 records instead of 100

*DMS:
FIX: FailoverTransfer - catalog name from list to string
FIX: FTSSubmitAgent, FTSRequest - handle FTS3 as new protocol and fix bad submission time
FIX: FTSSubmitAgent, FTSRequest - do not submit FTS transfers for staging files

*WMS
FIX: TaskQueueDB - do not check enabled when TQs are requested from Directors
FIX: TaskQueueDB - check for Enabled in the TaskQueues when inserting jobs to print an alert
NEW: TaskQueueDB - each TQ can have at most 5k jobs, if beyond the limit create a new TQ 
     to prevent long matching times when there are way too many jobs in a single TQ

[v6r9p16]

*TS
BUGFIX: typos in TransformationCleaningAgent.py

*DMS
CHANGE: DownloadInputData - check the available disk space in the right input data directory
FIX: DownloadInputData - try to download only Cached replicas 

[v6r9p15]

*Core
FIX: MySQL - do not decrease the retry counter after ping failure

*DMS
CHANGE: FC/DirectoryMetadata - Speed up findFilesByMetadataWeb when many files match
FIX: RemovalTask - fix error string when removing a non existing file (was incompatible 
     with the LHCb BK client). 

*WMS
FIX: JobReport - minor fix ( removed unused imports )
FIX: JobMonitoring(JobStateUpdate)Handler - jobID argument can be either string, int or long

*TS
CHANGE: TransformationClient - change status of Moved files to a deterministic value
FIX: FileReport - minor fix ( inherits object ) 

[v6r9p14]

*DMS
CHANGE: FTSDB - changed schema: removing FTSSite table. From now on FTS sites 
        would be read from CS Resources

[v6r9p13]

FIX: included fixes from v6r8p26 patch release

[v6r9p12]

FIX: included fixes from v6r8p25 patch release

[v6r9p11]

*DMS
BUGFIX: FTSRequest - in __resolveFTSServer() type "=" -> "=="

[v6r9p10]

FIX: included fixes from v6r8p24 patch release

*Core
NEW: StateMachine utility

*DMS
BUGFIX: in RegisterFile operation handler

*Interfaces
FIX: Dirac.py - in splitInputData() consider only Active replicas

[v6r9p9]

*RMS
FIX: RequestDB - added getRequestFileStatus(), getRequestName() methods

[v6r9p8]

*DMS
FIX: RequestDB - get correct digest ( short request description ) of a request

[v6r9p7]

FIX: included fixes from v6r8p23 patch release

*RSS
FIX: SpaceTokenOccupancyPolicy - SpaceToken Policy decision was based on 
     percentage by mistake
     
*RMS
NEW: new scripts dirac-dms-ftsdb-summary, dirac-dms-show-ftsjobs    
FIX: FTSAgent - setting space tokens for newly created FTSJobs 

[v6r9p6]

*DMS
BUGFIX: dirac-admin-add-ftssite - missing import

*RMS
NEW: RequestDB, ReqManagerHandler - added getRequestStatus() method

*TS
FIX: fixes when using new RequestClient with the TransformationCleaningAgent

*WMS
BUGFIX: typo in SandboxStoreHandler transfer_fromClient() method

[v6r9p5]

*DMS
BUGFIX: missing proxy in service env in the FTSManager service. By default service 
        will use DataManager proxy refreshed every 6 hours.

*Resources
NEW: StorageElement - new checkAccess policy: split the self.checkMethods in 
     self.okMethods. okMethods are the methods that do not use the physical SE. 
     The isValid returns S_OK for all those immediately

*RSS
FIX: SpaceTokenOccupancyPolicy - Policy that now takes into account absolute values 
     for the space left
     
*TS
FIX: TransformationCleaningAgent - will look for both old and new RMS     

[v6r9p4]

*Stager
NEW: Stager API: dirac-stager-monitor-file, dirac-stager-monitor-jobs, 
     dirac-stager-monitor-requests, dirac-stager-show-stats

[v6r9p3]

*Transformation
FIX: TransformationCleaning Agent status was set to 'Deleted' instead of 'Cleaned'

[v6r9p2]

*RSS
NEW: Added Component family tables and statuses
FIX: removed old & unused code 
NEW: allow RSS policies match wild cards on CS

*WMS
BUGFIX: FailoverTransfer,JobWrapper - proper propagation of file metadata

[v6r9p1]

*RMS
NEW: FTSAgent - update rwAccessValidStamp,
     update ftsGraphValidStamp,
     new option for staging files before submission,
     better log handling here and there
CHANGE: FTSJob - add staging flag in in submitFTS2
CHANGE: Changes in WMS (FailoverTransfer, JobReport, JobWrapper, SandboxStoreHandler) 
        and TS (FileReport) to follow the new RMS.
NEW: Full CRUD support in RMS.

*RSS
NEW: ResourceManagementDB - new table ErrorReportBuffer
NEW: new ResourceManagementClient methods - insertErrorReportBuffer, selectErrorReportBuffer,
     deleteErrorReportBuffer

[v6r9]

NEW: Refactored Request Management System, related DMS agents and FTS management
     components

[v6r8p28]

*Core
BUGFIX: RequestHandler - the lock Name includes ActionType/Action

*DMS
FIX: dirac-dms-filecatalog-cli - prevent exception in case of missing proxy

[v6r8p27]

*DMS
BUGFIX: dirac-dms-add-file - fixed typo item -> items

[v6r8p26]

*Core
NEW: RequestHandler - added getServiceOption() to properly resolve inherited options 
     in the global service handler initialize method
NEW: FileCatalogHandler, StorageElementHandler - use getServiceOption()

[v6r8p25]

FIX: included fixes from v6r7p40 patch release

*Resources
FIX: SRM2Storage - do not account gfal_ls operations

[v6r8p24]

FIX: included fixes from v6r7p39 patch release

*Core
FIX: SiteSEMapping was returning wrong info

*DMS
FIX: FTSRequest - choose explicitly target FTS point for RAL and CERN
BUGFIX: StrategyHandler - wrong return value in __getRWAccessForSE()

*Resources
CHANGE: SRM2Storage - do not account gfal_ls operations any more

[v6r8p23]

FIX: included fixes from v6r7p37 patch release

*TS
FIX: TransformationDB - allow tasks made with ProbInFC files
FIX: TransformationCleaingAgent,Client - correct setting of transformation 
     status while cleaning

[v6r8p22]

FIX: included fixes from v6r7p36 patch release

[v6r8p21]

*DMS
FIX: FileCatalog/DirectoryMetadata - even if there is no meta Selection 
     the path should be considered when getting Compatible Metadata
FIX: FileCatalog/DirectoryNodeTree - findDir will return S_OK( '' ) if dir not 
     found, always return the same error from DirectoryMetadata in this case.     

*RSS
FIX: DowntimeCommand - use UTC time stamps

*TS
FIX: TransformationAgent - in _getTransformationFiles() get also ProbInFC files in 
     addition to Used 

[v6r8p20]

*Stager
NEW: Stager API: dirac-stager-monitor-file, dirac-stager-monitor-jobs, 
     dirac-stager-monitor-requests, dirac-stager-show-stats

[v6r8p19]

*Transformation
FIX: TransformationCleaning Agent status was set to 'Deleted' instead of 'Cleaned'

[v6r8p18]

*TS
BUGFIX: TransformationAgent - regression in __cleanCache()

[v6r8p17]

FIX: included fixes from v6r7p32 patch release

*WMS
FIX: StalledJobAgent - for accidentally stopped jobs ExecTime can be not set, 
     set it to CPUTime for the accounting purposes in this case

[v6r8p16]

FIX: included fixes from v6r7p31 patch release

*WMS
BUGFIX: TaskQueueDB - fixed a bug in the negative matching conditions SQL construction

*RSS
NEW: improved doc strings of PEP, PDP modules ( part of PolicySystem )
FIX: Minor changes to ensure consistency if ElementInspectorAgent and 
     users interact simultaneously with the same element
CHANGE: removed DatabaseCleanerAgent ( to be uninstalled if already installed )
FIX: SummarizeLogsAgent - the logic of the agent was wrong, the agent has been re-written.
     
[v6r8p15]

*Core
FIX: X509Chain - fix invalid information when doing dirac-proxy-info without CS
     ( in getCredentials() )

*RSS
NEW: PDP, PEP - added support for option "doNotCombineResult" on PDP

[v6r8p14]

*Core
FIX: dirac-deploy-scripts - can now work with the system python

*WMS
NEW: dirac-wms-cpu-normalization - added -R option to modify a given configuration file
FIX: Executor/InputData - Add extra check for LFns in InputData optimizer, closes #1472

*Transformation
CHANGE: TransformationAgent - add possibility to kick a transformation (not skip it if no 
        unused files), by touching a file in workDirectory
BUGFIX: TransformationAgent - bug in __cleanCache() dict modified in a loop        

[v6r8p13]

*Transformation
BUGFIX: TransformationDB - restored import of StringType

[v6r8p12]

NEW: Applied patches from v6r7p29

*WMS
FIX: JobDB - check if SystemConfig is present in the job definition and convert it 
     into Platform

*DMS
FIX: ReplicaManager - do not get metadata of files when getting files in a directory 
     if not strictly necessary

*RSS
NEW: ported from LHCb PublisherHandler for RSS web views

[v6r8p11]

NEW: Applied patches from v6r7p27

*RSS
NEW: SpaceTokenOccupancyPolicy - ported from LHCbDIRAC 
NEW: db._checkTable done on service initialization ( removed dirac-rss-setup script doing it )

*Transformation
FIX: TaskManager - reset oJob for each task in prepareTransformationTasks()
BUGFIX: ValidateOutputDataAgent - typo fixed in getTransformationDirectories()
FIX: TransformationManagerHandler - use CS to get files statuses not to include in 
     processed file fraction calculation for the web monitoring pages

[v6r8p10]

NEW: Applied patches from v6r7p27

[v6r8p9]

*DMS
FIX: TransferAgent,dirac-dms-show-se-status, ResourceStatus,TaskManager - fixes
     needed for DMS components to use RSS status information
NEW: ReplicaManager - allow to get metadata for an LFN+SE as well as PFN+SE     

[v6r8p8]

*RSS
BUGFIX: dirac-rss-setup - added missing return of S_OK() result

[v6r8p7]

NEW: Applied patches from v6r7p24

*DMS
BUGFIX: LcgFileCatalogClient - bug in addFile()

*RSS
BUGFIX: fixed script dirac-rss-set-token, broken in the current release.
NEW: Statistics module - will be used in the future to provide detailed information 
     from the History of the elements 

[v6r8p6]

NEW: Applied patches from v6r7p23

*Transformation
FIX: TaskManager - allow prepareTransformationTasks to proceed if no OutputDataModule is defined
FIX: TransformationDB - remove INDEX(TaskID) from TransformationTasks. It produces a single counter 
     for the whole table instead of one per TransformationID
     
*WMS     
FIX: WMSUtilities - to allow support for EMI UI's for pilot submission we drop support for glite 3.1

[v6r8p5]

NEW: Applied patches from v6r7p22

*RSS
CHANGE: removed old tests and commented out files

*WMS
FIX: PoolXMLCatalog - proper addFile usage

*Transformation
CHANGE: TransformationAgent - clear replica cache when flushing or setting a file in the workdirectory

[v6r8p4]

*Transformation
FIX: The connection to the jobManager is done only at submission time
FIX: Jenkins complaints fixes

*WMS
BUGFIX: JobDB - CPUtime -> CPUTime
FIX: Jenkins complaints fixes

[v6r8p3]

*DMS
BUGFIX: LcgFileCatalogClient

[v6r8p2]

*DMS:
FIX: LcgFileCatalogClient - remove check for opening a session in __init__ as credentials are not yet set 

*Transformation
CHANGE: reuse RPC clients in Transformation System 

[v6r8p1]

*Core
FIX: dirac-deploy-scripts - restored regression w.r.t. support of scripts starting with "d"

*DMS
BUGFIX: LcgFileCatalogClient - two typos fixed

[v6r8]

CHANGE: Several fixes backported from the v7r0 integration branch

*Core
CHANGE: DictCache - uses global LockRing to avoid locks in multiprocessing
FIX: X509Chain - proxy-info showing an error when there's no CS

*DMS
FIX: TransferAgent - inside loop filter out waiting files dictionary
BUGFIX: dirac-admin-allow-se - there was a continue that was skipping the complete loop for 
        ARCHIVE elements
NEW: LcgFileCatalogClient - test return code in startsess lfc calls       

*WMS:
FIX: OptimizerExecutor, InputData, JobScheduling - check that site candidates have all the 
     replicas

*RSS: 
BUGFIX: ResourceStatus, RSSCacheNoThread - ensure that locks are always released

*Transformation
FIX: TaskManager - site in the job definition is taken into account when submitting
NEW: Transformation - get the allowed plugins from the CS /Operations/Transformations/AllowedPlugins
FIX: ValidateOutputDataAgent - self not needed for static methods

[v6r7p40]

*Resources
FIX: StorageElement class was not properly passing the lifetime argument for prestageFile method

[v6r7p39]

*Core
CHANGE: Grid - in executeGridCommand() allow environment script with arguments needed for ARC client

*DMS
FIX: DFC SEManager - DIP Storage can have a list of ports now

*Resources
FIX: ARCComputingElement - few fixes after debugging

[v6r7p38]

*Core
NEW: DISET FileHelper, TransferClient - possibility to switch off check sum

*Resources
NEW: ARCComputingElement - first version
NEW: StorageFactory - possibility to pass extra protocol parameters to storage object
NEW: DIPStorage - added CheckSum configuration option
BUGFIX: SSHComputingElement - use CE name in the pilot reference construction

*WMS
FIX: StalledJobAgent - if ExecTime < CPUTime make it equal to CPUTime

[v6r7p37]

*Framework
BUGFIX: NotificationDB - typos in SQL statement in purgeExpiredNotifications() 

*WMS
NEW: JobCleaningAgent - added scheduling sandbox LFN removal request 
     when deleting jobs
CHANGE: JobWrapper - report only error code as ApplicationError parameter 
        when payload finishes with errors    
NEW: SiteDirector - possibility to specify extensions to be installed in 
     pilots in /Operations/Pilots/Extensions option in order not to install
     all the server side extensions        

*DMS
CHANGE: FileCatalogFactory - use service path as default URL
CHANGE: FileCatalogFactory - use ObjectLoader to import catalog clients

*SMS
BUGFIX: StorageManagementDB, dirac-stager-monitor-jobs - small bug fixes ( sic, Daniela )

*Resources
CHANGE: DIPStorage - added possibility to specify a list of ports for multiple
        service end-points
CHANGE: InProcessComputingElement - demote log message when payload failure 
        to warning, the job will fail anyway
FIX: StalledJobAgent - if pilot reference is not registered, this is not an 
     error of the StalledJobAgent, no log.error() in  this case                
        
*RMS
CHANGE: RequestTask - ensure that tasks are executed with user credentials 
        even with respect to queries to DIRAC services ( useServerCertificate 
        flag set to false )        

[v6r7p36]

*WMS
FIX: CREAMCE, SiteDirector - make sure that the tmp executable is removed
CHANGE: JobWrapper - remove sending mails via Notification Service in case
        of job rescheduling
        
*SMS
FIX: StorageManagementDB - fix a race condition when old tasks are set failed 
     between stage submission and update.        

[v6r7p35]

*Stager
NEW: Stager API: dirac-stager-monitor-file, dirac-stager-monitor-jobs, 
     dirac-stager-monitor-requests, dirac-stager-show-stats

[v6r7p34]

*Transformation
FIX: TransformationCleaning Agent status was set to 'Deleted' instead of 'Cleaned'

[v6r7p33]

*Interfaces
FIX: Job.py - in setExecutable() - prevent changing the log file name string type

*StorageManagement
NEW: StorageManagementDB(Handler) - kill staging requests at the same time as 
     killing related jobs, closes #1510
FIX: StorageManagementDB - demote the level of several log messages       

[v6r7p32]

*DMS
FIX: StorageElementHandler - do not use getDiskSpace utility, use os.statvfs instead
CHANGE: StorageManagementDB - in getStageRequests() make MySQL do an UNIQUE selection 
        and use implicit loop to speed up queries for large results

*Resources
FIX: lsfce remote script - use re.search instead of re.match in submitJob() to cope with
     multipline output

[v6r7p31]

*WMS
FIX: SiteDirector - make possible more than one SiteDirector (with different pilot identity) attached 
     to a CE, ie sgm and pilot roles. Otherwise one is declaring Aborted the pilots from the other.

[v6r7p30]

*Core
CHANGE: X509Chain - added groupProperties field to the getCredentials() report
BUGFIX: InstallTools - in getSetupComponents() typo fixed: agent -> executor

[v6r7p29]

*DMS
CHANGE: FileCatalog - selection metadata is also returned as compatible metadata in the result
        of getCompatibleMetadata() call
NEW: FileCatalog - added path argument to getCompatibleMetadata() call
NEW: FileCatalogClient - added getFileUserMetadata()
BUGFIX: dirac-dms-fts-monitor - exit with code -1 in case of error

*Resources
FIX: CREAMComputingElement - check globus-url-copy result for errors when retrieving job output

[v6r7p28]

*DMS
BUGFIX: FileCatalog/DirectoryMetadata - wrong MySQL syntax 

[v6r7p27]

*Core
FIX: Mail.py - fix of the problem of colons in the mail's body

*Interfaces
NEW: Job API - added setSubmitPools(), setPlatform() sets ... "Platform"

*WMS
FIX: TaskQueueDB - use SystemConfig as Platform for matching ( if Platform is not set explicitly

*Resources
FIX: SSHComputingElement - use ssh host ( and not CE name ) in the pilot reference
BUGFIX: SSHGEComputingElement - forgotten return statement in _getJobOutputFiles()

*Framework
NEW: dirac-sys-sendmail - email's body can be taken from pipe. Command's argument 
     in this case will be interpreted as a destination address     

[v6r7p26]

*DMS
FIX: ReplicaManager - status names Read/Write -> ReadAccess/WriteAccess

[v6r7p25]

*Core
CHANGE: X509Chain - in getCredentials() failure to contact CS is not fatal, 
        can happen when calling dirac-proxy-init -x, for example

[v6r7p24]

*DMS
NEW: FileCatalog - added getFilesByMetadataWeb() to allow pagination in the Web 
     catalog browser
     
*WMS
CHANGE: WMSAdministrator, DiracAdmin - get banned sites list by specifying the status
        to the respective jobDB call     

[v6r7p23]

*Transformation
BUGFIX: TransformationDB - badly formatted error log message

*RMS
CHANGE: RequestDBMySQL - speedup the lookup of requests

*WMS
BUGFIX: dirac-dms-job-delete - in job selection by group

*DMS
FIX: LcgFileCatalogClient - getDirectorySize made compatible with DFC
BUGFIX: LcgFileCatalogClient - proper call of __getClientCertInfo()

[v6r7p22]

*Transformation
CHANGE: InputDataAgent - treats only suitable transformations, e.g. not the extendable ones. 
CHANGE: TransformationAgent - make some methods more public for easy overload

[v6r7p21]

*Core
FIX: Shifter - pass filePath argument when downloading proxy

[v6r7p20]

*DMS
CHANGE: StrategyHandler - move out SourceSE checking to TransferAgent
CHANGE: ReplicaManager, InputDataAgent - get active replicas
FIX: StorageElement, SRM2Storage - support for 'xxxAccess' statuses, checking results
     of return structures
     
*RSS
NEW: set configurable email address on the CS to send the RSS emails
NEW: RSSCache without thread in background
FIX: Synchronizer - moved to ResourceManager handler     

[v6r7p19]

*DMS
BUGFIX: ReplicaManager - in putAndRegister() SE.putFile() singleFile argument not used explicitly

[v6r7p18]

*WMS
FIX: StalledJobAgent - do not exit the loop over Completed jobs if accounting sending fails
NEW: dirac-wms-job-delete - allow to specify jobs to delete by job group and/or in a file
FIX: JobManifest - If CPUTime is not set, set it to MaxCPUTime value

[v6r7p17]

*Resources
FIX: SRM2Storage - treat properly "22 SRM_REQUEST_QUEUED" result code

[v6r7p16]

*DMS
FIX: StrategyHandler - do not proceed when the source SE is not valid for read 
BUGFIX: StorageElement - putFile can take an optional sourceSize argument
BUGFIX: ReplicaManager - in removeFile() proper loop on failed replicas

*RSS
FIX: SpaceTokenOccupancyCommand, CacheFeederAgent - add timeout when calling lcg_util commands

*WMS
FIX: JobManifest - take all the SubmitPools defined in the TaskQueueAgent 
NEW: StalledJobAgent - declare jobs stuck in Completed status as Failed

[v6r7p15]

*Core
BUGFIX: SocketInfo - in host identity evaluation

*DMS
BUGFIX: FileCatalogHandler - missing import os

*Transformation
CHANGE: JobManifest - getting allowed job types from operations() section 

[v6r7p14]

*DMS
CHANGE: StorageElementProxy - removed getParameters(), closes #1280
FIX: StorageElementProxy - free the getFile space before the next file
FIX: StorageElement - added getPFNBase() to comply with the interface

*Interfaces
CHANGE: Dirac API - allow lists of LFNs in removeFile() and removeReplica()

*WMS
CHANGE: JobSchedulingAgent(Executor) - allow both BannedSite and BannedSites JDL option

*RSS
FIX: ElementInspectorAgent - should only pick elements with rss token ( rs_svc ).
FIX: TokenAgent - using 4th element instead of the 5th. Added option to set admin email on the CS.

[v6r7p13]

*Core
FIX: Resources - in getStorageElementSiteMapping() return only sites with non-empty list of SEs

*DMS
FIX: StorageElement - restored the dropped logic of using proxy SEs
FIX: FileCatalog - fix the UseProxy /LocalSite/Catalog option

*Transformation
FIX: TransformationDB - use lower() string comparison in extendTransformation()

[v6r7p12]

*WMS
BUGFIX: JobManifest - get AllowedSubmitPools from the /Systems section, not from /Operations

*Core
NEW: Resources helper - added getSites(), getStorageElementSiteMapping()

*DMS
CHANGE: StrategyHandler - use getStorageElementSiteMapping helper function
BUGFIX: ReplicaManager - do not modify the loop dictionary inside the loop

[v6r7p11]

*Core
CHANGE: Subprocess - put the use of watchdog in flagging

[v6r7p10]

*Core
NEW: Logger - added getLevel() method, closes #1292
FIX: Subprocess - returns correct structure in case of timeout, closes #1295, #1294
CHANGE: TimeOutExec - dropped unused utility
FIX: Logger - cleaned unused imports

*RSS
CHANGE: ElementInspectorAgent - do not use mangled name and removed shifterProxy agentOption

[v6r7p9]

*Core
BUGFIX: InstallTools - MySQL Port should be an integer

[v6r7p8]

*Core
FIX: Subprocess - consistent timeout error message

*DMS
NEW: RemovalTask - added bulk removal
FIX: StrategyHandler - check file source CEs
CHANGE: DataIntegrityClient - code beautification
CHANGE: ReplicaManager - do not check file existence if replica information is queried anyway,
        do not fail if file to be removed does not exist already. 

[v6r7p7]

FIX: Several fixes to allow automatic code documentation

*Core
NEW: InstallTools - added mysqlPort and mysqlRootUser

*DMS
CHANGE: ReplicaManager - set possibility to force the deletion of non existing files
CHANGE: StrategyHandler - better handling of checksum check during scheduling 

[v6r7p6]

*Core
FIX: dirac-install - restore signal alarm if downloadable file is not found
FIX: Subprocess - using Manager proxy object to pass results from the working process

*DMS:
CHANGE: StorageElement - removed overwride mode
CHANGE: removed obsoleted dirac-dms-remove-lfn-replica, dirac-dms-remove-lfn
NEW: FTSMonitorAgent - filter out sources with checksum mismatch
FIX: FTSMonitorAgent, TransferAgent - fix the names of the RSS states

*RSS
NEW: ElementInspectorAgent runs with a variable number of threads which are automatically adjusted
NEW: Added policies to force a particular state, can be very convenient to keep something Banned for example.
NEW: policy system upgrade, added finer granularity when setting policies and actions

*WMS
NEW: SiteDirector- allow to define pilot DN/Group in the agent options
CHANGE: JobDescription, JobManifest - take values for job parameter verification from Operations CS section

[v6r7p5]

*Interfaces
BUGFIX: dirac-wms-job-get-output - properly treat the case when output directory is not specified 

[v6r7p4]

*Core
FIX: Subprocess - avoid that watchdog kills the executor process before it returns itself

*Framework
BUGFIX: ProxuManagerClient - wrong time for caching proxies

*RSS
FIX: removed obsoleted methods

*DMS
NEW: FileCatalog - added findFilesByMetadataDetailed - provides detailed metadata for 
     selected files

[v6r7p3]

*DMS
FIX: FTSMonitorAgent - logging less verbose

*Transformation
FIX: TransformationAgent - use the new CS defaults locations
FIX: Proper agent initialization
NEW: TransformationPlaugin - in Broadcast plugin added file groupings by number of files, 
     make the TargetSE always defined, even if the SourceSE list contains it 

*ResourceStatus
FIX: Added the shifter's proxy to several agents

*RMS
FIX: RequestContainer - the execution order was not properly set for the single files 

*Framework:
BUGFIX: ProxyManagerClient - proxy time can not be shorter than what was requested

[v6r7p2]

*Core
FIX: dirac-configure - switch to use CS before checking proxy info

*Framework
NEW: dirac-sys-sendmail new command
NEW: SystemAdmininistratorCLI - added show host, uninstall, revert commands
NEW: SystemAdmininistratorHandler - added more info in getHostInfo()
NEW: SystemAdmininistratorHandler - added revertSoftware() interface

*Transformation
FIX: TransformationCleaningAgent - check the status of returned results

[v6r7p1]

*Core
FIX: Subprocess - finalize the Watchdog closing internal connections after a command execution
CHANGE: add timeout for py(shell,system)Call calls where appropriate
CHANGE: Shifter - use gProxyManager in a way that allows proxy caching

*Framework
NEW: ProxyManagerClient - allow to specify validity and caching time separately
FIX: ProxyDB - replace instead of delete+insert proxy in __storeVOMSProxy

*DMS
NEW: FTSMonitorAgent - made multithreaded for better efficiency
FIX: dirac-dms-add-file - allow LFN: prefix for lfn argument

*WMS
NEW: dirac-wms-job-get-output, dirac-wms-job-status - allow to retrieve output for a job group
FIX: TaskQueueDB - fixed selection SQL in __generateTQMatchSQL()
CHANGE: OptimizerExecutor - reduce diversity of MinorStatuses for failed executors

*Resources
FIX: CREAMComputingElement - remove temporary JDL right after the submission 

[v6r6p21]

*DMS
BUGFIX: TransformationCleaningAgent - use the right signature of cleanMetadataCatalogFiles() call

[v6r6p20]

*DMS
FIX: RegistrationTask - properly escaped error messages
BUGFIX: DirectoryMetadata - use getFileMetadataFields from FileMetadata in addMetadataField()
NEW: When there is a missing source error spotted during FTS transfer, file should be reset 
     and rescheduled again until maxAttempt (set to 100) is reached

*WMS
FIX: JobScheduling - fix the site group logic in case of Tier0

[v6r6p19]

*DMS
BUGFIX: All DMS agents  - set up agent name in the initialization

*Core
NEW: Subprocess - timeout wrapper for subprocess calls
BUGFIX: Time - proper interpreting of 0's instead of None
CHANGE: DISET - use cStringIO for ANY read that's longer than 16k (speed improvement) 
        + Less mem when writing data to the net
FIX: Os.py - protection against failed "df" command execution       
NEW: dirac-info prints lcg bindings versions
CHANGE: PlotBase - made a new style class 
NEW: Subprocess - added debug level log message

*Framework
NEW: SystemAdministratorIntegrator client for collecting info from several hosts
NEW: SystemAdministrator - added getHostInfo()
FIX: dirac-proxy-init - always check for errors in S_OK/ERROR returned structures
CHANGE: Do not accept VOMS proxies when uploading a proxy to the proxy manager

*Configuration
FIX: CE2CSAgent - get a fresh copy of the cs data before attempting to modify it, closes #1151
FIX: Do not create useless backups due to slaves connecting and disconnecting
FIX: Refresher - prevent retrying with 'Insane environment'

*Accounting
NEW: Accounting/Job - added validation of reported values to cope with the weird Yandex case
FIX: DBUtils - take into account invalid values, closes #949

*DMS
FIX: FTSSubmitAgent - file for some reason rejected from submission should stay in 'Waiting' in 
     TransferDB.Channel table
FIX: FTSRequest - fix in the log printout     
CHANGE: dirac-dms-add-file removed, dirac-dms-add-files renamed to dirac-dms-add-file
FIX: FileCatalogCLI - check the result of removeFile call
FIX: LcgFileCatalogClient - get rid of LHCb specific VO evaluation
NEW: New FileCatalogProxy service - a generalization of a deprecated LcgFileCatalog service
FIX: Restored StorageElementProxy functionality
CHANGE: dirac-dms-add-file - added printout
NEW: FileCatalog(Factory), StorageElement(Factory) - UseProxy flag moved to /Operations and /LocalSite sections

*RSS
NEW:  general reimplementation: 
      New DB schema using python definition of tables, having three big blocks: Site, Resource and Node.
      MySQLMonkey functionality almost fully covered by DB module, eventually will disappear.
      Services updated to use new database.
      Clients updated to use new database.
      Synchronizer updated to fill the new database. When helpers will be ready, it will need an update.
      One ElementInspectorAgent, configurable now is hardcoded.
      New Generic StateMachine using OOP.
      Commands and Policies simplified.
      ResourceStatus using internal cache, needs to be tested with real load.
      Fixes for the state machine
      Replaced Bad with Degraded status ( outside RSS ).
      Added "Access" to Read|Write|Check|Remove SE statuses wherever it applies.
      ResourceStatus returns by default "Active" instead of "Allowed" for CS calls.
      Caching parameters are defined in the CS
FIX: dirac-admin-allow/ban-se - allow a SE on Degraded ( Degraded->Active ) and ban a SE on Probing 
     ( Probing -> Banned ). In practice, Active and Degraded are "usable" states anyway.            
      
*WMS
FIX: OptimizerExecutor - failed optimizations will still update the job     
NEW: JobWrapper - added LFNUserPrefix VO specific Operations option used for building user LFNs
CHANGE: JobDB - do not interpret SystemConfig in the WMS/JobDB
CHANGE: JobDB - Use CPUTime JDL only, keep MaxCPUTime for backward compatibility
CHANGE: JobWrapper - use CPUTime job parameter instead of MaxCPUTime
CHANGE: JobAgent - use CEType option instead of CEUniqueID
FIX: JobWrapper - do not attempt to untar directories before having checked if they are tarfiles 
NEW: dirac-wms-job-status - get job statuses for jobs in a given job group
 
*SMS
FIX: StorageManagementDB - when removing unlinked replicas, take into account the case where a
     staging request had been submitted, but failed
      
*Resources    
NEW: glexecCE - add new possible locations of the glexec binary: OSG specific stuff and in last resort 
     looking in the PATH    
NEW: LcgFileCatalogClient - in removeReplica() get the needed PFN inside instead of providing it as an argument     
      
*TS      
CHANGE: Transformation types definition are moved to the Operations CS section

*Interfaces
FIX: Dirac.py - CS option Scratchdir was in LocalSite/LocalSite
FIX: Dirac.py - do not define default catalog, use FileCatalog utility instead

[v6r6p19]

*DMS
BUGFIX: All DMS agents  - set up agent name in the initialization

[v6r6p18]

*Transformation
CHANGE: /DIRAC/VOPolicy/OutputDataModule option moved to <Operations>/Transformations/OutputDataModule

*Resources
FIX: ComputingElement - properly check if the pilot proxy has VOMS before adding it to the payload 
     when updating it

*WMS
BUGFIX: JobSanity - fixed misspelled method call SetParam -> SetParameter

[v6r6p17]

*Transformation
BUGFIX: TransformationAgent - corrected  __getDataReplicasRM()

[v6r6p16]

*DMS
FIX: Agents - proper __init__ implementation with arguments passing to the super class
FIX: LcgFileCatalogClient - in removeReplica() reload PFN in case it has changed

[v6r6p15]

*Framework
BUGFIX: ErrorMessageMonitor - corrected updateFields call 

*DMS:
NEW: FTSMonitorAgent completely rewritten in a multithreaded way

*Transformation
FIX: InputDataAgent - proper instantiation of TransformationClient
CHANGE: Transformation - several log message promoted from info to notice level

[v6r6p14]

*Transformation
FIX: Correct instantiation of agents inside several scripts
CHANGE: TransformationCleaningAgent - added verbosity to logs
CHANGE: TransformationAgent - missingLFC to MissingInFC as it could be the DFC as well
FIX: TransformationAgent - return an entry for all LFNs in __getDataReplicasRM

*DMS
FIX: TransferAgent - fix exception reason in registerFiles()

[v6r6p13]

*DMS
CHANGE: TransferAgent - change RM call from getCatalogueReplicas to getActiveReplicas. 
        Lowering log printouts here and there

[v6r6p12]

*DMS
BUGFIX: RemovalTask - Replacing "'" by "" in error str set as attribute for a subRequest file. 
        Without that request cannot be updated when some nasty error occurs.

[v6r6p11]

*RMS:
BUGFIX: RequestClient - log string formatting

*DMS
BUGFIX: RemovalTask - handling for files not existing in the catalogue

*Transformation
FIX: TransformationManager - ignore files in NotProcessed status to get the % of processed files

*Interfaces
FIX: Fixes due to the recent changes in PromptUser utility

[v6r6p10]

*RMS
FIX: RequestDBMySQL - better escaping of queries 

*WMS
FIX: SiteDirector - get compatible platforms before checking Task Queues for a site

[v6r6p9]

*Core
FIX: Utilities/PromptUser.py - better user prompt

*Accounting
NEW: Add some validation to the job records because of weird data coming from YANDEX.ru

*DMS
BUGFIX: ReplicaManager - typo errStr -> infoStr in __replicate()
FIX: FTSRequest - fixed log message

*WMS
FIX: SiteDirector - use CSGlobals.getVO() call instead of explicit CS option

[v6r6p8]

*Transformation
BUGFIX: TransformationDB - typo in getTransformationFiles(): iterValues -> itervalues

[v6r6p7]

*Resources
FIX: StorageFactory - uncommented line that was preventing the status to be returned 
BUGFIX: CE remote scripts - should return status and not call exit()
BUGFIX: SSHComputingElement - wrong pilot ID reference

[v6r6p6]

*WMS
FIX: TaskQueueDB - in findOrphanJobs() retrieve orphaned jobs as list of ints instead of list of tuples
FIX: OptimizerExecutor - added import of datetime to cope with the old style optimizer parameters

*Transformation
FIX: TransformationAgent - fix finalization entering in an infinite loop
NEW: TransformationCLI - added resetProcessedFile command
FIX: TransformationCleaningAgent - treating the archiving delay 
FIX: TransformationDB - fix in getTransformationFiles() in case of empty file list

[v6r6p5]

*Transformation
FIX: TransformationAgent - type( transClient -> transfClient )
FIX: TransformationAgent - self._logInfo -> self.log.info
FIX: TransformationAgent - skip if no Unused files
FIX: TransformationAgent - Use CS option for replica cache lifetime
CHANGE: TransformationAgent - accept No new Unused files every [6] hours

[v6r6p4]

*DMS
FIX: TransferAgent - protection for files that can not be scheduled
BUGFIX: TransferDB - typo (instIDList - > idList ) fixed

*Transformation
BUGFIX: TransformationAgent - typo ( loginfo -> logInfo )

[v6r6p3]

FIX: merged in patch v6r5p14

*Core
BUGFIX: X509Chain - return the right structure in getCredentials() in case of failure
FIX: dirac-deploy-scripts.py - allow short scripts starting from "d"
FIX: dirac-deploy-scripts.py - added DCOMMANDS_PPID env variable in the script wrapper
FIX: ExecutorReactor - reduced error message dropping redundant Task ID 

*Interfaces
BUGFIX: Dirac.py - allow to pass LFN list to replicateFile()

*DMS
FIX: FileManager - extra check if all files are available in _findFiles()
BUGFIX: FileCatalogClientCLI - bug in DirectoryListing

[v6r6p2]

FIX: merged in patch v6r5p13

*WMS
FIX: SiteDirector - if no community set, look for DIRAC/VirtualOrganization setting

*Framework
FIX: SystemLoggingDB - LogLevel made VARCHAR in the MessageRepository table
FIX: Logging - several log messages are split in fixed and variable parts
FIX: SystemLoggingDB - in insertMessage() do not insert new records in auxiliary tables if they 
     are already there

[v6r6p1]

*Core:
CHANGE: PromptUser - changed log level of the printout to NOTICE
NEW: Base Client constructor arguments are passed to the RPCClient constructor

*DMS:
NEW: FTSRequest - added a prestage mechanism for source files
NEW: FileCatalogClientCLI - added -f switch to the size command to use raw faile tables 
     instead of storage usage tables
NEW: FileCatalog - added orphan directory repair tool
NEW: FIleCatalog - more counters to control the catalog sanity     

*WMS:
FIX: SandboxStoreClient - no more kwargs tricks
FIX: SandboxStoreClient returns sandbox file name in case of upload failure to allow failover
FIX: dirac-pilot - fixed VO_%s_SW_DIR env variable in case of OSG

*TS:
FIX: TransformationManagerHandler - avoid multiple Operations() instantiation in 
     getTransformationSummaryWeb()

[v6r6]

*Core
CHANGE: getDNForUsername helper migrated from Core.Security.CS to Registry helper
NEW: SiteSEMapping - new utilities getSitesGroupedByTierLevel(), getTier1WithAttachedTier2(),
     getTier1WithTier2
CHANGE: The DIRAC.Core.Security.CS is replaced by the Registry helper     
BUGFIX: dirac-install - properly parse += in .cfg files
FIX: Graphs.Utilities - allow two lines input in makeDataFromCVS()
FIX: Graphs - allow Graphs package usage if even matplotlib is not installed
NEW: dirac-compile-externals will retrieve the Externals compilation scripts from it's new location 
     in github (DIRACGrid/Externals)
NEW: Possibility to define a thread-global credentials for DISET connections (for web framework)
NEW: Logger - color output ( configurable )
NEW: dirac-admin-sort-cs-sites - to sort sites in the CS
CHANGE: MessageClient(Factor) - added msgClient attribute to messages
NEW: Core.Security.Properties - added JOB_MONITOR and USER_MANAGER properties

*Configuration
NEW: Registry - added getAllGroups() method

*Framework
NEW: SystemAdministratorClientCLI - possibility to define roothPath and lcgVersion when updating software

*Accounting
NEW: JobPlotter - added Normalized CPU plots to Job accounting
FIX: DBUtils - plots going to greater granularity

*DMS
NEW: FileCatalog - storage usage info stored in all the directories, not only those with files
NEW: FileCatalog - added utility to rebuild storage usage info from scratch
FIX: FileCatalog - addMetadataField() allow generic types, e.g. string
FIX: FileCatalog - path argument is normalized before usage in multiple methods
FIX: FileCatalog - new metadata for files(directories) should not be there before for directories(files)
NEW: FileCatalog - added method for rebuilding DirectoryUsage data from scratch 
NEW: FileCatalog - Use DirectoryUsage mechanism for both logical and physical storage
CHANGE: FileCatalog - forbid removing non-empty directories
BUGFIX: FileCatalogClientCLI - in do_ls() check properly the path existence
FIX: FileCatalogClientCLI - protection against non-existing getCatalogCounters method in the LFC client
FIX: DMS Agents - properly call superclass constructor with loadName argument
FIX: ReplicaManager - in removeFile() non-existent file is marked as failed
FIX: Make several classes pylint compliant: DataIntegrityHandler, DataLoggingHandler,
     FileCatalogHandler, StorageElementHandler, StorageElementProxyHandler, TransferDBMonitoringHandler
FIX: LogUploadAgent - remove the OSError exception in __replicate()
FIX: FileCatalogClientCLI - multiple check of proper command inputs,
     automatic completion of several commands with subcommands,
     automatic completion of file names
CHANGE: FileCatalogClientCLI - reformat the output of size command 
FIX: dirac-admin-ban-se - allow to go over all options read/write/check for each SE      
NEW: StrategyHandler - new implementation to speed up file scheduling + better error reporting
NEW: LcgFileCatalogProxy - moved from from LHCbDirac to DIRAC
FIX: ReplicaManager - removed usage of obsolete "/Resources/StorageElements/BannedTarget" 
CHANGE: removed StorageUsageClient.py
CHANGE: removed obsoleted ProcessingDBAgent.py

*WMS
CHANGE: RunNumber job parameter was removed from all the relevant places ( JDL, JobDB, etc )
NEW: dirac-pilot - add environment setting for SSH and BOINC CEs
NEW: WMSAdministrator - get output for non-grid CEs if not yet in the DB
NEW: JobAgent - job publishes BOINC parameters if any
CHANGE: Get rid of LHCbPlatform everywhere except TaskQueueDB
FIX: SiteDirector - provide list of sites to the Matcher in the initial query
FIX: SiteDirector - present a list of all groups of a community to match TQs
CHANGE: dirac-boinc-pilot dropped
CHANGE: TaskQueueDirector does not depend on /LocalSite section any more
CHANGE: reduced default delays for JobCleaningAgent
CHANGE: limit the number of jobs received by JobCleaningAgent
CHANGE: JobDB - use insertFields instead of _insert
CHANGE: Matcher, TaskQueueDB - switch to use Platform rather than LHCbPlatform retaining LHCbPlatform compatibility
BUGFIX: Matcher - proper reporting pilot site and CE
CHANGE: JobManager - improved job Killing/Deleting logic
CHANGE: dirac-pilot - treat the OSG case when jobs on the same WN all run in the same directory
NEW: JobWrapper - added more status reports on different failures
FIX: PilotStatusAgent - use getPilotProxyFromDIRACGroup() instead of getPilotProxyFromVOMSGroup()
CHANGE: JobMonitoringHandler - add cutDate and condDict parameters to getJobGroup()
NEW: JobMonitoringHandler - check access rights with JobPolicy when accessing job info from the web
NEW: JobManager,JobWrapper - report to accounting jobs in Rescheduled final state if rescheduling is successful
FIX: WMSAdministrator, SiteDirector - store only non-empty pilot output to the PilotDB
NEW: added killPilot() to the WMSAdministrator interface, DiracAdmin and dirac-admin-kill-pilot command
NEW: TimeLeft - renormalize time left using DIRAC Normalization if available
FIX: JobManager - reconnect to the OptimizationMind in background if not yet connected
CHANGE: JobManifest - use Operations helper
NEW: JobCleaningAgent - delete logging records from JobLoggingDB when deleting jobs

*RMS
FIX: RequestDBFile - better exception handling in case no JobID supplied
FIX: RequestManagerHandler - make it pylint compliant
NEW: RequestProxyHandler - is forwarding requests from voboxes to central RequestManager. 
     If central RequestManager is down, requests are dumped into file cache and a separate thread 
     running in background is trying to push them into the central. 
CHANGE: Major revision of the code      
CHANGE: RequestDB - added index on SubRequestID in the Files table
CHANGE: RequestClient - readRequestForJobs updated to the new RequetsClient structure

*RSS
NEW: CS.py - Space Tokens were hardcoded, now are obtained after scanning the StorageElements.

*Resources
FIX: SSHComputingElement - enabled multiple hosts in one queue, more debugging
CHANGE: SSHXXX Computing Elements - define SSH class once in the SSHComputingElement
NEW: SSHComputingElement - added option to define private key location
CHANGE: Get rid of legacy methods in ComputingElement
NEW: enable definition of ChecksumType per SE
NEW: SSHBatch, SSHCondor Computing Elements
NEW: SSHxxx Computing Elements - using remote control scripts to better capture remote command errors
CHANGE: put common functionality into SSHComputingElement base class for all SSHxxx CEs
NEW: added killJob() method tp all the CEs
NEW: FileCatalog - take the catalog information info from /Operations CS section, if defined there, 
     to allow specifications per VO 

*Interfaces
CHANGE: Removed Script.initialize() from the API initialization
CHANGE: Some general API polishing
FIX: Dirac.py - when running in mode="local" any directory in the ISB would not get untarred, 
     contrary to what is done in the JobWrapper

*TS
BUGFIX: TaskManager - bug fixed in treating tasks with input data
FIX: TransformationCleaningAgent - properly call superclass constructor with loadName argument
NEW: TransformationCleaningAgent - added _addExtraDirectories() method to extend the list of
     directories to clean in a subclass if needed
CHANGE: TransformationCleaningAgent - removed usage of StorageUsageClient     
NEW: TransformationAgent is multithreaded now ( implementation moved from LHCbDIRAC )
NEW: added unit tests
NEW: InputDataAgent - possibility to refresh only data registered in the last predefined period of time 
NEW: TransformationAgent(Client) - management of derived transformations and more ported from LHCbDIRAC
BUGFIX: TransformationDB - wrong SQL statement generation in setFileStatusForTransformation()

[v6r5p14]

*Core
NEW: Utilities - added Backports utility

*WMS
FIX: Use /Operations/JobScheduling section consistently, drop /Operations/Matching section
NEW: Allow VO specific share correction plugins from extensions
FIX: Executors - several fixes

[v6r5p13]

*WMS
FIX: Executors - VOPlugin will properly send and receive the params
NEW: Correctors can be defined in an extension
FIX: Correctors - Properly retrieve info from the CS using the ops helper

[v6r5p12]

FIX: merged in patch v6r4p34

[v6r5p11]

FIX: merged in patch v6r4p33

*Core
FIX: MySQL - added offset argument to buildConditions()

[v6r5p10]

FIX: merged in patch v6r4p32

[v6r5p9]

FIX: merged in patch v6r4p30

[v6r5p8]

FIX: merged in patch v6r4p29

[v6r5p7]

FIX: merged in patch v6r4p28

[v6r5p6]

FIX: merged in patch v6r4p27

*Transformation
BUGFIX: TransformationDB - StringType must be imported before it can be used

*RSS
NEW: CS.py - Space Tokens were hardcoded, now are obtained after scanning the StorageElements.

[v6r5p5]

FIX: merged in patch v6r4p26

[v6r5p4]

FIX: merged in patch v6r4p25

[v6r5p3]

*Transformation
FIX: merged in patch v6r4p24

[v6r5p2]

*Web
NEW: includes DIRACWeb tag web2012092101

[v6r5p1]

*Core
BUGFIX: ExecutorMindHandler - return S_OK() in the initializeHandler
FIX: OptimizationMindHandler - if the manifest is not dirty it will not be updated by the Mind

*Configuration
NEW: Resources helper - added getCompatiblePlatform(), getDIRACPlatform() methods

*Resources
FIX: SSHComputingElement - add -q option to ssh command to avoid banners in the output
FIX: BOINCComputingElement - removed debugging printout
FIX: ComputingElement - use Platform CS option which will be converted to LHCbPlatform for legacy compatibility

*DMS
FIX: RequestAgentBase - lowering loglevel from ALWAYS to INFO to avoid flooding SystemLogging

*WMS:
FIX: SiteDirector - provide CE platform parameter when interrogating the TQ
FIX: GridPilotDirector - publish pilot OwnerGroup rather than VOMS role
FIX: WMSUtilities - add new error string into the parsing of the job output retrieval

[v6r5]

NEW: Executor framework

*Core
NEW: MySQL.py - added Test case for Time.dateTime time stamps
NEW: MySQL.py - insertFields and updateFields can get values via Lists or Dicts
NEW: DataIntegrityDB - use the new methods from MySQL and add test cases
NEW: DataIntegrityHandler - check connection to DB and create tables (or update their schema)
NEW: DataLoggingDB - use the new methods from MySQL and add test cases
NEW: DataLoggingHandler - check connection to DB and create tables (or update their schema)
FIX: ProcessPool - killing stuck workers after timeout
CHANGE: DB will throw a RuntimeException instead of a sys.exit in case it can't contact the DB
CHANGE: Several improvements on DISET
CHANGE: Fixed all DOS endings to UNIX
CHANGE: Agents, Services and Executors know how to react to CSSection/Module and react accordingly
NEW: install tools are updated to deal with executors
FIX: dirac-install - add -T/--Timeout option to define timeout for distribution downloads
NEW: dirac-install - added possibility of defining dirac-install's global defaults by command line switch
BUGFIX: avoid PathFinder.getServiceURL and use Client class ( DataLoggingClient,LfcFileCatalogProxyClient ) 
FIX: MySQL - added TIMESTAMPADD and TIMESTAMPDIFF to special values not to be scaped by MySQL
NEW: ObjectLoader utility
CHANGE: dirac-distribution - added global defaults flag and changed the flag to -M or --defaultsURL
FIX: Convert to string before trying to escape value in MySQL
NEW: DISET Services - added PacketTimeout option
NEW: SystemLoggingDB - updated to use the renewed MySQL interface and SQL schema
NEW: Added support for multiple entries in /Registry/DefaultGroup, for multi-VO installations
CHANGE: Component installation procedure updated to cope with components inheriting Modules
CHANGE: InstallTools - use dirac- command in runit run scripts
FIX: X509Chain - avoid a return of error when the group is not valid
FIX: MySQL - reduce verbosity of log messages when high level methods are used
CHANGE: Several DB classes have been updated to use the MySQL buildCondition method
NEW: MySQL - provide support for greater and smaller arguments to all MySQL high level methods
FIX: Service.py - check all return values from all initializers

*Configuration
CHANGE: By default return option and section lists ordered as in the CS
NEW: ConfigurationClient - added function to refresh remote configuration

*Framework
FIX: Registry.findDefaultGroup will never return False
CHANGE: ProxyManager does not accept proxies without explicit group
CHANGE: SystemAdministratorHandler - force refreshing the configuration after new component setup

*RSS
CHANGE: removed code execution from __init__
CHANGE: removed unused methods
NEW: Log all policy results 

*Resources
NEW: updated SSHComputingElement which allows multiple job submission
FIX: SGETimeLeft - better parsing of the batch system commands output
FIX: InProcessComputingElement - when starting a new job discard renewal of the previous proxy
NEW: BOINCComputingElement - new CE client to work with the BOINC desktop grid infrastructure 

*WMS
CHANGE: WMS Optimizers are now executors
CHANGE: SandboxStoreClient can directly access the DB if available
CHANGE: Moved JobDescription and improved into JobManifest
FIX: typo in JobLoggingDB
NEW: JobState/CachedJobState allow access to the Job via DB/JobStateSync Service automatically
BUGFIX: DownloadInputData - when not enough disk space, message was using "buffer" while it should be using "data"
FIX: the sandboxmetadataDB explosion when using the sandboxclient without direct access to the DB
NEW: Added support for reset/reschedule in the OptimizationMind
CHANGE: Whenever a DB is not properly initialized it will raise a catchable RuntimeError exception 
        instead of silently returning
FIX: InputDataResolution - just quick mod for easier extensibility, plus removed some LHCb specific stuff
NEW: allow jobids in a file in dirac-wms-job-get-output
NEW: JobManager - zfill in %n parameter substitution to allow alphabetical sorting
NEW: Directors - added checking of the TaskQueue limits when getting eligible queues
CHANGE: Natcher - refactor to simpify the logic, introduced Limiter class
CHANGE: Treat MaxCPUTime and CPUTime the same way in the JDL to avoid confusion
NEW: SiteDirector - added options PilotScript, MaxPilotsToSubmit, MaxJobsInFillMode
BUGFIX: StalledJobAgent - use cpuNormalization as float, not string 
FIX: Don't kill an executor if a task has been taken out from it
NEW: dirac-boinc-pilot - pilot script to be used on the BOINC volunteer nodes
FIX: SiteDirector - better handling of tokens and filling mode 
NEW: Generic pilot identities are automatically selected by the TQD and the SiteDirector 
     if not explicitly defined in /Pilot/GenericDN and GenericGroup
NEW: Generic pilot groups can have a VO that will be taken into account when selecting generic 
     credentials to submit pilots
NEW: Generic pilots that belong to a VO can only match jobs from that VO
NEW: StalledJobAgent - added rescheduling of jobs stuck in Matched or Rescheduled status
BUGFIX: StalledJobAgent - default startTime and endTime to "now", avoid None value
NEW: JobAgent - stop after N failed matching attempts (nothing to do), use StopAfterFailedMatches option
CHANGE: JobAgent - provide resource description as a dictionary to avoid extra JDL parsing by the Matcher
CHANGE: Matcher - report pilot info once instead of sending it several times from the job
CHANGE: Matcher - set the job site instead of making a separate call to JobStateUpdate
NEW: Matcher - added Matches done and matches OK statistics
NEW: TaskQueue - don't delete fresh task queues. Wait 5 minutes to do so.
CHANGE: Disabled TQs can also be matched, if no jobs are there, a retry will be triggered

*Transformation
FIX: TransformationAgent - a small improvement: now can pick the prods status to handle from the CS, 
     plus few minor corrections (e.g. logger messages)
FIX: TransformationCLI - take into accout possible failures in resetFile command     

*Accounting
NEW: AccountingDB - added retrieving RAW records for internal stuff
FIX: AccountingDB - fixed some logic for readonly cases
CHANGE: Added new simpler and faster bucket insertion mechanism
NEW: Added more info when rebucketing
FIX: Calculate the rebucket ETA using remaining records to be processed instead of the total records to be processed
FIX: Plots with no data still carry the plot name

*DMS
NEW: SRM2Storage - added retry in the gfal calls
NEW: added new FTSCleaningAgent cleaning up TransferDB tables
FIX: DataLoggingClient and DataLoggingDB - tests moved to separate files
CHANGE: request agents cleanup

*RMS
CHANGE: Stop using RequestAgentMixIn in the request agents

[v6r4p34]

*DMS
BUGFIX: FileCatalogCLI - fixed wrong indentation
CHANGE: RegistrationTask - removed some LHCb specific defaults

[v6r4p33]

*DMS
CHANGE: FTSRequest - be more verbose if something is wrong with file

[v6r4p32]

*WMS
FIX: StalledJobAgent - avoid exceptions in the stalled job accounting reporting

*DMS
NEW: FTSMonitorAgent - handling of expired FTS jobs 

*Interfaces
CHANGE: Dirac.py - attempt to retrieve output sandbox also for Completed jobs in retrieveRepositorySandboxes()

[v6r4p30]

*Core
BUGFIX: dirac-admin-bdii-ce-voview - proper check of the result structure

*Interfaces
FIX: Dirac.py, Job.py - allow to pass environment variables with special characters

*DMS
NEW: FileCatalogCLI - possibility to sort output in the ls command

*WMS:
FIX: JobWrapper - interpret environment variables with special characters 

[v6r4p29]

*RMS
BUGFIX: RequestDBMySQL - wrong indentation in __updateSubRequestFiles()

[v6r4p28]

*Interfaces
CHANGE: Dirac.py, DiracAdmin.py - remove explicit timeout on RPC client instantiation

*RSS
FIX: CS.py - fix for updated CS location (backward compatible)

*DMS
BUGFIX: StrategyHandler - bug fixed determineReplicationTree()
FIX: FTSRequest - add checksum string to SURLs file before submitting an FTS job

*WMS
FIX: JobWrapper - protection for double quotes in JobName
CHANGE: SiteDirector - switched some logging messages from verbose to info level

*RMS
NEW: Request(Client,DBMySQL,Manager) - added readRequestsForJobs() method

[v6r4p27]

*DMS
FIX: SRM2Storage - removed hack for EOS (fixed server-side)

*Transformation
CHANGE: TransformationClient - limit to 100 the number of transformations in getTransformations()
NEW: TransformationAgent - define the transformations type to use in the configuration

*Interfaces
FIX: Job.py -  fix for empty environmentDict (setExecutionEnv)

[v6r4p26]

*Transformation
BUGFIX: TransformationClient - fixed calling sequence in rpcClient.getTransformationTasks()
NEW: TransformationClient - added log messages in verbose level.

[v6r4p25]

*DMS
BUGFIX: StrategyHandler - sanity check for wrong replication tree 

[v6r4p24]

*Core
NEW: MySQL - add 'offset' argument to the buildCondition()

*Transformation
FIX: TransformationAgent - randomize the LFNs for removal/replication case when large number of those
CHANGE: TransformationClient(DB,Manager) - get transformation files in smaller chunks to
        improve performance
FIX: TransformationAgent(DB) - do not return redundant LFNs in getTransformationFiles()    

[v6r4p23]

*Web
NEW: includes DIRACWeb tag web2012092101

[v6r4p22]

*DMS
FIX: SRM2Storage - fix the problem with the CERN-EOS storage 

[v6r4p21]

*Core
BUGFIX: SGETimeLeft - take into account dd:hh:mm:ss format of the cpu consumed

[v6r4p20]

*WMS
BUGFIX: PilotDirector, GridPilotDirector - make sure that at least 1 pilot is to be submitted
BUGFIX: GridPilotDirector - bug on how pilots are counted when there is an error in the submit loop.
BUGFIX: dirac-pilot - proper install script installation on OSG sites

[v6r4p19]

*RMS
FIX: RequestDBMySQL - optimized request selection query 

[v6r4p18]

*Configuration
BUGFIX: CE2CSAgent.py - the default value must be set outside the loop

*DMS
NEW: dirac-dms-create-replication-request
BUGFIX: dirac-dms-fts-submit, dirac-dms-fts-monitor - print out error messages

*Resources
BUGFIX: TorqueComputingElement.py, plus add UserName for shared Queues

*WMS
BUGFIX: JobManagerHandler - default value for pStart (to avoid Exception)

[v6r4p17]

*Core
FIX: dirac-configure - setup was not updated in dirac.cfg even with -F option
FIX: RequestHandler - added fix for Missing ConnectionError

*DMS
FIX: dirac-dms-clean-directory - command fails with `KeyError: 'Replicas'`.

*WMS
FIX: SiteDirector - adapt to the new method in the Matcher getMatchingTaskQueue 
FIX: SiteDirector - added all SubmitPools to TQ requests

[v6r4p16]

*Core:
FIX: dirac-install - bashrc/cshrc were wrongly created when using versionsDir

*Accounting
CHANGE: Added new simpler and faster bucket insertion mechanism
NEW: Added more info when rebucketing

*WMS
CHANGE: Matcher - refactored to take into account job limits when providing info to directors
NEW: JoAgent - reports SubmitPool parameter if applicable
FIX: Matcher - bad codition if invalid result

[v6r4p15]

*WMS
FIX: gLitePilotDirector - fix the name of the MyProxy server to avoid crasehs of the gLite WMS

*Transformation
FIX: TaskManager - when the file is on many SEs, wrong results were generated

[v6r4p13]

*DMS
FIX: dirac-admin-allow-se - added missing interpreter line

[v6r4p12]

*DMS
CHANGE: RemovalTask - for DataManager shifter change creds after failure of removal with her/his proxy.

*RSS
NEW: Added RssConfiguration class
FIX: ResourceManagementClient  - Fixed wrong method name

[v6r4p11]

*Core
FIX: GGUSTicketsClient - GGUS SOAP URL updated

*DMS
BUGFIX: ReplicaManager - wrong for loop

*RequestManagement
BUGFIX: RequestClient - bug fix in finalizeRequest()

*Transformation
FIX: TaskManager - fix for correctly setting the sites (as list)

[v6r4p10]

*RequestManagement
BUGFIX: RequestContainer - in addSubrequest() function

*Resources
BUGFIX: SRM2Storage - in checksum type evaluation

*ResourceStatusSystem
BUGFIX: InfoGetter - wrong import statement

*WMS
BUGFIX: SandboxMetadataDB - __init__() can not return a value

[v6r4p9]

*DMS
CHANGE: FailoverTransfer - ensure the correct execution order of the subrequests

[v6r4p8]

Bring in fixes from v6r3p17

*Core:
FIX: Don't have the __init__ return True for all DBs
NEW: Added more protection for exceptions thrown in callbacks for the ProcessPool
FIX: Operations will now look in 'Defaults' instead of 'Default'

*DataManagement:
FIX: Put more protection in StrategyHandler for neither channels  not throughput read out of TransferDB
FIX: No JobIDs supplied in getRequestForJobs function for RequestDBMySQL taken into account
FIX: Fix on getRequestStatus
CHANGE: RequestClient proper use of getRequestStatus in finalizeRequest
CHANGE: Refactored RequestDBFile

[v6r4p7]

*WorkloadManagement
FIX: SandboxMetadataDB won't explode DIRAC when there's no access to the DB 
CHANGE: Whenever a DB fails to initialize it raises a catchable exception instead of just returning silently

*DataManagement
CHANGE: Added Lost and Unavailable to the file metadata

[v6r4p6]

Bring fixes from v6r4p6

[v6r4p5]

*Configuration
NEW: Added function to generate Operations CS paths

*Core
FIX: Added proper ProcessPool checks and finalisation

*DataManagement
FIX: don't set Files.Status to Failed for non-existign files, failover transfers won't go
FIX: remove classmethods here and there to unblock requestHolder
CHANGE: RAB, TA: change task timeout: 180 and 600 (was 600 and 900 respectively)
FIX: sorting replication tree by Ancestor, not hopAncestorgit add DataManagementSystem/Agent/TransferAgent.py
NEW: TA: add finalize
CHANGE: TransferAgent: add AcceptableFailedFiles to StrategyHandler to ban FTS channel from scheduling
FIX: if there is no failed files, put an empty dict


*RSS
FIX: RSS is setting Allowed but the StorageElement checks for Active

*Workflows
FIX: Part of WorfklowTask rewritten to fix some issues and allow 'ANY' as site

*Transformation
FIX: Wrong calls to TCA::cleanMetadataCatalogFiles

[v6r4p4]

*Core
FIX: Platform.py - check if Popen.terminate is available (only from 2.6)

[v6r4p3]

*Core
FIX: ProcessPool with watchdog and timeouts - applied in v6r3 first

[v6r4p2]

*StorageManagement
BUGFIX: StorageElement - staging is a Read operation and should be allowed as such

*WMS
BUGFIX: InProcessComputingElement, JobAgent - proper return status code from the job wrapper

*Core
FIX: Platform - manage properly the case of exception in the ldconfig execution

[v6r4p1]

*DMS
FIX: TransferDB.getChannelObservedThroughput - the channelDict was created in a wrong way

*RSS
FIX: ResourceStatus was not returning Allowed by default

[v6r4]

*Core
FIX: dirac-install-db.py: addDatabaseOptionsToCS has added a new keyed argument
NEW: SGETimeLeft.py: Support for SGE backend
FIX: If several extensions are installed, merge ConfigTemplate.cfg
NEW: Service framework - added monitoring of file descriptors open
NEW: Service framework - Reduced handshake timeout to prevent stuck threads
NEW: MySQL class with new high level methods - buildCondition,insertFields,updateFields
     deleteEntries, getFields, getCounters, getDistinctAttributeValues
FIX: ProcessPool - fixes in the locking mechanism with LockRing, stopping workers when the
     parent process is finished     
FIX: Added more locks to the LockRing
NEW: The installation tools are updated to install components by name with the components module specified as an option

*DMS
FIX: TransferDB.py - speed up the Throughput determination
NEW: dirac-dms-add-files: script similar to dirac-dms-remove-files, 
     allows for 1 file specification on the command line, using the usual dirac-dms-add-file options, 
     but also can take a text file in input to upload a bunch of files. Exit code is 0 only if all 
     was fine and is different for every error found. 
NEW: StorageElementProxy- support for data downloading with http protocol from arbitrary storage, 
     needed for the web data download
BUGFIX: FileCatalogCLI - replicate operation does a proper replica registration ( closes #5 )     
FIX: ReplicaManager - __cleanDirectory now working and thus dirac-dms-clean-directory

*WMS
NEW: CPU normalization script to run a quick test in the pilot, used by the JobWrapper
     to report the CPU consumption to the accounting
FIX: StalledJobAgent - StalledTimeHours and FailedTimeHours are read each cycle, refer to the 
     Watchdog heartBeat period (should be renamed); add NormCPUTime to Accounting record
NEW: SiteDirector - support for the operation per VO in multi-VO installations
FIX: StalledJobAgent - get ProcessingType from JDL if defined
BUGFIX: dirac-wms-job-peek - missing printout in the command
NEW: SiteDirector - take into account the number of already waiting pilots when evaluating the number of pilots to submit
FIX: properly report CPU usage when the Watchdog kill the payload.

*RSS
BUGFIX: Result in ClientCache table is a varchar, but the method was getting a datetime
NEW: CacheFeederAgent - VOBOX and SpaceTokenOccupancy commands added (ported from LHCbDIRAC)
CHANGE: RSS components get operational parameters from the Operations handler

*DataManagement
FIX: if there is no failed files, put an empty dict

*Transformation
FIX: Wrong calls to TCA::cleanMetadataCatalogFiles

[v6r3p19]

*WMS
FIX: gLitePilotDirector - fix the name of the MyProxy server to avoid crashes of the gLite WMS

[v6r3p18]

*Resources
BUGFIX: SRM2Storage - in checksum type evaluation

[v6r3p17]

*DataManagement
FIX: Fixes issues #783 and #781. Bugs in ReplicaManager removePhisicalReplica and getFilesFromDirectory
FIX: Return S_ERROR if missing jobid arguments
NEW: Checksum can be verified during FTS and SRM2Storage 

[v6r3p16]

*DataManagement
FIX: better monitoring of FTS channels 
FIX: Handle properly None value for channels and bandwidths

*Core
FIX: Properly calculate the release notes if there are newer releases in the release.notes file

[v6r3p15]

*DataManagement
FIX: if there is no failed files, put an empty dict

*Transformation
FIX: Wrong calls to TCA::cleanMetadataCatalogFiles


[v6r3p14]

* Core

BUGFIX: ProcessPool.py: clean processing and finalisation
BUGFIX: Pfn.py: don't check for 'FileName' in pfnDict

* DMS

NEW: dirac-dms-show-fts-status.py: script showing last hour history for FTS channels
NEW: TransferDBMonitoringHandler.py: new function exporting FST channel queues
BUGFIX: TransferAgent.py,RemovalAgent.py,RegistrationAgent.py - unlinking of temp proxy files, corection of values sent to gMonitor
BUGFIX: StrategyHandler - new config option 'AcceptableFailedFiles' to unblock scheduling for channels if problematic transfers occured for few files
NEW: TransferAgent,RemovalAgent,RegistrationAgent - new confing options for setting timeouts for tasks and ProcessPool finalisation
BUGFIX: ReplicaManager.py - reverse sort of LFNs when deleting files and directories to avoid blocks
NEW: moved StrategyHandler class def to separate file under DMS/private

* TMS

FIX: TransformationCleaningAgent.py: some refactoring, new way of disabling/enabline execution by 'EnableFlag' config option

[v6r3p13]

*Core
FIX: Added proper ProcessPool checks and finalisation

*DataManagement
FIX: don't set Files.Status to Failed for non-existign files, failover transfers won't go
FIX: remove classmethods here and there to unblock requestHolder
CHANGE: RAB, TA: change task timeout: 180 and 600 (was 600 and 900 respectively)
FIX: sorting replication tree by Ancestor, not hopAncestorgit add DataManagementSystem/Agent/TransferAgent.py
NEW: TA: add finalize
CHANGE: TransferAgent: add AcceptableFailedFiles to StrategyHandler to ban FTS channel from scheduling

[v6r3p12]

*Core
FIX: Platform.py - check if Popen.terminate is available (only from 2.6)

[v6r3p11]

*Core
FIX: ProcessPool with watchdog and timeouts

[v6r3p10]

*StorageManagement
BUGFIX: StorageElement - staging is a Read operation and should be allowed as such

*WMS
BUGFIX: InProcessComputingElement, JobAgent - proper return status code from the job wrapper

*Core
FIX: Platform - manage properly the case of exception in the ldconfig execution

[v6r3p9]

*DMS
FIX: TransferDB.getChannelObservedThroughput - the channelDict was created in a wrong way

[v6r3p8]

*Web
CHANGE: return back to the release web2012041601

[v6r3p7]

*Transformation
FIX: TransformationCleaningAgent - protection from deleting requests with jobID 0 

[v6r3p6]

*Core
FIX: dirac-install-db - proper key argument (follow change in InstallTools)
FIX: ProcessPool - release all locks every time WorkignProcess.run is executed, more fixes to come
FIX: dirac-configure - for Multi-Community installations, all vomsdir/vomses files are now created

*WMS
NEW: SiteDirector - add pilot option with CE name to allow matching of SAM jobs.
BUGFIX: dirac-pilot - SGE batch ID was overwriting the CREAM ID
FIX: PilotDirector - protect the CS master if there are at least 3 slaves
NEW: Watchdog - set LocalJobID in the SGE case

[v6r3p5]

*Core:
BUGFIX: ProcessPool - bug making TaskAgents hang after max cycles
BUGFIX: Graphs - proper handling plots with data containing empty string labels
FIX: GateWay - transfers were using an old API
FIX: GateWay - properly calculate the gateway URL
BUGFIX: Utilities/Pfn.py - bug in pfnunparse() when concatenating Path and FileName

*Accounting
NEW: ReportGenerator - make AccountingDB readonly
FIX: DataCache - set daemon the datacache thread
BUGFIX: BasePlotter - proper handling of the Petabyte scale data

*DMS:
BUGFIX: TransferAgent, RegistrationTask - typos 

[v6r3p4]

*DMS:
BUGFIX: TransferAgent - wrong value for failback in TA:execute

[v6r3p3]

*Configuration
BUGFIX: Operations helper - typo

*DMS:
FIX: TransferAgent - change the way of redirecting request to task

[v6r3p2]

*DMS
FIX: FTSRequest - updating metadata for accouting when finalizing FTS requests

*Core
FIX: DIRAC/__init__.py - default version is set to v6r3

[v6r3p1]

*WMS
CHANGE: Use ResourcesStatus and Resources helpers in the InputDataAgent logic

*Configuration
NEW: added getStorageElementOptions in Resources helper

*DMS
FIX: resourceStatus object created in TransferAgent instead of StrategyHandler

[v6r3]

*Core
NEW: Added protections due to the process pool usage in the locking logic

*Resources
FIX: LcgFileCatalogClient - reduce the number of retries: LFC_CONRETRY = 5 to 
     avoid combined catalog to be stuck on a faulty LFC server
     
*RSS
BUGFIX: ResourceStatus - reworked helper to keep DB connections     

*DMS
BUGFIX: ReplicaManager::CatalogBase::_callFileCatalogFcnSingleFile() - wrong argument

*RequestManagement
FIX: TaskAgents - set timeOut for task to 10 min (15 min)
NEW: TaskAgents - fill in Error fields in case of failing operations

*Interfaces
BUGFIX: dirac-wms-select-jobs - wrong use of the Dirac API

[v6r2p9]

*Core
FIX: dirac-configure - make use of getSEsForSite() method to determine LocalSEs

*WMS
NEW: DownloadInputData,InputDataByProtocol - check Files on Tape SEs are on Disk cache 
     before Download or getturl calls from Wrapper
CHANGE: Matcher - add Stalled to "Running" Jobs when JobLimits are applied   
CHANGE: JobDB - allow to specify required platform as Platform JDL parameter,
        the specified platform is taken into account even without /Resources/Computing/OSCompatibility section

*DMS
CHANGE: dirac-admin-allow(ban)-se - removed lhcb-grid email account by default, 
        and added switch to avoid sending email
FIX: TaskAgents - fix for non-existing files
FIX: change verbosity in failoverReplication 
FIX: FileCatalog - remove properly metadata indices 
BUGFIX: FileManagerBase - bugfix in the descendants evaluation logic  
FIX: TransferAgent and TransferTask - update Files.Status to Failed when ReplicaManager.replicateAndRegister 
     will fail completely; when no replica is available at all.

*Core
FIX: dirac-pilot - default lcg bindings version set to 2012-02-20

[v6r2p8]

*DMS:
CHANGE: TransferAgent - fallback to task execution if replication tree is not found

[v6r2p7]

*WMS
BUGFIX: SiteDirector - wrong CS option use: BundleProxy -> HttpProxy
FIX: SiteDirector - use short lines in compressed/encoded files in the executable
     python script

[v6r2p6]

*DataManagement
FIX: Bad logic in StrategyHandler:MinimiseTotalWait

*Core
CHANGE: updated GGUS web portal URL

*RSS
BUGFIX: meta key cannot be reused, it is popped from dictionary

*Framework
FIX: The Gateway service does not have a handler
NEW: ConfingTemplate entry for Gateway
FIX: distribution notes allow for word wrap

*WorkloadManagement
FIX: avoid unnecessary call if no LFN is left in one of the SEs
FIX: When Uploading job outputs, try first Local SEs, if any


[v6r2p5]

*RSS
BUGFIX: several minor bug fixes

*RequestManagement
BUGFIX: RequestDBMySQL - removed unnecessary request type check

*DMS
BUGFIX: FileCatalogClienctCLI - wrong evaluation of the operation in the find command
NEW: FileCatalog - added possibility to remove specified metadata for a given path 
BUGFIX: ReplicaManager - wrong operation order causing failure of UploadLogFile module

*Core
NEW: dirac-install - generate cshrc DIRAC environment setting file for the (t)csh 

*Interfaces
CHANGE: Job - added InputData to each element in the ParametricInputData

*WMS
CHANGE: dirac-jobexec - pass ParametericInputData to the workflow as a semicolon separated string

[v6r2p4]

*WMS
BUGFIX: StalledJobAgent - protection against jobs with no PilotReference in their parameters
BUGFIX: WMSAdministratorHandler - wrong argument type specification for getPilotInfo method

*StorageManagement
BUGFIX: RequestFinalizationAgent - no method existence check when calling RPC method

[v6r2p3]

*WMS
CHANGE: Matcher - fixed the credentials check in requestJob() to simplify it

*ConfigurationSystem
CHANGE: Operations helper - fix that allow no VO to be defined for components that do not need it

*Core
BUGFIX: InstallTools - when applying runsvctrl to a list of components make sure that the config server is treated first and the sysadmin service - last
        
[v6r2p2]

*WMS
BUGFIX: Matcher - restored logic for checking private pilot asking for a given DN for belonging to the same group with JOB_SHARING property.

[v6r2p1]

*RequestManagementSystem
BUGFIX: RequestCleaningAgent - missing import of the "second" interval definition 

[v6r2]

*General
FIX: replaced use of exec() python statement in favor of object method execution

*Accounting
CHANGE: Accounting 'byte' units are in powers of 1000 instead of powers of 1024 (closes #457)

*Core
CHANGE: Pfn.py - pfnparse function rewritten for speed up and mem usage, unit test case added
FIX: DISET Clients are now thread-safe. Same clients used twice in different threads was not 
closing the previous connection
NEW: reduce wait times in DISET protocol machinery to improve performance    
NEW: dirac-fix-mysql-script command to fix the mysql start-up script for the given installation
FIX: TransferClient closes connections properly
FIX: DISET Clients are now thread-safe. Same client used twice in different threads will not close the previous connection
CHANGE: Beautification and reduce wait times to improve performance
NEW: ProcessPool - added functionality to kill all children processes properly when destroying ProcessPool objects
NEW: CS Helper for LocalSite section, with gridEnv method
NEW: Grid module will use Local.gridEnv if nothing passed in the arguments
CHANGE: Add deprecated sections in the CS Operations helper to ease the transition
FIX: dirac-install - execute dirac-fix-mysql-script, if available, to fix the mysql.server startup script
FIX: dirac-distribution - Changed obsoleted tar.list file URL
FIX: typo in dirac-admin-add-host in case of error
CHANGE: dirac-admin-allow(ban)-se - use diracAdmin.sendMail() instead of NotificationClient.sendMail()

*Framework
BUGFIX: UserProfileDB - no more use of "type" variable as it is a reserved keyword 

*RequestManagement:
FIX: RequestDBFile - more consistent treatment of requestDB Path
FIX: RequestMySQL - Execution order is evaluated based on not Done state of subrequests
NEW: RequestCleaningAgent - resetting Assigned requests to Waiting after a configurable period of time

*RSS
CHANGE: RSS Action now inherits from a base class, and Actions are more homogeneous, they all take a uniform set of arguments. The name of modules has been changed from PolType to Action as well.
FIX: CacheFeederAgent - too verbose messages moved to debug instead of info level
BUGFIX: fixed a bug preventing RSS clients to connect to the services     
FIX: Proper services synchronization
FIX: Better handling of exceptions due to timeouts in GOCDBClient   
FIX: RSS.Notification emails are sent again
FIX: Commands have been modified to return S_OK, S_ERROR inside the Result dict. This way, policies get a S_ERROR / S_OK object. CacheFeederAgent has been updated accordingly.
FIX: allow clients, if db connection fails, to reconnect ( or at least try ) to the servers.
CHANGE: access control using CS Authentication options. Default is SiteManager, and get methods are all.
BUGFIX: MySQLMonkey - properly escaped all parameters of the SQL queries, other fixes.
NEW: CleanerAgent renamed to CacheCleanerAgent
NEW: Updated RSS scripts, to set element statuses and / or tokens.
NEW: Added a new script, dirac-rss-synch
BUGFIX: Minor bugfixes spotted on the Web development
FIX: Removed useless decorator from RSS handlers
CHANGE: ResourceStatus helper tool moved to RSS/Client directory, no RSS objects created if the system is InActive
CHANGE: Removed ClientFastDec decorator, using a more verbose alternative.
CHANGE: Removed useless usage of kwargs on helper functions.  
NEW: added getSESitesList method to RSSClient      
FIX: _checkFloat() checks INTEGERS, not datetimes

*DataManagement
CHANGE: refactoring of DMS agents executing requests, allow requests from arbitrary users
NEW: DFC - allow to specify multiple replicas, owner, mode when adding files
CHANGE: DFC - optimization of the directory size evaluation
NEW: Added CREATE TEMPORARY TABLES privilege to FileCatalogDB
CHANGE: DFC - getCatalogCounters() update to show numbers of directories
NEW: lfc_dfc_copy script to migrate data from LFC to DFC
FIX: dirac-dms-user-lfns - fixed the case when the baseDir is specified
FIX: FTS testing scripts were using sys.argv and getting confused if options are passed
NEW: DFC - use DirectoryUsage tables for the storage usage evaluations
NEW: DFC - search by metadata can be limited to a given directory subtree
NEW: DFC - search by both directory and file indexed metadata
BUGFIX: DFC - avoid crash if no directories or files found in metadata query
NEW: DFC FileCatalogHandler - define database location in the configuration
NEW: DFC - new FileCatalogFactory class, possibility to use named DFC services
FIX: FTSMonitor, FTSRequest - fixes in handling replica registration, setting registration requests in FileToCat table for later retry
FIX: Failover registration request in the FTS agents.      
FIX: FTSMonitor - enabled to register new replicas if even the corresponding request were removed from the RequestManagement 
FIX: StorageElement - check if SE has been properly initialized before executing any method     
CHANGE: LFC client getReplica() - make use of the new bulk method lfc.lfc_getreplicasl()
FIX: LFC client - protect against getting None in lfc.lfc_readdirxr( oDirectory, "" )  
FIX: add extra protection in dump method of StorageElement base class
CHANGE: FailoverTransfer - create subrequest per catalog if more than one catalog

*Interface
NEW: Job.py - added method to handle the parametric parameters in the workflow. They are made available to the workflow_commons via the key 'GenericParameters'.
FIX: Dirac.py - fix some type checking things
FIX: Dirac.py - the addFile() method can now register to more than 1 catalog.

*WMS
FIX: removed dependency of the JobSchedulingAgent on RSS. Move the getSiteTier functionality to a new CS Helper.
FIX: WMSAdministratorHandler - Replace StringType by StringTypes in the export methods argument type
FIX: JobAgent - Set explicitly UseServerCertificate to "no" for the job executable
NEW: dirac-pilot - change directory to $OSG_WN_TMP on OSG sites
FIX: SiteDirector passes jobExecDir to pilot, this defaults to "." for CREAM CEs. It can be set in the CS. It will not make use of $TMPDIR in this case.
FIX: Set proper project and release version to the SiteDirector     
NEW: Added "JobDelay" option for the matching, refactored and added CS options to the matcher
FIX: Added installation as an option to the pilots and random MyProxyServer
NEW: Support for parametric jobs with parameters that can be of List type

*Resources
NEW: Added SSH Grid Engine Computing Element
NEW: Added SSH Computing Element
FIX: make sure lfc client will not try to connect for several days

*Transformation
FIX: TransformationDB - in setFileStatusForTransformation() reset ErrorCount to zero if "force" flag and    the new status is "unused"
NEW: TransformationDB - added support for dictionary in metadata for the InputDataQuery mechanism     

[v6r1p13]

*WMS
FIX: JobSchedulingAgent - backported from v6r2 use of Resources helper

[v6r1p12]

*Accounting
FIX: Properly delete cached plots

*Core
FIX: dirac-install - run externals post install after generating the versions dir

[v6r1p11]

*Core
NEW: dirac-install - caches locally the externals and the grid bundle
FIX: dirac-distribution - properly generate releasehistory and releasenotes

[v6r1p10]

*WorloadManagement
FIX: JobAgent - set UseServerCertificate option "no" for the job executable

[v6r1p9]

*Core
FIX: dirac-configure - set the proper /DIRAC/Hostname when defining /LocalInstallation/Host

*DataManagement
FIX: dirac-dms-user-lfns - fixed the case when the baseDir is specified
BUGFIX: dirac-dms-remove-files - fixed crash in case of returned error report in a form of dictionary 

[v6r1p8]

*Web
FIX: restored Run panel in the production monitor

*Resources
FIX: FileCatalog - do not check existence of the catalog client module file

[v6r1p7]

*Web
BUGFIX: fixed scroll bar in the Monitoring plots view

[v6r1p6]

*Core
FIX: TransferClient closes connections properly

[v6r1p5]

*Core
FIX: DISET Clients are now thread-safe. Same clients used twice in different threads was not 
     closing the previous connection
NEW: reduce wait times in DISET protocol machinery to improve performance   

[v6r1p4]

*RequestManagement
BUGFIX: RequestContainer - in isSubRequestDone() treat special case for subrequests with files

*Transformation
BUGFIX: TransformationCleaningAgent - do not clear requests for tasks with no associated jobs

[v6r1p3]

*Framework
NEW: Pass the monitor down to the request RequestHandler
FIX: Define the service location for the monitor
FIX: Close some connections that DISET was leaving open

[v6r1p2]

*WorkloadManagement
BUGFIX: JobSchedulingAgent - use getSiteTiers() with returned direct value and not S_OK

*Transformation
BUGFIX: Uniform use of the TaskManager in the RequestTaskAgent and WorkflowTaskAgent

[v6r1p1]

*RSS
BUGFIX: Alarm_PolType now really send mails instead of crashing silently.

[v6r1]

*RSS
CHANGE: Major refactoring of the RSS system
CHANGE: DB.ResourceStatusDB has been refactored, making it a simple wrapper round ResourceStatusDB.sql with only four methods by table ( insert, update, get & delete )
CHANGE: DB.ResourceStatusDB.sql has been modified to support different statuses per granularity.
CHANGE: DB.ResourceManagementDB has been refactored, making it a simple wrapper round ResourceStatusDB.sql with only four methods by table ( insert, update, get & delete )
CHANGE: Service.ResourceStatusHandler has been refactored, removing all data processing, making it an intermediary between client and DB.
CHANGE: Service.ResourceManagementHandler has been refactored, removing all data processing, making it an intermediary between client and DB.
NEW: Utilities.ResourceStatusBooster makes use of the 'DB primitives' exposed on the client and does some useful data processing, exposing the new functions on the client.
NEW: Utilities.ResourceManagementBooster makes use of the 'DB primitives' exposed on the client and does some useful data processing, exposing the new functions on the client.
CHANGE: Client.ResourceStatusClient has been refactorerd. It connects automatically to DB or to the Service. Exposes DB and booster functions.
CHANGE: Client.ResourceManagementClient has been refactorerd. It connects automatically to DB or to the Service. Exposes DB and booster functions.
CHANGE: Agent.ClientsCacheFeederAgent renamed to CacheFeederAgent. The name was not accurate, as it also feeds Accouting Cache tables.
CHANGE: Agent.InspectorAgent, makes use of automatic API initialization.
CHANGE: Command. refactor and usage of automatic API initialization.
CHANGE: PolicySystem.PEP has reusable client connections, which increase significantly performance.
CHANGE: PolicySystem.PDP has reusable client connections, which increase significantly performance.
NEW: Utilities.Decorators are syntactic sugar for DB, Handler and Clients.
NEW: Utilities.MySQLMonkey is a mixture of laziness and refactoring, in order to generate the SQL statements automatically. Not anymore sqlStatemens hardcoded on the RSS.
NEW: Utilities.Validator are common checks done through RSS modules
CHANGE: Utilities.Synchronizer syncs users and DIRAC sites
CHANGE: cosmetic changes everywhere, added HeadURL and RCSID
CHANGE: Removed all the VOExtension logic on RSS
BUGFIX: ResourceStatusHandler - getStorageElementStatusWeb(), access mode by default is Read
FIX: RSS __init__.py will not crash anymore if no CS info provided
BUGFIX: CS.getSiteTier now behaves correctly when a site is passed as a string

*dirac-setup-site
BUGFIX: fixed typos in the Script class name

*Transformation
FIX: Missing logger in the TaskManager Client (was using agent's one)
NEW: Added UnitTest class for TaskManager Client

*DIRAC API
BUGFIX: Dirac.py. If /LocalSite/FileCatalog is not define the default Catalog was not properly set.
FIX: Dirac.py - fixed __printOutput to properly interpret the first argument: 0:stdout, 1:stderr
NEW: Dirac.py - added getConfigurationValue() method

*Framework
NEW: UsersAndGroups agent to synchronize users from VOMRS server.

*dirac-install
FIX: make Platform.py able to run with python2.3 to be used inside dirac-install
FIX: protection against the old or pro links pointing to non-existent directories
NEW: make use of the HTTP proxies if available
FIX: fixed the logic of creating links to /opt/dirac directories to take into account webRoot subdirs

*WorkloadManagement
FIX: SiteDirector - change getVO() function call to getVOForGroup()

*Core:
FIX: Pfn.py - check the sanity of the pfn and catch the erroneous case

*RequestManagement:
BUGFIX: RequestContainer.isSubrequestDone() - return 0 if Done check fails

*DataManagement
NEW: FileCatalog - possibility to configure multiple FileCatalog services of the same type

[v6r0p4]

*Framework
NEW: Pass the monitor down to the request RequestHandler
FIX: Define the service location for the monitor
FIX: Close some connections that DISET was leaving open

[v6r0p3]

*Framework
FIX: ProxyManager - Registry.groupHasProperties() wasn't returning a result 
CHANGE: Groups without AutoUploadProxy won't receive expiration notifications 
FIX: typo dirac-proxy-info -> dirac-proxy-init in the expiration mail contents
CHANGE: DISET - directly close the connection after a failed handshake

[v6r0p2]

*Framework
FIX: in services logs change ALWAYS log level for query messages to NOTICE

[v6r0p1]

*Core
BUGFIX: List.uniqueElements() preserves the other of the remaining elements

*Framework
CHANGE: By default set authorization rules to authenticated instead of all
FIX: Use all required arguments in read access data for UserProfileDB
FIX: NotificationClient - dropped LHCb-Production setup by default in the __getRPSClient()

[v6r0]

*Framework
NEW: DISET Framework modified client/server protocol, messaging mechanism to be used for optimizers
NEW: move functions in DIRAC.Core.Security.Misc to DIRAC.Core.Security.ProxyInfo
CHANGE: By default log level for agents and services is INFO
CHANGE: Disable the log headers by default before initializing
NEW: dirac-proxy-init modification according to issue #29: 
     -U flag will upload a long lived proxy to the ProxyManager
     If /Registry/DefaultGroup is defined, try to generate a proxy that has that group
     Replaced params.debugMessage by gLogger.verbose. Closes #65
     If AutoUploadProxy = true in the CS, the proxy will automatically be uploaded
CHANGE: Proxy upload by default is one month with dirac-proxy-upload
NEW: Added upload of pilot proxies automatically
NEW: Print info after creating a proxy
NEW: Added setting VOMS extensions automatically
NEW: dirac-proxy-info can also print the information of the uploaded proxies
NEW: dirac-proxy-init will check that the lifetime of the certificate is less than one month and advise to renew it
NEW: dirac-proxy-init will check that the certificate has at least one month of validity
FIX: Never use the host certificate if there is one for dirac-proxy-init
NEW: Proxy manager will send notifications when the uploaded proxies are about to expire (configurable via CS)
NEW: Now the proxyDB also has a knowledge of user names. Queries can use the user name as a query key
FIX: ProxyManager - calculate properly the dates for credentials about to expire
CHANGE: ProxyManager will autoexpire old proxies, also auto purge logs
CHANGE: Rename dirac-proxy-upload to dirac-admin-proxy-upload
NEW: dirac-proxy-init will complain if the user certificate has less than 30 days
CHANGE: SecurityLogging - security log level to verbose
NEW: OracleDB - added Array type 
NEW: MySQL - allow definition of the port number in the configuration
FIX: Utilities/Security - hash VOMS Attributes as string
FIX: Utilities/Security - Generate a chain hash to discover if two chains are equal
NEW: Use chain has to discover if it has already been dumped
FIX: SystemAdministrator - Do not set  a default lcg version
NEW: SystemAdministrator - added Project support for the sysadmin
CHANGE: SysAdmin CLI - will try to connect to the service when setting the host
NEW: SysAdmin CLI - colorization of errors in the cli
NEW: Logger - added showing the thread id in the logger if enabled
     
*Configuration
NEW: added getVOfromProxyGroup() utility
NEW: added getVoForGroup() utility, use it in the code as appropriate
NEW: added Registry and Operations Configuration helpers
NEW: dirac-configuration-shell - a configuration script for CS that behaves like an UNIX shellCHANGE: CSAPI - added more functionality required by updated configuration console
NEW: Added possibility to define LocalSE to any Site using the SiteLocalSEMapping 
     section on the Operations Section     
NEW: introduce Registry/VO section, associate groups to VOs, define SubmitPools per VO
FIX: CE2CSAgent - update the CEType only if there is a relevant info in the BDII  

*ReleaseManagement
NEW: release preparations and installation tools based on installation packages
NEW: dirac-compile-externals will try go get a DIRAC-free environment before compiling
NEW: dirac-disctribution - upload command can be defined via defaults file
NEW: dirac-disctribution - try to find if the version name is a branch or a tag in git and act accordingly
NEW: dirac-disctribution - added keyword substitution when creating a a distribution from git
FIX: Install tools won't write HostDN to the configuration if the Admin username is not set 
FIX: Properly set /DIRAC/Configuration/Servers when installing a CS Master
FIX: install_site.sh - missing option in wget for https download: --no-check-certificate
FIX: dirac-install-agent(service) - If the component being installed already has corresponding 
     CS section, it is not overwritten unless explicitly asked for
NEW: dirac-install functionality enhancement: start using the switches as defined in issue #26;
CHANGE: dirac-install - write the defaults if any under defaults-.cfg so dirac-configure can 
        pick it up
FIX: dirac-install - define DYLD_LIBRARY_PATH ( for Mac installations )     
NEW: dirac-install - put all the goodness under a function so scripts like lhcb-proxy-init can use it easily
FIX: dirac-install - Properly search for the LcgVer
NEW: dirac-install will write down the releases files in -d mode   
CHANGE: use new dirac_install from gothub/integration branch in install_site.sh
NEW: Extensions can request custom external dependencies to be installed via pip when 
     installing DIRAC.
NEW: LCG bundle version can be defined on a per release basis in the releases.cfg 
NEW: dirac-deploy-scripts - when setting the lib path in the deploy scripts. 
     Also search for subpaths of the libdir and include them
NEW: Install tools - plainly separate projects from installations

*Accounting
CHANGE: For the WMSHistory type, send as JobSplitType the JobType
CHANGE: Reduced the size of the max key length to workaround mysql max bytes for index problem
FIX: Modified buckets width of 1week to 1 week + 1 day to fix summer time end week (1 hour more )

*WorkloadManagement
CHANGE: SiteDirector - simplified executable generation
NEW: SiteDirector - few more checks of error conditions   
NEW: SiteDirector - limit the queue max length to the value of MaxQueueLengthOption 
     ( 3 days be default )
BUGFIX: SiteDirector - do not download pilot output if the flag getPilotOutput is not set     
NEW: JobDB will extract the VO when applying DIRAC/VOPolicy from the proper VO
FIX: SSHTorque - retrieve job status by chunks of 100 jobs to avoid too long
NEW: glexecComputingElement - allow glexecComputingElement to "Reschedule" jobs if the Test of
     the glexec fails, instead of defaulting to InProcess. Controlled by
     RescheduleOnError Option of the glexecComputingElement
NEW: SandboxStore - create a different SBPath with the group included     
FIX: JobDB - properly treat Site parameter in the job JDL while rescheduling jobs
NEW: JobSchedulingAgent - set the job Site attribute to the name of a group of sites corresponding 
     to a SE chosen by the data staging procedure 
CHANGE: TimeLeft - call batch system commands with the ( default ) timeout 120 sec
CHANGE: PBSTimeLeft - uses default CPU/WallClock if not present in the output  
FIX: PBSTimeLeft - proper handling of (p)cput parameter in the batch system output, recovery of the
     incomplete batch system output      
NEW: automatically add SubmitPools JDL option of the job owner's VO defines it     
NEW: JobManager - add MaxParametericJobs option to the service configuration
NEW: PilotDirector - each SubmitPool or Middleware can define TargetGrids
NEW: JobAgent - new StopOnApplicationFailure option to make the agent exiting the loop on application failure
NEW: PilotAgentsDB - on demand retrieval of the CREAM pilot output
NEW: Pilot - proper job ID evaluation for the OSG sites
FIX: ComputingElement - fixed proxy renewal logic for generic and private pilots
NEW: JDL - added %j placeholder in the JDL to be replaced by the JobID
BUGFIX: DownloadInputData - bug fixed in the naming of downloaded files
FIX: Matcher - set the group and DN when a request gets to the matcher if the request is not 
     coming from a pilot
FIX: Matcher = take into account JobSharing when checking the owner for the request
CHANGE: PilotDirector, dirac-pilot - interpret -V flag of the pilot as Installation name

*DataManagement
FIX: FileCatalog/DiractoryLevelTree - consistent application of the max directory level using global 
     MAX_LEVELS variable
FIX: FileCatalog - Directory metadata is deleted together with the directory deletion, issue #40    
CHANGE: FileCatalog - the logic of the files query by metadata revisited to increase efficiency 
FIX: LcgFileCatalog - use lfcthr and call lfcthr.init() to allow multithread
     try the import only once and just when LcgFileCatalogClient class is intantiated
NEW: LcgFileCatalogClient - new version of getPathPermissions relying on the lfc_access method to solve the problem
     of multiple user DNs in LFC.     
FIX: StorageElement - get service CS options with getCSOption() method ( closes #97 )
FIX: retrieve FileCatalogs as ordered list, to have a proper default.
CHANGE: FileCatalog - allow up to 15 levels of directories
BUGFIX: FileCatalog - bug fixes in the directory removal methods (closes #98)
BUGFIX: RemovalAgent - TypeError when getting JobID in RemovalAgent
BUGFIX: RemovalAgent - put a limit to be sure the execute method will end after a certain number of iterations
FIX: DownloadInputData - when files have been uploaded with lcg_util, the PFN filename
     might not match the LFN file name
FIX: putting FTSMonitor web page back
NEW: The default file catalog is now determined using /LocalSite/FileCatalog. The old behavior 
     is provided as a fallback solution
NEW: ReplicaManager - can now deal with multiple catalogs. Makes sure the surl used for removal is 
the same as the one used for registration.   
NEW: PoolXMLCatalog - added getTypeByPfn() function to get the type of the given PFN  
NEW: dirac-dms-ban(allow)-se - added possibility to use CheckAccess property of the SE

*StorageManagement
FIX: Stager - updateJobFromStager(): only return S_ERROR if the Status sent is not
recognized or if a state update fails. If the jobs has been removed or
has moved forward to another status, the Stager will get an S_OK and
should forget about the job.
NEW: new option in the StorageElement configuration "CheckAccess"
FIX: Requests older than 1 day, which haven't been staged are retried. Tasks older than "daysOld" 
     number of days are set to Failed. These tasks have already been retried "daysOld" times for staging.
FIX: CacheReplicas and StageRequests records are kept until the pin has expired. This way the 
     StageRequest agent will have proper accounting of the amount of staged data in cache.
NEW: FTSCleaningAgent will allow to fix transient errors in RequestDB. At the moment it's 
     only fixing Requests for which SourceTURL is equal to TargetSURL.
NEW: Stager - added new command dirac-stager-stage-files          
FIX: Update Stager code in v6 to the same point as v5r13p37
FIX: StorageManager - avoid race condition by ensuring that Links=0 in the query while removing replicas

*RequestManagement
FIX: RequestDBFile - get request in chronological order (closes issue #84)
BUGFIX: RequestDBFile - make getRequest return value for getRequest the same as for

*ResourceStatusSystem
NEW: Major code refacoring. First refactoring of RSS's PEP. Actions are now function 
     defined in modules residing in directory "Actions".
NEW: methods to store cached environment on a DB and ge them.
CHANGE: command caller looks on the extension for commands.
CHANGE: RSS use now the CS instead of getting info from Python modules.
BUGFIX: Cleaned RSS scripts, they are still prototypes
CHANGE: PEP actions now reside in separate modules outside PEP module.
NEW: RSS CS module add facilities to extract info from CS.
CHANGE: Updating various RSS tests to make them compatible with
changes in the system.
NEW: CS is used instead of ad-hoc configuration module in most places.
NEW: Adding various helper functions in RSS Utils module. These are
functions used by RSS developers, including mainly myself, and are
totally independant from the rest of DIRAC.
CHANGE: Mostly trivial changes, typos, etc in various files in RSS     
CHANGE: TokenAgent sends e-mails with current status   

*Transformation
CHANGE: allow Target SE specification for jobs, Site parameter is not set in this case
CHANGE: TransformationAgent  - add new file statuses in production monitoring display
CHANGE: TransformationAgent - limit the number of files to be treated in TransformationAgent 
        for replication and removal (default 5000)
BUGFIX: TransformationDB - not removing task when site is not set
BUGFIX: TransformationCleaningAgent - archiving instead of cleaning Removal and Replication 
        transformations 
FIX: TransformationCleaningAgent - kill jobs before deleting them        

*Workflow
NEW: allow modules to define Input and Output parameters that can be
     used instead of the step_commons/workflow_commons (Workflow.py, Step.py, Module.py)

*Various fixes
BUGFIX: Mail.py uses SMTP class rather than inheriting it
FIX: Platform utility will properly discover libc version even for the new Ubuntu
FIX: Removed old sandbox and other obsoleted components<|MERGE_RESOLUTION|>--- conflicted
+++ resolved
@@ -1,4 +1,3 @@
-<<<<<<< HEAD
 [v6r13-pre26]
 
 CHANGE: Separating fixed and variable parts of error log messages for multiple systems 
@@ -56,12 +55,11 @@
 
 *TS
 CHANGE: Task Manager plugins
-=======
+
 [v6r12p36]
 
 *Configuration
 FIX: Utilities.py - bug fix getSiteUpdates()
->>>>>>> 32599884
 
 [v6r12p35]
 
