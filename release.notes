--- conflicted
+++ resolved
@@ -1,4 +1,3 @@
-<<<<<<< HEAD
 [v6r13-pre28]
 
 CHANGE: Separating fixed and variable parts of error log messages for multiple systems 
@@ -56,12 +55,11 @@
 
 *TS
 CHANGE: Task Manager plugins
-=======
+
 [v6r12p37]
 
 *Core
 FIX: InstallTools - force $HOME/.my.cnf to be the only defaults file
->>>>>>> b9ee8b2d
 
 [v6r12p36]
 
