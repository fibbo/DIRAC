<<<<<<< HEAD
[v6r12p42]

FIX: added fixes from v6r11p34 patch release

[v6r12p41]

*WMS
CHANGE: dirac-wms-job-submit - "-r" switch to enable job repo

[v6r12p40]

*DMS
FIX: DirectoryTreeBase.py - set database engine to InnoDB 

[v6r12p39]

FIX: imported fixes from rel-v6r11

[v6r12p38]

*DMS
CHANGE: DataManager - enhanced real SE name resolution

*RMS
FIX: Request - fixed bug in the optimization of requests with failover operations

*Resources
CHANGE: StorageFactory - allow for BaseSE option in the SE definition

[v6r12p37]

*Core
FIX: InstallTools - force $HOME/.my.cnf to be the only defaults file

[v6r12p36]

*Configuration
FIX: Utilities.py - bug fix getSiteUpdates()

[v6r12p35]

*Core
CHANGE: VOMSService - add URL for the method to get certificates

*DMS
FIX: DataManager - in __replicate() set do not pass file size to the SE if no
     third party transfer
FIX: RemoveFile, ReplicateAndRegister - regular expression for "no replicas"
     common for both DFC and LFC     
     
*WMS
FIX: WMSHistoryCorrector - make explicit error if no data returned from WMSHistory
     accounting query     

[v6r12p34]

*DMS
BUGFIX: FileCatalogWithFkAndPsDB - fix storage usage calculation

[v6r12p33]

*Core
NEW: VOMSService - added method admListCertificates()

*DMS
BUGFIX: dirac-dms-put-and-register-request - missing Operation in the request

*Resources
FIX: sshce - better interpretation of the "ps" command output

[v6r12p32]

*RMS
FIX: ReqManager - in getRequest() possibility to accept None type
     argument for any request 

[v6r12p31]

*WMS
FIX: pilotCommands - import json module only in case it is needed

[v6r12p30]

*Core
FIX: InstallTools - 't' file is deployed for agents installation only
FIX: GOCDBClient - creates unique DowntimeID using the ENDPOINT

*Framework
FIX: SystemAdministratorHandler - use WebAppDIRAC extension, not just WebApp

*DMS:
FIX: FileCatalogComponents.Utilities - do not allow empty LFN names in
     checkArgumentDict()

[v6r12p29]

*CS
CHANGE: CSCLI - use readline to store and resurrect command history

*WMS
FIX: JobWrapper - bug fixed in the failoverTransfer() call
CHANGE: dirac-wms-job-submit - added -f flag to store ids

*DMS
FIX: DataManager - make successful removeReplica if missing replica 
     in one catalog

*RMS
FIX: Operation, Request - limit the length of the error message

[v6r12p28]

*RMS
FIX: Request - do not optimize requests already in the DB 

[v6r12p27]

*Core
CHANGE: InstallTools - install "t" script to gracefully stop agents

*DMS
FIX: FileCatalog - return GUID in DirectoryParameters

*Resource
CHANGE: DFC/LFC clients - added setReplicaProblematic()


[v6r12p26]

*DMS
BUGFIX: FileCatalog - getDirectoryMetadata was wrongly in ro_meta_methods list 

*RMS
FIX: Operation - temporary fix in catalog names evaluation to smooth
     LFC->DFC migration - not to forget to remove afterwards !

*WMS
CHANGE: JobWrapper - added MasterCatalogOnlyFlag configuration option

[v6r12p25]

*DMS
BUGFIX: PutAndRegister, RegitserFile, RegisterReplica, ReplicateAndRegister - do not
        evaluate the catalog list if None

[v6r12p24]

*DMS:
FIX: DataManager - retry RSS call 5 times - to be reviewed

[v6r12p23]

*DMS
FIX: pass a catalog list to the DataManager methods
FIX: FileCatalog - bug fixed in the catalog list evaluation

[v6r12p22]

*DMS
FIX: RegisterFile, PutAndRegister - pass a list of catalogs to the DataManager instead of a comma separated string
FIX: FTSJob - log when a job is not found in FTS
CHANGE: dropped commands dirac-admin-allow(ban)-catalog

*Interfaces
CHANGE: Dirac, JobMonitoringHandler,dirac-wms-job-get-jdl - possibility to retrieve original JDL

*WMS
CHANGE: JobManifest - make MaxInputData a configurable option


[v6r12p21]

*RMS
BUGFIX: File,Operation,RequestDB - bug making that the request would always show 
        the current time for LastUpdate
  
*WMS
FIX: JobAgent - storing on disk retrieved job JDL as required by VMDIRAC
     ( to be reviewed )        

[v6r12p20]

*DMS
FIX: DataManager - more informative log messages, checking return structure
FIX: FileCatalog - make exists() behave like LFC file catalog client by checking
     the unicity of supplied GUID if any
FIX: StorageElementProxyHandler - do not remove the cache directory

*Framework
FIX: SystemAdministratorClient - increase the timeout to 300 for the software update     

*RMS
FIX: Operation.py - set Operation Scheduled if one file is Scheduled
CHANGE: Request - group ReplicateAndRegister operations together for failover 
        requests: it allows to launch all FTS jobs at once

*Resources
FIX: LcgFileCatalogClient - fix longstanding problem in LFC when several files 
     were not available (only one was returned) 

*TS
BUGFIX: TransformationCleaning,ValidateOutputDataAgent - interpret correctly
        the result of getTransformationParameters() call
FIX: TaskManager - fix exception in RequestTaskAgent        

[v6r12p19]

*Core
FIX: Core.py - check return value of getRecursive() call

*DMS
FIX: FileCatalog - directory removal is successful if does not exist
     special treatment of Delete operation

*WMS
FIX: InputDataByProtocol - fix interpretation of return values

[v6r12p18]

*DMS
FIX: FTSStrategy - config option name
FIX: DataManager - removing dirac_directory flag file only of it is there
     in __cleanDirectory()

*RMS
FIX: Operation - MAX_FILES limit set to 10000
FIX: ReqClient - enhanced log messages

*TMS
FIX: TaskManager - enhanced log messages

*RSS
FIX: DowntimeCommand - fixed mix of SRM.NEARLINE and SRM

*WMS
FIX: InputDataByProtocol - fixed return structure

[v6r12p16]

*DMS
FIX: IRODSStorageElement more complete implementation
FIX: FileCatalogHandler(DB) - make removeMetadata bulk method

*Resources
FIX: FileCatalog - make a special option CatalogList (Operations) to specify catalogs used by a given VO

[v6r12p15]

*Core
FIX: ProcessPool - kill the working process in case of the task timeout
FIX: FileHelper - count transfered bytes in DataSourceToNetwork()

*DMS
BUGFIX: FileCatalogCLI - changed interface in changePathXXX() methods
NEW: IRODSStorageElementHandler class
CHANGE: FileCatalog - separate metadata and file catalog methods, 
        apply metadata methods only to Metadata Catalogs 

*Resources
FIX: SSHTorqueComputingElement - check the status of the ssh call for qstat 

*WMS
FIX: WatchdogLinux - fixed typo

[v6r12p14]

*TS
FIX: TaskManagerAgentBase: avoid race conditions when submitting to WMS

*DMS
NEW: FileCatalog - added new components ( directory tree, file manager ) 
     making use of foreign keys and stored procedures
FIX: DataManager returns properly the FileCatalog errors     

[v6r12p13]

*TS
BUGFIX: TransformationAgent - data member not defined

*WMS
FIX: InputData(Resolution,ByProtocol) - possibility to define RemoteProtocol

[v6r12p12]

*WMS
BUGFIX: pilotTools - missing comma

[v6r12p11]

*WMS
FIX: CPUNormalization - dealing with the case when the maxCPUTime is not set in the queue
     definition
FIX: pilotTools - added option pilotCFGFile

[v6r12p10]

*DMS
FIX: StorageElementProxy - BASE_PATH should be a full path

*Resources
FIX: SRM2Storage - return specific error in putFile

*TS
FIX: TransformationAgent - fix to avoid an exception in finalize and double printing 
     when terminating the agent
BUGFIX: TransformationDB - fix return value in setTransformationParameter()

[v6r12p9]

*Core
CHANGE: SiteCEMapping - getSiteForCE can take site argu

ment to avoid confusion

*Interfaces
FIX: Job - provide optional site name in setDestinationCE()

*WMS
FIX: pilotCommands - check properly the presence of extra cfg files
     when starting job agent
FIX: JobAgent - can pick up local cfg file if extraOptions are specified     

[v6r12p8]

*Core
FIX: dirac-configure - correctly deleting useServerCertificate flag
BUGFIX: InstallTools - in fixMySQLScript()

*DMS
BUGFIX: DatasetManager - bug fixes
CHANGE: StorageElementProxy - internal SE object created with the VO of the requester

*TS
FIX: dirac-transformation-xxx commands - do not check the transformation status
CHANGE: Agents - do not use shifter proxy 
FIX: TransformationAgent - correct handling of replica cache for transformations 
     when there were more files in the transformation than accepted to be executed
FIX: TransformationAgent - do not get replicas for the Removal transformations     

*RMS
NEW: new SetFileStatus Operation

[v6r12p7]

*Core
FIX: dirac-configure - always removing the UseServerCertificate flag before leaving
FIX: ProcessPool - one more check for the executing task ending properly 

*Interfaces 
FIX: Dirac.py - use printTable in loggingInfo()

[v6r12p6]

FIX: fixes from v6r11p26 patch release

[v6r12p5]

*Core
FIX: VOMS.py - do not use obsoleted -dont-verify-ac flag with voms-proxy-info

*TS
FIX: TransformationManager - no status checked at level service

[v6r12p4]

FIX: fixes from v6r11p23 patch release

[v6r12p3]

*Configuration
CHANGE: dirac-admin-add-resources - define VOPath/ option when adding new SE 

*Resources
NEW: StorageFactory - modify protocol Path for VO specific value

*DMS
FIX: FileCatalog - check for empty input in checkArgumentFormat utility
FIX: DataManager - protect against FC queries with empty input

[v6r12p2]

*Core
FIX: dirac-install - svn.cern.ch rather than svnweb.cern.ch is now needed for direct 
     HTTP access to files in SVN

*WMS
FIX: dirac-wms-cpu-normalization - when re-configuring, do not try to dump in the 
     diracConfigFilePath

[v6r12p1]

*Configuration
FIX: Core.Utilities.Grid, dirac-admin-add-resources - fix to make a best effort to 
     guess the proper VO specific path of a new SE
*WMS
FIX: dirac-configure, pilotCommands, pilotTools - fixes to use server certificate

[v6r12]

*Core
CHANGE: ProcessPool - do not stop working processes by default
NEW: ReturnValue - added returnSingleResult() utility 
FIX: MySQL - correctly parse BooleanType
FIX: dirac-install - use python 2.7 by default
FIX: dirac-install-xxx commands - complement installation with the component setup
     in runit
NEW: dirac-configure - added --SkipVOMSDownload switch, added --Output switch
     to define output configuration file
CHANGE: ProcessPool - exit from the working process if a task execution timed out  
NEW: ProcessMonitor - added evaluation of the memory consumed by a process and its children   
NEW: InstallTools - added flag to require MySQL installation
FIX: InstallTools - correctly installing DBs extended (with sql to be sourced) 
FIX: InstallTools - run MySQL commands one by one when creating a new database
FIX: InstallTools - fixMySQLScripts() fixes the mysql start script to ognore /etc/my.cnf file
CHANGE: Os.py - the use of "which" is replaced by distutils.spawn.find_executable
NEW: Grid.py - ldapSA replaced by ldapSE, added getBdiiSE(CE)Info() methods
CHANGE: CFG.py - only lines starting with ^\s*# will be treated as comments
CHANGE: Shifter - Agents will now have longer proxies cached to prevent errors 
        for heavy duty agents, closes #2110
NEW: Bdii2CSAgent - reworked to apply also for SEs and use the same utilities for the
     corresponding command line tool
NEW: dirac-admin-add-resources - an interactive tool to add and update sites, CEs, SEs
     to the DIRAC CS   
CHANGE: dirac-proxy-init - added message in case of impossibility to add VOMS extension   
FIX: GOCDBClient - handle correctly the case of multiple elements in the same DT            


*Accounting
NEW: Allow to have more than one DB for accounting
CHANGE: Accounting - use TypeLoader to load plotters

*Framework
FIX: Logger - fix FileBackend implementation

*WMS
NEW: Refactored pilots ( dirac-pilot-2 ) to become modular following RFC #18, 
     added pilotCommands.py, SiteDirector modified accordingly 
CHANGE: InputData(Executor) - use VO specific catalogs      
NEW: JobWrapper, Watchdog - monitor memory consumption by the job ( in a Warning mode )
FIX: SandboxStoreHandler - treat the case of exception while cleaning sandboxes
CHANGE: JobCleaningAgent - the delays of job removals become CS parameters
BUGFIX: JobDB - %j placeholder not replaced after rescheduling
FIX: JobDB - in the SQL schema description reorder tables to allow foreign keys
BUGFIX: JobAgent, Matcher - logical bug in using PilotInfoReported flag
FIX: OptimizerExecutor - when a job fails the optimization chain set the minor status 
     to the optimiser name and the app status to the fail error

*Resources
NEW: StorageElement - added a cache of already created SE objects
CHANGE: SSHTorqueComputingElement - mv getCEStatus to remote script

*ResourceStatus
NEW: ResourceManagementClient/DB, DowntimeCommand - distinguish Disk and Tape storage 
FIX: GODDBClient  - downTimeXMLParsing() can now handle the "service type" parameter properly
CHANGE: dirac-rss-xxx commands use the printTable standard utility
FIX: dirac-dms-ftsdb-summary - bug fix for #2096

*DMS
NEW: DataManager - add masterCatalogOnly flag in the constructor
FIX: DataManager - fix to protect against non valid SE
CHANGE: FC.DirectoryLevelTree - use SELECT ... FOR UPDATE lock in makeDir()
FIX: FileCatalog - fixes in using file and replica status
CHANGE: DataManager - added a new argument to the constructor - vo
CHANGE: DataManager - removed removeCatalogFile() and dirac-dms-remove-catalog-file adjusted
CHANGE: Several components - field/parameter CheckSumType all changed to ChecksumType
CHANGE: PoolXMLCatalog - add the SE by default in the xml dump and use the XML library 
        for dumping the XML
FIX: XROOTStorageElement - fixes to comply with the interface formalism        

*SMS
FIX: StorageManagementDB - small bugfix to avoid SQL errors

*RMS
NEW: Added 'since' and 'until' parameters for getting requests
NEW: Request - added optimize() method to merge similar operations when
     first inserting the request
NEW: ReqClient, RequestDB - added getBulkRequest() interface. RequestExecutingAgent
     can use it controlled by a special flag     
FIX: Operation, Request - set LastUpdate time stamp when reaching final state
FIX: OperationHandlerBase - don't erase the original message when reaching the max attempts      
FIX: removed some deprecated codes
FIX: RequestTask - always set useServerCerificate flag to tru in case of executing inside
     an agent
CHANGE: gRequestValidator removed to avoid object instantiation at import   
NEW: dirac-rms-cancel-request command and related additions to the db and service classes  

*TMS
NEW: WorkflowTaskAgent is now multi-threaded
NEW: Better use of threads in Transformation Agents
CHANGE: TransformationDB - modified such that the body in a transformation can be updated
FIX: TransformationCleaningAgent - removed non-ASCII characters in a comment
=======
[v6r11p34]

*Resources
NEW: GlobusComputingElement class
>>>>>>> 668dde07

[v6r11p33]

*Configuration
FIX: Resources - avoid white spaces in OSCompatibility

[v6r11p32]

*Core
CHANGE: BaseClient, SSLSocketFactory, SocketInfo - enable TLSv1 for outgoing 
        connections via suds, possibility to configure SSL connection details
        per host/IP 

[v6r11p31]

*Core
FIX: CFG - bug fixed in loadFromBuffer() resulting in a loss of comments

*Resources
FIX: SSHTorqueComputingElement - check the status of ssh call for qstat

*DMS
FIX: FileCatalog - return LFN name instead of True from exists() call if LFN
     already in the catalog

[v6r11p30]

*DMS
CHANGE: FileCatalogCLI - add new -D flag for find to print only directories

[v6r11p29]

*DMS
FIX: FTS(Agent,Startegy,Gragh) - make use of MaxActiveJobs parameter, bug fixes

*TMS
FIX: Transformation(Agent,Client) - Operations CS parameters can be defined for each plugin: MaxFiles, SortedBy, NoUnusedDelay. Fixes to facilitate work with large numbers of files.

[v6r11p28]

*Core
FIX: InstallTools - check properly the module availability before installation

*WMS
FIX: JobScheduling - protection against missing dict field RescheduleCounter

*TMS
FIX: TransformationCleaningAgent - execute DM operations with the shifter proxy

[v6r11p27]

*Core
BUGFIX: InstallTools - bug fix in installNewPortal()

*WMS
FIX: Watchdog - disallow cputime and wallclock to be negative

*TS
FIX: TransformationAgent - correct handling of replica caches when more than 5000 files


BUGFIX: ModuleBase - bug fix in execute()
BUGFIX: Workflow - bug fix in createStepInstance()

*DMS
BUGFIX: DiractoryTreeBase - bug fix in getDirectoryPhysicalSizeFromUsage()

*Resources
FIX: XROOTStorage - back ported fixes from #2126: putFile would place file in 
     the wrong location on eos

[v6r11p26]

*Framework
FIX: UserProfileDB.py - add PublishAccess field to the UserProfileDB

*RSS
FIX: Synchronizer.py - fix deletion of old resources

*DMS
FIX: DataManager - allow that permissions are OK for part of a list of LFNs ( __verifyWritePermission() )
     (when testing write access to parent directory). Allows removal of replicas 
     even if one cannot be removed
FIX: DataManager - test SE validity before removing replica     
     
*RMS
FIX: RequestTask - fail requests for users who are no longer in the system
FIX: RequestExecutingAgent - fix request timeout computation

[v6r11p25]

*Interfaces
FIX: Job.py - bring back different logfile names if they have not been specified by the user

[v6r11p24]

*DMS
BUGFIX: SEManagerDB - bug fixed in getting connection in __add/__removeSE

[v6r11p23]

*DMS
CHANGE: FTSRequest is left only to support dirac-dms-fts-XXX commands

[v6r11p22]

*DMS
FIX: FTSJob - fixes in the glite-transfer-status command outpu parsing
FIX: TransformationClient - allow single lfn in setFileStatusForTransformation()

*WMS
FIX: StatesMonitoringAgent - install pika on the fly as a temporary solution

[v6r11p21]

*DMS
BUGFIX: dirac-dms-remove-replicas - continue in case of single replica failure
FIX: dirac-rms-xxx scripts - use Script.getPositionalArgs() instead of sys.argv

*Workflow
FIX: Test_Modules.py - fix in mocking functions, less verbose logging

[v6r11p20]

*DMS
BUGFIX: DataManager - in __SEActive() use resolved SE name to deal with aliases
BUGFIX: FileMetadata - multiple bugs in __buildUserMetaQuery()

[v6r11p19]

*DMS
FIX: FTSJob - fix FTS job monitoring a la FTS2

*RMS
CHANGE: ReqClient - added setServer() method
FIX: File,Operation,Request - call the getters to fetch the up-to-date information 
     from the parent

[v6r11p18]

*DMS
FIX: FTSAgent(Job) - fixes for transfers requiring staging (bringOnline) and adaptation 
     to the FTS3 interface

*WMS
FIX: StatesMonitoringAgent - resend the records in case of failure

[v6r11p17]

*DMS
FIX: FileCatalog - in multi-VO case get common catalogs if even VO is not specified

*Resources
FIX: ComputintgElement - bugfix in available() method

*WMS
FIX: SiteDirector - if not pilots registered in the DB, pass empty list to the ce.available()

[v6r11p16]

*RMS
BUGFIX: Request,Operation,File - do not cast to str None values

[v6r11p15]

*DMS
FIX: ReplicateAndRegister - do not create FTSClient if no FTSMode requested
CHANGE: FTSAgent(Job,File) - allow to define the FTS2 submission command;
        added --copy-pin-lifetime only for a tape backend
        parse output of both commands (FTS2, FTS3)
        consider additional state for FTS retry (Canceled)
        
*RMS
FIX: Operation, Request - treat updates specially for Error fields        

*TMS
FIX: TransformationAgent - fixes in preparing json serialization of requests

*WMS
NEW: StateMonitoringAgent - sends WMS history data through MQ messages 

[v6r11p14]

*WMS
CHANGE: JobDB - removed unused tables and methods
CHANGE: removed obsoleted tests

*DMS
FIX: FTSAgent - recover case when a target is not in FTSDB
CHANGE: FTSAgent(Job) - give possibility to specify a pin life time in CS 

*RMS
FIX: Make RMS objects comply with Python Data Model by adding __nonzero__ methods 

[v6r11p13]

*DMS
BUGFIX: SEManager - in SEManagerDB.__addSE() bad _getConnection call, closes #2062

[v6r11p12]

*Resources
CHANGE: ARCComputingElement - accomodate changes in the ARC job reported states

*Configuration
CHANGE: Resources - define a default FTS server in the CS (only for v6r11 and v6r12)

*DMS
FIX: FTSStrategy - allow to use a given channel more than once in a tree 
FIX: FTSAgent - remove request from cache if not found
FIX: FTSAgent - recover deadlock situations when FTS Files had not been correctly 
     updated or were not in the DB

*RMS
FIX: RequestExecutingAgent - fix a race condition (cache was cleared after the request was put)
FIX: RequestValidator - check that the Operation handlers are defined when inserting a request

[v6r11p11]

*Core
FIX: TransportPool - fixed exception due to uninitialized variable
FIX: HTTPDISETSocket - readline() takes optional argument size ( = 0 )

*DMS
FIX: FTSAgent - check the type of the Operation object ( can be None ) and
     some other protections
FIX: FTSClient - avoid duplicates in the file list

*RMS
FIX: ReqClient - modified log message
CHANGE: dirac-dms-fts-monitor - allow multiple comma separated LFNs in the arguments

[v6r11p10]

*RSS
FIX: DowntimeCommand, Test_RSS_Command_GOCDBStatusCommand - correctly interpreting list of downtimes

*RMS
FIX: ReplicateAndRegister - Create a RegisterReplica (not RegisterFile) if ReplicateAndRegister 
     fails to register
FIX: OperationHandlerBase - handle correctly Attempt counters when SEs are banned
FIX: ReplicateAndRegister - use FC checksum in case of mismatch request/PFN
FIX: FTSAgent - in case a file is Submitted but the FTSJob is unknown, resubmit
FIX: FTSAgent - log exceptions and put request to DB in case of exception
FIX: FTSAgent - handle FTS error "Unknown transfer state NOT_USED", due to same file 
     registered twice (to be fixed in RMS, not clear origin)

*WMS
FIX: JobStateUpdateHandler - status not updated while jobLogging is, due to time skew between 
     WN and DB service
FIX: JobStateUpdateHandler - stager callback not getting the correct status Staging 
     (retry for 10 seconds)     

[v6r11p9]

*Core
NEW: AgentModule - set AGENT_WORKDIRECTORY env variable with the workDirectory
NEW: InstallTools - added methods for the new web portal installation

*DMS
FIX: ReplicateAndRegister - apply same error logic for DM replication as for FTS

*Resources:
FIX: SRM2Storage - fix log message level
FIX: SRM2Storage - avoid useless existence checks 

*RMS
FIX: ForwardDISET - a temporary fix for a special LHCb case, to be removed asap
FIX: ReqClient - prettyPrint is even prettier
FIX: RequestTask - always use server certificates when executed within an agent

[v6r11p8]

*TMS
FIX: TransformationDB - fix default value within ON DUPLICATE KEY UPDATE mysql statement

[v6r11p7]

*Framework
BUGFIX: ProxyDB.py - bug in a MySQL table definition

*DMS
FIX: ReplicateAndRegister.py - FTS client is not instantiated in the c'tor as it 
     might not be used, 

*WMS
FIX: JobWrapper - don't delete the sandbox tar file if upload fails
FIX: JobWrapper - fix in setting the failover request

*RMS
FIX: RequestDB - add protections when trying to get a non existing request

[v6r11p6]

*WMS
FIX: InpudDataResolution - fix the case when some files only have a local replica
FIX: DownloadInputData, InputDataByProtocol - fix the return structure of the
     execute() method
     
*Resources
NEW: LocalComputingElement, CondorComputingElement      

[v6r11p5]

FIX: Incorporated changes from v6r10p25 patch

*Framework
NEW: Added getUserProfileNames() interface

*WMS
NEW: WMSAdministrator - added getPilotStatistics() interface
BUGFIX: JobWrapperTemplate - use sendJobAccounting() instead of sendWMSAccounting()
FIX: JobCleaningAgent - skip if no jobs to remove

*DMS
BUGFIX: FileCatalogClientCLI - bug fix in the metaquery construction

*Resources
CHANGE: StorageElement - enable Storage Element proxy configuration by protocol name

*TMS
NEW: TransformationManager - add Scheduled to task state for monitoring

[v6r11p4]

*Framework
NEW: ProxyDB - added primary key to ProxyDB_Log table
CHANGE: ProxyManagerHandler - purge logs once in 6 hours

*DMS
FIX: DataManager - fix in the accounting report for deletion operation
CHANGE: FTSRequest - print FTS GUID when submitting request
FIX: dirac-dms-fts-monitor - fix for using the new FTS structure
FIX: DataLoggingDB - fix type of the StatusTimeOrder field
FIX: DataLoggingDB - take into account empty date argument in addFileRecord()
FIX: ReplicateAndRegister - use active replicas
FIX: FTS related modules - multiple fixes

*WMS
NEW: SiteDirector - pass the list of already registered pilots to the CE.available() query
FIX: JobCleaningAgent - do not attempt job removal if no eligible jobs

*Resources
FIX: LcgFileCatalogClient - if replica already exists while registration, reregister
NEW: CREAM, SSH, ComputingElement - consider only registered pilots to evaluate queue occupancy

[v6r11p3]

FIX: import gMonitor from it is original location

*Core
FIX: FC.Utilities - treat properly the LFN names starting with /grid ( /gridpp case )

*Configuration
FIX: LocalConfiguration - added exitCode optional argument to showHelp(), closes #1821

*WMS
FIX: StalledJobAgent - extra checks when failing Completed jobs, closes #1944
FIX: JobState - added protection against absent job in getStatus(), closes #1853

[v6r11p2]

*Core
FIX: dirac-install - skip expectedBytes check if Content-Length not returned by server
FIX: AgentModule - demote message "Cycle had an error:" to warning

*Accounting
FIX: BaseReporter - protect against division by zero

*DMS
CHANGE: FileCatalogClientCLI - quite "-q" option in find command
FIX: DataManager - bug fix in __initializeReplication()
FIX: DataManager - less verbose log message 
FIX: DataManager - report the size of removed files only for successfully removed ones
FIX: File, FTSFile, FTSJob - SQL tables schema change: Size filed INTEGER -> BIGINT

*RMS
FIX: dirac-rms-reset-request, dirac-rms-show-request - fixes
FIX: ForwardDISET - execute with trusted host certificate

*Resources
FIX: SSHComputingElement - SSHOptions are parsed at the wrong place
NEW: ComputingElement - evaluate the number of available cores if relevant

*WMS
NEW: JobMonitoringHander - added export_getOwnerGroup() interface

*TMS
CHANGE: TransformationCleaningAgent - instantiation of clients moved in the initialize()

[v6r11p1]

*RMS
FIX: ReqClient - failures due to banned sites are considered to be recoverable

*DMS
BUGFIX: dirac-dms-replicate-and-register-request - minor bug fixes

*Resources
FIX: InProcessComputingElement - stop proxy renewal thread for a finished payload

[v6r11]

*Core
FIX: Client - fix in __getattr__() to provide dir() functionality
CHANGE: dirac-configure - use Registry helper to get VOMS servers information
BUGFIX: ObjectLoader - extensions must be looked up first for plug-ins
CHANGE: Misc.py - removed obsoleted
NEW: added returnSingleResult() generic utility by moving it from Resources/Utils module 

*Configuration
CHANGE: Resources.getDIRACPlatform() returns a list of compatible DIRAC platforms
NEW: Resources.getDIRACPlatforms() used to access platforms from /Resources/Computing/OSCompatibility
     section
NEW: Registry - added getVOs() and getVOMSServerInfo()     
NEW: CE2CSAgent - added VO management

*Accounting
FIX: AccountingDB, Job - extra checks for invalid values

*WMS
NEW: WMS tags to allow jobs require special site/CE/queue properties  
CHANGES: DownloadInputData, InputDataByProtocol, InputDataResolution - allows to get multiple 
         PFNs for the protocol resolution
NEW: JobDB, JobMonitoringHandler - added traceJobParameters(s)() methods     
CHANGE: TaskQueueDirector - use ObjectLoader to load directors    
CHANGE: dirac-pilot - use Python 2.7 by default, 2014-04-09 LCG bundles

*DMS
NEW: DataManager to replace ReplicaManager class ( simplification, streamlining )
FIX: InputDataByProtocol - fix the case where file is only on tape
FIX: FTSAgent - multiple fixes
BUGFIX: ReplicateAndRegister - do not ask SE with explicit SRM2 protocol

*Interfaces
CHANGE: Dirac - instantiate SandboxStoreClient and WMSClient when needed, not in the constructor
CHANGE: Job - removed setSystemConfig() method
NEW: Job.py - added setTag() interface

*Resources
CHANGE: StorageElement - changes to avoid usage PFNs
FIX: XROOTStorage, SRM2Storage - changes in PFN construction 
NEW: PoolComputingElement - a CE allowing to manage multi-core slots
FIX: SSHTorqueComputingElement - specify the SSHUser user for querying running/waiting jobs 

*RSS
NEW: added commands dirac-rss-query-db and dirac-rss-query-dtcache

*RMS
CHANGE: ReqDB - added Foreign Keys to ReqDB tables
NEW: dirac-rms-reset-request command
FIX: RequestTask - always execute operations with owner proxy

*SMS
FIX: few minor fixes to avoid pylint warnings

[v6r10p25]

*DMS
CHANGE: FileCatalog - optimized file selection by metadata

[v6r10p24]

*DMS
FIX: FC.FileMetadata - optimized queries for list interception evaluation

[v6r10p23]

*Resoures
CHANGE: SSHComputingElement - allow SSH options to be passed from CS setup of SSH Computing Element
FIX: SSHComputingElement - use SharedArea path as $HOME by default

[v6r10p22]

*CS
CHANGE: Operations helper - if not given, determine the VO from the current proxy 

*Resources
FIX: glexecComputingElement - allows Application Failed with Errors results to show through, 
     rather than be masked by false "glexec CE submission" errors
     
*DMS     
CHANGE: ReplicaManager - in getReplicas() rebuild PFN if 
        <Operations>/DataManagement/UseCatalogPFN option is set to False ( True by default )

[v6r10p21]

*Configuration
FIX: CSGlobals - allow to specify extensions in xxxDIRAC form in the CS

*Interfaces
FIX: Job - removed self.reqParams
FIX: Job - setSubmitPools renamed to setSubmitPool, fixed parameter definition string

*WMS
FIX: JobMonitorigHandler, JobPolicy - allow JobMonitor property to access job information

[v6r10p20]

*DMS
FIX: FTSAgent/Client, ReplicateAndRegister - fixes to properly process failed
     FTS request scheduling

[v6r10p19]

*DMS
FIX: FTSAgent - putRequest when leaving processRequest
FIX: ReplicaManager - bug in getReplicas() in dictionary creation

[v6r10p18]

*DMS
FIX: ReplicateAndRegister - dictionary items incorrectly called in ftsTransfer()

[v6r10p17]

*RMS
FIX: RequestDB.py - typo in a table name
NEW: ReqManagerHandler - added getDistinctValues() to allow selectors in the web page

*DMS
CHANGE: ReplicaManager - bulk PFN lookup in getReplicas()

[v6r10p16]

*Framework
NEW: PlottingClient - added curveGraph() function

*Transformation
FIX: TaskManagerAgentBase - add the missing Scheduled state

*WMS
FIX: TaskQueueDB - reduced number of lines in the matching parameters printout

*DMS
FIX: dirac-dms-show-se-status - exit on error in the service call, closes #1840

*Interface
FIX: API.Job - removed special interpretation of obsoleted JDLreqt type parameters

*Resources
FIX: SSHComputingElement - increased timeout in getJobStatusOnHost() ssh call, closes #1830

[v6r10p15]

*DMS
FIX: FTSAgent - added missing monitoring activity
FIX: FileCatalog - do not check directory permissions when creating / directory

*Resources
FIX: SSHTorqueComputingElement - removed obsoleted stuff

[v6r10p14]

*SMS
FIX: RequestPreparationAgent - typo fixed

[v6r10p13]

*SMS
FIX: RequestPreparationAgent - use ReplicaManager to get active replicas

*DMS
FIX: ReplicaManager - getReplicas returns all replicas ( in all statuses ) by default
CHANGE: FC/SecurityManager - give full ACL access to the catalog to groups with admin rights

*WMS
CHANGE: SiteDirector - changes to reduce the load on computing elements
FIX: JobWrapper - do not set Completed status for the case with failed application thread

[v6r10p12]

*WMS
CHANGE: Replace consistently everywhere SAM JobType by Test JobType
FIX: JobWrapper - the outputSandbox should be always uploaded (outsized, in failed job)

*DMS
FIX: RemoveFile - bugfix
FIX: ReplicateAndRegister - fixes in the checksum check, retry failed FTS transfer 
     with RM transfer
NEW: RegisterReplica request operation     

*RMS
FIX: ReqClient - fix in the request state machine
FIX: Request - enhance digest string
NEW: dirac-dms-reset-request command
CHANGE: dirac-rms-show-request - allow selection of a request by job ID

*TS
FIX: TransformationDB - in getTransformationParameters() dropped "Submitted" counter 
     in the output

[v6r10p11]

*Core
FIX: X509Chain - cast life time to int before creating cert

*Accounting
FIX: DataStoreClient - self.__maxRecordsInABundle = 5000 instead of 1000
FIX: JobPolicy - allow access for JOB_MONITOR property

*RMS
FIX: ReqClient - fix the case when a job is Completed but in an unknown minor status

*Resources
BUGFIX: ProxyStorage - use checkArgumentFormat() instead of self.__checkArgumentFormatDict()

[v6r10p10]

*DMS
FIX: Several fixes to make FTS accounting working (FTSAgent/Job, ReplicaManager, File )

[v6r10p9]

*Core
BUGFIX: LineGraph - Ymin was set to a minimal plot value rather than 0.

*DMS
CHANGE: FTSJob(Agent) - get correct information for FTS accounting (registration)

[v6r10p8]

*Core
FIX: InstallTools - admin e-mail default location changed

*Framework
FIX: SystemAdministratorClientCLI - allow "set host localhost"
FIX: BundleDelivery - protect against empty bundle

*WMS
FIX: SiteDirector - Pass siteNames and ceList as None if any is accepted
FIX: WorkloadManagement.ConfigTemplate.SiteDorectory - set Site to Any by default 

*DMS
FIX: FileCatalogCLI - ignore Datasets in ls command for backward compatibility

*Resources
FIX: SSH - some platforms use Password instead of password prompt

[v6r10p7]

*Core
FIX: dirac-install - execute dirac-fix-mysql-script and dirac-external-requirements after sourcing the environment
FIX: InstallTools - set basedir variable in fixMySQLScript()
FIX: InstallTools - define user root@host.domain in installMySQL()

*Framework
BUGFIX: SystemAdministratorCLI - bug fixed in default() call signature

*DMS
FIX: FTSRequest - handle properly FTS server in the old system 
FIX: ReplicaManager - check if file is in FC before removing 
FIX: Request/RemovalTask - handle properly proxies for removing files 
BUGFIX: DatasetManager - in the table description

[v6r10p6]

*Core
FIX: X509Certificate - reenabled fix in getDIRACGroup()

*Configuration
FIX: CSAPI - Group should be taken from the X509 chain and not the certificate

*RMS
CHANGE: ReqClient - if the job does not exist, do not try further finalization

[v6r10p5]

*Core
FIX: X509Certificate - reverted fix in getDIRACGroup()

[v6r10p4]

*Core
NEW: dirac-info - extra printout
CHANGE: PrettyPrint - extra options in printTable()
FIX: X509Certificate - bug fixed in getDIRACGroup()

*Framework
NEW: SystemAdministratorCLI - new showall command to show components across hosts
NEW: ProxyDB - allow to upload proxies without DIRAC group

*RMS
CHANGE: ReqClient - requests from failed jobs update job status to Failed
CHANGE: RequestTask - retry in the request finalize()

[v6r10p3]

*Configuration
CHANGE: Registry - allow to define a default group per user

*WMS
BUGFIX: JobReport - typo in generateForwardDISET()

[v6r10p2]

*TMS
CHANGE: Backward compatibility fixes when setting the Transformation files status

*DMS
BUGFIX: ReplicateAndRegister - bugfix when replicating to multiple destination by ReplicaManager

*WMS
BUGFIX: JobManager - bug fix when deleting no-existing jobs

[v6r10p1]

*RMS
FIX: ReqDB.Operations - Arguments field changed type from BLOB to MEDIUMBLOB

*DMS
FIX: FileCatalog - check for non-exiting directories in removeDirectory()

*TMS
FIX: TransformationDB - removed constraint that was making impossible to derive a production

[v6r10]

*Core
FIX: Several fixes on DB classes(AccountingDB, SystemLoggingDB, UserProfileDB, TransformationDB, 
     JobDB, PilotAgentsDB) after the new movement to the new MySQL implementation with a persistent 
     connection per running thread
NEW: SystemAdministratorCLI - better support for executing remote commands 
FIX: DIRAC.__init__.py - avoid re-definition of platform variable    
NEW: Graphs - added CurveGraph class to draw non-stacked lines with markers
NEW: Graphs - allow graphs with negative Y values
NEW: Graphs - allow to provide errors with the data and display them in the CurveGraph
FIX: InstallTools - fix for creation of the root@'host' user in MySQL 
FIX: dirac-install - create links to permanent directories before module installation
CHANGE: InstallTools - use printTable() utility for table printing
CHANGE: move printTable() utility to Core.Utilities.PrettyPrint
NEW: added installation configuration examples
FIX: dirac-install - fixBuildPath() operates only on files in the directory
FIX: VOMSService - added X-VOMS-CSRF-GUARD to the html header to be compliant with EMI-3 servers

*CS
CHANGE: getVOMSVOForGroup() uses the VOMSName option of the VO definition 
NEW: CE2CSAgent - added ARC CE information lookup

*Framework
FIX: SystemAdministratorIntegrator - use Host option to get the host address in addition to the section name, closes #1628
FIX: dirac-proxy-init - uses getVOMSVOForGroup() when adding VOMS extensions

*DMS
CHANGE: DFC - optimization and bug fixes of the bulk file addition
FIX: TransferAgent - protection against badly defined LFNs in collectFiles()
NEW: DFC - added getDirectoryReplicas() service method support similar to the LFC
CHANGE: DFC - added new option VisibleReplicaStatus which is used in replica getting commands
CHANGE: FileCatalogClientCLI client shows number of replicas in the 2nd column rather than 
        unimplemented number of links
CHANGE: DFC - optimizations for the bulk replica look-up
CHANGE: DFC updated scalability testing tool FC_Scaling_test.py        
NEW: DFC - methods returning replicas provide also SE definitions instead of PFNs to construct PFNs on the client side
NEW: DFC - added getReplicasByMetadata() interface
CHANGE: DFC - optimized getDirectoryReplicas()
CHANGE: FileCatalogClient - treat the reduced output from various service queries restoring LFNs and PFNs on the fly
NEW: DFC - LFNPFNConvention flag can be None, Weak or Strong to facilitate compatibility with LFC data 
CHANGE: FileCatalog - do not return PFNs, construct them on the client side
CHANGE: FileCatalog - simplified FC_Scaling_test.py script
NEW: FileCatalog/DatasetManager class to define and manipulate datasets corresponding to meta queries
NEW: FileCatalogHandler - new interface methods to expose DatasetManager functionality
NEW: FileCatalogClientCLI - new dataset family of commands
FIX: StorageFactory, ReplicaManager - resolve SE alias name recursively
FIX: FTSRequest, ReplicaManager, SRM2Storage - use current proxy owner as user name in accounting reports, closes #1602
BUGFIX: FileCatalogClientCLI - bug fix in do_ls, missing argument to addFile() call, closes #1658
NEW: FileCatalog - added new setMetadataBulk() interface, closes #1358
FIX: FileCatalog - initial argument check strips off leading lfn:, LFN:, /grid, closes #448
NEW: FileCatalog - added new setFileStatus() interface, closes #170, valid and visible file and replica statuses can be defined in respective options.
CHANGE: multiple new FTS system fixes
CHANGE: uniform argument checking with checkArgumentFormat() in multiple modules
CHANGE: FileCatalog - add Trash to the default replica valid statuses
CHANGE: ReplicaManager,FTSRequest,StorageElement - no use of PFN as returned by the FC except for file removal,
        rather constructing it always on the fly
        
*SMS
CHANGE: PinRequestAgent, SENamespaceCatalogCheckAgent - removed
CHANGE: Use StorageManagerClient instead of StorageDB directly        

*WMS
CHANGE: JobPolicy - optimization for bulk job verification
NEW: JobPolicy - added getControlledUsers() to get users which jobs can be accessed for 
     a given operation
CHANGE: JobMonitoringHandler - Avoid doing a selection of all Jobs, first count matching jobs 
        and then use "limit" to select only the required JobIDs.
NEW: JobMonitoringHandler - use JobPolicy to filter jobs in getJobSummaryWeb()
NEW: new Operations option /Services/JobMonitoring/GlobalJobsInfo ( True by default ) to 
     allow or not job info lookup by anybody, used in JobMonitoringHandler       
BUGFIX: SiteDirector - take into account the target queue Platform
BUGFIX: JobDB - bug in __insertNewJDL()    
CHANGE: dirac-admin-show-task-queues - enhanced output  
CHANGE: JobLoggingDB.sql - use trigger to manage the new LoggingInfo structure  
CHANGE: JobWrapper - trying several times to upload a request before declaring the job failed
FIX: JobScheduling executor - fix race condition that causes a job to remain in Staging
NEW: SiteDirector - do not touch sites for which there is no work available
NEW: SiteDirector - allow sites not in mask to take jobs with JobType Test
NEW: SiteDirector - allow 1 hour grace period for pilots in Unknown state before aborting them
CHANGE: Allow usage of non-plural form of the job requirement options ( PilotType, GridCE, BannedSite, 
        SubmitPool ), keep backward compatibility with a plural form
        
*RSS
FIX: DowntimeCommand - take the latest Downtime that fits    
NEW: porting new Policies from integration  
NEW: RSS SpaceToken command querying endpoints/tokens that exist  
        
*Resources
NEW: added SSHOARComputingElement class 
NEW: added XROOTStorage class       
FIX: CREAMComputingElement - extra checks for validity of returned pilot references
        
*TS
CHANGE: TransformationClient(DB,Manager) - set file status for transformation as bulk operation 
CHANGE: TransformationClient - applying state machine when changing transformation status
BUGFIX: TransformationClient(Handler) - few minor fixes
NEW: TransformationDB - backported __deleteTransformationFileTask(s) methods
CHANGE: TransformationDB(Client) - fixes to reestablish the FileCatalog interface
FIX: TransformationAgent - added MissingInFC to consider for Removal transformations
BUGFIX: TransformationAgent - in _getTransformationFiles() variable 'now' was not defined
FIX: TransformationDB.sql - DataFiles primary key is changed to (FileID) from (FileID,LFN) 
CHANGE: TransformationDB(.sql) - schema changes suitable for InnoDB
FIX: TaskManager(AgentBase) - consider only submitted tasks for updating status
CHANGE: TransformationDB(.sql) - added index on LFN in DataFiles table

*RMS
NEW: Migrate to use the new Request Management by all the clients
CHANGE: RequestContainer - Retry failed transfers 10 times and avoid sub-requests to be set Done 
        when the files are failed
CHANGE: Use a unique name for storing the proxy as processes may use the same "random" name and 
        give conflicts
NEW: RequestClient(Handler) - add new method readRequest( requestname)                 

*Workflow
NEW: Porting the LHCb Workflow package to DIRAC to make the use of general purpose modules and
     simplify construction of workflows        

[v6r9p33]

*Accounting
BUGFIX: AccountingDB - wrong indentation

[v6r9p32]

*Accounting
FIX: AccountingDB - use old style grouping if the default grouping is altered, e.g. by Country

[v6r9p31]

*Accounting
CHANGE: AccountingDB - changes to speed up queries: use "values" in GROUP By clause;
        drop duplicate indexes; reorder fields in the UniqueConstraint index of the
        "bucket" tables  

[v6r9p30]

*DMS
CHANGE: FileCatalogFactory - construct CatalogURL from CatalogType by default

*SMS
FIX: dirac-stager-stage-files - changed the order of the arguments

[v6r9p29]

*TS
FIX: TaskManager(AgentBase) - fix for considering only submitted tasks 

[v6r9p28]

*TS
FIX: TransformationDB(ManagerHandler) - several portings from v6r10

[v6r9p27]

*SMS
FIX: StorageManagementDB - in removeUnlinkedReplicas() second look for CacheReplicas 
     for which there is no entry in StageRequests

[v6r9p26]

*Resources
CHANGE: CREAMComputigElement - Make sure that pilots submitted to CREAM get a 
        fresh proxy during their complete lifetime
*Framework
FIX: ProxyDB - process properly any SQLi with DNs/groups with 's in the name

[v6r9p25]

*TS
CHANGE: TransformationClient - changed default timeout values for service calls
FIX: TransformationClient - fixes for processing of derived transformations 

[v6r9p24]

*TS
FIX: TransformationClient - in moveFilesToDerivedTransformation() set file status
     to Moved-<prod>

[v6r9p23]

*Core
BUGFIX: InstallTools - improper configuration prevents a fresh new installation

*WMS
BUGFIX: PilotDirector - Operations Helper non-instantiated

[v6r9p22]

*WMS
FIX: PilotDirector - allow to properly define extensions to be installed by the 
     Pilot differently to those installed at the server
FIX: Watchdog - convert pid to string in ProcessMonitor

*TS
FIX: TransformationDB - splitting files in chunks

*DMS
NEW: dirac-dms-create-removal-request command
CHANGE: update dirac-dms-xxx commands to use the new RMS client,
        strip lines when reading LFNs from a file

[v6r9p21]

*TS
FIX: Transformation(Client,DB,Manager) - restored FileCatalog compliant interface
FIX: TransformationDB - fix in __insertIntoExistingTransformationFiles()

[v6r9p20]

*Core
BUGFIX: ProxyUpload - an on the fly upload does not require a proxy to exist

*DMS
CHANGE: TransferAgent - use compareAdler() for checking checksum
FIX: FailoverTransfer - recording the sourceSE in case of failover transfer request 

*WMS
FIX: ProcessMonitor - some fixes added, printout when <1 s of consumed CPU is found

*Transformation
BUGFIX: TransformationClient - fixed return value in moveFilesToDerivedTransformation()

*RMS
BUGFIX: CleanReqDBAgent - now() -> utcnow() in initialize()

*Resources
FIX: ARCComputingElement - fix the parsing of CE status if no jobs are available

[v6r9p19]

*DMS
FIX: FileCatalog/DirectoryMetadata - inherited metadata is used while selecting directories
     in findDirIDsByMetadata()

[v6r9p18]

*DMS
FIX: FTSSubmitAgent, FTSRequest - fixes the staging mechanism in the FTS transfer submission
NEW: TransferDBMonitoringHandler - added getFilesForChannel(), resetFileChannelStatus()

[v6r9p17]

*Accounting
FIX: DataStoreClient - send accounting records in batches of 1000 records instead of 100

*DMS:
FIX: FailoverTransfer - catalog name from list to string
FIX: FTSSubmitAgent, FTSRequest - handle FTS3 as new protocol and fix bad submission time
FIX: FTSSubmitAgent, FTSRequest - do not submit FTS transfers for staging files

*WMS
FIX: TaskQueueDB - do not check enabled when TQs are requested from Directors
FIX: TaskQueueDB - check for Enabled in the TaskQueues when inserting jobs to print an alert
NEW: TaskQueueDB - each TQ can have at most 5k jobs, if beyond the limit create a new TQ 
     to prevent long matching times when there are way too many jobs in a single TQ

[v6r9p16]

*TS
BUGFIX: typos in TransformationCleaningAgent.py

*DMS
CHANGE: DownloadInputData - check the available disk space in the right input data directory
FIX: DownloadInputData - try to download only Cached replicas 

[v6r9p15]

*Core
FIX: MySQL - do not decrease the retry counter after ping failure

*DMS
CHANGE: FC/DirectoryMetadata - Speed up findFilesByMetadataWeb when many files match
FIX: RemovalTask - fix error string when removing a non existing file (was incompatible 
     with the LHCb BK client). 

*WMS
FIX: JobReport - minor fix ( removed unused imports )
FIX: JobMonitoring(JobStateUpdate)Handler - jobID argument can be either string, int or long

*TS
CHANGE: TransformationClient - change status of Moved files to a deterministic value
FIX: FileReport - minor fix ( inherits object ) 

[v6r9p14]

*DMS
CHANGE: FTSDB - changed schema: removing FTSSite table. From now on FTS sites 
        would be read from CS Resources

[v6r9p13]

FIX: included fixes from v6r8p26 patch release

[v6r9p12]

FIX: included fixes from v6r8p25 patch release

[v6r9p11]

*DMS
BUGFIX: FTSRequest - in __resolveFTSServer() type "=" -> "=="

[v6r9p10]

FIX: included fixes from v6r8p24 patch release

*Core
NEW: StateMachine utility

*DMS
BUGFIX: in RegisterFile operation handler

*Interfaces
FIX: Dirac.py - in splitInputData() consider only Active replicas

[v6r9p9]

*RMS
FIX: RequestDB - added getRequestFileStatus(), getRequestName() methods

[v6r9p8]

*DMS
FIX: RequestDB - get correct digest ( short request description ) of a request

[v6r9p7]

FIX: included fixes from v6r8p23 patch release

*RSS
FIX: SpaceTokenOccupancyPolicy - SpaceToken Policy decision was based on 
     percentage by mistake
     
*RMS
NEW: new scripts dirac-dms-ftsdb-summary, dirac-dms-show-ftsjobs    
FIX: FTSAgent - setting space tokens for newly created FTSJobs 

[v6r9p6]

*DMS
BUGFIX: dirac-admin-add-ftssite - missing import

*RMS
NEW: RequestDB, ReqManagerHandler - added getRequestStatus() method

*TS
FIX: fixes when using new RequestClient with the TransformationCleaningAgent

*WMS
BUGFIX: typo in SandboxStoreHandler transfer_fromClient() method

[v6r9p5]

*DMS
BUGFIX: missing proxy in service env in the FTSManager service. By default service 
        will use DataManager proxy refreshed every 6 hours.

*Resources
NEW: StorageElement - new checkAccess policy: split the self.checkMethods in 
     self.okMethods. okMethods are the methods that do not use the physical SE. 
     The isValid returns S_OK for all those immediately

*RSS
FIX: SpaceTokenOccupancyPolicy - Policy that now takes into account absolute values 
     for the space left
     
*TS
FIX: TransformationCleaningAgent - will look for both old and new RMS     

[v6r9p4]

*Stager
NEW: Stager API: dirac-stager-monitor-file, dirac-stager-monitor-jobs, 
     dirac-stager-monitor-requests, dirac-stager-show-stats

[v6r9p3]

*Transformation
FIX: TransformationCleaning Agent status was set to 'Deleted' instead of 'Cleaned'

[v6r9p2]

*RSS
NEW: Added Component family tables and statuses
FIX: removed old & unused code 
NEW: allow RSS policies match wild cards on CS

*WMS
BUGFIX: FailoverTransfer,JobWrapper - proper propagation of file metadata

[v6r9p1]

*RMS
NEW: FTSAgent - update rwAccessValidStamp,
     update ftsGraphValidStamp,
     new option for staging files before submission,
     better log handling here and there
CHANGE: FTSJob - add staging flag in in submitFTS2
CHANGE: Changes in WMS (FailoverTransfer, JobReport, JobWrapper, SandboxStoreHandler) 
        and TS (FileReport) to follow the new RMS.
NEW: Full CRUD support in RMS.

*RSS
NEW: ResourceManagementDB - new table ErrorReportBuffer
NEW: new ResourceManagementClient methods - insertErrorReportBuffer, selectErrorReportBuffer,
     deleteErrorReportBuffer

[v6r9]

NEW: Refactored Request Management System, related DMS agents and FTS management
     components

[v6r8p28]

*Core
BUGFIX: RequestHandler - the lock Name includes ActionType/Action

*DMS
FIX: dirac-dms-filecatalog-cli - prevent exception in case of missing proxy

[v6r8p27]

*DMS
BUGFIX: dirac-dms-add-file - fixed typo item -> items

[v6r8p26]

*Core
NEW: RequestHandler - added getServiceOption() to properly resolve inherited options 
     in the global service handler initialize method
NEW: FileCatalogHandler, StorageElementHandler - use getServiceOption()

[v6r8p25]

FIX: included fixes from v6r7p40 patch release

*Resources
FIX: SRM2Storage - do not account gfal_ls operations

[v6r8p24]

FIX: included fixes from v6r7p39 patch release

*Core
FIX: SiteSEMapping was returning wrong info

*DMS
FIX: FTSRequest - choose explicitly target FTS point for RAL and CERN
BUGFIX: StrategyHandler - wrong return value in __getRWAccessForSE()

*Resources
CHANGE: SRM2Storage - do not account gfal_ls operations any more

[v6r8p23]

FIX: included fixes from v6r7p37 patch release

*TS
FIX: TransformationDB - allow tasks made with ProbInFC files
FIX: TransformationCleaingAgent,Client - correct setting of transformation 
     status while cleaning

[v6r8p22]

FIX: included fixes from v6r7p36 patch release

[v6r8p21]

*DMS
FIX: FileCatalog/DirectoryMetadata - even if there is no meta Selection 
     the path should be considered when getting Compatible Metadata
FIX: FileCatalog/DirectoryNodeTree - findDir will return S_OK( '' ) if dir not 
     found, always return the same error from DirectoryMetadata in this case.     

*RSS
FIX: DowntimeCommand - use UTC time stamps

*TS
FIX: TransformationAgent - in _getTransformationFiles() get also ProbInFC files in 
     addition to Used 

[v6r8p20]

*Stager
NEW: Stager API: dirac-stager-monitor-file, dirac-stager-monitor-jobs, 
     dirac-stager-monitor-requests, dirac-stager-show-stats

[v6r8p19]

*Transformation
FIX: TransformationCleaning Agent status was set to 'Deleted' instead of 'Cleaned'

[v6r8p18]

*TS
BUGFIX: TransformationAgent - regression in __cleanCache()

[v6r8p17]

FIX: included fixes from v6r7p32 patch release

*WMS
FIX: StalledJobAgent - for accidentally stopped jobs ExecTime can be not set, 
     set it to CPUTime for the accounting purposes in this case

[v6r8p16]

FIX: included fixes from v6r7p31 patch release

*WMS
BUGFIX: TaskQueueDB - fixed a bug in the negative matching conditions SQL construction

*RSS
NEW: improved doc strings of PEP, PDP modules ( part of PolicySystem )
FIX: Minor changes to ensure consistency if ElementInspectorAgent and 
     users interact simultaneously with the same element
CHANGE: removed DatabaseCleanerAgent ( to be uninstalled if already installed )
FIX: SummarizeLogsAgent - the logic of the agent was wrong, the agent has been re-written.
     
[v6r8p15]

*Core
FIX: X509Chain - fix invalid information when doing dirac-proxy-info without CS
     ( in getCredentials() )

*RSS
NEW: PDP, PEP - added support for option "doNotCombineResult" on PDP

[v6r8p14]

*Core
FIX: dirac-deploy-scripts - can now work with the system python

*WMS
NEW: dirac-wms-cpu-normalization - added -R option to modify a given configuration file
FIX: Executor/InputData - Add extra check for LFns in InputData optimizer, closes #1472

*Transformation
CHANGE: TransformationAgent - add possibility to kick a transformation (not skip it if no 
        unused files), by touching a file in workDirectory
BUGFIX: TransformationAgent - bug in __cleanCache() dict modified in a loop        

[v6r8p13]

*Transformation
BUGFIX: TransformationDB - restored import of StringType

[v6r8p12]

NEW: Applied patches from v6r7p29

*WMS
FIX: JobDB - check if SystemConfig is present in the job definition and convert it 
     into Platform

*DMS
FIX: ReplicaManager - do not get metadata of files when getting files in a directory 
     if not strictly necessary

*RSS
NEW: ported from LHCb PublisherHandler for RSS web views

[v6r8p11]

NEW: Applied patches from v6r7p27

*RSS
NEW: SpaceTokenOccupancyPolicy - ported from LHCbDIRAC 
NEW: db._checkTable done on service initialization ( removed dirac-rss-setup script doing it )

*Transformation
FIX: TaskManager - reset oJob for each task in prepareTransformationTasks()
BUGFIX: ValidateOutputDataAgent - typo fixed in getTransformationDirectories()
FIX: TransformationManagerHandler - use CS to get files statuses not to include in 
     processed file fraction calculation for the web monitoring pages

[v6r8p10]

NEW: Applied patches from v6r7p27

[v6r8p9]

*DMS
FIX: TransferAgent,dirac-dms-show-se-status, ResourceStatus,TaskManager - fixes
     needed for DMS components to use RSS status information
NEW: ReplicaManager - allow to get metadata for an LFN+SE as well as PFN+SE     

[v6r8p8]

*RSS
BUGFIX: dirac-rss-setup - added missing return of S_OK() result

[v6r8p7]

NEW: Applied patches from v6r7p24

*DMS
BUGFIX: LcgFileCatalogClient - bug in addFile()

*RSS
BUGFIX: fixed script dirac-rss-set-token, broken in the current release.
NEW: Statistics module - will be used in the future to provide detailed information 
     from the History of the elements 

[v6r8p6]

NEW: Applied patches from v6r7p23

*Transformation
FIX: TaskManager - allow prepareTransformationTasks to proceed if no OutputDataModule is defined
FIX: TransformationDB - remove INDEX(TaskID) from TransformationTasks. It produces a single counter 
     for the whole table instead of one per TransformationID
     
*WMS     
FIX: WMSUtilities - to allow support for EMI UI's for pilot submission we drop support for glite 3.1

[v6r8p5]

NEW: Applied patches from v6r7p22

*RSS
CHANGE: removed old tests and commented out files

*WMS
FIX: PoolXMLCatalog - proper addFile usage

*Transformation
CHANGE: TransformationAgent - clear replica cache when flushing or setting a file in the workdirectory

[v6r8p4]

*Transformation
FIX: The connection to the jobManager is done only at submission time
FIX: Jenkins complaints fixes

*WMS
BUGFIX: JobDB - CPUtime -> CPUTime
FIX: Jenkins complaints fixes

[v6r8p3]

*DMS
BUGFIX: LcgFileCatalogClient

[v6r8p2]

*DMS:
FIX: LcgFileCatalogClient - remove check for opening a session in __init__ as credentials are not yet set 

*Transformation
CHANGE: reuse RPC clients in Transformation System 

[v6r8p1]

*Core
FIX: dirac-deploy-scripts - restored regression w.r.t. support of scripts starting with "d"

*DMS
BUGFIX: LcgFileCatalogClient - two typos fixed

[v6r8]

CHANGE: Several fixes backported from the v7r0 integration branch

*Core
CHANGE: DictCache - uses global LockRing to avoid locks in multiprocessing
FIX: X509Chain - proxy-info showing an error when there's no CS

*DMS
FIX: TransferAgent - inside loop filter out waiting files dictionary
BUGFIX: dirac-admin-allow-se - there was a continue that was skipping the complete loop for 
        ARCHIVE elements
NEW: LcgFileCatalogClient - test return code in startsess lfc calls       

*WMS:
FIX: OptimizerExecutor, InputData, JobScheduling - check that site candidates have all the 
     replicas

*RSS: 
BUGFIX: ResourceStatus, RSSCacheNoThread - ensure that locks are always released

*Transformation
FIX: TaskManager - site in the job definition is taken into account when submitting
NEW: Transformation - get the allowed plugins from the CS /Operations/Transformations/AllowedPlugins
FIX: ValidateOutputDataAgent - self not needed for static methods

[v6r7p40]

*Resources
FIX: StorageElement class was not properly passing the lifetime argument for prestageFile method

[v6r7p39]

*Core
CHANGE: Grid - in executeGridCommand() allow environment script with arguments needed for ARC client

*DMS
FIX: DFC SEManager - DIP Storage can have a list of ports now

*Resources
FIX: ARCComputingElement - few fixes after debugging

[v6r7p38]

*Core
NEW: DISET FileHelper, TransferClient - possibility to switch off check sum

*Resources
NEW: ARCComputingElement - first version
NEW: StorageFactory - possibility to pass extra protocol parameters to storage object
NEW: DIPStorage - added CheckSum configuration option
BUGFIX: SSHComputingElement - use CE name in the pilot reference construction

*WMS
FIX: StalledJobAgent - if ExecTime < CPUTime make it equal to CPUTime

[v6r7p37]

*Framework
BUGFIX: NotificationDB - typos in SQL statement in purgeExpiredNotifications() 

*WMS
NEW: JobCleaningAgent - added scheduling sandbox LFN removal request 
     when deleting jobs
CHANGE: JobWrapper - report only error code as ApplicationError parameter 
        when payload finishes with errors    
NEW: SiteDirector - possibility to specify extensions to be installed in 
     pilots in /Operations/Pilots/Extensions option in order not to install
     all the server side extensions        

*DMS
CHANGE: FileCatalogFactory - use service path as default URL
CHANGE: FileCatalogFactory - use ObjectLoader to import catalog clients

*SMS
BUGFIX: StorageManagementDB, dirac-stager-monitor-jobs - small bug fixes ( sic, Daniela )

*Resources
CHANGE: DIPStorage - added possibility to specify a list of ports for multiple
        service end-points
CHANGE: InProcessComputingElement - demote log message when payload failure 
        to warning, the job will fail anyway
FIX: StalledJobAgent - if pilot reference is not registered, this is not an 
     error of the StalledJobAgent, no log.error() in  this case                
        
*RMS
CHANGE: RequestTask - ensure that tasks are executed with user credentials 
        even with respect to queries to DIRAC services ( useServerCertificate 
        flag set to false )        

[v6r7p36]

*WMS
FIX: CREAMCE, SiteDirector - make sure that the tmp executable is removed
CHANGE: JobWrapper - remove sending mails via Notification Service in case
        of job rescheduling
        
*SMS
FIX: StorageManagementDB - fix a race condition when old tasks are set failed 
     between stage submission and update.        

[v6r7p35]

*Stager
NEW: Stager API: dirac-stager-monitor-file, dirac-stager-monitor-jobs, 
     dirac-stager-monitor-requests, dirac-stager-show-stats

[v6r7p34]

*Transformation
FIX: TransformationCleaning Agent status was set to 'Deleted' instead of 'Cleaned'

[v6r7p33]

*Interfaces
FIX: Job.py - in setExecutable() - prevent changing the log file name string type

*StorageManagement
NEW: StorageManagementDB(Handler) - kill staging requests at the same time as 
     killing related jobs, closes #1510
FIX: StorageManagementDB - demote the level of several log messages       

[v6r7p32]

*DMS
FIX: StorageElementHandler - do not use getDiskSpace utility, use os.statvfs instead
CHANGE: StorageManagementDB - in getStageRequests() make MySQL do an UNIQUE selection 
        and use implicit loop to speed up queries for large results

*Resources
FIX: lsfce remote script - use re.search instead of re.match in submitJob() to cope with
     multipline output

[v6r7p31]

*WMS
FIX: SiteDirector - make possible more than one SiteDirector (with different pilot identity) attached 
     to a CE, ie sgm and pilot roles. Otherwise one is declaring Aborted the pilots from the other.

[v6r7p30]

*Core
CHANGE: X509Chain - added groupProperties field to the getCredentials() report
BUGFIX: InstallTools - in getSetupComponents() typo fixed: agent -> executor

[v6r7p29]

*DMS
CHANGE: FileCatalog - selection metadata is also returned as compatible metadata in the result
        of getCompatibleMetadata() call
NEW: FileCatalog - added path argument to getCompatibleMetadata() call
NEW: FileCatalogClient - added getFileUserMetadata()
BUGFIX: dirac-dms-fts-monitor - exit with code -1 in case of error

*Resources
FIX: CREAMComputingElement - check globus-url-copy result for errors when retrieving job output

[v6r7p28]

*DMS
BUGFIX: FileCatalog/DirectoryMetadata - wrong MySQL syntax 

[v6r7p27]

*Core
FIX: Mail.py - fix of the problem of colons in the mail's body

*Interfaces
NEW: Job API - added setSubmitPools(), setPlatform() sets ... "Platform"

*WMS
FIX: TaskQueueDB - use SystemConfig as Platform for matching ( if Platform is not set explicitly

*Resources
FIX: SSHComputingElement - use ssh host ( and not CE name ) in the pilot reference
BUGFIX: SSHGEComputingElement - forgotten return statement in _getJobOutputFiles()

*Framework
NEW: dirac-sys-sendmail - email's body can be taken from pipe. Command's argument 
     in this case will be interpreted as a destination address     

[v6r7p26]

*DMS
FIX: ReplicaManager - status names Read/Write -> ReadAccess/WriteAccess

[v6r7p25]

*Core
CHANGE: X509Chain - in getCredentials() failure to contact CS is not fatal, 
        can happen when calling dirac-proxy-init -x, for example

[v6r7p24]

*DMS
NEW: FileCatalog - added getFilesByMetadataWeb() to allow pagination in the Web 
     catalog browser
     
*WMS
CHANGE: WMSAdministrator, DiracAdmin - get banned sites list by specifying the status
        to the respective jobDB call     

[v6r7p23]

*Transformation
BUGFIX: TransformationDB - badly formatted error log message

*RMS
CHANGE: RequestDBMySQL - speedup the lookup of requests

*WMS
BUGFIX: dirac-dms-job-delete - in job selection by group

*DMS
FIX: LcgFileCatalogClient - getDirectorySize made compatible with DFC
BUGFIX: LcgFileCatalogClient - proper call of __getClientCertInfo()

[v6r7p22]

*Transformation
CHANGE: InputDataAgent - treats only suitable transformations, e.g. not the extendable ones. 
CHANGE: TransformationAgent - make some methods more public for easy overload

[v6r7p21]

*Core
FIX: Shifter - pass filePath argument when downloading proxy

[v6r7p20]

*DMS
CHANGE: StrategyHandler - move out SourceSE checking to TransferAgent
CHANGE: ReplicaManager, InputDataAgent - get active replicas
FIX: StorageElement, SRM2Storage - support for 'xxxAccess' statuses, checking results
     of return structures
     
*RSS
NEW: set configurable email address on the CS to send the RSS emails
NEW: RSSCache without thread in background
FIX: Synchronizer - moved to ResourceManager handler     

[v6r7p19]

*DMS
BUGFIX: ReplicaManager - in putAndRegister() SE.putFile() singleFile argument not used explicitly

[v6r7p18]

*WMS
FIX: StalledJobAgent - do not exit the loop over Completed jobs if accounting sending fails
NEW: dirac-wms-job-delete - allow to specify jobs to delete by job group and/or in a file
FIX: JobManifest - If CPUTime is not set, set it to MaxCPUTime value

[v6r7p17]

*Resources
FIX: SRM2Storage - treat properly "22 SRM_REQUEST_QUEUED" result code

[v6r7p16]

*DMS
FIX: StrategyHandler - do not proceed when the source SE is not valid for read 
BUGFIX: StorageElement - putFile can take an optional sourceSize argument
BUGFIX: ReplicaManager - in removeFile() proper loop on failed replicas

*RSS
FIX: SpaceTokenOccupancyCommand, CacheFeederAgent - add timeout when calling lcg_util commands

*WMS
FIX: JobManifest - take all the SubmitPools defined in the TaskQueueAgent 
NEW: StalledJobAgent - declare jobs stuck in Completed status as Failed

[v6r7p15]

*Core
BUGFIX: SocketInfo - in host identity evaluation

*DMS
BUGFIX: FileCatalogHandler - missing import os

*Transformation
CHANGE: JobManifest - getting allowed job types from operations() section 

[v6r7p14]

*DMS
CHANGE: StorageElementProxy - removed getParameters(), closes #1280
FIX: StorageElementProxy - free the getFile space before the next file
FIX: StorageElement - added getPFNBase() to comply with the interface

*Interfaces
CHANGE: Dirac API - allow lists of LFNs in removeFile() and removeReplica()

*WMS
CHANGE: JobSchedulingAgent(Executor) - allow both BannedSite and BannedSites JDL option

*RSS
FIX: ElementInspectorAgent - should only pick elements with rss token ( rs_svc ).
FIX: TokenAgent - using 4th element instead of the 5th. Added option to set admin email on the CS.

[v6r7p13]

*Core
FIX: Resources - in getStorageElementSiteMapping() return only sites with non-empty list of SEs

*DMS
FIX: StorageElement - restored the dropped logic of using proxy SEs
FIX: FileCatalog - fix the UseProxy /LocalSite/Catalog option

*Transformation
FIX: TransformationDB - use lower() string comparison in extendTransformation()

[v6r7p12]

*WMS
BUGFIX: JobManifest - get AllowedSubmitPools from the /Systems section, not from /Operations

*Core
NEW: Resources helper - added getSites(), getStorageElementSiteMapping()

*DMS
CHANGE: StrategyHandler - use getStorageElementSiteMapping helper function
BUGFIX: ReplicaManager - do not modify the loop dictionary inside the loop

[v6r7p11]

*Core
CHANGE: Subprocess - put the use of watchdog in flagging

[v6r7p10]

*Core
NEW: Logger - added getLevel() method, closes #1292
FIX: Subprocess - returns correct structure in case of timeout, closes #1295, #1294
CHANGE: TimeOutExec - dropped unused utility
FIX: Logger - cleaned unused imports

*RSS
CHANGE: ElementInspectorAgent - do not use mangled name and removed shifterProxy agentOption

[v6r7p9]

*Core
BUGFIX: InstallTools - MySQL Port should be an integer

[v6r7p8]

*Core
FIX: Subprocess - consistent timeout error message

*DMS
NEW: RemovalTask - added bulk removal
FIX: StrategyHandler - check file source CEs
CHANGE: DataIntegrityClient - code beautification
CHANGE: ReplicaManager - do not check file existence if replica information is queried anyway,
        do not fail if file to be removed does not exist already. 

[v6r7p7]

FIX: Several fixes to allow automatic code documentation

*Core
NEW: InstallTools - added mysqlPort and mysqlRootUser

*DMS
CHANGE: ReplicaManager - set possibility to force the deletion of non existing files
CHANGE: StrategyHandler - better handling of checksum check during scheduling 

[v6r7p6]

*Core
FIX: dirac-install - restore signal alarm if downloadable file is not found
FIX: Subprocess - using Manager proxy object to pass results from the working process

*DMS:
CHANGE: StorageElement - removed overwride mode
CHANGE: removed obsoleted dirac-dms-remove-lfn-replica, dirac-dms-remove-lfn
NEW: FTSMonitorAgent - filter out sources with checksum mismatch
FIX: FTSMonitorAgent, TransferAgent - fix the names of the RSS states

*RSS
NEW: ElementInspectorAgent runs with a variable number of threads which are automatically adjusted
NEW: Added policies to force a particular state, can be very convenient to keep something Banned for example.
NEW: policy system upgrade, added finer granularity when setting policies and actions

*WMS
NEW: SiteDirector- allow to define pilot DN/Group in the agent options
CHANGE: JobDescription, JobManifest - take values for job parameter verification from Operations CS section

[v6r7p5]

*Interfaces
BUGFIX: dirac-wms-job-get-output - properly treat the case when output directory is not specified 

[v6r7p4]

*Core
FIX: Subprocess - avoid that watchdog kills the executor process before it returns itself

*Framework
BUGFIX: ProxuManagerClient - wrong time for caching proxies

*RSS
FIX: removed obsoleted methods

*DMS
NEW: FileCatalog - added findFilesByMetadataDetailed - provides detailed metadata for 
     selected files

[v6r7p3]

*DMS
FIX: FTSMonitorAgent - logging less verbose

*Transformation
FIX: TransformationAgent - use the new CS defaults locations
FIX: Proper agent initialization
NEW: TransformationPlaugin - in Broadcast plugin added file groupings by number of files, 
     make the TargetSE always defined, even if the SourceSE list contains it 

*ResourceStatus
FIX: Added the shifter's proxy to several agents

*RMS
FIX: RequestContainer - the execution order was not properly set for the single files 

*Framework:
BUGFIX: ProxyManagerClient - proxy time can not be shorter than what was requested

[v6r7p2]

*Core
FIX: dirac-configure - switch to use CS before checking proxy info

*Framework
NEW: dirac-sys-sendmail new command
NEW: SystemAdmininistratorCLI - added show host, uninstall, revert commands
NEW: SystemAdmininistratorHandler - added more info in getHostInfo()
NEW: SystemAdmininistratorHandler - added revertSoftware() interface

*Transformation
FIX: TransformationCleaningAgent - check the status of returned results

[v6r7p1]

*Core
FIX: Subprocess - finalize the Watchdog closing internal connections after a command execution
CHANGE: add timeout for py(shell,system)Call calls where appropriate
CHANGE: Shifter - use gProxyManager in a way that allows proxy caching

*Framework
NEW: ProxyManagerClient - allow to specify validity and caching time separately
FIX: ProxyDB - replace instead of delete+insert proxy in __storeVOMSProxy

*DMS
NEW: FTSMonitorAgent - made multithreaded for better efficiency
FIX: dirac-dms-add-file - allow LFN: prefix for lfn argument

*WMS
NEW: dirac-wms-job-get-output, dirac-wms-job-status - allow to retrieve output for a job group
FIX: TaskQueueDB - fixed selection SQL in __generateTQMatchSQL()
CHANGE: OptimizerExecutor - reduce diversity of MinorStatuses for failed executors

*Resources
FIX: CREAMComputingElement - remove temporary JDL right after the submission 

[v6r6p21]

*DMS
BUGFIX: TransformationCleaningAgent - use the right signature of cleanMetadataCatalogFiles() call

[v6r6p20]

*DMS
FIX: RegistrationTask - properly escaped error messages
BUGFIX: DirectoryMetadata - use getFileMetadataFields from FileMetadata in addMetadataField()
NEW: When there is a missing source error spotted during FTS transfer, file should be reset 
     and rescheduled again until maxAttempt (set to 100) is reached

*WMS
FIX: JobScheduling - fix the site group logic in case of Tier0

[v6r6p19]

*DMS
BUGFIX: All DMS agents  - set up agent name in the initialization

*Core
NEW: Subprocess - timeout wrapper for subprocess calls
BUGFIX: Time - proper interpreting of 0's instead of None
CHANGE: DISET - use cStringIO for ANY read that's longer than 16k (speed improvement) 
        + Less mem when writing data to the net
FIX: Os.py - protection against failed "df" command execution       
NEW: dirac-info prints lcg bindings versions
CHANGE: PlotBase - made a new style class 
NEW: Subprocess - added debug level log message

*Framework
NEW: SystemAdministratorIntegrator client for collecting info from several hosts
NEW: SystemAdministrator - added getHostInfo()
FIX: dirac-proxy-init - always check for errors in S_OK/ERROR returned structures
CHANGE: Do not accept VOMS proxies when uploading a proxy to the proxy manager

*Configuration
FIX: CE2CSAgent - get a fresh copy of the cs data before attempting to modify it, closes #1151
FIX: Do not create useless backups due to slaves connecting and disconnecting
FIX: Refresher - prevent retrying with 'Insane environment'

*Accounting
NEW: Accounting/Job - added validation of reported values to cope with the weird Yandex case
FIX: DBUtils - take into account invalid values, closes #949

*DMS
FIX: FTSSubmitAgent - file for some reason rejected from submission should stay in 'Waiting' in 
     TransferDB.Channel table
FIX: FTSRequest - fix in the log printout     
CHANGE: dirac-dms-add-file removed, dirac-dms-add-files renamed to dirac-dms-add-file
FIX: FileCatalogCLI - check the result of removeFile call
FIX: LcgFileCatalogClient - get rid of LHCb specific VO evaluation
NEW: New FileCatalogProxy service - a generalization of a deprecated LcgFileCatalog service
FIX: Restored StorageElementProxy functionality
CHANGE: dirac-dms-add-file - added printout
NEW: FileCatalog(Factory), StorageElement(Factory) - UseProxy flag moved to /Operations and /LocalSite sections

*RSS
NEW:  general reimplementation: 
      New DB schema using python definition of tables, having three big blocks: Site, Resource and Node.
      MySQLMonkey functionality almost fully covered by DB module, eventually will disappear.
      Services updated to use new database.
      Clients updated to use new database.
      Synchronizer updated to fill the new database. When helpers will be ready, it will need an update.
      One ElementInspectorAgent, configurable now is hardcoded.
      New Generic StateMachine using OOP.
      Commands and Policies simplified.
      ResourceStatus using internal cache, needs to be tested with real load.
      Fixes for the state machine
      Replaced Bad with Degraded status ( outside RSS ).
      Added "Access" to Read|Write|Check|Remove SE statuses wherever it applies.
      ResourceStatus returns by default "Active" instead of "Allowed" for CS calls.
      Caching parameters are defined in the CS
FIX: dirac-admin-allow/ban-se - allow a SE on Degraded ( Degraded->Active ) and ban a SE on Probing 
     ( Probing -> Banned ). In practice, Active and Degraded are "usable" states anyway.            
      
*WMS
FIX: OptimizerExecutor - failed optimizations will still update the job     
NEW: JobWrapper - added LFNUserPrefix VO specific Operations option used for building user LFNs
CHANGE: JobDB - do not interpret SystemConfig in the WMS/JobDB
CHANGE: JobDB - Use CPUTime JDL only, keep MaxCPUTime for backward compatibility
CHANGE: JobWrapper - use CPUTime job parameter instead of MaxCPUTime
CHANGE: JobAgent - use CEType option instead of CEUniqueID
FIX: JobWrapper - do not attempt to untar directories before having checked if they are tarfiles 
NEW: dirac-wms-job-status - get job statuses for jobs in a given job group
 
*SMS
FIX: StorageManagementDB - when removing unlinked replicas, take into account the case where a
     staging request had been submitted, but failed
      
*Resources    
NEW: glexecCE - add new possible locations of the glexec binary: OSG specific stuff and in last resort 
     looking in the PATH    
NEW: LcgFileCatalogClient - in removeReplica() get the needed PFN inside instead of providing it as an argument     
      
*TS      
CHANGE: Transformation types definition are moved to the Operations CS section

*Interfaces
FIX: Dirac.py - CS option Scratchdir was in LocalSite/LocalSite
FIX: Dirac.py - do not define default catalog, use FileCatalog utility instead

[v6r6p19]

*DMS
BUGFIX: All DMS agents  - set up agent name in the initialization

[v6r6p18]

*Transformation
CHANGE: /DIRAC/VOPolicy/OutputDataModule option moved to <Operations>/Transformations/OutputDataModule

*Resources
FIX: ComputingElement - properly check if the pilot proxy has VOMS before adding it to the payload 
     when updating it

*WMS
BUGFIX: JobSanity - fixed misspelled method call SetParam -> SetParameter

[v6r6p17]

*Transformation
BUGFIX: TransformationAgent - corrected  __getDataReplicasRM()

[v6r6p16]

*DMS
FIX: Agents - proper __init__ implementation with arguments passing to the super class
FIX: LcgFileCatalogClient - in removeReplica() reload PFN in case it has changed

[v6r6p15]

*Framework
BUGFIX: ErrorMessageMonitor - corrected updateFields call 

*DMS:
NEW: FTSMonitorAgent completely rewritten in a multithreaded way

*Transformation
FIX: InputDataAgent - proper instantiation of TransformationClient
CHANGE: Transformation - several log message promoted from info to notice level

[v6r6p14]

*Transformation
FIX: Correct instantiation of agents inside several scripts
CHANGE: TransformationCleaningAgent - added verbosity to logs
CHANGE: TransformationAgent - missingLFC to MissingInFC as it could be the DFC as well
FIX: TransformationAgent - return an entry for all LFNs in __getDataReplicasRM

*DMS
FIX: TransferAgent - fix exception reason in registerFiles()

[v6r6p13]

*DMS
CHANGE: TransferAgent - change RM call from getCatalogueReplicas to getActiveReplicas. 
        Lowering log printouts here and there

[v6r6p12]

*DMS
BUGFIX: RemovalTask - Replacing "'" by "" in error str set as attribute for a subRequest file. 
        Without that request cannot be updated when some nasty error occurs.

[v6r6p11]

*RMS:
BUGFIX: RequestClient - log string formatting

*DMS
BUGFIX: RemovalTask - handling for files not existing in the catalogue

*Transformation
FIX: TransformationManager - ignore files in NotProcessed status to get the % of processed files

*Interfaces
FIX: Fixes due to the recent changes in PromptUser utility

[v6r6p10]

*RMS
FIX: RequestDBMySQL - better escaping of queries 

*WMS
FIX: SiteDirector - get compatible platforms before checking Task Queues for a site

[v6r6p9]

*Core
FIX: Utilities/PromptUser.py - better user prompt

*Accounting
NEW: Add some validation to the job records because of weird data coming from YANDEX.ru

*DMS
BUGFIX: ReplicaManager - typo errStr -> infoStr in __replicate()
FIX: FTSRequest - fixed log message

*WMS
FIX: SiteDirector - use CSGlobals.getVO() call instead of explicit CS option

[v6r6p8]

*Transformation
BUGFIX: TransformationDB - typo in getTransformationFiles(): iterValues -> itervalues

[v6r6p7]

*Resources
FIX: StorageFactory - uncommented line that was preventing the status to be returned 
BUGFIX: CE remote scripts - should return status and not call exit()
BUGFIX: SSHComputingElement - wrong pilot ID reference

[v6r6p6]

*WMS
FIX: TaskQueueDB - in findOrphanJobs() retrieve orphaned jobs as list of ints instead of list of tuples
FIX: OptimizerExecutor - added import of datetime to cope with the old style optimizer parameters

*Transformation
FIX: TransformationAgent - fix finalization entering in an infinite loop
NEW: TransformationCLI - added resetProcessedFile command
FIX: TransformationCleaningAgent - treating the archiving delay 
FIX: TransformationDB - fix in getTransformationFiles() in case of empty file list

[v6r6p5]

*Transformation
FIX: TransformationAgent - type( transClient -> transfClient )
FIX: TransformationAgent - self._logInfo -> self.log.info
FIX: TransformationAgent - skip if no Unused files
FIX: TransformationAgent - Use CS option for replica cache lifetime
CHANGE: TransformationAgent - accept No new Unused files every [6] hours

[v6r6p4]

*DMS
FIX: TransferAgent - protection for files that can not be scheduled
BUGFIX: TransferDB - typo (instIDList - > idList ) fixed

*Transformation
BUGFIX: TransformationAgent - typo ( loginfo -> logInfo )

[v6r6p3]

FIX: merged in patch v6r5p14

*Core
BUGFIX: X509Chain - return the right structure in getCredentials() in case of failure
FIX: dirac-deploy-scripts.py - allow short scripts starting from "d"
FIX: dirac-deploy-scripts.py - added DCOMMANDS_PPID env variable in the script wrapper
FIX: ExecutorReactor - reduced error message dropping redundant Task ID 

*Interfaces
BUGFIX: Dirac.py - allow to pass LFN list to replicateFile()

*DMS
FIX: FileManager - extra check if all files are available in _findFiles()
BUGFIX: FileCatalogClientCLI - bug in DirectoryListing

[v6r6p2]

FIX: merged in patch v6r5p13

*WMS
FIX: SiteDirector - if no community set, look for DIRAC/VirtualOrganization setting

*Framework
FIX: SystemLoggingDB - LogLevel made VARCHAR in the MessageRepository table
FIX: Logging - several log messages are split in fixed and variable parts
FIX: SystemLoggingDB - in insertMessage() do not insert new records in auxiliary tables if they 
     are already there

[v6r6p1]

*Core:
CHANGE: PromptUser - changed log level of the printout to NOTICE
NEW: Base Client constructor arguments are passed to the RPCClient constructor

*DMS:
NEW: FTSRequest - added a prestage mechanism for source files
NEW: FileCatalogClientCLI - added -f switch to the size command to use raw faile tables 
     instead of storage usage tables
NEW: FileCatalog - added orphan directory repair tool
NEW: FIleCatalog - more counters to control the catalog sanity     

*WMS:
FIX: SandboxStoreClient - no more kwargs tricks
FIX: SandboxStoreClient returns sandbox file name in case of upload failure to allow failover
FIX: dirac-pilot - fixed VO_%s_SW_DIR env variable in case of OSG

*TS:
FIX: TransformationManagerHandler - avoid multiple Operations() instantiation in 
     getTransformationSummaryWeb()

[v6r6]

*Core
CHANGE: getDNForUsername helper migrated from Core.Security.CS to Registry helper
NEW: SiteSEMapping - new utilities getSitesGroupedByTierLevel(), getTier1WithAttachedTier2(),
     getTier1WithTier2
CHANGE: The DIRAC.Core.Security.CS is replaced by the Registry helper     
BUGFIX: dirac-install - properly parse += in .cfg files
FIX: Graphs.Utilities - allow two lines input in makeDataFromCVS()
FIX: Graphs - allow Graphs package usage if even matplotlib is not installed
NEW: dirac-compile-externals will retrieve the Externals compilation scripts from it's new location 
     in github (DIRACGrid/Externals)
NEW: Possibility to define a thread-global credentials for DISET connections (for web framework)
NEW: Logger - color output ( configurable )
NEW: dirac-admin-sort-cs-sites - to sort sites in the CS
CHANGE: MessageClient(Factor) - added msgClient attribute to messages
NEW: Core.Security.Properties - added JOB_MONITOR and USER_MANAGER properties

*Configuration
NEW: Registry - added getAllGroups() method

*Framework
NEW: SystemAdministratorClientCLI - possibility to define roothPath and lcgVersion when updating software

*Accounting
NEW: JobPlotter - added Normalized CPU plots to Job accounting
FIX: DBUtils - plots going to greater granularity

*DMS
NEW: FileCatalog - storage usage info stored in all the directories, not only those with files
NEW: FileCatalog - added utility to rebuild storage usage info from scratch
FIX: FileCatalog - addMetadataField() allow generic types, e.g. string
FIX: FileCatalog - path argument is normalized before usage in multiple methods
FIX: FileCatalog - new metadata for files(directories) should not be there before for directories(files)
NEW: FileCatalog - added method for rebuilding DirectoryUsage data from scratch 
NEW: FileCatalog - Use DirectoryUsage mechanism for both logical and physical storage
CHANGE: FileCatalog - forbid removing non-empty directories
BUGFIX: FileCatalogClientCLI - in do_ls() check properly the path existence
FIX: FileCatalogClientCLI - protection against non-existing getCatalogCounters method in the LFC client
FIX: DMS Agents - properly call superclass constructor with loadName argument
FIX: ReplicaManager - in removeFile() non-existent file is marked as failed
FIX: Make several classes pylint compliant: DataIntegrityHandler, DataLoggingHandler,
     FileCatalogHandler, StorageElementHandler, StorageElementProxyHandler, TransferDBMonitoringHandler
FIX: LogUploadAgent - remove the OSError exception in __replicate()
FIX: FileCatalogClientCLI - multiple check of proper command inputs,
     automatic completion of several commands with subcommands,
     automatic completion of file names
CHANGE: FileCatalogClientCLI - reformat the output of size command 
FIX: dirac-admin-ban-se - allow to go over all options read/write/check for each SE      
NEW: StrategyHandler - new implementation to speed up file scheduling + better error reporting
NEW: LcgFileCatalogProxy - moved from from LHCbDirac to DIRAC
FIX: ReplicaManager - removed usage of obsolete "/Resources/StorageElements/BannedTarget" 
CHANGE: removed StorageUsageClient.py
CHANGE: removed obsoleted ProcessingDBAgent.py

*WMS
CHANGE: RunNumber job parameter was removed from all the relevant places ( JDL, JobDB, etc )
NEW: dirac-pilot - add environment setting for SSH and BOINC CEs
NEW: WMSAdministrator - get output for non-grid CEs if not yet in the DB
NEW: JobAgent - job publishes BOINC parameters if any
CHANGE: Get rid of LHCbPlatform everywhere except TaskQueueDB
FIX: SiteDirector - provide list of sites to the Matcher in the initial query
FIX: SiteDirector - present a list of all groups of a community to match TQs
CHANGE: dirac-boinc-pilot dropped
CHANGE: TaskQueueDirector does not depend on /LocalSite section any more
CHANGE: reduced default delays for JobCleaningAgent
CHANGE: limit the number of jobs received by JobCleaningAgent
CHANGE: JobDB - use insertFields instead of _insert
CHANGE: Matcher, TaskQueueDB - switch to use Platform rather than LHCbPlatform retaining LHCbPlatform compatibility
BUGFIX: Matcher - proper reporting pilot site and CE
CHANGE: JobManager - improved job Killing/Deleting logic
CHANGE: dirac-pilot - treat the OSG case when jobs on the same WN all run in the same directory
NEW: JobWrapper - added more status reports on different failures
FIX: PilotStatusAgent - use getPilotProxyFromDIRACGroup() instead of getPilotProxyFromVOMSGroup()
CHANGE: JobMonitoringHandler - add cutDate and condDict parameters to getJobGroup()
NEW: JobMonitoringHandler - check access rights with JobPolicy when accessing job info from the web
NEW: JobManager,JobWrapper - report to accounting jobs in Rescheduled final state if rescheduling is successful
FIX: WMSAdministrator, SiteDirector - store only non-empty pilot output to the PilotDB
NEW: added killPilot() to the WMSAdministrator interface, DiracAdmin and dirac-admin-kill-pilot command
NEW: TimeLeft - renormalize time left using DIRAC Normalization if available
FIX: JobManager - reconnect to the OptimizationMind in background if not yet connected
CHANGE: JobManifest - use Operations helper
NEW: JobCleaningAgent - delete logging records from JobLoggingDB when deleting jobs

*RMS
FIX: RequestDBFile - better exception handling in case no JobID supplied
FIX: RequestManagerHandler - make it pylint compliant
NEW: RequestProxyHandler - is forwarding requests from voboxes to central RequestManager. 
     If central RequestManager is down, requests are dumped into file cache and a separate thread 
     running in background is trying to push them into the central. 
CHANGE: Major revision of the code      
CHANGE: RequestDB - added index on SubRequestID in the Files table
CHANGE: RequestClient - readRequestForJobs updated to the new RequetsClient structure

*RSS
NEW: CS.py - Space Tokens were hardcoded, now are obtained after scanning the StorageElements.

*Resources
FIX: SSHComputingElement - enabled multiple hosts in one queue, more debugging
CHANGE: SSHXXX Computing Elements - define SSH class once in the SSHComputingElement
NEW: SSHComputingElement - added option to define private key location
CHANGE: Get rid of legacy methods in ComputingElement
NEW: enable definition of ChecksumType per SE
NEW: SSHBatch, SSHCondor Computing Elements
NEW: SSHxxx Computing Elements - using remote control scripts to better capture remote command errors
CHANGE: put common functionality into SSHComputingElement base class for all SSHxxx CEs
NEW: added killJob() method tp all the CEs
NEW: FileCatalog - take the catalog information info from /Operations CS section, if defined there, 
     to allow specifications per VO 

*Interfaces
CHANGE: Removed Script.initialize() from the API initialization
CHANGE: Some general API polishing
FIX: Dirac.py - when running in mode="local" any directory in the ISB would not get untarred, 
     contrary to what is done in the JobWrapper

*TS
BUGFIX: TaskManager - bug fixed in treating tasks with input data
FIX: TransformationCleaningAgent - properly call superclass constructor with loadName argument
NEW: TransformationCleaningAgent - added _addExtraDirectories() method to extend the list of
     directories to clean in a subclass if needed
CHANGE: TransformationCleaningAgent - removed usage of StorageUsageClient     
NEW: TransformationAgent is multithreaded now ( implementation moved from LHCbDIRAC )
NEW: added unit tests
NEW: InputDataAgent - possibility to refresh only data registered in the last predefined period of time 
NEW: TransformationAgent(Client) - management of derived transformations and more ported from LHCbDIRAC
BUGFIX: TransformationDB - wrong SQL statement generation in setFileStatusForTransformation()

[v6r5p14]

*Core
NEW: Utilities - added Backports utility

*WMS
FIX: Use /Operations/JobScheduling section consistently, drop /Operations/Matching section
NEW: Allow VO specific share correction plugins from extensions
FIX: Executors - several fixes

[v6r5p13]

*WMS
FIX: Executors - VOPlugin will properly send and receive the params
NEW: Correctors can be defined in an extension
FIX: Correctors - Properly retrieve info from the CS using the ops helper

[v6r5p12]

FIX: merged in patch v6r4p34

[v6r5p11]

FIX: merged in patch v6r4p33

*Core
FIX: MySQL - added offset argument to buildConditions()

[v6r5p10]

FIX: merged in patch v6r4p32

[v6r5p9]

FIX: merged in patch v6r4p30

[v6r5p8]

FIX: merged in patch v6r4p29

[v6r5p7]

FIX: merged in patch v6r4p28

[v6r5p6]

FIX: merged in patch v6r4p27

*Transformation
BUGFIX: TransformationDB - StringType must be imported before it can be used

*RSS
NEW: CS.py - Space Tokens were hardcoded, now are obtained after scanning the StorageElements.

[v6r5p5]

FIX: merged in patch v6r4p26

[v6r5p4]

FIX: merged in patch v6r4p25

[v6r5p3]

*Transformation
FIX: merged in patch v6r4p24

[v6r5p2]

*Web
NEW: includes DIRACWeb tag web2012092101

[v6r5p1]

*Core
BUGFIX: ExecutorMindHandler - return S_OK() in the initializeHandler
FIX: OptimizationMindHandler - if the manifest is not dirty it will not be updated by the Mind

*Configuration
NEW: Resources helper - added getCompatiblePlatform(), getDIRACPlatform() methods

*Resources
FIX: SSHComputingElement - add -q option to ssh command to avoid banners in the output
FIX: BOINCComputingElement - removed debugging printout
FIX: ComputingElement - use Platform CS option which will be converted to LHCbPlatform for legacy compatibility

*DMS
FIX: RequestAgentBase - lowering loglevel from ALWAYS to INFO to avoid flooding SystemLogging

*WMS:
FIX: SiteDirector - provide CE platform parameter when interrogating the TQ
FIX: GridPilotDirector - publish pilot OwnerGroup rather than VOMS role
FIX: WMSUtilities - add new error string into the parsing of the job output retrieval

[v6r5]

NEW: Executor framework

*Core
NEW: MySQL.py - added Test case for Time.dateTime time stamps
NEW: MySQL.py - insertFields and updateFields can get values via Lists or Dicts
NEW: DataIntegrityDB - use the new methods from MySQL and add test cases
NEW: DataIntegrityHandler - check connection to DB and create tables (or update their schema)
NEW: DataLoggingDB - use the new methods from MySQL and add test cases
NEW: DataLoggingHandler - check connection to DB and create tables (or update their schema)
FIX: ProcessPool - killing stuck workers after timeout
CHANGE: DB will throw a RuntimeException instead of a sys.exit in case it can't contact the DB
CHANGE: Several improvements on DISET
CHANGE: Fixed all DOS endings to UNIX
CHANGE: Agents, Services and Executors know how to react to CSSection/Module and react accordingly
NEW: install tools are updated to deal with executors
FIX: dirac-install - add -T/--Timeout option to define timeout for distribution downloads
NEW: dirac-install - added possibility of defining dirac-install's global defaults by command line switch
BUGFIX: avoid PathFinder.getServiceURL and use Client class ( DataLoggingClient,LfcFileCatalogProxyClient ) 
FIX: MySQL - added TIMESTAMPADD and TIMESTAMPDIFF to special values not to be scaped by MySQL
NEW: ObjectLoader utility
CHANGE: dirac-distribution - added global defaults flag and changed the flag to -M or --defaultsURL
FIX: Convert to string before trying to escape value in MySQL
NEW: DISET Services - added PacketTimeout option
NEW: SystemLoggingDB - updated to use the renewed MySQL interface and SQL schema
NEW: Added support for multiple entries in /Registry/DefaultGroup, for multi-VO installations
CHANGE: Component installation procedure updated to cope with components inheriting Modules
CHANGE: InstallTools - use dirac- command in runit run scripts
FIX: X509Chain - avoid a return of error when the group is not valid
FIX: MySQL - reduce verbosity of log messages when high level methods are used
CHANGE: Several DB classes have been updated to use the MySQL buildCondition method
NEW: MySQL - provide support for greater and smaller arguments to all MySQL high level methods
FIX: Service.py - check all return values from all initializers

*Configuration
CHANGE: By default return option and section lists ordered as in the CS
NEW: ConfigurationClient - added function to refresh remote configuration

*Framework
FIX: Registry.findDefaultGroup will never return False
CHANGE: ProxyManager does not accept proxies without explicit group
CHANGE: SystemAdministratorHandler - force refreshing the configuration after new component setup

*RSS
CHANGE: removed code execution from __init__
CHANGE: removed unused methods
NEW: Log all policy results 

*Resources
NEW: updated SSHComputingElement which allows multiple job submission
FIX: SGETimeLeft - better parsing of the batch system commands output
FIX: InProcessComputingElement - when starting a new job discard renewal of the previous proxy
NEW: BOINCComputingElement - new CE client to work with the BOINC desktop grid infrastructure 

*WMS
CHANGE: WMS Optimizers are now executors
CHANGE: SandboxStoreClient can directly access the DB if available
CHANGE: Moved JobDescription and improved into JobManifest
FIX: typo in JobLoggingDB
NEW: JobState/CachedJobState allow access to the Job via DB/JobStateSync Service automatically
BUGFIX: DownloadInputData - when not enough disk space, message was using "buffer" while it should be using "data"
FIX: the sandboxmetadataDB explosion when using the sandboxclient without direct access to the DB
NEW: Added support for reset/reschedule in the OptimizationMind
CHANGE: Whenever a DB is not properly initialized it will raise a catchable RuntimeError exception 
        instead of silently returning
FIX: InputDataResolution - just quick mod for easier extensibility, plus removed some LHCb specific stuff
NEW: allow jobids in a file in dirac-wms-job-get-output
NEW: JobManager - zfill in %n parameter substitution to allow alphabetical sorting
NEW: Directors - added checking of the TaskQueue limits when getting eligible queues
CHANGE: Natcher - refactor to simpify the logic, introduced Limiter class
CHANGE: Treat MaxCPUTime and CPUTime the same way in the JDL to avoid confusion
NEW: SiteDirector - added options PilotScript, MaxPilotsToSubmit, MaxJobsInFillMode
BUGFIX: StalledJobAgent - use cpuNormalization as float, not string 
FIX: Don't kill an executor if a task has been taken out from it
NEW: dirac-boinc-pilot - pilot script to be used on the BOINC volunteer nodes
FIX: SiteDirector - better handling of tokens and filling mode 
NEW: Generic pilot identities are automatically selected by the TQD and the SiteDirector 
     if not explicitly defined in /Pilot/GenericDN and GenericGroup
NEW: Generic pilot groups can have a VO that will be taken into account when selecting generic 
     credentials to submit pilots
NEW: Generic pilots that belong to a VO can only match jobs from that VO
NEW: StalledJobAgent - added rescheduling of jobs stuck in Matched or Rescheduled status
BUGFIX: StalledJobAgent - default startTime and endTime to "now", avoid None value
NEW: JobAgent - stop after N failed matching attempts (nothing to do), use StopAfterFailedMatches option
CHANGE: JobAgent - provide resource description as a dictionary to avoid extra JDL parsing by the Matcher
CHANGE: Matcher - report pilot info once instead of sending it several times from the job
CHANGE: Matcher - set the job site instead of making a separate call to JobStateUpdate
NEW: Matcher - added Matches done and matches OK statistics
NEW: TaskQueue - don't delete fresh task queues. Wait 5 minutes to do so.
CHANGE: Disabled TQs can also be matched, if no jobs are there, a retry will be triggered

*Transformation
FIX: TransformationAgent - a small improvement: now can pick the prods status to handle from the CS, 
     plus few minor corrections (e.g. logger messages)
FIX: TransformationCLI - take into accout possible failures in resetFile command     

*Accounting
NEW: AccountingDB - added retrieving RAW records for internal stuff
FIX: AccountingDB - fixed some logic for readonly cases
CHANGE: Added new simpler and faster bucket insertion mechanism
NEW: Added more info when rebucketing
FIX: Calculate the rebucket ETA using remaining records to be processed instead of the total records to be processed
FIX: Plots with no data still carry the plot name

*DMS
NEW: SRM2Storage - added retry in the gfal calls
NEW: added new FTSCleaningAgent cleaning up TransferDB tables
FIX: DataLoggingClient and DataLoggingDB - tests moved to separate files
CHANGE: request agents cleanup

*RMS
CHANGE: Stop using RequestAgentMixIn in the request agents

[v6r4p34]

*DMS
BUGFIX: FileCatalogCLI - fixed wrong indentation
CHANGE: RegistrationTask - removed some LHCb specific defaults

[v6r4p33]

*DMS
CHANGE: FTSRequest - be more verbose if something is wrong with file

[v6r4p32]

*WMS
FIX: StalledJobAgent - avoid exceptions in the stalled job accounting reporting

*DMS
NEW: FTSMonitorAgent - handling of expired FTS jobs 

*Interfaces
CHANGE: Dirac.py - attempt to retrieve output sandbox also for Completed jobs in retrieveRepositorySandboxes()

[v6r4p30]

*Core
BUGFIX: dirac-admin-bdii-ce-voview - proper check of the result structure

*Interfaces
FIX: Dirac.py, Job.py - allow to pass environment variables with special characters

*DMS
NEW: FileCatalogCLI - possibility to sort output in the ls command

*WMS:
FIX: JobWrapper - interpret environment variables with special characters 

[v6r4p29]

*RMS
BUGFIX: RequestDBMySQL - wrong indentation in __updateSubRequestFiles()

[v6r4p28]

*Interfaces
CHANGE: Dirac.py, DiracAdmin.py - remove explicit timeout on RPC client instantiation

*RSS
FIX: CS.py - fix for updated CS location (backward compatible)

*DMS
BUGFIX: StrategyHandler - bug fixed determineReplicationTree()
FIX: FTSRequest - add checksum string to SURLs file before submitting an FTS job

*WMS
FIX: JobWrapper - protection for double quotes in JobName
CHANGE: SiteDirector - switched some logging messages from verbose to info level

*RMS
NEW: Request(Client,DBMySQL,Manager) - added readRequestsForJobs() method

[v6r4p27]

*DMS
FIX: SRM2Storage - removed hack for EOS (fixed server-side)

*Transformation
CHANGE: TransformationClient - limit to 100 the number of transformations in getTransformations()
NEW: TransformationAgent - define the transformations type to use in the configuration

*Interfaces
FIX: Job.py -  fix for empty environmentDict (setExecutionEnv)

[v6r4p26]

*Transformation
BUGFIX: TransformationClient - fixed calling sequence in rpcClient.getTransformationTasks()
NEW: TransformationClient - added log messages in verbose level.

[v6r4p25]

*DMS
BUGFIX: StrategyHandler - sanity check for wrong replication tree 

[v6r4p24]

*Core
NEW: MySQL - add 'offset' argument to the buildCondition()

*Transformation
FIX: TransformationAgent - randomize the LFNs for removal/replication case when large number of those
CHANGE: TransformationClient(DB,Manager) - get transformation files in smaller chunks to
        improve performance
FIX: TransformationAgent(DB) - do not return redundant LFNs in getTransformationFiles()    

[v6r4p23]

*Web
NEW: includes DIRACWeb tag web2012092101

[v6r4p22]

*DMS
FIX: SRM2Storage - fix the problem with the CERN-EOS storage 

[v6r4p21]

*Core
BUGFIX: SGETimeLeft - take into account dd:hh:mm:ss format of the cpu consumed

[v6r4p20]

*WMS
BUGFIX: PilotDirector, GridPilotDirector - make sure that at least 1 pilot is to be submitted
BUGFIX: GridPilotDirector - bug on how pilots are counted when there is an error in the submit loop.
BUGFIX: dirac-pilot - proper install script installation on OSG sites

[v6r4p19]

*RMS
FIX: RequestDBMySQL - optimized request selection query 

[v6r4p18]

*Configuration
BUGFIX: CE2CSAgent.py - the default value must be set outside the loop

*DMS
NEW: dirac-dms-create-replication-request
BUGFIX: dirac-dms-fts-submit, dirac-dms-fts-monitor - print out error messages

*Resources
BUGFIX: TorqueComputingElement.py, plus add UserName for shared Queues

*WMS
BUGFIX: JobManagerHandler - default value for pStart (to avoid Exception)

[v6r4p17]

*Core
FIX: dirac-configure - setup was not updated in dirac.cfg even with -F option
FIX: RequestHandler - added fix for Missing ConnectionError

*DMS
FIX: dirac-dms-clean-directory - command fails with `KeyError: 'Replicas'`.

*WMS
FIX: SiteDirector - adapt to the new method in the Matcher getMatchingTaskQueue 
FIX: SiteDirector - added all SubmitPools to TQ requests

[v6r4p16]

*Core:
FIX: dirac-install - bashrc/cshrc were wrongly created when using versionsDir

*Accounting
CHANGE: Added new simpler and faster bucket insertion mechanism
NEW: Added more info when rebucketing

*WMS
CHANGE: Matcher - refactored to take into account job limits when providing info to directors
NEW: JoAgent - reports SubmitPool parameter if applicable
FIX: Matcher - bad codition if invalid result

[v6r4p15]

*WMS
FIX: gLitePilotDirector - fix the name of the MyProxy server to avoid crasehs of the gLite WMS

*Transformation
FIX: TaskManager - when the file is on many SEs, wrong results were generated

[v6r4p13]

*DMS
FIX: dirac-admin-allow-se - added missing interpreter line

[v6r4p12]

*DMS
CHANGE: RemovalTask - for DataManager shifter change creds after failure of removal with her/his proxy.

*RSS
NEW: Added RssConfiguration class
FIX: ResourceManagementClient  - Fixed wrong method name

[v6r4p11]

*Core
FIX: GGUSTicketsClient - GGUS SOAP URL updated

*DMS
BUGFIX: ReplicaManager - wrong for loop

*RequestManagement
BUGFIX: RequestClient - bug fix in finalizeRequest()

*Transformation
FIX: TaskManager - fix for correctly setting the sites (as list)

[v6r4p10]

*RequestManagement
BUGFIX: RequestContainer - in addSubrequest() function

*Resources
BUGFIX: SRM2Storage - in checksum type evaluation

*ResourceStatusSystem
BUGFIX: InfoGetter - wrong import statement

*WMS
BUGFIX: SandboxMetadataDB - __init__() can not return a value

[v6r4p9]

*DMS
CHANGE: FailoverTransfer - ensure the correct execution order of the subrequests

[v6r4p8]

Bring in fixes from v6r3p17

*Core:
FIX: Don't have the __init__ return True for all DBs
NEW: Added more protection for exceptions thrown in callbacks for the ProcessPool
FIX: Operations will now look in 'Defaults' instead of 'Default'

*DataManagement:
FIX: Put more protection in StrategyHandler for neither channels  not throughput read out of TransferDB
FIX: No JobIDs supplied in getRequestForJobs function for RequestDBMySQL taken into account
FIX: Fix on getRequestStatus
CHANGE: RequestClient proper use of getRequestStatus in finalizeRequest
CHANGE: Refactored RequestDBFile

[v6r4p7]

*WorkloadManagement
FIX: SandboxMetadataDB won't explode DIRAC when there's no access to the DB 
CHANGE: Whenever a DB fails to initialize it raises a catchable exception instead of just returning silently

*DataManagement
CHANGE: Added Lost and Unavailable to the file metadata

[v6r4p6]

Bring fixes from v6r4p6

[v6r4p5]

*Configuration
NEW: Added function to generate Operations CS paths

*Core
FIX: Added proper ProcessPool checks and finalisation

*DataManagement
FIX: don't set Files.Status to Failed for non-existign files, failover transfers won't go
FIX: remove classmethods here and there to unblock requestHolder
CHANGE: RAB, TA: change task timeout: 180 and 600 (was 600 and 900 respectively)
FIX: sorting replication tree by Ancestor, not hopAncestorgit add DataManagementSystem/Agent/TransferAgent.py
NEW: TA: add finalize
CHANGE: TransferAgent: add AcceptableFailedFiles to StrategyHandler to ban FTS channel from scheduling
FIX: if there is no failed files, put an empty dict


*RSS
FIX: RSS is setting Allowed but the StorageElement checks for Active

*Workflows
FIX: Part of WorfklowTask rewritten to fix some issues and allow 'ANY' as site

*Transformation
FIX: Wrong calls to TCA::cleanMetadataCatalogFiles

[v6r4p4]

*Core
FIX: Platform.py - check if Popen.terminate is available (only from 2.6)

[v6r4p3]

*Core
FIX: ProcessPool with watchdog and timeouts - applied in v6r3 first

[v6r4p2]

*StorageManagement
BUGFIX: StorageElement - staging is a Read operation and should be allowed as such

*WMS
BUGFIX: InProcessComputingElement, JobAgent - proper return status code from the job wrapper

*Core
FIX: Platform - manage properly the case of exception in the ldconfig execution

[v6r4p1]

*DMS
FIX: TransferDB.getChannelObservedThroughput - the channelDict was created in a wrong way

*RSS
FIX: ResourceStatus was not returning Allowed by default

[v6r4]

*Core
FIX: dirac-install-db.py: addDatabaseOptionsToCS has added a new keyed argument
NEW: SGETimeLeft.py: Support for SGE backend
FIX: If several extensions are installed, merge ConfigTemplate.cfg
NEW: Service framework - added monitoring of file descriptors open
NEW: Service framework - Reduced handshake timeout to prevent stuck threads
NEW: MySQL class with new high level methods - buildCondition,insertFields,updateFields
     deleteEntries, getFields, getCounters, getDistinctAttributeValues
FIX: ProcessPool - fixes in the locking mechanism with LockRing, stopping workers when the
     parent process is finished     
FIX: Added more locks to the LockRing
NEW: The installation tools are updated to install components by name with the components module specified as an option

*DMS
FIX: TransferDB.py - speed up the Throughput determination
NEW: dirac-dms-add-files: script similar to dirac-dms-remove-files, 
     allows for 1 file specification on the command line, using the usual dirac-dms-add-file options, 
     but also can take a text file in input to upload a bunch of files. Exit code is 0 only if all 
     was fine and is different for every error found. 
NEW: StorageElementProxy- support for data downloading with http protocol from arbitrary storage, 
     needed for the web data download
BUGFIX: FileCatalogCLI - replicate operation does a proper replica registration ( closes #5 )     
FIX: ReplicaManager - __cleanDirectory now working and thus dirac-dms-clean-directory

*WMS
NEW: CPU normalization script to run a quick test in the pilot, used by the JobWrapper
     to report the CPU consumption to the accounting
FIX: StalledJobAgent - StalledTimeHours and FailedTimeHours are read each cycle, refer to the 
     Watchdog heartBeat period (should be renamed); add NormCPUTime to Accounting record
NEW: SiteDirector - support for the operation per VO in multi-VO installations
FIX: StalledJobAgent - get ProcessingType from JDL if defined
BUGFIX: dirac-wms-job-peek - missing printout in the command
NEW: SiteDirector - take into account the number of already waiting pilots when evaluating the number of pilots to submit
FIX: properly report CPU usage when the Watchdog kill the payload.

*RSS
BUGFIX: Result in ClientCache table is a varchar, but the method was getting a datetime
NEW: CacheFeederAgent - VOBOX and SpaceTokenOccupancy commands added (ported from LHCbDIRAC)
CHANGE: RSS components get operational parameters from the Operations handler

*DataManagement
FIX: if there is no failed files, put an empty dict

*Transformation
FIX: Wrong calls to TCA::cleanMetadataCatalogFiles

[v6r3p19]

*WMS
FIX: gLitePilotDirector - fix the name of the MyProxy server to avoid crashes of the gLite WMS

[v6r3p18]

*Resources
BUGFIX: SRM2Storage - in checksum type evaluation

[v6r3p17]

*DataManagement
FIX: Fixes issues #783 and #781. Bugs in ReplicaManager removePhisicalReplica and getFilesFromDirectory
FIX: Return S_ERROR if missing jobid arguments
NEW: Checksum can be verified during FTS and SRM2Storage 

[v6r3p16]

*DataManagement
FIX: better monitoring of FTS channels 
FIX: Handle properly None value for channels and bandwidths

*Core
FIX: Properly calculate the release notes if there are newer releases in the release.notes file

[v6r3p15]

*DataManagement
FIX: if there is no failed files, put an empty dict

*Transformation
FIX: Wrong calls to TCA::cleanMetadataCatalogFiles


[v6r3p14]

* Core

BUGFIX: ProcessPool.py: clean processing and finalisation
BUGFIX: Pfn.py: don't check for 'FileName' in pfnDict

* DMS

NEW: dirac-dms-show-fts-status.py: script showing last hour history for FTS channels
NEW: TransferDBMonitoringHandler.py: new function exporting FST channel queues
BUGFIX: TransferAgent.py,RemovalAgent.py,RegistrationAgent.py - unlinking of temp proxy files, corection of values sent to gMonitor
BUGFIX: StrategyHandler - new config option 'AcceptableFailedFiles' to unblock scheduling for channels if problematic transfers occured for few files
NEW: TransferAgent,RemovalAgent,RegistrationAgent - new confing options for setting timeouts for tasks and ProcessPool finalisation
BUGFIX: ReplicaManager.py - reverse sort of LFNs when deleting files and directories to avoid blocks
NEW: moved StrategyHandler class def to separate file under DMS/private

* TMS

FIX: TransformationCleaningAgent.py: some refactoring, new way of disabling/enabline execution by 'EnableFlag' config option

[v6r3p13]

*Core
FIX: Added proper ProcessPool checks and finalisation

*DataManagement
FIX: don't set Files.Status to Failed for non-existign files, failover transfers won't go
FIX: remove classmethods here and there to unblock requestHolder
CHANGE: RAB, TA: change task timeout: 180 and 600 (was 600 and 900 respectively)
FIX: sorting replication tree by Ancestor, not hopAncestorgit add DataManagementSystem/Agent/TransferAgent.py
NEW: TA: add finalize
CHANGE: TransferAgent: add AcceptableFailedFiles to StrategyHandler to ban FTS channel from scheduling

[v6r3p12]

*Core
FIX: Platform.py - check if Popen.terminate is available (only from 2.6)

[v6r3p11]

*Core
FIX: ProcessPool with watchdog and timeouts

[v6r3p10]

*StorageManagement
BUGFIX: StorageElement - staging is a Read operation and should be allowed as such

*WMS
BUGFIX: InProcessComputingElement, JobAgent - proper return status code from the job wrapper

*Core
FIX: Platform - manage properly the case of exception in the ldconfig execution

[v6r3p9]

*DMS
FIX: TransferDB.getChannelObservedThroughput - the channelDict was created in a wrong way

[v6r3p8]

*Web
CHANGE: return back to the release web2012041601

[v6r3p7]

*Transformation
FIX: TransformationCleaningAgent - protection from deleting requests with jobID 0 

[v6r3p6]

*Core
FIX: dirac-install-db - proper key argument (follow change in InstallTools)
FIX: ProcessPool - release all locks every time WorkignProcess.run is executed, more fixes to come
FIX: dirac-configure - for Multi-Community installations, all vomsdir/vomses files are now created

*WMS
NEW: SiteDirector - add pilot option with CE name to allow matching of SAM jobs.
BUGFIX: dirac-pilot - SGE batch ID was overwriting the CREAM ID
FIX: PilotDirector - protect the CS master if there are at least 3 slaves
NEW: Watchdog - set LocalJobID in the SGE case

[v6r3p5]

*Core:
BUGFIX: ProcessPool - bug making TaskAgents hang after max cycles
BUGFIX: Graphs - proper handling plots with data containing empty string labels
FIX: GateWay - transfers were using an old API
FIX: GateWay - properly calculate the gateway URL
BUGFIX: Utilities/Pfn.py - bug in pfnunparse() when concatenating Path and FileName

*Accounting
NEW: ReportGenerator - make AccountingDB readonly
FIX: DataCache - set daemon the datacache thread
BUGFIX: BasePlotter - proper handling of the Petabyte scale data

*DMS:
BUGFIX: TransferAgent, RegistrationTask - typos 

[v6r3p4]

*DMS:
BUGFIX: TransferAgent - wrong value for failback in TA:execute

[v6r3p3]

*Configuration
BUGFIX: Operations helper - typo

*DMS:
FIX: TransferAgent - change the way of redirecting request to task

[v6r3p2]

*DMS
FIX: FTSRequest - updating metadata for accouting when finalizing FTS requests

*Core
FIX: DIRAC/__init__.py - default version is set to v6r3

[v6r3p1]

*WMS
CHANGE: Use ResourcesStatus and Resources helpers in the InputDataAgent logic

*Configuration
NEW: added getStorageElementOptions in Resources helper

*DMS
FIX: resourceStatus object created in TransferAgent instead of StrategyHandler

[v6r3]

*Core
NEW: Added protections due to the process pool usage in the locking logic

*Resources
FIX: LcgFileCatalogClient - reduce the number of retries: LFC_CONRETRY = 5 to 
     avoid combined catalog to be stuck on a faulty LFC server
     
*RSS
BUGFIX: ResourceStatus - reworked helper to keep DB connections     

*DMS
BUGFIX: ReplicaManager::CatalogBase::_callFileCatalogFcnSingleFile() - wrong argument

*RequestManagement
FIX: TaskAgents - set timeOut for task to 10 min (15 min)
NEW: TaskAgents - fill in Error fields in case of failing operations

*Interfaces
BUGFIX: dirac-wms-select-jobs - wrong use of the Dirac API

[v6r2p9]

*Core
FIX: dirac-configure - make use of getSEsForSite() method to determine LocalSEs

*WMS
NEW: DownloadInputData,InputDataByProtocol - check Files on Tape SEs are on Disk cache 
     before Download or getturl calls from Wrapper
CHANGE: Matcher - add Stalled to "Running" Jobs when JobLimits are applied   
CHANGE: JobDB - allow to specify required platform as Platform JDL parameter,
        the specified platform is taken into account even without /Resources/Computing/OSCompatibility section

*DMS
CHANGE: dirac-admin-allow(ban)-se - removed lhcb-grid email account by default, 
        and added switch to avoid sending email
FIX: TaskAgents - fix for non-existing files
FIX: change verbosity in failoverReplication 
FIX: FileCatalog - remove properly metadata indices 
BUGFIX: FileManagerBase - bugfix in the descendants evaluation logic  
FIX: TransferAgent and TransferTask - update Files.Status to Failed when ReplicaManager.replicateAndRegister 
     will fail completely; when no replica is available at all.

*Core
FIX: dirac-pilot - default lcg bindings version set to 2012-02-20

[v6r2p8]

*DMS:
CHANGE: TransferAgent - fallback to task execution if replication tree is not found

[v6r2p7]

*WMS
BUGFIX: SiteDirector - wrong CS option use: BundleProxy -> HttpProxy
FIX: SiteDirector - use short lines in compressed/encoded files in the executable
     python script

[v6r2p6]

*DataManagement
FIX: Bad logic in StrategyHandler:MinimiseTotalWait

*Core
CHANGE: updated GGUS web portal URL

*RSS
BUGFIX: meta key cannot be reused, it is popped from dictionary

*Framework
FIX: The Gateway service does not have a handler
NEW: ConfingTemplate entry for Gateway
FIX: distribution notes allow for word wrap

*WorkloadManagement
FIX: avoid unnecessary call if no LFN is left in one of the SEs
FIX: When Uploading job outputs, try first Local SEs, if any


[v6r2p5]

*RSS
BUGFIX: several minor bug fixes

*RequestManagement
BUGFIX: RequestDBMySQL - removed unnecessary request type check

*DMS
BUGFIX: FileCatalogClienctCLI - wrong evaluation of the operation in the find command
NEW: FileCatalog - added possibility to remove specified metadata for a given path 
BUGFIX: ReplicaManager - wrong operation order causing failure of UploadLogFile module

*Core
NEW: dirac-install - generate cshrc DIRAC environment setting file for the (t)csh 

*Interfaces
CHANGE: Job - added InputData to each element in the ParametricInputData

*WMS
CHANGE: dirac-jobexec - pass ParametericInputData to the workflow as a semicolon separated string

[v6r2p4]

*WMS
BUGFIX: StalledJobAgent - protection against jobs with no PilotReference in their parameters
BUGFIX: WMSAdministratorHandler - wrong argument type specification for getPilotInfo method

*StorageManagement
BUGFIX: RequestFinalizationAgent - no method existence check when calling RPC method

[v6r2p3]

*WMS
CHANGE: Matcher - fixed the credentials check in requestJob() to simplify it

*ConfigurationSystem
CHANGE: Operations helper - fix that allow no VO to be defined for components that do not need it

*Core
BUGFIX: InstallTools - when applying runsvctrl to a list of components make sure that the config server is treated first and the sysadmin service - last
        
[v6r2p2]

*WMS
BUGFIX: Matcher - restored logic for checking private pilot asking for a given DN for belonging to the same group with JOB_SHARING property.

[v6r2p1]

*RequestManagementSystem
BUGFIX: RequestCleaningAgent - missing import of the "second" interval definition 

[v6r2]

*General
FIX: replaced use of exec() python statement in favor of object method execution

*Accounting
CHANGE: Accounting 'byte' units are in powers of 1000 instead of powers of 1024 (closes #457)

*Core
CHANGE: Pfn.py - pfnparse function rewritten for speed up and mem usage, unit test case added
FIX: DISET Clients are now thread-safe. Same clients used twice in different threads was not 
closing the previous connection
NEW: reduce wait times in DISET protocol machinery to improve performance    
NEW: dirac-fix-mysql-script command to fix the mysql start-up script for the given installation
FIX: TransferClient closes connections properly
FIX: DISET Clients are now thread-safe. Same client used twice in different threads will not close the previous connection
CHANGE: Beautification and reduce wait times to improve performance
NEW: ProcessPool - added functionality to kill all children processes properly when destroying ProcessPool objects
NEW: CS Helper for LocalSite section, with gridEnv method
NEW: Grid module will use Local.gridEnv if nothing passed in the arguments
CHANGE: Add deprecated sections in the CS Operations helper to ease the transition
FIX: dirac-install - execute dirac-fix-mysql-script, if available, to fix the mysql.server startup script
FIX: dirac-distribution - Changed obsoleted tar.list file URL
FIX: typo in dirac-admin-add-host in case of error
CHANGE: dirac-admin-allow(ban)-se - use diracAdmin.sendMail() instead of NotificationClient.sendMail()

*Framework
BUGFIX: UserProfileDB - no more use of "type" variable as it is a reserved keyword 

*RequestManagement:
FIX: RequestDBFile - more consistent treatment of requestDB Path
FIX: RequestMySQL - Execution order is evaluated based on not Done state of subrequests
NEW: RequestCleaningAgent - resetting Assigned requests to Waiting after a configurable period of time

*RSS
CHANGE: RSS Action now inherits from a base class, and Actions are more homogeneous, they all take a uniform set of arguments. The name of modules has been changed from PolType to Action as well.
FIX: CacheFeederAgent - too verbose messages moved to debug instead of info level
BUGFIX: fixed a bug preventing RSS clients to connect to the services     
FIX: Proper services synchronization
FIX: Better handling of exceptions due to timeouts in GOCDBClient   
FIX: RSS.Notification emails are sent again
FIX: Commands have been modified to return S_OK, S_ERROR inside the Result dict. This way, policies get a S_ERROR / S_OK object. CacheFeederAgent has been updated accordingly.
FIX: allow clients, if db connection fails, to reconnect ( or at least try ) to the servers.
CHANGE: access control using CS Authentication options. Default is SiteManager, and get methods are all.
BUGFIX: MySQLMonkey - properly escaped all parameters of the SQL queries, other fixes.
NEW: CleanerAgent renamed to CacheCleanerAgent
NEW: Updated RSS scripts, to set element statuses and / or tokens.
NEW: Added a new script, dirac-rss-synch
BUGFIX: Minor bugfixes spotted on the Web development
FIX: Removed useless decorator from RSS handlers
CHANGE: ResourceStatus helper tool moved to RSS/Client directory, no RSS objects created if the system is InActive
CHANGE: Removed ClientFastDec decorator, using a more verbose alternative.
CHANGE: Removed useless usage of kwargs on helper functions.  
NEW: added getSESitesList method to RSSClient      
FIX: _checkFloat() checks INTEGERS, not datetimes

*DataManagement
CHANGE: refactoring of DMS agents executing requests, allow requests from arbitrary users
NEW: DFC - allow to specify multiple replicas, owner, mode when adding files
CHANGE: DFC - optimization of the directory size evaluation
NEW: Added CREATE TEMPORARY TABLES privilege to FileCatalogDB
CHANGE: DFC - getCatalogCounters() update to show numbers of directories
NEW: lfc_dfc_copy script to migrate data from LFC to DFC
FIX: dirac-dms-user-lfns - fixed the case when the baseDir is specified
FIX: FTS testing scripts were using sys.argv and getting confused if options are passed
NEW: DFC - use DirectoryUsage tables for the storage usage evaluations
NEW: DFC - search by metadata can be limited to a given directory subtree
NEW: DFC - search by both directory and file indexed metadata
BUGFIX: DFC - avoid crash if no directories or files found in metadata query
NEW: DFC FileCatalogHandler - define database location in the configuration
NEW: DFC - new FileCatalogFactory class, possibility to use named DFC services
FIX: FTSMonitor, FTSRequest - fixes in handling replica registration, setting registration requests in FileToCat table for later retry
FIX: Failover registration request in the FTS agents.      
FIX: FTSMonitor - enabled to register new replicas if even the corresponding request were removed from the RequestManagement 
FIX: StorageElement - check if SE has been properly initialized before executing any method     
CHANGE: LFC client getReplica() - make use of the new bulk method lfc.lfc_getreplicasl()
FIX: LFC client - protect against getting None in lfc.lfc_readdirxr( oDirectory, "" )  
FIX: add extra protection in dump method of StorageElement base class
CHANGE: FailoverTransfer - create subrequest per catalog if more than one catalog

*Interface
NEW: Job.py - added method to handle the parametric parameters in the workflow. They are made available to the workflow_commons via the key 'GenericParameters'.
FIX: Dirac.py - fix some type checking things
FIX: Dirac.py - the addFile() method can now register to more than 1 catalog.

*WMS
FIX: removed dependency of the JobSchedulingAgent on RSS. Move the getSiteTier functionality to a new CS Helper.
FIX: WMSAdministratorHandler - Replace StringType by StringTypes in the export methods argument type
FIX: JobAgent - Set explicitly UseServerCertificate to "no" for the job executable
NEW: dirac-pilot - change directory to $OSG_WN_TMP on OSG sites
FIX: SiteDirector passes jobExecDir to pilot, this defaults to "." for CREAM CEs. It can be set in the CS. It will not make use of $TMPDIR in this case.
FIX: Set proper project and release version to the SiteDirector     
NEW: Added "JobDelay" option for the matching, refactored and added CS options to the matcher
FIX: Added installation as an option to the pilots and random MyProxyServer
NEW: Support for parametric jobs with parameters that can be of List type

*Resources
NEW: Added SSH Grid Engine Computing Element
NEW: Added SSH Computing Element
FIX: make sure lfc client will not try to connect for several days

*Transformation
FIX: TransformationDB - in setFileStatusForTransformation() reset ErrorCount to zero if "force" flag and    the new status is "unused"
NEW: TransformationDB - added support for dictionary in metadata for the InputDataQuery mechanism     

[v6r1p13]

*WMS
FIX: JobSchedulingAgent - backported from v6r2 use of Resources helper

[v6r1p12]

*Accounting
FIX: Properly delete cached plots

*Core
FIX: dirac-install - run externals post install after generating the versions dir

[v6r1p11]

*Core
NEW: dirac-install - caches locally the externals and the grid bundle
FIX: dirac-distribution - properly generate releasehistory and releasenotes

[v6r1p10]

*WorloadManagement
FIX: JobAgent - set UseServerCertificate option "no" for the job executable

[v6r1p9]

*Core
FIX: dirac-configure - set the proper /DIRAC/Hostname when defining /LocalInstallation/Host

*DataManagement
FIX: dirac-dms-user-lfns - fixed the case when the baseDir is specified
BUGFIX: dirac-dms-remove-files - fixed crash in case of returned error report in a form of dictionary 

[v6r1p8]

*Web
FIX: restored Run panel in the production monitor

*Resources
FIX: FileCatalog - do not check existence of the catalog client module file

[v6r1p7]

*Web
BUGFIX: fixed scroll bar in the Monitoring plots view

[v6r1p6]

*Core
FIX: TransferClient closes connections properly

[v6r1p5]

*Core
FIX: DISET Clients are now thread-safe. Same clients used twice in different threads was not 
     closing the previous connection
NEW: reduce wait times in DISET protocol machinery to improve performance   

[v6r1p4]

*RequestManagement
BUGFIX: RequestContainer - in isSubRequestDone() treat special case for subrequests with files

*Transformation
BUGFIX: TransformationCleaningAgent - do not clear requests for tasks with no associated jobs

[v6r1p3]

*Framework
NEW: Pass the monitor down to the request RequestHandler
FIX: Define the service location for the monitor
FIX: Close some connections that DISET was leaving open

[v6r1p2]

*WorkloadManagement
BUGFIX: JobSchedulingAgent - use getSiteTiers() with returned direct value and not S_OK

*Transformation
BUGFIX: Uniform use of the TaskManager in the RequestTaskAgent and WorkflowTaskAgent

[v6r1p1]

*RSS
BUGFIX: Alarm_PolType now really send mails instead of crashing silently.

[v6r1]

*RSS
CHANGE: Major refactoring of the RSS system
CHANGE: DB.ResourceStatusDB has been refactored, making it a simple wrapper round ResourceStatusDB.sql with only four methods by table ( insert, update, get & delete )
CHANGE: DB.ResourceStatusDB.sql has been modified to support different statuses per granularity.
CHANGE: DB.ResourceManagementDB has been refactored, making it a simple wrapper round ResourceStatusDB.sql with only four methods by table ( insert, update, get & delete )
CHANGE: Service.ResourceStatusHandler has been refactored, removing all data processing, making it an intermediary between client and DB.
CHANGE: Service.ResourceManagementHandler has been refactored, removing all data processing, making it an intermediary between client and DB.
NEW: Utilities.ResourceStatusBooster makes use of the 'DB primitives' exposed on the client and does some useful data processing, exposing the new functions on the client.
NEW: Utilities.ResourceManagementBooster makes use of the 'DB primitives' exposed on the client and does some useful data processing, exposing the new functions on the client.
CHANGE: Client.ResourceStatusClient has been refactorerd. It connects automatically to DB or to the Service. Exposes DB and booster functions.
CHANGE: Client.ResourceManagementClient has been refactorerd. It connects automatically to DB or to the Service. Exposes DB and booster functions.
CHANGE: Agent.ClientsCacheFeederAgent renamed to CacheFeederAgent. The name was not accurate, as it also feeds Accouting Cache tables.
CHANGE: Agent.InspectorAgent, makes use of automatic API initialization.
CHANGE: Command. refactor and usage of automatic API initialization.
CHANGE: PolicySystem.PEP has reusable client connections, which increase significantly performance.
CHANGE: PolicySystem.PDP has reusable client connections, which increase significantly performance.
NEW: Utilities.Decorators are syntactic sugar for DB, Handler and Clients.
NEW: Utilities.MySQLMonkey is a mixture of laziness and refactoring, in order to generate the SQL statements automatically. Not anymore sqlStatemens hardcoded on the RSS.
NEW: Utilities.Validator are common checks done through RSS modules
CHANGE: Utilities.Synchronizer syncs users and DIRAC sites
CHANGE: cosmetic changes everywhere, added HeadURL and RCSID
CHANGE: Removed all the VOExtension logic on RSS
BUGFIX: ResourceStatusHandler - getStorageElementStatusWeb(), access mode by default is Read
FIX: RSS __init__.py will not crash anymore if no CS info provided
BUGFIX: CS.getSiteTier now behaves correctly when a site is passed as a string

*dirac-setup-site
BUGFIX: fixed typos in the Script class name

*Transformation
FIX: Missing logger in the TaskManager Client (was using agent's one)
NEW: Added UnitTest class for TaskManager Client

*DIRAC API
BUGFIX: Dirac.py. If /LocalSite/FileCatalog is not define the default Catalog was not properly set.
FIX: Dirac.py - fixed __printOutput to properly interpret the first argument: 0:stdout, 1:stderr
NEW: Dirac.py - added getConfigurationValue() method

*Framework
NEW: UsersAndGroups agent to synchronize users from VOMRS server.

*dirac-install
FIX: make Platform.py able to run with python2.3 to be used inside dirac-install
FIX: protection against the old or pro links pointing to non-existent directories
NEW: make use of the HTTP proxies if available
FIX: fixed the logic of creating links to /opt/dirac directories to take into account webRoot subdirs

*WorkloadManagement
FIX: SiteDirector - change getVO() function call to getVOForGroup()

*Core:
FIX: Pfn.py - check the sanity of the pfn and catch the erroneous case

*RequestManagement:
BUGFIX: RequestContainer.isSubrequestDone() - return 0 if Done check fails

*DataManagement
NEW: FileCatalog - possibility to configure multiple FileCatalog services of the same type

[v6r0p4]

*Framework
NEW: Pass the monitor down to the request RequestHandler
FIX: Define the service location for the monitor
FIX: Close some connections that DISET was leaving open

[v6r0p3]

*Framework
FIX: ProxyManager - Registry.groupHasProperties() wasn't returning a result 
CHANGE: Groups without AutoUploadProxy won't receive expiration notifications 
FIX: typo dirac-proxy-info -> dirac-proxy-init in the expiration mail contents
CHANGE: DISET - directly close the connection after a failed handshake

[v6r0p2]

*Framework
FIX: in services logs change ALWAYS log level for query messages to NOTICE

[v6r0p1]

*Core
BUGFIX: List.uniqueElements() preserves the other of the remaining elements

*Framework
CHANGE: By default set authorization rules to authenticated instead of all
FIX: Use all required arguments in read access data for UserProfileDB
FIX: NotificationClient - dropped LHCb-Production setup by default in the __getRPSClient()

[v6r0]

*Framework
NEW: DISET Framework modified client/server protocol, messaging mechanism to be used for optimizers
NEW: move functions in DIRAC.Core.Security.Misc to DIRAC.Core.Security.ProxyInfo
CHANGE: By default log level for agents and services is INFO
CHANGE: Disable the log headers by default before initializing
NEW: dirac-proxy-init modification according to issue #29: 
     -U flag will upload a long lived proxy to the ProxyManager
     If /Registry/DefaultGroup is defined, try to generate a proxy that has that group
     Replaced params.debugMessage by gLogger.verbose. Closes #65
     If AutoUploadProxy = true in the CS, the proxy will automatically be uploaded
CHANGE: Proxy upload by default is one month with dirac-proxy-upload
NEW: Added upload of pilot proxies automatically
NEW: Print info after creating a proxy
NEW: Added setting VOMS extensions automatically
NEW: dirac-proxy-info can also print the information of the uploaded proxies
NEW: dirac-proxy-init will check that the lifetime of the certificate is less than one month and advise to renew it
NEW: dirac-proxy-init will check that the certificate has at least one month of validity
FIX: Never use the host certificate if there is one for dirac-proxy-init
NEW: Proxy manager will send notifications when the uploaded proxies are about to expire (configurable via CS)
NEW: Now the proxyDB also has a knowledge of user names. Queries can use the user name as a query key
FIX: ProxyManager - calculate properly the dates for credentials about to expire
CHANGE: ProxyManager will autoexpire old proxies, also auto purge logs
CHANGE: Rename dirac-proxy-upload to dirac-admin-proxy-upload
NEW: dirac-proxy-init will complain if the user certificate has less than 30 days
CHANGE: SecurityLogging - security log level to verbose
NEW: OracleDB - added Array type 
NEW: MySQL - allow definition of the port number in the configuration
FIX: Utilities/Security - hash VOMS Attributes as string
FIX: Utilities/Security - Generate a chain hash to discover if two chains are equal
NEW: Use chain has to discover if it has already been dumped
FIX: SystemAdministrator - Do not set  a default lcg version
NEW: SystemAdministrator - added Project support for the sysadmin
CHANGE: SysAdmin CLI - will try to connect to the service when setting the host
NEW: SysAdmin CLI - colorization of errors in the cli
NEW: Logger - added showing the thread id in the logger if enabled
     
*Configuration
NEW: added getVOfromProxyGroup() utility
NEW: added getVoForGroup() utility, use it in the code as appropriate
NEW: added Registry and Operations Configuration helpers
NEW: dirac-configuration-shell - a configuration script for CS that behaves like an UNIX shellCHANGE: CSAPI - added more functionality required by updated configuration console
NEW: Added possibility to define LocalSE to any Site using the SiteLocalSEMapping 
     section on the Operations Section     
NEW: introduce Registry/VO section, associate groups to VOs, define SubmitPools per VO
FIX: CE2CSAgent - update the CEType only if there is a relevant info in the BDII  

*ReleaseManagement
NEW: release preparations and installation tools based on installation packages
NEW: dirac-compile-externals will try go get a DIRAC-free environment before compiling
NEW: dirac-disctribution - upload command can be defined via defaults file
NEW: dirac-disctribution - try to find if the version name is a branch or a tag in git and act accordingly
NEW: dirac-disctribution - added keyword substitution when creating a a distribution from git
FIX: Install tools won't write HostDN to the configuration if the Admin username is not set 
FIX: Properly set /DIRAC/Configuration/Servers when installing a CS Master
FIX: install_site.sh - missing option in wget for https download: --no-check-certificate
FIX: dirac-install-agent(service) - If the component being installed already has corresponding 
     CS section, it is not overwritten unless explicitly asked for
NEW: dirac-install functionality enhancement: start using the switches as defined in issue #26;
CHANGE: dirac-install - write the defaults if any under defaults-.cfg so dirac-configure can 
        pick it up
FIX: dirac-install - define DYLD_LIBRARY_PATH ( for Mac installations )     
NEW: dirac-install - put all the goodness under a function so scripts like lhcb-proxy-init can use it easily
FIX: dirac-install - Properly search for the LcgVer
NEW: dirac-install will write down the releases files in -d mode   
CHANGE: use new dirac_install from gothub/integration branch in install_site.sh
NEW: Extensions can request custom external dependencies to be installed via pip when 
     installing DIRAC.
NEW: LCG bundle version can be defined on a per release basis in the releases.cfg 
NEW: dirac-deploy-scripts - when setting the lib path in the deploy scripts. 
     Also search for subpaths of the libdir and include them
NEW: Install tools - plainly separate projects from installations

*Accounting
CHANGE: For the WMSHistory type, send as JobSplitType the JobType
CHANGE: Reduced the size of the max key length to workaround mysql max bytes for index problem
FIX: Modified buckets width of 1week to 1 week + 1 day to fix summer time end week (1 hour more )

*WorkloadManagement
CHANGE: SiteDirector - simplified executable generation
NEW: SiteDirector - few more checks of error conditions   
NEW: SiteDirector - limit the queue max length to the value of MaxQueueLengthOption 
     ( 3 days be default )
BUGFIX: SiteDirector - do not download pilot output if the flag getPilotOutput is not set     
NEW: JobDB will extract the VO when applying DIRAC/VOPolicy from the proper VO
FIX: SSHTorque - retrieve job status by chunks of 100 jobs to avoid too long
NEW: glexecComputingElement - allow glexecComputingElement to "Reschedule" jobs if the Test of
     the glexec fails, instead of defaulting to InProcess. Controlled by
     RescheduleOnError Option of the glexecComputingElement
NEW: SandboxStore - create a different SBPath with the group included     
FIX: JobDB - properly treat Site parameter in the job JDL while rescheduling jobs
NEW: JobSchedulingAgent - set the job Site attribute to the name of a group of sites corresponding 
     to a SE chosen by the data staging procedure 
CHANGE: TimeLeft - call batch system commands with the ( default ) timeout 120 sec
CHANGE: PBSTimeLeft - uses default CPU/WallClock if not present in the output  
FIX: PBSTimeLeft - proper handling of (p)cput parameter in the batch system output, recovery of the
     incomplete batch system output      
NEW: automatically add SubmitPools JDL option of the job owner's VO defines it     
NEW: JobManager - add MaxParametericJobs option to the service configuration
NEW: PilotDirector - each SubmitPool or Middleware can define TargetGrids
NEW: JobAgent - new StopOnApplicationFailure option to make the agent exiting the loop on application failure
NEW: PilotAgentsDB - on demand retrieval of the CREAM pilot output
NEW: Pilot - proper job ID evaluation for the OSG sites
FIX: ComputingElement - fixed proxy renewal logic for generic and private pilots
NEW: JDL - added %j placeholder in the JDL to be replaced by the JobID
BUGFIX: DownloadInputData - bug fixed in the naming of downloaded files
FIX: Matcher - set the group and DN when a request gets to the matcher if the request is not 
     coming from a pilot
FIX: Matcher = take into account JobSharing when checking the owner for the request
CHANGE: PilotDirector, dirac-pilot - interpret -V flag of the pilot as Installation name

*DataManagement
FIX: FileCatalog/DiractoryLevelTree - consistent application of the max directory level using global 
     MAX_LEVELS variable
FIX: FileCatalog - Directory metadata is deleted together with the directory deletion, issue #40    
CHANGE: FileCatalog - the logic of the files query by metadata revisited to increase efficiency 
FIX: LcgFileCatalog - use lfcthr and call lfcthr.init() to allow multithread
     try the import only once and just when LcgFileCatalogClient class is intantiated
NEW: LcgFileCatalogClient - new version of getPathPermissions relying on the lfc_access method to solve the problem
     of multiple user DNs in LFC.     
FIX: StorageElement - get service CS options with getCSOption() method ( closes #97 )
FIX: retrieve FileCatalogs as ordered list, to have a proper default.
CHANGE: FileCatalog - allow up to 15 levels of directories
BUGFIX: FileCatalog - bug fixes in the directory removal methods (closes #98)
BUGFIX: RemovalAgent - TypeError when getting JobID in RemovalAgent
BUGFIX: RemovalAgent - put a limit to be sure the execute method will end after a certain number of iterations
FIX: DownloadInputData - when files have been uploaded with lcg_util, the PFN filename
     might not match the LFN file name
FIX: putting FTSMonitor web page back
NEW: The default file catalog is now determined using /LocalSite/FileCatalog. The old behavior 
     is provided as a fallback solution
NEW: ReplicaManager - can now deal with multiple catalogs. Makes sure the surl used for removal is 
the same as the one used for registration.   
NEW: PoolXMLCatalog - added getTypeByPfn() function to get the type of the given PFN  
NEW: dirac-dms-ban(allow)-se - added possibility to use CheckAccess property of the SE

*StorageManagement
FIX: Stager - updateJobFromStager(): only return S_ERROR if the Status sent is not
recognized or if a state update fails. If the jobs has been removed or
has moved forward to another status, the Stager will get an S_OK and
should forget about the job.
NEW: new option in the StorageElement configuration "CheckAccess"
FIX: Requests older than 1 day, which haven't been staged are retried. Tasks older than "daysOld" 
     number of days are set to Failed. These tasks have already been retried "daysOld" times for staging.
FIX: CacheReplicas and StageRequests records are kept until the pin has expired. This way the 
     StageRequest agent will have proper accounting of the amount of staged data in cache.
NEW: FTSCleaningAgent will allow to fix transient errors in RequestDB. At the moment it's 
     only fixing Requests for which SourceTURL is equal to TargetSURL.
NEW: Stager - added new command dirac-stager-stage-files          
FIX: Update Stager code in v6 to the same point as v5r13p37
FIX: StorageManager - avoid race condition by ensuring that Links=0 in the query while removing replicas

*RequestManagement
FIX: RequestDBFile - get request in chronological order (closes issue #84)
BUGFIX: RequestDBFile - make getRequest return value for getRequest the same as for

*ResourceStatusSystem
NEW: Major code refacoring. First refactoring of RSS's PEP. Actions are now function 
     defined in modules residing in directory "Actions".
NEW: methods to store cached environment on a DB and ge them.
CHANGE: command caller looks on the extension for commands.
CHANGE: RSS use now the CS instead of getting info from Python modules.
BUGFIX: Cleaned RSS scripts, they are still prototypes
CHANGE: PEP actions now reside in separate modules outside PEP module.
NEW: RSS CS module add facilities to extract info from CS.
CHANGE: Updating various RSS tests to make them compatible with
changes in the system.
NEW: CS is used instead of ad-hoc configuration module in most places.
NEW: Adding various helper functions in RSS Utils module. These are
functions used by RSS developers, including mainly myself, and are
totally independant from the rest of DIRAC.
CHANGE: Mostly trivial changes, typos, etc in various files in RSS     
CHANGE: TokenAgent sends e-mails with current status   

*Transformation
CHANGE: allow Target SE specification for jobs, Site parameter is not set in this case
CHANGE: TransformationAgent  - add new file statuses in production monitoring display
CHANGE: TransformationAgent - limit the number of files to be treated in TransformationAgent 
        for replication and removal (default 5000)
BUGFIX: TransformationDB - not removing task when site is not set
BUGFIX: TransformationCleaningAgent - archiving instead of cleaning Removal and Replication 
        transformations 
FIX: TransformationCleaningAgent - kill jobs before deleting them        

*Workflow
NEW: allow modules to define Input and Output parameters that can be
     used instead of the step_commons/workflow_commons (Workflow.py, Step.py, Module.py)

*Various fixes
BUGFIX: Mail.py uses SMTP class rather than inheriting it
FIX: Platform utility will properly discover libc version even for the new Ubuntu
FIX: Removed old sandbox and other obsoleted components<|MERGE_RESOLUTION|>--- conflicted
+++ resolved
@@ -1,4 +1,3 @@
-<<<<<<< HEAD
 [v6r12p42]
 
 FIX: added fixes from v6r11p34 patch release
@@ -490,12 +489,11 @@
 NEW: Better use of threads in Transformation Agents
 CHANGE: TransformationDB - modified such that the body in a transformation can be updated
 FIX: TransformationCleaningAgent - removed non-ASCII characters in a comment
-=======
+
 [v6r11p34]
 
 *Resources
 NEW: GlobusComputingElement class
->>>>>>> 668dde07
 
 [v6r11p33]
 
