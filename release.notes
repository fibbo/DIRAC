<<<<<<< HEAD
[v6r8p20]
=======
[v6r7p35]
>>>>>>> 436df7ac
*Stager
NEW: Stager API: dirac-stager-monitor-file, dirac-stager-monitor-jobs, 
     dirac-stager-monitor-requests, dirac-stager-show-stats

<<<<<<< HEAD
[v6r8p19]
=======
[v6r7p34]
>>>>>>> 436df7ac
*Transformation
FIX: TransformationCleaning Agent status was set to 'Deleted' instead of 'Cleaned'

[v6r8p18]

*TS
BUGFIX: TransformationAgent - regression in __cleanCache()

[v6r8p17]

FIX: included fixes from v6r7p32 patch release

*WMS
FIX: StalledJobAgent - for accidentally stopped jobs ExecTime can be not set, 
     set it to CPUTime for the accounting purposes in this case

[v6r8p16]

FIX: included fixes from v6r7p31 patch release

*WMS
BUGFIX: TaskQueueDB - fixed a bug in the negative matching conditions SQL construction

*RSS
NEW: improved doc strings of PEP, PDP modules ( part of PolicySystem )
FIX: Minor changes to ensure consistency if ElementInspectorAgent and 
     users interact simultaneously with the same element
CHANGE: removed DatabaseCleanerAgent ( to be uninstalled if already installed )
FIX: SummarizeLogsAgent - the logic of the agent was wrong, the agent has been re-written.
     

[v6r8p15]

*Core
FIX: X509Chain - fix invalid information when doing dirac-proxy-info without CS
     ( in getCredentials() )

*RSS
NEW: PDP, PEP - added support for option "doNotCombineResult" on PDP

[v6r8p14]

*Core
FIX: dirac-deploy-scripts - can now work with the system python

*WMS
NEW: dirac-wms-cpu-normalization - added -R option to modify a given configuration file
FIX: Executor/InputData - Add extra check for LFns in InputData optimizer, closes #1472

*Transformation
CHANGE: TransformationAgent - add possibility to kick a transformation (not skip it if no 
        unused files), by touching a file in workDirectory
BUGFIX: TransformationAgent - bug in __cleanCache() dict modified in a loop        

[v6r8p13]

*Transformation
BUGFIX: TransformationDB - restored import of StringType

[v6r8p12]

NEW: Applied patches from v6r7p29

*WMS
FIX: JobDB - check if SystemConfig is present in the job definition and convert it 
     into Platform

*DMS
FIX: ReplicaManager - do not get metadata of files when getting files in a directory 
     if not strictly necessary

*RSS
NEW: ported from LHCb PublisherHandler for RSS web views

[v6r8p11]

NEW: Applied patches from v6r7p27

*RSS
NEW: SpaceTokenOccupancyPolicy - ported from LHCbDIRAC 
NEW: db._checkTable done on service initialization ( removed dirac-rss-setup script doing it )

*Transformation
FIX: TaskManager - reset oJob for each task in prepareTransformationTasks()
BUGFIX: ValidateOutputDataAgent - typo fixed in getTransformationDirectories()
FIX: TransformationManagerHandler - use CS to get files statuses not to include in 
     processed file fraction calculation for the web monitoring pages

[v6r8p10]

NEW: Applied patches from v6r7p27

[v6r8p9]

*DMS
FIX: TransferAgent,dirac-dms-show-se-status, ResourceStatus,TaskManager - fixes
     needed for DMS components to use RSS status information
NEW: ReplicaManager - allow to get metadata for an LFN+SE as well as PFN+SE     

[v6r8p8]

*RSS
BUGFIX: dirac-rss-setup - added missing return of S_OK() result

[v6r8p7]

NEW: Applied patches from v6r7p24

*DMS
BUGFIX: LcgFileCatalogClient - bug in addFile()

*RSS
BUGFIX: fixed script dirac-rss-set-token, broken in the current release.
NEW: Statistics module - will be used in the future to provide detailed information 
     from the History of the elements 

[v6r8p6]

NEW: Applied patches from v6r7p23

*Transformation
FIX: TaskManager - allow prepareTransformationTasks to proceed if no OutputDataModule is defined
FIX: TransformationDB - remove INDEX(TaskID) from TransformationTasks. It produces a single counter 
     for the whole table instead of one per TransformationID
     
*WMS     
FIX: WMSUtilities - to allow support for EMI UI's for pilot submission we drop support for glite 3.1

[v6r8p5]

NEW: Applied patches from v6r7p22

*RSS
CHANGE: removed old tests and commented out files

*WMS
FIX: PoolXMLCatalog - proper addFile usage

*Transformation
CHANGE: TransformationAgent - clear replica cache when flushing or setting a file in the workdirectory

[v6r8p4]

*Transformation
FIX: The connection to the jobManager is done only at submission time
FIX: Jenkins complaints fixes

*WMS
BUGFIX: JobDB - CPUtime -> CPUTime
FIX: Jenkins complaints fixes

[v6r8p3]

*DMS
BUGFIX: LcgFileCatalogClient

[v6r8p2]

*DMS:
FIX: LcgFileCatalogClient - remove check for opening a session in __init__ as credentials are not yet set 

*Transformation
CHANGE: reuse RPC clients in Transformation System 

[v6r8p1]

*Core
FIX: dirac-deploy-scripts - restored regression w.r.t. support of scripts starting with "d"

*DMS
BUGFIX: LcgFileCatalogClient - two typos fixed

[v6r8]

CHANGE: Several fixes backported from the v7r0 integration branch

*Core
CHANGE: DictCache - uses global LockRing to avoid locks in multiprocessing
FIX: X509Chain - proxy-info showing an error when there's no CS

*DMS
FIX: TransferAgent - inside loop filter out waiting files dictionary
BUGFIX: dirac-admin-allow-se - there was a continue that was skipping the complete loop for 
        ARCHIVE elements
NEW: LcgFileCatalogClient - test return code in startsess lfc calls       

*WMS:
FIX: OptimizerExecutor, InputData, JobScheduling - check that site candidates have all the 
     replicas

*RSS: 
BUGFIX: ResourceStatus, RSSCacheNoThread - ensure that locks are always released

*Transformation
FIX: TaskManager - site in the job definition is taken into account when submitting
NEW: Transformation - get the allowed plugins from the CS /Operations/Transformations/AllowedPlugins
FIX: ValidateOutputDataAgent - self not needed for static methods

[v6r7p33]

*Interfaces
FIX: Job.py - in setExecutable() - prevent changing the log file name string type

*StorageManagement
NEW: StorageManagementDB(Handler) - kill staging requests at the same time as 
     killing related jobs, closes #1510
FIX: StorageManagementDB - demote the level of several log messages       

[v6r7p32]

*DMS
FIX: StorageElementHandler - do not use getDiskSpace utility, use os.statvfs instead
CHANGE: StorageManagementDB - in getStageRequests() make MySQL do an UNIQUE selection 
        and use implicit loop to speed up queries for large results

*Resources
FIX: lsfce remote script - use re.search instead of re.match in submitJob() to cope with
     multipline output

[v6r7p31]

*WMS
FIX: SiteDirector - make possible more than one SiteDirector (with different pilot identity) attached 
     to a CE, ie sgm and pilot roles. Otherwise one is declaring Aborted the pilots from the other.

[v6r7p30]

*Core
CHANGE: X509Chain - added groupProperties field to the getCredentials() report
BUGFIX: InstallTools - in getSetupComponents() typo fixed: agent -> executor

[v6r7p29]

*DMS
CHANGE: FileCatalog - selection metadata is also returned as compatible metadata in the result
        of getCompatibleMetadata() call
NEW: FileCatalog - added path argument to getCompatibleMetadata() call
NEW: FileCatalogClient - added getFileUserMetadata()
BUGFIX: dirac-dms-fts-monitor - exit with code -1 in case of error

*Resources
FIX: CREAMComputingElement - check globus-url-copy result for errors when retrieving job output

[v6r7p28]

*DMS
BUGFIX: FileCatalog/DirectoryMetadata - wrong MySQL syntax 

[v6r7p27]

*Core
FIX: Mail.py - fix of the problem of colons in the mail's body

*Interfaces
NEW: Job API - added setSubmitPools(), setPlatform() sets ... "Platform"

*WMS
FIX: TaskQueueDB - use SystemConfig as Platform for matching ( if Platform is not set explicitly

*Resources
FIX: SSHComputingElement - use ssh host ( and not CE name ) in the pilot reference
BUGFIX: SSHGEComputingElement - forgotten return statement in _getJobOutputFiles()

*Framework
NEW: dirac-sys-sendmail - email's body can be taken from pipe. Command's argument 
     in this case will be interpreted as a destination address     

[v6r7p26]

*DMS
FIX: ReplicaManager - status names Read/Write -> ReadAccess/WriteAccess

[v6r7p25]

*Core
CHANGE: X509Chain - in getCredentials() failure to contact CS is not fatal, 
        can happen when calling dirac-proxy-init -x, for example

[v6r7p24]

*DMS
NEW: FileCatalog - added getFilesByMetadataWeb() to allow pagination in the Web 
     catalog browser
     
*WMS
CHANGE: WMSAdministrator, DiracAdmin - get banned sites list by specifying the status
        to the respective jobDB call     

[v6r7p23]

*Transformation
BUGFIX: TransformationDB - badly formatted error log message

*RMS
CHANGE: RequestDBMySQL - speedup the lookup of requests

*WMS
BUGFIX: dirac-dms-job-delete - in job selection by group

*DMS
FIX: LcgFileCatalogClient - getDirectorySize made compatible with DFC
BUGFIX: LcgFileCatalogClient - proper call of __getClientCertInfo()

[v6r7p22]

*Transformation
CHANGE: InputDataAgent - treats only suitable transformations, e.g. not the extendable ones. 
CHANGE: TransformationAgent - make some methods more public for easy overload

[v6r7p21]

*Core
FIX: Shifter - pass filePath argument when downloading proxy

[v6r7p20]

*DMS
CHANGE: StrategyHandler - move out SourceSE checking to TransferAgent
CHANGE: ReplicaManager, InputDataAgent - get active replicas
FIX: StorageElement, SRM2Storage - support for '*Access' statuses, checking results
     of return structures
     
*RSS
NEW: set configurable email address on the CS to send the RSS emails
NEW: RSSCache without thread in background
FIX: Synchronizer - moved to ResourceManager handler     

[v6r7p19]

*DMS
BUGFIX: ReplicaManager - in putAndRegister() SE.putFile() singleFile argument not used explicitly

[v6r7p18]

*WMS
FIX: StalledJobAgent - do not exit the loop over Completed jobs if accounting sending fails
NEW: dirac-wms-job-delete - allow to specify jobs to delete by job group and/or in a file
FIX: JobManifest - If CPUTime is not set, set it to MaxCPUTime value

[v6r7p17]

*Resources
FIX: SRM2Storage - treat properly "22 SRM_REQUEST_QUEUED" result code

[v6r7p16]

*DMS
FIX: StrategyHandler - do not proceed when the source SE is not valid for read 
BUGFIX: StorageElement - putFile can take an optional sourceSize argument
BUGFIX: ReplicaManager - in removeFile() proper loop on failed replicas

*RSS
FIX: SpaceTokenOccupancyCommand, CacheFeederAgent - add timeout when calling lcg_util commands

*WMS
FIX: JobManifest - take all the SubmitPools defined in the TaskQueueAgent 
NEW: StalledJobAgent - declare jobs stuck in Completed status as Failed

[v6r7p15]

*Core
BUGFIX: SocketInfo - in host identity evaluation

*DMS
BUGFIX: FileCatalogHandler - missing import os

*Transformation
CHANGE: JobManifest - getting allowed job types from operations() section 

[v6r7p14]

*DMS
CHANGE: StorageElementProxy - removed getParameters(), closes #1280
FIX: StorageElementProxy - free the getFile space before the next file
FIX: StorageElement - added getPFNBase() to comply with the interface

*Interfaces
CHANGE: Dirac API - allow lists of LFNs in removeFile() and removeReplica()

*WMS
CHANGE: JobSchedulingAgent(Executor) - allow both BannedSite and BannedSites JDL option

*RSS
FIX: ElementInspectorAgent - should only pick elements with rss token ( rs_svc ).
FIX: TokenAgent - using 4th element instead of the 5th. Added option to set admin email on the CS.

[v6r7p13]

*Core
FIX: Resources - in getStorageElementSiteMapping() return only sites with non-empty list of SEs

*DMS
FIX: StorageElement - restored the dropped logic of using proxy SEs
FIX: FileCatalog - fix the UseProxy /LocalSite/Catalog option

*Transformation
FIX: TransformationDB - use lower() string comparison in extendTransformation()

[v6r7p12]

*WMS
BUGFIX: JobManifest - get AllowedSubmitPools from the /Systems section, not from /Operations

*Core
NEW: Resources helper - added getSites(), getStorageElementSiteMapping()

*DMS
CHANGE: StrategyHandler - use getStorageElementSiteMapping helper function
BUGFIX: ReplicaManager - do not modify the loop dictionary inside the loop

[v6r7p11]

*Core
CHANGE: Subprocess - put the use of watchdog in flagging

[v6r7p10]

*Core
NEW: Logger - added getLevel() method, closes #1292
FIX: Subprocess - returns correct structure in case of timeout, closes #1295, #1294
CHANGE: TimeOutExec - dropped unused utility
FIX: Logger - cleaned unused imports

*RSS
CHANGE: ElementInspectorAgent - do not use mangled name and removed shifterProxy agentOption

[v6r7p9]

*Core
BUGFIX: InstallTools - MySQL Port should be an integer

[v6r7p8]

*Core
FIX: Subprocess - consistent timeout error message

*DMS
NEW: RemovalTask - added bulk removal
FIX: StrategyHandler - check file source CEs
CHANGE: DataIntegrityClient - code beautification
CHANGE: ReplicaManager - do not check file existence if replica information is queried anyway,
        do not fail if file to be removed does not exist already. 

[v6r7p7]

FIX: Several fixes to allow automatic code documentation

*Core
NEW: InstallTools - added mysqlPort and mysqlRootUser

*DMS
CHANGE: ReplicaManager - set possibility to force the deletion of non existing files
CHANGE: StrategyHandler - better handling of checksum check during scheduling 

[v6r7p6]

*Core
FIX: dirac-install - restore signal alarm if downloadable file is not found
FIX: Subprocess - using Manager proxy object to pass results from the working process

*DMS:
CHANGE: StorageElement - removed overwride mode
CHANGE: removed obsoleted dirac-dms-remove-lfn-replica, dirac-dms-remove-lfn
NEW: FTSMonitorAgent - filter out sources with checksum mismatch
FIX: FTSMonitorAgent, TransferAgent - fix the names of the RSS states

*RSS
NEW: ElementInspectorAgent runs with a variable number of threads which are automatically adjusted
NEW: Added policies to force a particular state, can be very convenient to keep something Banned for example.
NEW: policy system upgrade, added finer granularity when setting policies and actions

*WMS
NEW: SiteDirector- allow to define pilot DN/Group in the agent options
CHANGE: JobDescription, JobManifest - take values for job parameter verification from Operations CS section

[v6r7p5]

*Interfaces
BUGFIX: dirac-wms-job-get-output - properly treat the case when output directory is not specified 

[v6r7p4]

*Core
FIX: Subprocess - avoid that watchdog kills the executor process before it returns itself

*Framework
BUGFIX: ProxuManagerClient - wrong time for caching proxies

*RSS
FIX: removed obsoleted methods

*DMS
NEW: FileCatalog - added findFilesByMetadataDetailed - provides detailed metadata for 
     selected files

[v6r7p3]

*DMS
FIX: FTSMonitorAgent - logging less verbose

*Transformation
FIX: TransformationAgent - use the new CS defaults locations
FIX: Proper agent initialization
NEW: TransformationPlaugin - in Broadcast plugin added file groupings by number of files, 
     make the TargetSE always defined, even if the SourceSE list contains it 

*ResourceStatus
FIX: Added the shifter's proxy to several agents

*RMS
FIX: RequestContainer - the execution order was not properly set for the single files 

*Framework:
BUGFIX: ProxyManagerClient - proxy time can not be shorter than what was requested

[v6r7p2]

*Core
FIX: dirac-configure - switch to use CS before checking proxy info

*Framework
NEW: dirac-sys-sendmail new command
NEW: SystemAdmininistratorCLI - added show host, uninstall, revert commands
NEW: SystemAdmininistratorHandler - added more info in getHostInfo()
NEW: SystemAdmininistratorHandler - added revertSoftware() interface

*Transformation
FIX: TransformationCleaningAgent - check the status of returned results

[v6r7p1]

*Core
FIX: Subprocess - finalize the Watchdog closing internal connections after a command execution
CHANGE: add timeout for py(shell,system)Call calls where appropriate
CHANGE: Shifter - use gProxyManager in a way that allows proxy caching

*Framework
NEW: ProxyManagerClient - allow to specify validity and caching time separately
FIX: ProxyDB - replace instead of delete+insert proxy in __storeVOMSProxy

*DMS
NEW: FTSMonitorAgent - made multithreaded for better efficiency
FIX: dirac-dms-add-file - allow LFN: prefix for lfn argument

*WMS
NEW: dirac-wms-job-get-output, dirac-wms-job-status - allow to retrieve output for a job group
FIX: TaskQueueDB - fixed selection SQL in __generateTQMatchSQL()
CHANGE: OptimizerExecutor - reduce diversity of MinorStatuses for failed executors

*Resources
FIX: CREAMComputingElement - remove temporary JDL right after the submission 

[v6r6p21]

*DMS
BUGFIX: TransformationCleaningAgent - use the right signature of cleanMetadataCatalogFiles() call

[v6r6p20]

*DMS
FIX: RegistrationTask - properly escaped error messages
BUGFIX: DirectoryMetadata - use getFileMetadataFields from FileMetadata in addMetadataField()
NEW: When there is a missing source error spotted during FTS transfer, file should be reset 
     and rescheduled again until maxAttempt (set to 100) is reached

*WMS
FIX: JobScheduling - fix the site group logic in case of Tier0

[v6r6p19]

*DMS
BUGFIX: All DMS agents  - set up agent name in the initialization

*Core
NEW: Subprocess - timeout wrapper for subprocess calls
BUGFIX: Time - proper interpreting of 0's instead of None
CHANGE: DISET - use cStringIO for ANY read that's longer than 16k (speed improvement) 
        + Less mem when writing data to the net
FIX: Os.py - protection against failed "df" command execution       
NEW: dirac-info prints lcg bindings versions
CHANGE: PlotBase - made a new style class 
NEW: Subprocess - added debug level log message

*Framework
NEW: SystemAdministratorIntegrator client for collecting info from several hosts
NEW: SystemAdministrator - added getHostInfo()
FIX: dirac-proxy-init - always check for errors in S_OK/ERROR returned structures
CHANGE: Do not accept VOMS proxies when uploading a proxy to the proxy manager

*Configuration
FIX: CE2CSAgent - get a fresh copy of the cs data before attempting to modify it, closes #1151
FIX: Do not create useless backups due to slaves connecting and disconnecting
FIX: Refresher - prevent retrying with 'Insane environment'

*Accounting
NEW: Accounting/Job - added validation of reported values to cope with the weird Yandex case
FIX: DBUtils - take into account invalid values, closes #949

*DMS
FIX: FTSSubmitAgent - file for some reason rejected from submission should stay in 'Waiting' in 
     TransferDB.Channel table
FIX: FTSRequest - fix in the log printout     
CHANGE: dirac-dms-add-file removed, dirac-dms-add-files renamed to dirac-dms-add-file
FIX: FileCatalogCLI - check the result of removeFile call
FIX: LcgFileCatalogClient - get rid of LHCb specific VO evaluation
NEW: New FileCatalogProxy service - a generalization of a deprecated LcgFileCatalog service
FIX: Restored StorageElementProxy functionality
CHANGE: dirac-dms-add-file - added printout
NEW: FileCatalog(Factory), StorageElement(Factory) - UseProxy flag moved to /Operations and /LocalSite sections

*RSS
NEW:  general reimplementation: 
      New DB schema using python definition of tables, having three big blocks: Site, Resource and Node.
      MySQLMonkey functionality almost fully covered by DB module, eventually will disappear.
      Services updated to use new database.
      Clients updated to use new database.
      Synchronizer updated to fill the new database. When helpers will be ready, it will need an update.
      One ElementInspectorAgent, configurable now is hardcoded.
      New Generic StateMachine using OOP.
      Commands and Policies simplified.
      ResourceStatus using internal cache, needs to be tested with real load.
      Fixes for the state machine
      Replaced Bad with Degraded status ( outside RSS ).
      Added "Access" to Read|Write|Check|Remove SE statuses wherever it applies.
      ResourceStatus returns by default "Active" instead of "Allowed" for CS calls.
      Caching parameters are defined in the CS
FIX: dirac-admin-allow/ban-se - allow a SE on Degraded ( Degraded->Active ) and ban a SE on Probing 
     ( Probing -> Banned ). In practice, Active and Degraded are "usable" states anyway.            
      
*WMS
FIX: OptimizerExecutor - failed optimizations will still update the job     
NEW: JobWrapper - added LFNUserPrefix VO specific Operations option used for building user LFNs
CHANGE: JobDB - do not interpret SystemConfig in the WMS/JobDB
CHANGE: JobDB - Use CPUTime JDL only, keep MaxCPUTime for backward compatibility
CHANGE: JobWrapper - use CPUTime job parameter instead of MaxCPUTime
CHANGE: JobAgent - use CEType option instead of CEUniqueID
FIX: JobWrapper - do not attempt to untar directories before having checked if they are tarfiles 
NEW: dirac-wms-job-status - get job statuses for jobs in a given job group
 
*SMS
FIX: StorageManagementDB - when removing unlinked replicas, take into account the case where a
     staging request had been submitted, but failed
      
*Resources    
NEW: glexecCE - add new possible locations of the glexec binary: OSG specific stuff and in last resort 
     looking in the PATH    
NEW: LcgFileCatalogClient - in removeReplica() get the needed PFN inside instead of providing it as an argument     
      
*TS      
CHANGE: Transformation types definition are moved to the Operations CS section

*Interfaces
FIX: Dirac.py - CS option Scratchdir was in LocalSite/LocalSite
FIX: Dirac.py - do not define default catalog, use FileCatalog utility instead

[v6r6p19]

*DMS
BUGFIX: All DMS agents  - set up agent name in the initialization

[v6r6p18]

*Transformation
CHANGE: /DIRAC/VOPolicy/OutputDataModule option moved to <Operations>/Transformations/OutputDataModule

*Resources
FIX: ComputingElement - properly check if the pilot proxy has VOMS before adding it to the payload 
     when updating it

*WMS
BUGFIX: JobSanity - fixed misspelled method call SetParam -> SetParameter

[v6r6p17]

*Transformation
BUGFIX: TransformationAgent - corrected  __getDataReplicasRM()

[v6r6p16]

*DMS
FIX: Agents - proper __init__ implementation with arguments passing to the super class
FIX: LcgFileCatalogClient - in removeReplica() reload PFN in case it has changed

[v6r6p15]

*Framework
BUGFIX: ErrorMessageMonitor - corrected updateFields call 

*DMS:
NEW: FTSMonitorAgent completely rewritten in a multithreaded way

*Transformation
FIX: InputDataAgent - proper instantiation of TransformationClient
CHANGE: Transformation - several log message promoted from info to notice level

[v6r6p14]

*Transformation
FIX: Correct instantiation of agents inside several scripts
CHANGE: TransformationCleaningAgent - added verbosity to logs
CHANGE: TransformationAgent - missingLFC to MissingInFC as it could be the DFC as well
FIX: TransformationAgent - return an entry for all LFNs in __getDataReplicasRM

*DMS
FIX: TransferAgent - fix exception reason in registerFiles()

[v6r6p13]

*DMS
CHANGE: TransferAgent - change RM call from getCatalogueReplicas to getActiveReplicas. 
        Lowering log printouts here and there

[v6r6p12]

*DMS
BUGFIX: RemovalTask - Replacing "'" by "" in error str set as attribute for a subRequest file. 
        Without that request cannot be updated when some nasty error occurs.

[v6r6p11]

*RMS:
BUGFIX: RequestClient - log string formatting

*DMS
BUGFIX: RemovalTask - handling for files not existing in the catalogue

*Transformation
FIX: TransformationManager - ignore files in NotProcessed status to get the % of processed files

*Interfaces
FIX: Fixes due to the recent changes in PromptUser utility

[v6r6p10]

*RMS
FIX: RequestDBMySQL - better escaping of queries 

*WMS
FIX: SiteDirector - get compatible platforms before checking Task Queues for a site

[v6r6p9]

*Core
FIX: Utilities/PromptUser.py - better user prompt

*Accounting
NEW: Add some validation to the job records because of weird data coming from YANDEX.ru

*DMS
BUGFIX: ReplicaManager - typo errStr -> infoStr in __replicate()
FIX: FTSRequest - fixed log message

*WMS
FIX: SiteDirector - use CSGlobals.getVO() call instead of explicit CS option

[v6r6p8]

*Transformation
BUGFIX: TransformationDB - typo in getTransformationFiles(): iterValues -> itervalues

[v6r6p7]

*Resources
FIX: StorageFactory - uncommented line that was preventing the status to be returned 
BUGFIX: CE remote scripts - should return status and not call exit()
BUGFIX: SSHComputingElement - wrong pilot ID reference

[v6r6p6]

*WMS
FIX: TaskQueueDB - in findOrphanJobs() retrieve orphaned jobs as list of ints instead of list of tuples
FIX: OptimizerExecutor - added import of datetime to cope with the old style optimizer parameters

*Transformation
FIX: TransformationAgent - fix finalization entering in an infinite loop
NEW: TransformationCLI - added resetProcessedFile command
FIX: TransformationCleaningAgent - treating the archiving delay 
FIX: TransformationDB - fix in getTransformationFiles() in case of empty file list

[v6r6p5]

*Transformation
FIX: TransformationAgent - type( transClient -> transfClient )
FIX: TransformationAgent - self._logInfo -> self.log.info
FIX: TransformationAgent - skip if no Unused files
FIX: TransformationAgent - Use CS option for replica cache lifetime
CHANGE: TransformationAgent - accept No new Unused files every [6] hours

[v6r6p4]

*DMS
FIX: TransferAgent - protection for files that can not be scheduled
BUGFIX: TransferDB - typo (instIDList - > idList ) fixed

*Transformation
BUGFIX: TransformationAgent - typo ( loginfo -> logInfo )

[v6r6p3]

FIX: merged in patch v6r5p14

*Core
BUGFIX: X509Chain - return the right structure in getCredentials() in case of failure
FIX: dirac-deploy-scripts.py - allow short scripts starting from "d"
FIX: dirac-deploy-scripts.py - added DCOMMANDS_PPID env variable in the script wrapper
FIX: ExecutorReactor - reduced error message dropping redundant Task ID 

*Interfaces
BUGFIX: Dirac.py - allow to pass LFN list to replicateFile()

*DMS
FIX: FileManager - extra check if all files are available in _findFiles()
BUGFIX: FileCatalogClientCLI - bug in DirectoryListing

[v6r6p2]

FIX: merged in patch v6r5p13

*WMS
FIX: SiteDirector - if no community set, look for DIRAC/VirtualOrganization setting

*Framework
FIX: SystemLoggingDB - LogLevel made VARCHAR in the MessageRepository table
FIX: Logging - several log messages are split in fixed and variable parts
FIX: SystemLoggingDB - in insertMessage() do not insert new records in auxiliary tables if they 
     are already there

[v6r6p1]

*Core:
CHANGE: PromptUser - changed log level of the printout to NOTICE
NEW: Base Client constructor arguments are passed to the RPCClient constructor

*DMS:
NEW: FTSRequest - added a prestage mechanism for source files
NEW: FileCatalogClientCLI - added -f switch to the size command to use raw faile tables 
     instead of storage usage tables
NEW: FileCatalog - added orphan directory repair tool
NEW: FIleCatalog - more counters to control the catalog sanity     

*WMS:
FIX: SandboxStoreClient - no more kwargs tricks
FIX: SandboxStoreClient returns sandbox file name in case of upload failure to allow failover
FIX: dirac-pilot - fixed VO_%s_SW_DIR env variable in case of OSG

*TS:
FIX: TransformationManagerHandler - avoid multiple Operations() instantiation in 
     getTransformationSummaryWeb()

[v6r6]

*Core
CHANGE: getDNForUsername helper migrated from Core.Security.CS to Registry helper
NEW: SiteSEMapping - new utilities getSitesGroupedByTierLevel(), getTier1WithAttachedTier2(),
     getTier1WithTier2
CHANGE: The DIRAC.Core.Security.CS is replaced by the Registry helper     
BUGFIX: dirac-install - properly parse += in .cfg files
FIX: Graphs.Utilities - allow two lines input in makeDataFromCVS()
FIX: Graphs - allow Graphs package usage if even matplotlib is not installed
NEW: dirac-compile-externals will retrieve the Externals compilation scripts from it's new location 
     in github (DIRACGrid/Externals)
NEW: Possibility to define a thread-global credentials for DISET connections (for web framework)
NEW: Logger - color output ( configurable )
NEW: dirac-admin-sort-cs-sites - to sort sites in the CS
CHANGE: MessageClient(Factor) - added msgClient attribute to messages
NEW: Core.Security.Properties - added JOB_MONITOR and USER_MANAGER properties

*Configuration
NEW: Registry - added getAllGroups() method

*Framework
NEW: SystemAdministratorClientCLI - possibility to define roothPath and lcgVersion when updating software

*Accounting
NEW: JobPlotter - added Normalized CPU plots to Job accounting
FIX: DBUtils - plots going to greater granularity

*DMS
NEW: FileCatalog - storage usage info stored in all the directories, not only those with files
NEW: FileCatalog - added utility to rebuild storage usage info from scratch
FIX: FileCatalog - addMetadataField() allow generic types, e.g. string
FIX: FileCatalog - path argument is normalized before usage in multiple methods
FIX: FileCatalog - new metadata for files(directories) should not be there before for directories(files)
NEW: FileCatalog - added method for rebuilding DirectoryUsage data from scratch 
NEW: FileCatalog - Use DirectoryUsage mechanism for both logical and physical storage
CHANGE: FileCatalog - forbid removing non-empty directories
BUGFIX: FileCatalogClientCLI - in do_ls() check properly the path existence
FIX: FileCatalogClientCLI - protection against non-existing getCatalogCounters method in the LFC client
FIX: DMS Agents - properly call superclass constructor with loadName argument
FIX: ReplicaManager - in removeFile() non-existent file is marked as failed
FIX: Make several classes pylint compliant: DataIntegrityHandler, DataLoggingHandler,
     FileCatalogHandler, StorageElementHandler, StorageElementProxyHandler, TransferDBMonitoringHandler
FIX: LogUploadAgent - remove the OSError exception in __replicate()
FIX: FileCatalogClientCLI - multiple check of proper command inputs,
     automatic completion of several commands with subcommands,
     automatic completion of file names
CHANGE: FileCatalogClientCLI - reformat the output of size command 
FIX: dirac-admin-ban-se - allow to go over all options read/write/check for each SE      
NEW: StrategyHandler - new implementation to speed up file scheduling + better error reporting
NEW: LcgFileCatalogProxy - moved from from LHCbDirac to DIRAC
FIX: ReplicaManager - removed usage of obsolete "/Resources/StorageElements/BannedTarget" 
CHANGE: removed StorageUsageClient.py
CHANGE: removed obsoleted ProcessingDBAgent.py

*WMS
CHANGE: RunNumber job parameter was removed from all the relevant places ( JDL, JobDB, etc )
NEW: dirac-pilot - add environment setting for SSH and BOINC CEs
NEW: WMSAdministrator - get output for non-grid CEs if not yet in the DB
NEW: JobAgent - job publishes BOINC parameters if any
CHANGE: Get rid of LHCbPlatform everywhere except TaskQueueDB
FIX: SiteDirector - provide list of sites to the Matcher in the initial query
FIX: SiteDirector - present a list of all groups of a community to match TQs
CHANGE: dirac-boinc-pilot dropped
CHANGE: TaskQueueDirector does not depend on /LocalSite section any more
CHANGE: reduced default delays for JobCleaningAgent
CHANGE: limit the number of jobs received by JobCleaningAgent
CHANGE: JobDB - use insertFields instead of _insert
CHANGE: Matcher, TaskQueueDB - switch to use Platform rather than LHCbPlatform retaining LHCbPlatform compatibility
BUGFIX: Matcher - proper reporting pilot site and CE
CHANGE: JobManager - improved job Killing/Deleting logic
CHANGE: dirac-pilot - treat the OSG case when jobs on the same WN all run in the same directory
NEW: JobWrapper - added more status reports on different failures
FIX: PilotStatusAgent - use getPilotProxyFromDIRACGroup() instead of getPilotProxyFromVOMSGroup()
CHANGE: JobMonitoringHandler - add cutDate and condDict parameters to getJobGroup()
NEW: JobMonitoringHandler - check access rights with JobPolicy when accessing job info from the web
NEW: JobManager,JobWrapper - report to accounting jobs in Rescheduled final state if rescheduling is successful
FIX: WMSAdministrator, SiteDirector - store only non-empty pilot output to the PilotDB
NEW: added killPilot() to the WMSAdministrator interface, DiracAdmin and dirac-admin-kill-pilot command
NEW: TimeLeft - renormalize time left using DIRAC Normalization if available
FIX: JobManager - reconnect to the OptimizationMind in background if not yet connected
CHANGE: JobManifest - use Operations helper
NEW: JobCleaningAgent - delete logging records from JobLoggingDB when deleting jobs

*RMS
FIX: RequestDBFile - better exception handling in case no JobID supplied
FIX: RequestManagerHandler - make it pylint compliant
NEW: RequestProxyHandler - is forwarding requests from voboxes to central RequestManager. 
     If central RequestManager is down, requests are dumped into file cache and a separate thread 
     running in background is trying to push them into the central. 
CHANGE: Major revision of the code      
CHANGE: RequestDB - added index on SubRequestID in the Files table
CHANGE: RequestClient - readRequestForJobs updated to the new RequetsClient structure

*RSS
NEW: CS.py - Space Tokens were hardcoded, now are obtained after scanning the StorageElements.

*Resources
FIX: SSHComputingElement - enabled multiple hosts in one queue, more debugging
CHANGE: SSHXXX Computing Elements - define SSH class once in the SSHComputingElement
NEW: SSHComputingElement - added option to define private key location
CHANGE: Get rid of legacy methods in ComputingElement
NEW: enable definition of ChecksumType per SE
NEW: SSHBatch, SSHCondor Computing Elements
NEW: SSHxxx Computing Elements - using remote control scripts to better capture remote command errors
CHANGE: put common functionality into SSHComputingElement base class for all SSHxxx CEs
NEW: added killJob() method tp all the CEs
NEW: FileCatalog - take the catalog information info from /Operations CS section, if defined there, 
     to allow specifications per VO 

*Interfaces
CHANGE: Removed Script.initialize() from the API initialization
CHANGE: Some general API polishing
FIX: Dirac.py - when running in mode="local" any directory in the ISB would not get untarred, 
     contrary to what is done in the JobWrapper

*TS
BUGFIX: TaskManager - bug fixed in treating tasks with input data
FIX: TransformationCleaningAgent - properly call superclass constructor with loadName argument
NEW: TransformationCleaningAgent - added _addExtraDirectories() method to extend the list of
     directories to clean in a subclass if needed
CHANGE: TransformationCleaningAgent - removed usage of StorageUsageClient     
NEW: TransformationAgent is multithreaded now ( implementation moved from LHCbDIRAC )
NEW: added unit tests
NEW: InputDataAgent - possibility to refresh only data registered in the last predefined period of time 
NEW: TransformationAgent(Client) - management of derived transformations and more ported from LHCbDIRAC
BUGFIX: TransformationDB - wrong SQL statement generation in setFileStatusForTransformation()

[v6r5p14]

*Core
NEW: Utilities - added Backports utility

*WMS
FIX: Use /Operations/JobScheduling section consistently, drop /Operations/Matching section
NEW: Allow VO specific share correction plugins from extensions
FIX: Executors - several fixes

[v6r5p13]

*WMS
FIX: Executors - VOPlugin will properly send and receive the params
NEW: Correctors can be defined in an extension
FIX: Correctors - Properly retrieve info from the CS using the ops helper

[v6r5p12]

FIX: merged in patch v6r4p34

[v6r5p11]

FIX: merged in patch v6r4p33

*Core
FIX: MySQL - added offset argument to buildConditions()

[v6r5p10]

FIX: merged in patch v6r4p32

[v6r5p9]

FIX: merged in patch v6r4p30

[v6r5p8]

FIX: merged in patch v6r4p29

[v6r5p7]

FIX: merged in patch v6r4p28

[v6r5p6]

FIX: merged in patch v6r4p27

*Transformation
BUGFIX: TransformationDB - StringType must be imported before it can be used

*RSS
NEW: CS.py - Space Tokens were hardcoded, now are obtained after scanning the StorageElements.

[v6r5p5]

FIX: merged in patch v6r4p26

[v6r5p4]

FIX: merged in patch v6r4p25

[v6r5p3]

*Transformation
FIX: merged in patch v6r4p24

[v6r5p2]

*Web
NEW: includes DIRACWeb tag web2012092101

[v6r5p1]

*Core
BUGFIX: ExecutorMindHandler - return S_OK() in the initializeHandler
FIX: OptimizationMindHandler - if the manifest is not dirty it will not be updated by the Mind

*Configuration
NEW: Resources helper - added getCompatiblePlatform(), getDIRACPlatform() methods

*Resources
FIX: SSHComputingElement - add -q option to ssh command to avoid banners in the output
FIX: BOINCComputingElement - removed debugging printout
FIX: ComputingElement - use Platform CS option which will be converted to LHCbPlatform for legacy compatibility

*DMS
FIX: RequestAgentBase - lowering loglevel from ALWAYS to INFO to avoid flooding SystemLogging

*WMS:
FIX: SiteDirector - provide CE platform parameter when interrogating the TQ
FIX: GridPilotDirector - publish pilot OwnerGroup rather than VOMS role
FIX: WMSUtilities - add new error string into the parsing of the job output retrieval

[v6r5]

NEW: Executor framework

*Core
NEW: MySQL.py - added Test case for Time.dateTime time stamps
NEW: MySQL.py - insertFields and updateFields can get values via Lists or Dicts
NEW: DataIntegrityDB - use the new methods from MySQL and add test cases
NEW: DataIntegrityHandler - check connection to DB and create tables (or update their schema)
NEW: DataLoggingDB - use the new methods from MySQL and add test cases
NEW: DataLoggingHandler - check connection to DB and create tables (or update their schema)
FIX: ProcessPool - killing stuck workers after timeout
CHANGE: DB will throw a RuntimeException instead of a sys.exit in case it can't contact the DB
CHANGE: Several improvements on DISET
CHANGE: Fixed all DOS endings to UNIX
CHANGE: Agents, Services and Executors know how to react to CSSection/Module and react accordingly
NEW: install tools are updated to deal with executors
FIX: dirac-install - add -T/--Timeout option to define timeout for distribution downloads
NEW: dirac-install - added possibility of defining dirac-install's global defaults by command line switch
BUGFIX: avoid PathFinder.getServiceURL and use Client class ( DataLoggingClient,LfcFileCatalogProxyClient ) 
FIX: MySQL - added TIMESTAMPADD and TIMESTAMPDIFF to special values not to be scaped by MySQL
NEW: ObjectLoader utility
CHANGE: dirac-distribution - added global defaults flag and changed the flag to -M or --defaultsURL
FIX: Convert to string before trying to escape value in MySQL
NEW: DISET Services - added PacketTimeout option
NEW: SystemLoggingDB - updated to use the renewed MySQL interface and SQL schema
NEW: Added support for multiple entries in /Registry/DefaultGroup, for multi-VO installations
CHANGE: Component installation procedure updated to cope with components inheriting Modules
CHANGE: InstallTools - use dirac- command in runit run scripts
FIX: X509Chain - avoid a return of error when the group is not valid
FIX: MySQL - reduce verbosity of log messages when high level methods are used
CHANGE: Several DB classes have been updated to use the MySQL buildCondition method
NEW: MySQL - provide support for greater and smaller arguments to all MySQL high level methods
FIX: Service.py - check all return values from all initializers

*Configuration
CHANGE: By default return option and section lists ordered as in the CS
NEW: ConfigurationClient - added function to refresh remote configuration

*Framework
FIX: Registry.findDefaultGroup will never return False
CHANGE: ProxyManager does not accept proxies without explicit group
CHANGE: SystemAdministratorHandler - force refreshing the configuration after new component setup

*RSS
CHANGE: removed code execution from __init__
CHANGE: removed unused methods
NEW: Log all policy results 

*Resources
NEW: updated SSHComputingElement which allows multiple job submission
FIX: SGETimeLeft - better parsing of the batch system commands output
FIX: InProcessComputingElement - when starting a new job discard renewal of the previous proxy
NEW: BOINCComputingElement - new CE client to work with the BOINC desktop grid infrastructure 

*WMS
CHANGE: WMS Optimizers are now executors
CHANGE: SandboxStoreClient can directly access the DB if available
CHANGE: Moved JobDescription and improved into JobManifest
FIX: typo in JobLoggingDB
NEW: JobState/CachedJobState allow access to the Job via DB/JobStateSync Service automatically
BUGFIX: DownloadInputData - when not enough disk space, message was using "buffer" while it should be using "data"
FIX: the sandboxmetadataDB explosion when using the sandboxclient without direct access to the DB
NEW: Added support for reset/reschedule in the OptimizationMind
CHANGE: Whenever a DB is not properly initialized it will raise a catchable RuntimeError exception 
        instead of silently returning
FIX: InputDataResolution - just quick mod for easier extensibility, plus removed some LHCb specific stuff
NEW: allow jobids in a file in dirac-wms-job-get-output
NEW: JobManager - zfill in %n parameter substitution to allow alphabetical sorting
NEW: Directors - added checking of the TaskQueue limits when getting eligible queues
CHANGE: Natcher - refactor to simpify the logic, introduced Limiter class
CHANGE: Treat MaxCPUTime and CPUTime the same way in the JDL to avoid confusion
NEW: SiteDirector - added options PilotScript, MaxPilotsToSubmit, MaxJobsInFillMode
BUGFIX: StalledJobAgent - use cpuNormalization as float, not string 
FIX: Don't kill an executor if a task has been taken out from it
NEW: dirac-boinc-pilot - pilot script to be used on the BOINC volunteer nodes
FIX: SiteDirector - better handling of tokens and filling mode 
NEW: Generic pilot identities are automatically selected by the TQD and the SiteDirector 
     if not explicitly defined in /Pilot/GenericDN and GenericGroup
NEW: Generic pilot groups can have a VO that will be taken into account when selecting generic 
     credentials to submit pilots
NEW: Generic pilots that belong to a VO can only match jobs from that VO
NEW: StalledJobAgent - added rescheduling of jobs stuck in Matched or Rescheduled status
BUGFIX: StalledJobAgent - default startTime and endTime to "now", avoid None value
NEW: JobAgent - stop after N failed matching attempts (nothing to do), use StopAfterFailedMatches option
CHANGE: JobAgent - provide resource description as a dictionary to avoid extra JDL parsing by the Matcher
CHANGE: Matcher - report pilot info once instead of sending it several times from the job
CHANGE: Matcher - set the job site instead of making a separate call to JobStateUpdate
NEW: Matcher - added Matches done and matches OK statistics
NEW: TaskQueue - don't delete fresh task queues. Wait 5 minutes to do so.
CHANGE: Disabled TQs can also be matched, if no jobs are there, a retry will be triggered

*Transformation
FIX: TransformationAgent - a small improvement: now can pick the prods status to handle from the CS, 
     plus few minor corrections (e.g. logger messages)
FIX: TransformationCLI - take into accout possible failures in resetFile command     

*Accounting
NEW: AccountingDB - added retrieving RAW records for internal stuff
FIX: AccountingDB - fixed some logic for readonly cases
CHANGE: Added new simpler and faster bucket insertion mechanism
NEW: Added more info when rebucketing
FIX: Calculate the rebucket ETA using remaining records to be processed instead of the total records to be processed
FIX: Plots with no data still carry the plot name

*DMS
NEW: SRM2Storage - added retry in the gfal calls
NEW: added new FTSCleaningAgent cleaning up TransferDB tables
FIX: DataLoggingClient and DataLoggingDB - tests moved to separate files
CHANGE: request agents cleanup

*RMS
CHANGE: Stop using RequestAgentMixIn in the request agents

[v6r4p34]

*DMS
BUGFIX: FileCatalogCLI - fixed wrong indentation
CHANGE: RegistrationTask - removed some LHCb specific defaults

[v6r4p33]

*DMS
CHANGE: FTSRequest - be more verbose if something is wrong with file

[v6r4p32]

*WMS
FIX: StalledJobAgent - avoid exceptions in the stalled job accounting reporting

*DMS
NEW: FTSMonitorAgent - handling of expired FTS jobs 

*Interfaces
CHANGE: Dirac.py - attempt to retrieve output sandbox also for Completed jobs in retrieveRepositorySandboxes()

[v6r4p30]

*Core
BUGFIX: dirac-admin-bdii-ce-voview - proper check of the result structure

*Interfaces
FIX: Dirac.py, Job.py - allow to pass environment variables with special characters

*DMS
NEW: FileCatalogCLI - possibility to sort output in the ls command

*WMS:
FIX: JobWrapper - interpret environment variables with special characters 

[v6r4p29]

*RMS
BUGFIX: RequestDBMySQL - wrong indentation in __updateSubRequestFiles()

[v6r4p28]

*Interfaces
CHANGE: Dirac.py, DiracAdmin.py - remove explicit timeout on RPC client instantiation

*RSS
FIX: CS.py - fix for updated CS location (backward compatible)

*DMS
BUGFIX: StrategyHandler - bug fixed determineReplicationTree()
FIX: FTSRequest - add checksum string to SURLs file before submitting an FTS job

*WMS
FIX: JobWrapper - protection for double quotes in JobName
CHANGE: SiteDirector - switched some logging messages from verbose to info level

*RMS
NEW: Request(Client,DBMySQL,Manager) - added readRequestsForJobs() method

[v6r4p27]

*DMS
FIX: SRM2Storage - removed hack for EOS (fixed server-side)

*Transformation
CHANGE: TransformationClient - limit to 100 the number of transformations in getTransformations()
NEW: TransformationAgent - define the transformations type to use in the configuration

*Interfaces
FIX: Job.py -  fix for empty environmentDict (setExecutionEnv)

[v6r4p26]

*Transformation
BUGFIX: TransformationClient - fixed calling sequence in rpcClient.getTransformationTasks()
NEW: TransformationClient - added log messages in verbose level.

[v6r4p25]

*DMS
BUGFIX: StrategyHandler - sanity check for wrong replication tree 

[v6r4p24]

*Core
NEW: MySQL - add 'offset' argument to the buildCondition()

*Transformation
FIX: TransformationAgent - randomize the LFNs for removal/replication case when large number of those
CHANGE: TransformationClient(DB,Manager) - get transformation files in smaller chunks to
        improve performance
FIX: TransformationAgent(DB) - do not return redundant LFNs in getTransformationFiles()    

[v6r4p23]

*Web
NEW: includes DIRACWeb tag web2012092101

[v6r4p22]

*DMS
FIX: SRM2Storage - fix the problem with the CERN-EOS storage 

[v6r4p21]

*Core
BUGFIX: SGETimeLeft - take into account dd:hh:mm:ss format of the cpu consumed

[v6r4p20]

*WMS
BUGFIX: PilotDirector, GridPilotDirector - make sure that at least 1 pilot is to be submitted
BUGFIX: GridPilotDirector - bug on how pilots are counted when there is an error in the submit loop.
BUGFIX: dirac-pilot - proper install script installation on OSG sites

[v6r4p19]

*RMS
FIX: RequestDBMySQL - optimized request selection query 

[v6r4p18]

*Configuration
BUGFIX: CE2CSAgent.py - the default value must be set outside the loop

*DMS
NEW: dirac-dms-create-replication-request
BUGFIX: dirac-dms-fts-submit, dirac-dms-fts-monitor - print out error messages

*Resources
BUGFIX: TorqueComputingElement.py, plus add UserName for shared Queues

*WMS
BUGFIX: JobManagerHandler - default value for pStart (to avoid Exception)

[v6r4p17]

*Core
FIX: dirac-configure - setup was not updated in dirac.cfg even with -F option
FIX: RequestHandler - added fix for Missing ConnectionError

*DMS
FIX: dirac-dms-clean-directory - command fails with `KeyError: 'Replicas'`.

*WMS
FIX: SiteDirector - adapt to the new method in the Matcher getMatchingTaskQueue 
FIX: SiteDirector - added all SubmitPools to TQ requests

[v6r4p16]

*Core:
FIX: dirac-install - bashrc/cshrc were wrongly created when using versionsDir

*Accounting
CHANGE: Added new simpler and faster bucket insertion mechanism
NEW: Added more info when rebucketing

*WMS
CHANGE: Matcher - refactored to take into account job limits when providing info to directors
NEW: JoAgent - reports SubmitPool parameter if applicable
FIX: Matcher - bad codition if invalid result

[v6r4p15]

*WMS
FIX: gLitePilotDirector - fix the name of the MyProxy server to avoid crasehs of the gLite WMS

*Transformation
FIX: TaskManager - when the file is on many SEs, wrong results were generated

[v6r4p13]

*DMS
FIX: dirac-admin-allow-se - added missing interpreter line

[v6r4p12]

*DMS
CHANGE: RemovalTask - for DataManager shifter change creds after failure of removal with her/his proxy.

*RSS
NEW: Added RssConfiguration class
FIX: ResourceManagementClient  - Fixed wrong method name

[v6r4p11]

*Core
FIX: GGUSTicketsClient - GGUS SOAP URL updated

*DMS
BUGFIX: ReplicaManager - wrong for loop

*RequestManagement
BUGFIX: RequestClient - bug fix in finalizeRequest()

*Transformation
FIX: TaskManager - fix for correctly setting the sites (as list)

[v6r4p10]

*RequestManagement
BUGFIX: RequestContainer - in addSubrequest() function

*Resources
BUGFIX: SRM2Storage - in checksum type evaluation

*ResourceStatusSystem
BUGFIX: InfoGetter - wrong import statement

*WMS
BUGFIX: SandboxMetadataDB - __init__() can not return a value

[v6r4p9]

*DMS
CHANGE: FailoverTransfer - ensure the correct execution order of the subrequests

[v6r4p8]

Bring in fixes from v6r3p17

*Core:
FIX: Don't have the __init__ return True for all DBs
NEW: Added more protection for exceptions thrown in callbacks for the ProcessPool
FIX: Operations will now look in 'Defaults' instead of 'Default'

*DataManagement:
FIX: Put more protection in StrategyHandler for neither channels  not throughput read out of TransferDB
FIX: No JobIDs supplied in getRequestForJobs function for RequestDBMySQL taken into account
FIX: Fix on getRequestStatus
CHANGE: RequestClient proper use of getRequestStatus in finalizeRequest
CHANGE: Refactored RequestDBFile

[v6r4p7]

*WorkloadManagement
FIX: SandboxMetadataDB won't explode DIRAC when there's no access to the DB 
CHANGE: Whenever a DB fails to initialize it raises a catchable exception instead of just returning silently

*DataManagement
CHANGE: Added Lost and Unavailable to the file metadata

[v6r4p6]

Bring fixes from v6r4p6

[v6r4p5]

*Configuration
NEW: Added function to generate Operations CS paths

*Core
FIX: Added proper ProcessPool checks and finalisation

*DataManagement
FIX: don't set Files.Status to Failed for non-existign files, failover transfers won't go
FIX: remove classmethods here and there to unblock requestHolder
CHANGE: RAB, TA: change task timeout: 180 and 600 (was 600 and 900 respectively)
FIX: sorting replication tree by Ancestor, not hopAncestorgit add DataManagementSystem/Agent/TransferAgent.py
NEW: TA: add finalize
CHANGE: TransferAgent: add AcceptableFailedFiles to StrategyHandler to ban FTS channel from scheduling
FIX: if there is no failed files, put an empty dict


*RSS
FIX: RSS is setting Allowed but the StorageElement checks for Active

*Workflows
FIX: Part of WorfklowTask rewritten to fix some issues and allow 'ANY' as site

*Transformation
FIX: Wrong calls to TCA::cleanMetadataCatalogFiles

[v6r4p4]

*Core
FIX: Platform.py - check if Popen.terminate is available (only from 2.6)

[v6r4p3]

*Core
FIX: ProcessPool with watchdog and timeouts - applied in v6r3 first

[v6r4p2]

*StorageManagement
BUGFIX: StorageElement - staging is a Read operation and should be allowed as such

*WMS
BUGFIX: InProcessComputingElement, JobAgent - proper return status code from the job wrapper

*Core
FIX: Platform - manage properly the case of exception in the ldconfig execution

[v6r4p1]

*DMS
FIX: TransferDB.getChannelObservedThroughput - the channelDict was created in a wrong way

*RSS
FIX: ResourceStatus was not returning Allowed by default

[v6r4]

*Core
FIX: dirac-install-db.py: addDatabaseOptionsToCS has added a new keyed argument
NEW: SGETimeLeft.py: Support for SGE backend
FIX: If several extensions are installed, merge ConfigTemplate.cfg
NEW: Service framework - added monitoring of file descriptors open
NEW: Service framework - Reduced handshake timeout to prevent stuck threads
NEW: MySQL class with new high level methods - buildCondition,insertFields,updateFields
     deleteEntries, getFields, getCounters, getDistinctAttributeValues
FIX: ProcessPool - fixes in the locking mechanism with LockRing, stopping workers when the
     parent process is finished     
FIX: Added more locks to the LockRing
NEW: The installation tools are updated to install components by name with the components module specified as an option

*DMS
FIX: TransferDB.py - speed up the Throughput determination
NEW: dirac-dms-add-files: script similar to dirac-dms-remove-files, 
     allows for 1 file specification on the command line, using the usual dirac-dms-add-file options, 
     but also can take a text file in input to upload a bunch of files. Exit code is 0 only if all 
     was fine and is different for every error found. 
NEW: StorageElementProxy- support for data downloading with http protocol from arbitrary storage, 
     needed for the web data download
BUGFIX: FileCatalogCLI - replicate operation does a proper replica registration ( closes #5 )     
FIX: ReplicaManager - __cleanDirectory now working and thus dirac-dms-clean-directory

*WMS
NEW: CPU normalization script to run a quick test in the pilot, used by the JobWrapper
     to report the CPU consumption to the accounting
FIX: StalledJobAgent - StalledTimeHours and FailedTimeHours are read each cycle, refer to the 
     Watchdog heartBeat period (should be renamed); add NormCPUTime to Accounting record
NEW: SiteDirector - support for the operation per VO in multi-VO installations
FIX: StalledJobAgent - get ProcessingType from JDL if defined
BUGFIX: dirac-wms-job-peek - missing printout in the command
NEW: SiteDirector - take into account the number of already waiting pilots when evaluating the number of pilots to submit
FIX: properly report CPU usage when the Watchdog kill the payload.

*RSS
BUGFIX: Result in ClientCache table is a varchar, but the method was getting a datetime
NEW: CacheFeederAgent - VOBOX and SpaceTokenOccupancy commands added (ported from LHCbDIRAC)
CHANGE: RSS components get operational parameters from the Operations handler

*DataManagement
FIX: if there is no failed files, put an empty dict

*Transformation
FIX: Wrong calls to TCA::cleanMetadataCatalogFiles

[v6r3p19]

*WMS
FIX: gLitePilotDirector - fix the name of the MyProxy server to avoid crashes of the gLite WMS

[v6r3p18]

*Resources
BUGFIX: SRM2Storage - in checksum type evaluation

[v6r3p17]

*DataManagement
FIX: Fixes issues #783 and #781. Bugs in ReplicaManager removePhisicalReplica and getFilesFromDirectory
FIX: Return S_ERROR if missing jobid arguments
NEW: Checksum can be verified during FTS and SRM2Storage 

[v6r3p16]

*DataManagement
FIX: better monitoring of FTS channels 
FIX: Handle properly None value for channels and bandwidths

*Core
FIX: Properly calculate the release notes if there are newer releases in the release.notes file

[v6r3p15]

*DataManagement
FIX: if there is no failed files, put an empty dict

*Transformation
FIX: Wrong calls to TCA::cleanMetadataCatalogFiles


[v6r3p14]

* Core

BUGFIX: ProcessPool.py: clean processing and finalisation
BUGFIX: Pfn.py: don't check for 'FileName' in pfnDict

* DMS

NEW: dirac-dms-show-fts-status.py: script showing last hour history for FTS channels
NEW: TransferDBMonitoringHandler.py: new function exporting FST channel queues
BUGFIX: TransferAgent.py,RemovalAgent.py,RegistrationAgent.py - unlinking of temp proxy files, corection of values sent to gMonitor
BUGFIX: StrategyHandler - new config option 'AcceptableFailedFiles' to unblock scheduling for channels if problematic transfers occured for few files
NEW: TransferAgent,RemovalAgent,RegistrationAgent - new confing options for setting timeouts for tasks and ProcessPool finalisation
BUGFIX: ReplicaManager.py - reverse sort of LFNs when deleting files and directories to avoid blocks
NEW: moved StrategyHandler class def to separate file under DMS/private

* TMS

FIX: TransformationCleaningAgent.py: some refactoring, new way of disabling/enabline execution by 'EnableFlag' config option

[v6r3p13]

*Core
FIX: Added proper ProcessPool checks and finalisation

*DataManagement
FIX: don't set Files.Status to Failed for non-existign files, failover transfers won't go
FIX: remove classmethods here and there to unblock requestHolder
CHANGE: RAB, TA: change task timeout: 180 and 600 (was 600 and 900 respectively)
FIX: sorting replication tree by Ancestor, not hopAncestorgit add DataManagementSystem/Agent/TransferAgent.py
NEW: TA: add finalize
CHANGE: TransferAgent: add AcceptableFailedFiles to StrategyHandler to ban FTS channel from scheduling

[v6r3p12]

*Core
FIX: Platform.py - check if Popen.terminate is available (only from 2.6)

[v6r3p11]

*Core
FIX: ProcessPool with watchdog and timeouts

[v6r3p10]

*StorageManagement
BUGFIX: StorageElement - staging is a Read operation and should be allowed as such

*WMS
BUGFIX: InProcessComputingElement, JobAgent - proper return status code from the job wrapper

*Core
FIX: Platform - manage properly the case of exception in the ldconfig execution

[v6r3p9]

*DMS
FIX: TransferDB.getChannelObservedThroughput - the channelDict was created in a wrong way

[v6r3p8]

*Web
CHANGE: return back to the release web2012041601

[v6r3p7]

*Transformation
FIX: TransformationCleaningAgent - protection from deleting requests with jobID 0 

[v6r3p6]

*Core
FIX: dirac-install-db - proper key argument (follow change in InstallTools)
FIX: ProcessPool - release all locks every time WorkignProcess.run is executed, more fixes to come
FIX: dirac-configure - for Multi-Community installations, all vomsdir/vomses files are now created

*WMS
NEW: SiteDirector - add pilot option with CE name to allow matching of SAM jobs.
BUGFIX: dirac-pilot - SGE batch ID was overwriting the CREAM ID
FIX: PilotDirector - protect the CS master if there are at least 3 slaves
NEW: Watchdog - set LocalJobID in the SGE case

[v6r3p5]

*Core:
BUGFIX: ProcessPool - bug making TaskAgents hang after max cycles
BUGFIX: Graphs - proper handling plots with data containing empty string labels
FIX: GateWay - transfers were using an old API
FIX: GateWay - properly calculate the gateway URL
BUGFIX: Utilities/Pfn.py - bug in pfnunparse() when concatenating Path and FileName

*Accounting
NEW: ReportGenerator - make AccountingDB readonly
FIX: DataCache - set daemon the datacache thread
BUGFIX: BasePlotter - proper handling of the Petabyte scale data

*DMS:
BUGFIX: TransferAgent, RegistrationTask - typos 

[v6r3p4]

*DMS:
BUGFIX: TransferAgent - wrong value for failback in TA:execute

[v6r3p3]

*Configuration
BUGFIX: Operations helper - typo

*DMS:
FIX: TransferAgent - change the way of redirecting request to task

[v6r3p2]

*DMS
FIX: FTSRequest - updating metadata for accouting when finalizing FTS requests

*Core
FIX: DIRAC/__init__.py - default version is set to v6r3

[v6r3p1]

*WMS
CHANGE: Use ResourcesStatus and Resources helpers in the InputDataAgent logic

*Configuration
NEW: added getStorageElementOptions in Resources helper

*DMS
FIX: resourceStatus object created in TransferAgent instead of StrategyHandler

[v6r3]

*Core
NEW: Added protections due to the process pool usage in the locking logic

*Resources
FIX: LcgFileCatalogClient - reduce the number of retries: LFC_CONRETRY = 5 to 
     avoid combined catalog to be stuck on a faulty LFC server
     
*RSS
BUGFIX: ResourceStatus - reworked helper to keep DB connections     

*DMS
BUGFIX: ReplicaManager::CatalogBase::_callFileCatalogFcnSingleFile() - wrong argument

*RequestManagement
FIX: TaskAgents - set timeOut for task to 10 min (15 min)
NEW: TaskAgents - fill in Error fields in case of failing operations

*Interfaces
BUGFIX: dirac-wms-select-jobs - wrong use of the Dirac API

[v6r2p9]

*Core
FIX: dirac-configure - make use of getSEsForSite() method to determine LocalSEs

*WMS
NEW: DownloadInputData,InputDataByProtocol - check Files on Tape SEs are on Disk cache 
     before Download or getturl calls from Wrapper
CHANGE: Matcher - add Stalled to "Running" Jobs when JobLimits are applied   
CHANGE: JobDB - allow to specify required platform as Platform JDL parameter,
        the specified platform is taken into account even without /Resources/Computing/OSCompatibility section

*DMS
CHANGE: dirac-admin-allow(ban)-se - removed lhcb-grid email account by default, 
        and added switch to avoid sending email
FIX: TaskAgents - fix for non-existing files
FIX: change verbosity in failoverReplication 
FIX: FileCatalog - remove properly metadata indices 
BUGFIX: FileManagerBase - bugfix in the descendants evaluation logic  
FIX: TransferAgent and TransferTask - update Files.Status to Failed when ReplicaManager.replicateAndRegister 
     will fail completely; when no replica is available at all.

*Core
FIX: dirac-pilot - default lcg bindings version set to 2012-02-20

[v6r2p8]

*DMS:
CHANGE: TransferAgent - fallback to task execution if replication tree is not found

[v6r2p7]

*WMS
BUGFIX: SiteDirector - wrong CS option use: BundleProxy -> HttpProxy
FIX: SiteDirector - use short lines in compressed/encoded files in the executable
     python script

[v6r2p6]

*DataManagement
FIX: Bad logic in StrategyHandler:MinimiseTotalWait

*Core
CHANGE: updated GGUS web portal URL

*RSS
BUGFIX: meta key cannot be reused, it is popped from dictionary

*Framework
FIX: The Gateway service does not have a handler
NEW: ConfingTemplate entry for Gateway
FIX: distribution notes allow for word wrap

*WorkloadManagement
FIX: avoid unnecessary call if no LFN is left in one of the SEs
FIX: When Uploading job outputs, try first Local SEs, if any


[v6r2p5]

*RSS
BUGFIX: several minor bug fixes

*RequestManagement
BUGFIX: RequestDBMySQL - removed unnecessary request type check

*DMS
BUGFIX: FileCatalogClienctCLI - wrong evaluation of the operation in the find command
NEW: FileCatalog - added possibility to remove specified metadata for a given path 
BUGFIX: ReplicaManager - wrong operation order causing failure of UploadLogFile module

*Core
NEW: dirac-install - generate cshrc DIRAC environment setting file for the (t)csh 

*Interfaces
CHANGE: Job - added InputData to each element in the ParametricInputData

*WMS
CHANGE: dirac-jobexec - pass ParametericInputData to the workflow as a semicolon separated string

[v6r2p4]

*WMS
BUGFIX: StalledJobAgent - protection against jobs with no PilotReference in their parameters
BUGFIX: WMSAdministratorHandler - wrong argument type specification for getPilotInfo method

*StorageManagement
BUGFIX: RequestFinalizationAgent - no method existence check when calling RPC method

[v6r2p3]

*WMS
CHANGE: Matcher - fixed the credentials check in requestJob() to simplify it

*ConfigurationSystem
CHANGE: Operations helper - fix that allow no VO to be defined for components that do not need it

*Core
BUGFIX: InstallTools - when applying runsvctrl to a list of components make sure that the config server is treated first and the sysadmin service - last
        
[v6r2p2]

*WMS
BUGFIX: Matcher - restored logic for checking private pilot asking for a given DN for belonging to the same group with JOB_SHARING property.

[v6r2p1]

*RequestManagementSystem
BUGFIX: RequestCleaningAgent - missing import of the "second" interval definition 

[v6r2]

*General
FIX: replaced use of exec() python statement in favor of object method execution

*Accounting
CHANGE: Accounting 'byte' units are in powers of 1000 instead of powers of 1024 (closes #457)

*Core
CHANGE: Pfn.py - pfnparse function rewritten for speed up and mem usage, unit test case added
FIX: DISET Clients are now thread-safe. Same clients used twice in different threads was not 
closing the previous connection
NEW: reduce wait times in DISET protocol machinery to improve performance    
NEW: dirac-fix-mysql-script command to fix the mysql start-up script for the given installation
FIX: TransferClient closes connections properly
FIX: DISET Clients are now thread-safe. Same client used twice in different threads will not close the previous connection
CHANGE: Beautification and reduce wait times to improve performance
NEW: ProcessPool - added functionality to kill all children processes properly when destroying ProcessPool objects
NEW: CS Helper for LocalSite section, with gridEnv method
NEW: Grid module will use Local.gridEnv if nothing passed in the arguments
CHANGE: Add deprecated sections in the CS Operations helper to ease the transition
FIX: dirac-install - execute dirac-fix-mysql-script, if available, to fix the mysql.server startup script
FIX: dirac-distribution - Changed obsoleted tar.list file URL
FIX: typo in dirac-admin-add-host in case of error
CHANGE: dirac-admin-allow(ban)-se - use diracAdmin.sendMail() instead of NotificationClient.sendMail()

*Framework
BUGFIX: UserProfileDB - no more use of "type" variable as it is a reserved keyword 

*RequestManagement:
FIX: RequestDBFile - more consistent treatment of requestDB Path
FIX: RequestMySQL - Execution order is evaluated based on not Done state of subrequests
NEW: RequestCleaningAgent - resetting Assigned requests to Waiting after a configurable period of time

*RSS
CHANGE: RSS Action now inherits from a base class, and Actions are more homogeneous, they all take a uniform set of arguments. The name of modules has been changed from PolType to Action as well.
FIX: CacheFeederAgent - too verbose messages moved to debug instead of info level
BUGFIX: fixed a bug preventing RSS clients to connect to the services     
FIX: Proper services synchronization
FIX: Better handling of exceptions due to timeouts in GOCDBClient   
FIX: RSS.Notification emails are sent again
FIX: Commands have been modified to return S_OK, S_ERROR inside the Result dict. This way, policies get a S_ERROR / S_OK object. CacheFeederAgent has been updated accordingly.
FIX: allow clients, if db connection fails, to reconnect ( or at least try ) to the servers.
CHANGE: access control using CS Authentication options. Default is SiteManager, and get methods are all.
BUGFIX: MySQLMonkey - properly escaped all parameters of the SQL queries, other fixes.
NEW: CleanerAgent renamed to CacheCleanerAgent
NEW: Updated RSS scripts, to set element statuses and / or tokens.
NEW: Added a new script, dirac-rss-synch
BUGFIX: Minor bugfixes spotted on the Web development
FIX: Removed useless decorator from RSS handlers
CHANGE: ResourceStatus helper tool moved to RSS/Client directory, no RSS objects created if the system is InActive
CHANGE: Removed ClientFastDec decorator, using a more verbose alternative.
CHANGE: Removed useless usage of kwargs on helper functions.  
NEW: added getSESitesList method to RSSClient      
FIX: _checkFloat() checks INTEGERS, not datetimes

*DataManagement
CHANGE: refactoring of DMS agents executing requests, allow requests from arbitrary users
NEW: DFC - allow to specify multiple replicas, owner, mode when adding files
CHANGE: DFC - optimization of the directory size evaluation
NEW: Added CREATE TEMPORARY TABLES privilege to FileCatalogDB
CHANGE: DFC - getCatalogCounters() update to show numbers of directories
NEW: lfc_dfc_copy script to migrate data from LFC to DFC
FIX: dirac-dms-user-lfns - fixed the case when the baseDir is specified
FIX: FTS testing scripts were using sys.argv and getting confused if options are passed
NEW: DFC - use DirectoryUsage tables for the storage usage evaluations
NEW: DFC - search by metadata can be limited to a given directory subtree
NEW: DFC - search by both directory and file indexed metadata
BUGFIX: DFC - avoid crash if no directories or files found in metadata query
NEW: DFC FileCatalogHandler - define database location in the configuration
NEW: DFC - new FileCatalogFactory class, possibility to use named DFC services
FIX: FTSMonitor, FTSRequest - fixes in handling replica registration, setting registration requests in FileToCat table for later retry
FIX: Failover registration request in the FTS agents.      
FIX: FTSMonitor - enabled to register new replicas if even the corresponding request were removed from the RequestManagement 
FIX: StorageElement - check if SE has been properly initialized before executing any method     
CHANGE: LFC client getReplica() - make use of the new bulk method lfc.lfc_getreplicasl()
FIX: LFC client - protect against getting None in lfc.lfc_readdirxr( oDirectory, "" )  
FIX: add extra protection in dump method of StorageElement base class
CHANGE: FailoverTransfer - create subrequest per catalog if more than one catalog

*Interface
NEW: Job.py - added method to handle the parametric parameters in the workflow. They are made available to the workflow_commons via the key 'GenericParameters'.
FIX: Dirac.py - fix some type checking things
FIX: Dirac.py - the addFile() method can now register to more than 1 catalog.

*WMS
FIX: removed dependency of the JobSchedulingAgent on RSS. Move the getSiteTier functionality to a new CS Helper.
FIX: WMSAdministratorHandler - Replace StringType by StringTypes in the export methods argument type
FIX: JobAgent - Set explicitly UseServerCertificate to "no" for the job executable
NEW: dirac-pilot - change directory to $OSG_WN_TMP on OSG sites
FIX: SiteDirector passes jobExecDir to pilot, this defaults to "." for CREAM CEs. It can be set in the CS. It will not make use of $TMPDIR in this case.
FIX: Set proper project and release version to the SiteDirector     
NEW: Added "JobDelay" option for the matching, refactored and added CS options to the matcher
FIX: Added installation as an option to the pilots and random MyProxyServer
NEW: Support for parametric jobs with parameters that can be of List type

*Resources
NEW: Added SSH Grid Engine Computing Element
NEW: Added SSH Computing Element
FIX: make sure lfc client will not try to connect for several days

*Transformation
FIX: TransformationDB - in setFileStatusForTransformation() reset ErrorCount to zero if "force" flag and    the new status is "unused"
NEW: TransformationDB - added support for dictionary in metadata for the InputDataQuery mechanism     

[v6r1p13]

*WMS
FIX: JobSchedulingAgent - backported from v6r2 use of Resources helper

[v6r1p12]

*Accounting
FIX: Properly delete cached plots

*Core
FIX: dirac-install - run externals post install after generating the versions dir

[v6r1p11]

*Core
NEW: dirac-install - caches locally the externals and the grid bundle
FIX: dirac-distribution - properly generate releasehistory and releasenotes

[v6r1p10]

*WorloadManagement
FIX: JobAgent - set UseServerCertificate option "no" for the job executable

[v6r1p9]

*Core
FIX: dirac-configure - set the proper /DIRAC/Hostname when defining /LocalInstallation/Host

*DataManagement
FIX: dirac-dms-user-lfns - fixed the case when the baseDir is specified
BUGFIX: dirac-dms-remove-files - fixed crash in case of returned error report in a form of dictionary 

[v6r1p8]

*Web
FIX: restored Run panel in the production monitor

*Resources
FIX: FileCatalog - do not check existence of the catalog client module file

[v6r1p7]

*Web
BUGFIX: fixed scroll bar in the Monitoring plots view

[v6r1p6]

*Core
FIX: TransferClient closes connections properly

[v6r1p5]

*Core
FIX: DISET Clients are now thread-safe. Same clients used twice in different threads was not 
     closing the previous connection
NEW: reduce wait times in DISET protocol machinery to improve performance   

[v6r1p4]

*RequestManagement
BUGFIX: RequestContainer - in isSubRequestDone() treat special case for subrequests with files

*Transformation
BUGFIX: TransformationCleaningAgent - do not clear requests for tasks with no associated jobs

[v6r1p3]

*Framework
NEW: Pass the monitor down to the request RequestHandler
FIX: Define the service location for the monitor
FIX: Close some connections that DISET was leaving open

[v6r1p2]

*WorkloadManagement
BUGFIX: JobSchedulingAgent - use getSiteTiers() with returned direct value and not S_OK

*Transformation
BUGFIX: Uniform use of the TaskManager in the RequestTaskAgent and WorkflowTaskAgent

[v6r1p1]

*RSS
BUGFIX: Alarm_PolType now really send mails instead of crashing silently.

[v6r1]

*RSS
CHANGE: Major refactoring of the RSS system
CHANGE: DB.ResourceStatusDB has been refactored, making it a simple wrapper round ResourceStatusDB.sql with only four methods by table ( insert, update, get & delete )
CHANGE: DB.ResourceStatusDB.sql has been modified to support different statuses per granularity.
CHANGE: DB.ResourceManagementDB has been refactored, making it a simple wrapper round ResourceStatusDB.sql with only four methods by table ( insert, update, get & delete )
CHANGE: Service.ResourceStatusHandler has been refactored, removing all data processing, making it an intermediary between client and DB.
CHANGE: Service.ResourceManagementHandler has been refactored, removing all data processing, making it an intermediary between client and DB.
NEW: Utilities.ResourceStatusBooster makes use of the 'DB primitives' exposed on the client and does some useful data processing, exposing the new functions on the client.
NEW: Utilities.ResourceManagementBooster makes use of the 'DB primitives' exposed on the client and does some useful data processing, exposing the new functions on the client.
CHANGE: Client.ResourceStatusClient has been refactorerd. It connects automatically to DB or to the Service. Exposes DB and booster functions.
CHANGE: Client.ResourceManagementClient has been refactorerd. It connects automatically to DB or to the Service. Exposes DB and booster functions.
CHANGE: Agent.ClientsCacheFeederAgent renamed to CacheFeederAgent. The name was not accurate, as it also feeds Accouting Cache tables.
CHANGE: Agent.InspectorAgent, makes use of automatic API initialization.
CHANGE: Command. refactor and usage of automatic API initialization.
CHANGE: PolicySystem.PEP has reusable client connections, which increase significantly performance.
CHANGE: PolicySystem.PDP has reusable client connections, which increase significantly performance.
NEW: Utilities.Decorators are syntactic sugar for DB, Handler and Clients.
NEW: Utilities.MySQLMonkey is a mixture of laziness and refactoring, in order to generate the SQL statements automatically. Not anymore sqlStatemens hardcoded on the RSS.
NEW: Utilities.Validator are common checks done through RSS modules
CHANGE: Utilities.Synchronizer syncs users and DIRAC sites
CHANGE: cosmetic changes everywhere, added HeadURL and RCSID
CHANGE: Removed all the VOExtension logic on RSS
BUGFIX: ResourceStatusHandler - getStorageElementStatusWeb(), access mode by default is Read
FIX: RSS __init__.py will not crash anymore if no CS info provided
BUGFIX: CS.getSiteTier now behaves correctly when a site is passed as a string

*dirac-setup-site
BUGFIX: fixed typos in the Script class name

*Transformation
FIX: Missing logger in the TaskManager Client (was using agent's one)
NEW: Added UnitTest class for TaskManager Client

*DIRAC API
BUGFIX: Dirac.py. If /LocalSite/FileCatalog is not define the default Catalog was not properly set.
FIX: Dirac.py - fixed __printOutput to properly interpret the first argument: 0:stdout, 1:stderr
NEW: Dirac.py - added getConfigurationValue() method

*Framework
NEW: UsersAndGroups agent to synchronize users from VOMRS server.

*dirac-install
FIX: make Platform.py able to run with python2.3 to be used inside dirac-install
FIX: protection against the old or pro links pointing to non-existent directories
NEW: make use of the HTTP proxies if available
FIX: fixed the logic of creating links to /opt/dirac directories to take into account webRoot subdirs

*WorkloadManagement
FIX: SiteDirector - change getVO() function call to getVOForGroup()

*Core:
FIX: Pfn.py - check the sanity of the pfn and catch the erroneous case

*RequestManagement:
BUGFIX: RequestContainer.isSubrequestDone() - return 0 if Done check fails

*DataManagement
NEW: FileCatalog - possibility to configure multiple FileCatalog services of the same type

[v6r0p4]

*Framework
NEW: Pass the monitor down to the request RequestHandler
FIX: Define the service location for the monitor
FIX: Close some connections that DISET was leaving open

[v6r0p3]

*Framework
FIX: ProxyManager - Registry.groupHasProperties() wasn't returning a result 
CHANGE: Groups without AutoUploadProxy won't receive expiration notifications 
FIX: typo dirac-proxy-info -> dirac-proxy-init in the expiration mail contents
CHANGE: DISET - directly close the connection after a failed handshake

[v6r0p2]

*Framework
FIX: in services logs change ALWAYS log level for query messages to NOTICE

[v6r0p1]

*Core
BUGFIX: List.uniqueElements() preserves the other of the remaining elements

*Framework
CHANGE: By default set authorization rules to authenticated instead of all
FIX: Use all required arguments in read access data for UserProfileDB
FIX: NotificationClient - dropped LHCb-Production setup by default in the __getRPSClient()

[v6r0]

*Framework
NEW: DISET Framework modified client/server protocol, messaging mechanism to be used for optimizers
NEW: move functions in DIRAC.Core.Security.Misc to DIRAC.Core.Security.ProxyInfo
CHANGE: By default log level for agents and services is INFO
CHANGE: Disable the log headers by default before initializing
NEW: dirac-proxy-init modification according to issue #29: 
     -U flag will upload a long lived proxy to the ProxyManager
     If /Registry/DefaultGroup is defined, try to generate a proxy that has that group
     Replaced params.debugMessage by gLogger.verbose. Closes #65
     If AutoUploadProxy = true in the CS, the proxy will automatically be uploaded
CHANGE: Proxy upload by default is one month with dirac-proxy-upload
NEW: Added upload of pilot proxies automatically
NEW: Print info after creating a proxy
NEW: Added setting VOMS extensions automatically
NEW: dirac-proxy-info can also print the information of the uploaded proxies
NEW: dirac-proxy-init will check that the lifetime of the certificate is less than one month and advise to renew it
NEW: dirac-proxy-init will check that the certificate has at least one month of validity
FIX: Never use the host certificate if there is one for dirac-proxy-init
NEW: Proxy manager will send notifications when the uploaded proxies are about to expire (configurable via CS)
NEW: Now the proxyDB also has a knowledge of user names. Queries can use the user name as a query key
FIX: ProxyManager - calculate properly the dates for credentials about to expire
CHANGE: ProxyManager will autoexpire old proxies, also auto purge logs
CHANGE: Rename dirac-proxy-upload to dirac-admin-proxy-upload
NEW: dirac-proxy-init will complain if the user certificate has less than 30 days
CHANGE: SecurityLogging - security log level to verbose
NEW: OracleDB - added Array type 
NEW: MySQL - allow definition of the port number in the configuration
FIX: Utilities/Security - hash VOMS Attributes as string
FIX: Utilities/Security - Generate a chain hash to discover if two chains are equal
NEW: Use chain has to discover if it has already been dumped
FIX: SystemAdministrator - Do not set  a default lcg version
NEW: SystemAdministrator - added Project support for the sysadmin
CHANGE: SysAdmin CLI - will try to connect to the service when setting the host
NEW: SysAdmin CLI - colorization of errors in the cli
NEW: Logger - added showing the thread id in the logger if enabled
     
*Configuration
NEW: added getVOfromProxyGroup() utility
NEW: added getVoForGroup() utility, use it in the code as appropriate
NEW: added Registry and Operations Configuration helpers
NEW: dirac-configuration-shell - a configuration script for CS that behaves like an UNIX shellCHANGE: CSAPI - added more functionality required by updated configuration console
NEW: Added possibility to define LocalSE to any Site using the SiteLocalSEMapping 
     section on the Operations Section     
NEW: introduce Registry/VO section, associate groups to VOs, define SubmitPools per VO
FIX: CE2CSAgent - update the CEType only if there is a relevant info in the BDII  

*ReleaseManagement
NEW: release preparations and installation tools based on installation packages
NEW: dirac-compile-externals will try go get a DIRAC-free environment before compiling
NEW: dirac-disctribution - upload command can be defined via defaults file
NEW: dirac-disctribution - try to find if the version name is a branch or a tag in git and act accordingly
NEW: dirac-disctribution - added keyword substitution when creating a a distribution from git
FIX: Install tools won't write HostDN to the configuration if the Admin username is not set 
FIX: Properly set /DIRAC/Configuration/Servers when installing a CS Master
FIX: install_site.sh - missing option in wget for https download: --no-check-certificate
FIX: dirac-install-agent(service) - If the component being installed already has corresponding 
     CS section, it is not overwritten unless explicitly asked for
NEW: dirac-install functionality enhancement: start using the switches as defined in issue #26;
CHANGE: dirac-install - write the defaults if any under defaults-.cfg so dirac-configure can 
        pick it up
FIX: dirac-install - define DYLD_LIBRARY_PATH ( for Mac installations )     
NEW: dirac-install - put all the goodness under a function so scripts like lhcb-proxy-init can use it easily
FIX: dirac-install - Properly search for the LcgVer
NEW: dirac-install will write down the releases files in -d mode   
CHANGE: use new dirac_install from gothub/integration branch in install_site.sh
NEW: Extensions can request custom external dependencies to be installed via pip when 
     installing DIRAC.
NEW: LCG bundle version can be defined on a per release basis in the releases.cfg 
NEW: dirac-deploy-scripts - when setting the lib path in the deploy scripts. 
     Also search for subpaths of the libdir and include them
NEW: Install tools - plainly separate projects from installations

*Accounting
CHANGE: For the WMSHistory type, send as JobSplitType the JobType
CHANGE: Reduced the size of the max key length to workaround mysql max bytes for index problem
FIX: Modified buckets width of 1week to 1 week + 1 day to fix summer time end week (1 hour more )

*WorkloadManagement
CHANGE: SiteDirector - simplified executable generation
NEW: SiteDirector - few more checks of error conditions   
NEW: SiteDirector - limit the queue max length to the value of MaxQueueLengthOption 
     ( 3 days be default )
BUGFIX: SiteDirector - do not download pilot output if the flag getPilotOutput is not set     
NEW: JobDB will extract the VO when applying DIRAC/VOPolicy from the proper VO
FIX: SSHTorque - retrieve job status by chunks of 100 jobs to avoid too long
NEW: glexecComputingElement - allow glexecComputingElement to "Reschedule" jobs if the Test of
     the glexec fails, instead of defaulting to InProcess. Controlled by
     RescheduleOnError Option of the glexecComputingElement
NEW: SandboxStore - create a different SBPath with the group included     
FIX: JobDB - properly treat Site parameter in the job JDL while rescheduling jobs
NEW: JobSchedulingAgent - set the job Site attribute to the name of a group of sites corresponding 
     to a SE chosen by the data staging procedure 
CHANGE: TimeLeft - call batch system commands with the ( default ) timeout 120 sec
CHANGE: PBSTimeLeft - uses default CPU/WallClock if not present in the output  
FIX: PBSTimeLeft - proper handling of (p)cput parameter in the batch system output, recovery of the
     incomplete batch system output      
NEW: automatically add SubmitPools JDL option of the job owner's VO defines it     
NEW: JobManager - add MaxParametericJobs option to the service configuration
NEW: PilotDirector - each SubmitPool or Middleware can define TargetGrids
NEW: JobAgent - new StopOnApplicationFailure option to make the agent exiting the loop on application failure
NEW: PilotAgentsDB - on demand retrieval of the CREAM pilot output
NEW: Pilot - proper job ID evaluation for the OSG sites
FIX: ComputingElement - fixed proxy renewal logic for generic and private pilots
NEW: JDL - added %j placeholder in the JDL to be replaced by the JobID
BUGFIX: DownloadInputData - bug fixed in the naming of downloaded files
FIX: Matcher - set the group and DN when a request gets to the matcher if the request is not 
     coming from a pilot
FIX: Matcher = take into account JobSharing when checking the owner for the request
CHANGE: PilotDirector, dirac-pilot - interpret -V flag of the pilot as Installation name

*DataManagement
FIX: FileCatalog/DiractoryLevelTree - consistent application of the max directory level using global 
     MAX_LEVELS variable
FIX: FileCatalog - Directory metadata is deleted together with the directory deletion, issue #40    
CHANGE: FileCatalog - the logic of the files query by metadata revisited to increase efficiency 
FIX: LcgFileCatalog - use lfcthr and call lfcthr.init() to allow multithread
     try the import only once and just when LcgFileCatalogClient class is intantiated
NEW: LcgFileCatalogClient - new version of getPathPermissions relying on the lfc_access method to solve the problem
     of multiple user DNs in LFC.     
FIX: StorageElement - get service CS options with getCSOption() method ( closes #97 )
FIX: retrieve FileCatalogs as ordered list, to have a proper default.
CHANGE: FileCatalog - allow up to 15 levels of directories
BUGFIX: FileCatalog - bug fixes in the directory removal methods (closes #98)
BUGFIX: RemovalAgent - TypeError when getting JobID in RemovalAgent
BUGFIX: RemovalAgent - put a limit to be sure the execute method will end after a certain number of iterations
FIX: DownloadInputData - when files have been uploaded with lcg_util, the PFN filename
     might not match the LFN file name
FIX: putting FTSMonitor web page back
NEW: The default file catalog is now determined using /LocalSite/FileCatalog. The old behavior 
     is provided as a fallback solution
NEW: ReplicaManager - can now deal with multiple catalogs. Makes sure the surl used for removal is 
the same as the one used for registration.   
NEW: PoolXMLCatalog - added getTypeByPfn() function to get the type of the given PFN  
NEW: dirac-dms-ban(allow)-se - added possibility to use CheckAccess property of the SE

*StorageManagement
FIX: Stager - updateJobFromStager(): only return S_ERROR if the Status sent is not
recognized or if a state update fails. If the jobs has been removed or
has moved forward to another status, the Stager will get an S_OK and
should forget about the job.
NEW: new option in the StorageElement configuration "CheckAccess"
FIX: Requests older than 1 day, which haven't been staged are retried. Tasks older than "daysOld" 
     number of days are set to Failed. These tasks have already been retried "daysOld" times for staging.
FIX: CacheReplicas and StageRequests records are kept until the pin has expired. This way the 
     StageRequest agent will have proper accounting of the amount of staged data in cache.
NEW: FTSCleaningAgent will allow to fix transient errors in RequestDB. At the moment it's 
     only fixing Requests for which SourceTURL is equal to TargetSURL.
NEW: Stager - added new command dirac-stager-stage-files          
FIX: Update Stager code in v6 to the same point as v5r13p37
FIX: StorageManager - avoid race condition by ensuring that Links=0 in the query while removing replicas

*RequestManagement
FIX: RequestDBFile - get request in chronological order (closes issue #84)
BUGFIX: RequestDBFile - make getRequest return value for getRequest the same as for

*ResourceStatusSystem
NEW: Major code refacoring. First refactoring of RSS's PEP. Actions are now function 
     defined in modules residing in directory "Actions".
NEW: methods to store cached environment on a DB and ge them.
CHANGE: command caller looks on the extension for commands.
CHANGE: RSS use now the CS instead of getting info from Python modules.
BUGFIX: Cleaned RSS scripts, they are still prototypes
CHANGE: PEP actions now reside in separate modules outside PEP module.
NEW: RSS CS module add facilities to extract info from CS.
CHANGE: Updating various RSS tests to make them compatible with
changes in the system.
NEW: CS is used instead of ad-hoc configuration module in most places.
NEW: Adding various helper functions in RSS Utils module. These are
functions used by RSS developers, including mainly myself, and are
totally independant from the rest of DIRAC.
CHANGE: Mostly trivial changes, typos, etc in various files in RSS     
CHANGE: TokenAgent sends e-mails with current status   

*Transformation
CHANGE: allow Target SE specification for jobs, Site parameter is not set in this case
CHANGE: TransformationAgent  - add new file statuses in production monitoring display
CHANGE: TransformationAgent - limit the number of files to be treated in TransformationAgent 
        for replication and removal (default 5000)
BUGFIX: TransformationDB - not removing task when site is not set
BUGFIX: TransformationCleaningAgent - archiving instead of cleaning Removal and Replication 
        transformations 
FIX: TransformationCleaningAgent - kill jobs before deleting them        

*Workflow
NEW: allow modules to define Input and Output parameters that can be
     used instead of the step_commons/workflow_commons (Workflow.py, Step.py, Module.py)

*Various fixes
BUGFIX: Mail.py uses SMTP class rather than inheriting it
FIX: Platform utility will properly discover libc version even for the new Ubuntu
FIX: Removed old sandbox and other obsoleted components<|MERGE_RESOLUTION|>--- conflicted
+++ resolved
@@ -1,17 +1,11 @@
-<<<<<<< HEAD
 [v6r8p20]
-=======
-[v6r7p35]
->>>>>>> 436df7ac
+
 *Stager
 NEW: Stager API: dirac-stager-monitor-file, dirac-stager-monitor-jobs, 
      dirac-stager-monitor-requests, dirac-stager-show-stats
 
-<<<<<<< HEAD
 [v6r8p19]
-=======
-[v6r7p34]
->>>>>>> 436df7ac
+
 *Transformation
 FIX: TransformationCleaning Agent status was set to 'Deleted' instead of 'Cleaned'
 
@@ -209,6 +203,17 @@
 FIX: TaskManager - site in the job definition is taken into account when submitting
 NEW: Transformation - get the allowed plugins from the CS /Operations/Transformations/AllowedPlugins
 FIX: ValidateOutputDataAgent - self not needed for static methods
+
+[v6r7p35]
+
+*Stager
+NEW: Stager API: dirac-stager-monitor-file, dirac-stager-monitor-jobs, 
+     dirac-stager-monitor-requests, dirac-stager-show-stats
+
+[v6r7p34]
+
+*Transformation
+FIX: TransformationCleaning Agent status was set to 'Deleted' instead of 'Cleaned'
 
 [v6r7p33]
 
