--- conflicted
+++ resolved
@@ -1,4 +1,3 @@
-<<<<<<< HEAD
 [v6r8-pre2]
 
 NEW: Change the schema of the Resources description in CS, use new Resources helper to 
@@ -31,12 +30,11 @@
 *Resources
 FIX: ComputingElement - properly check if the pilot proxy has VOMS before adding it to the 
      payload when updating it
-=======
+
 [v6r7p9]
 
 *Core
 BUGFIX: InstallTools - MySQL Port should be an integer
->>>>>>> 9b7f7ba4
 
 [v6r7p8]
 
