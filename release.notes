--- conflicted
+++ resolved
@@ -1,4 +1,3 @@
-<<<<<<< HEAD
 [v6r14p4]
 
 *Core
@@ -143,11 +142,10 @@
 
 *Transformation
 NEW: New ported plugins from LHCb, added unit tests
-=======
+
 [v6r13p15]
 
 Included patches from v6r12p50 release 
->>>>>>> 0890ad6e
 
 [v6r13p14]
 
