--- conflicted
+++ resolved
@@ -1,9 +1,8 @@
-<<<<<<< HEAD
 [v6r9-pre3]
 
 NEW: Refactored Request Management System, related DMS agents and FTS management
      components
-=======
+
 [v6r8p16]
 
 FIX: included fixes from v6r7p31 patch release
@@ -18,8 +17,6 @@
 CHANGE: removed DatabaseCleanerAgent ( to be uninstalled if already installed )
 FIX: SummarizeLogsAgent - the logic of the agent was wrong, the agent has been re-written.
      
->>>>>>> 7d2d25c9
-
 [v6r8p15]
 
 *Core
