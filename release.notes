--- conflicted
+++ resolved
@@ -1,4 +1,3 @@
-<<<<<<< HEAD
 [v6r10-pre19]
 
 *Core
@@ -102,7 +101,7 @@
 *Workflow
 NEW: Porting the LHCb Workflow package to DIRAC to make the use of general purpose modules and
      simplify construction of workflows        
-=======
+
 [v6r9p30]
 
 *DMS
@@ -110,7 +109,6 @@
 
 *SMS
 FIX: dirac-stager-stage-files - changed the order of the arguments
->>>>>>> 7afc976c
 
 [v6r9p29]
 
