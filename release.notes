<<<<<<< HEAD
[v7r0-pre9]

FIX: removed __init__ files from test directories to avoid importing

NEW: Change the schema of the Resources description in CS, use new Resources helper to 
     interpret this information
NEW: Base RSS resources representation on the new CS Resources schema     
NEW: RSS Pilots Efficiency Policy

*Core
FIX: multiple fixes to remove pylint complaints
CHANGE: Moved log coloring to utilities so it can be used consistently across DIRAC
FIX: Workflow package - fix wild wild card imports resulting in circular imports
NEW: MySQL - assign one MySQL connection per thread
FIX: LocalConfiguration - if short option is not set, do not print "-" in help message,
     closes #1371
FIX: dirac-install - update creation of bashrc/cshrc to allow multiplatform installations
NEW: InstallTools - check inheritance of modules to be loaded to determine their types;
     executors can now be handled by dirac-setup-site
FIX: LocalConfiguration - allow '-' character in long script options, e.g. "--long-script-option"     

*Accounting
FIX: AccountingDB - align properly days with MySQL bucketing. Closes #1219

*Framework
FIX: ProxyDB - prevent duplicate key errors on writing VOMSProxies to DB. Closes #1228
BUGFIX: NotificationDB - missing "," in SQL, closes #1373
FIX: dirac-proxy-get-uploaded-info.py - typo Value -> Message 

*Configuration
NEW: Resources helper class to work with the new /Resources structure according to RFC #5
NEW: dirac-configuration-convert-resources-schema - command to convert old /Resources schema
     to the new one

*Interfaces
CHANGE: Job.py - setPlatform renamed to setSubmitPools

*DMS
CHANGE: MigrationMonitoringAgent - removed obsoleted
NEW: FileCatalogClient - getFileUserMetadata to get both file and directory metadata for a given file
CHANGE: FileCatalogClient - list meta data sets
FIX: FileCatalog - extra check while new user registration for already existing entry
FIX: FileManagerBase - clean the FC_FileAncestors table when removing a file
BUGFIX: ReplicaManager - pass catalog argument in putAndRegister to registerFile call, closes #1369
FIX: SRM2Storage - in getCurrentStatus() use pythonCall to impose a timeout on top of
     lcg_util.lcg_stmd call

*WMS
CHANGE: JobScheduling - is now extensible. Added unit test
NEW: SiteDirector - define which extensions pilot should install in the options, do not take from globals
FIX: SandboxStoreClient - change default from False to None ( to suite pylint ) 
NEW: JobAgent - send Accounting record for Jobs Rescheduled 

*Transformation
NEW: TaskManager - if a site is specified in the job definition, it is now taken into account 
     when submitting the task
NEW: Speeding up the getTransformationSummary call, using an UpdateTransformationCounters agent     
FIX: Multiple fixes to please pylint
FIX: TransformationDB - removed bad index on TaskID
NEW: TransformationDB - added methods to DELETE rows from TransformationFIleTasks table,
     minor changes in operation order to be ready for FK.
CHANGE: field definition for TaskID in TransformationFiles table (from
        VARCHAR to INT, in order to be ready for FK definition: TaskID in
        TransformationTasks and TransformationFileTasks is INT),
        !!!!! needs update of the MySQL schema on already installed databases
CHANGE: TransformationDB - in DataFiles table removed LFN field from the Primary Key, 
        tt was already UNIQUE, Primary key is FileID only now.

*Resources
FIX: ComputingElement - properly check if the pilot proxy has VOMS before adding it to the 
     payload when updating it
NEW: StorageElement - enable Storage Element proxy configuration by protocol name
CHANGE: glexecComputingElement - updated to reflect new glexec evolution, added DIRAC_GLEXEC 
        to the environment when running under glexec     
NEW: XXXStorage - added getCurrentStatus() method        
=======
[v6r9p2]

*RSS
NEW: Added Component family tables and statuses
FIX: removed old & unused code 
NEW: allow RSS policies match wild cards on CS

*WMS
BUGFIX: FailoverTransfer,JobWrapper - proper propagation of file metadata
>>>>>>> 01c15519

[v6r9p1]

*RMS
NEW: FTSAgent - update rwAccessValidStamp,
     update ftsGraphValidStamp,
     new option for staging files before submission,
     better log handling here and there
CHANGE: FTSJob - add staging flag in in submitFTS2
CHANGE: Changes in WMS (FailoverTransfer, JobReport, JobWrapper, SandboxStoreHandler) 
        and TS (FileReport) to follow the new RMS.
NEW: Full CRUD support in RMS.

*RSS
NEW: ResourceManagementDB - new table ErrorReportBuffer
NEW: new ResourceManagementClient methods - insertErrorReportBuffer, selectErrorReportBuffer,
     deleteErrorReportBuffer

[v6r9]

NEW: Refactored Request Management System, related DMS agents and FTS management
     components

[v6r8p18]

*TS
BUGFIX: TransformationAgent - regression in __cleanCache()

[v6r8p17]

FIX: included fixes from v6r7p32 patch release

*WMS
FIX: StalledJobAgent - for accidentally stopped jobs ExecTime can be not set, 
     set it to CPUTime for the accounting purposes in this case

[v6r8p16]

FIX: included fixes from v6r7p31 patch release

*WMS
BUGFIX: TaskQueueDB - fixed a bug in the negative matching conditions SQL construction

*RSS
NEW: improved doc strings of PEP, PDP modules ( part of PolicySystem )
FIX: Minor changes to ensure consistency if ElementInspectorAgent and 
     users interact simultaneously with the same element
CHANGE: removed DatabaseCleanerAgent ( to be uninstalled if already installed )
FIX: SummarizeLogsAgent - the logic of the agent was wrong, the agent has been re-written.
     
[v6r8p15]

*Core
FIX: X509Chain - fix invalid information when doing dirac-proxy-info without CS
     ( in getCredentials() )

*RSS
NEW: PDP, PEP - added support for option "doNotCombineResult" on PDP

[v6r8p14]

*Core
FIX: dirac-deploy-scripts - can now work with the system python

*WMS
NEW: dirac-wms-cpu-normalization - added -R option to modify a given configuration file
FIX: Executor/InputData - Add extra check for LFns in InputData optimizer, closes #1472

*Transformation
CHANGE: TransformationAgent - add possibility to kick a transformation (not skip it if no 
        unused files), by touching a file in workDirectory
BUGFIX: TransformationAgent - bug in __cleanCache() dict modified in a loop        

[v6r8p13]

*Transformation
BUGFIX: TransformationDB - restored import of StringType

[v6r8p12]

NEW: Applied patches from v6r7p29

*WMS
FIX: JobDB - check if SystemConfig is present in the job definition and convert it 
     into Platform

*DMS
FIX: ReplicaManager - do not get metadata of files when getting files in a directory 
     if not strictly necessary

*RSS
NEW: ported from LHCb PublisherHandler for RSS web views

[v6r8p11]

NEW: Applied patches from v6r7p27

*RSS
NEW: SpaceTokenOccupancyPolicy - ported from LHCbDIRAC 
NEW: db._checkTable done on service initialization ( removed dirac-rss-setup script doing it )

*Transformation
FIX: TaskManager - reset oJob for each task in prepareTransformationTasks()
BUGFIX: ValidateOutputDataAgent - typo fixed in getTransformationDirectories()
FIX: TransformationManagerHandler - use CS to get files statuses not to include in 
     processed file fraction calculation for the web monitoring pages

[v6r8p10]

NEW: Applied patches from v6r7p27

[v6r8p9]

*DMS
FIX: TransferAgent,dirac-dms-show-se-status, ResourceStatus,TaskManager - fixes
     needed for DMS components to use RSS status information
NEW: ReplicaManager - allow to get metadata for an LFN+SE as well as PFN+SE     

[v6r8p8]

*RSS
BUGFIX: dirac-rss-setup - added missing return of S_OK() result

[v6r8p7]

NEW: Applied patches from v6r7p24

*DMS
BUGFIX: LcgFileCatalogClient - bug in addFile()

*RSS
BUGFIX: fixed script dirac-rss-set-token, broken in the current release.
NEW: Statistics module - will be used in the future to provide detailed information 
     from the History of the elements 

[v6r8p6]

NEW: Applied patches from v6r7p23

*Transformation
FIX: TaskManager - allow prepareTransformationTasks to proceed if no OutputDataModule is defined
FIX: TransformationDB - remove INDEX(TaskID) from TransformationTasks. It produces a single counter 
     for the whole table instead of one per TransformationID
     
*WMS     
FIX: WMSUtilities - to allow support for EMI UI's for pilot submission we drop support for glite 3.1

[v6r8p5]

NEW: Applied patches from v6r7p22

*RSS
CHANGE: removed old tests and commented out files

*WMS
FIX: PoolXMLCatalog - proper addFile usage

*Transformation
CHANGE: TransformationAgent - clear replica cache when flushing or setting a file in the workdirectory

[v6r8p4]

*Transformation
FIX: The connection to the jobManager is done only at submission time
FIX: Jenkins complaints fixes

*WMS
BUGFIX: JobDB - CPUtime -> CPUTime
FIX: Jenkins complaints fixes

[v6r8p3]

*DMS
BUGFIX: LcgFileCatalogClient

[v6r8p2]

*DMS:
FIX: LcgFileCatalogClient - remove check for opening a session in __init__ as credentials are not yet set 

*Transformation
CHANGE: reuse RPC clients in Transformation System 

[v6r8p1]

*Core
FIX: dirac-deploy-scripts - restored regression w.r.t. support of scripts starting with "d"

*DMS
BUGFIX: LcgFileCatalogClient - two typos fixed

[v6r8]

CHANGE: Several fixes backported from the v7r0 integration branch

*Core
CHANGE: DictCache - uses global LockRing to avoid locks in multiprocessing
FIX: X509Chain - proxy-info showing an error when there's no CS

*DMS
FIX: TransferAgent - inside loop filter out waiting files dictionary
BUGFIX: dirac-admin-allow-se - there was a continue that was skipping the complete loop for 
        ARCHIVE elements
NEW: LcgFileCatalogClient - test return code in startsess lfc calls       

*WMS:
FIX: OptimizerExecutor, InputData, JobScheduling - check that site candidates have all the 
     replicas

*RSS: 
BUGFIX: ResourceStatus, RSSCacheNoThread - ensure that locks are always released

*Transformation
FIX: TaskManager - site in the job definition is taken into account when submitting
NEW: Transformation - get the allowed plugins from the CS /Operations/Transformations/AllowedPlugins
FIX: ValidateOutputDataAgent - self not needed for static methods

[v6r7p33]

*Interfaces
FIX: Job.py - in setExecutable() - prevent changing the log file name string type

*StorageManagement
NEW: StorageManagementDB(Handler) - kill staging requests at the same time as 
     killing related jobs, closes #1510
FIX: StorageManagementDB - demote the level of several log messages       

[v6r7p32]

*DMS
FIX: StorageElementHandler - do not use getDiskSpace utility, use os.statvfs instead
CHANGE: StorageManagementDB - in getStageRequests() make MySQL do an UNIQUE selection 
        and use implicit loop to speed up queries for large results

*Resources
FIX: lsfce remote script - use re.search instead of re.match in submitJob() to cope with
     multipline output

[v6r7p31]

*WMS
FIX: SiteDirector - make possible more than one SiteDirector (with different pilot identity) attached 
     to a CE, ie sgm and pilot roles. Otherwise one is declaring Aborted the pilots from the other.

[v6r7p30]

*Core
CHANGE: X509Chain - added groupProperties field to the getCredentials() report
BUGFIX: InstallTools - in getSetupComponents() typo fixed: agent -> executor

[v6r7p29]

*DMS
CHANGE: FileCatalog - selection metadata is also returned as compatible metadata in the result
        of getCompatibleMetadata() call
NEW: FileCatalog - added path argument to getCompatibleMetadata() call
NEW: FileCatalogClient - added getFileUserMetadata()
BUGFIX: dirac-dms-fts-monitor - exit with code -1 in case of error

*Resources
FIX: CREAMComputingElement - check globus-url-copy result for errors when retrieving job output

[v6r7p28]

*DMS
BUGFIX: FileCatalog/DirectoryMetadata - wrong MySQL syntax 

[v6r7p27]

*Core
FIX: Mail.py - fix of the problem of colons in the mail's body

*Interfaces
NEW: Job API - added setSubmitPools(), setPlatform() sets ... "Platform"

*WMS
FIX: TaskQueueDB - use SystemConfig as Platform for matching ( if Platform is not set explicitly

*Resources
FIX: SSHComputingElement - use ssh host ( and not CE name ) in the pilot reference
BUGFIX: SSHGEComputingElement - forgotten return statement in _getJobOutputFiles()

*Framework
NEW: dirac-sys-sendmail - email's body can be taken from pipe. Command's argument 
     in this case will be interpreted as a destination address     

[v6r7p26]

*DMS
FIX: ReplicaManager - status names Read/Write -> ReadAccess/WriteAccess

[v6r7p25]

*Core
CHANGE: X509Chain - in getCredentials() failure to contact CS is not fatal, 
        can happen when calling dirac-proxy-init -x, for example

[v6r7p24]

*DMS
NEW: FileCatalog - added getFilesByMetadataWeb() to allow pagination in the Web 
     catalog browser
     
*WMS
CHANGE: WMSAdministrator, DiracAdmin - get banned sites list by specifying the status
        to the respective jobDB call     

[v6r7p23]

*Transformation
BUGFIX: TransformationDB - badly formatted error log message

*RMS
CHANGE: RequestDBMySQL - speedup the lookup of requests

*WMS
BUGFIX: dirac-dms-job-delete - in job selection by group

*DMS
FIX: LcgFileCatalogClient - getDirectorySize made compatible with DFC
BUGFIX: LcgFileCatalogClient - proper call of __getClientCertInfo()

[v6r7p22]

*Transformation
CHANGE: InputDataAgent - treats only suitable transformations, e.g. not the extendable ones. 
CHANGE: TransformationAgent - make some methods more public for easy overload

[v6r7p21]

*Core
FIX: Shifter - pass filePath argument when downloading proxy

[v6r7p20]

*DMS
CHANGE: StrategyHandler - move out SourceSE checking to TransferAgent
CHANGE: ReplicaManager, InputDataAgent - get active replicas
FIX: StorageElement, SRM2Storage - support for '*Access' statuses, checking results
     of return structures
     
*RSS
NEW: set configurable email address on the CS to send the RSS emails
NEW: RSSCache without thread in background
FIX: Synchronizer - moved to ResourceManager handler     

[v6r7p19]

*DMS
BUGFIX: ReplicaManager - in putAndRegister() SE.putFile() singleFile argument not used explicitly

[v6r7p18]

*WMS
FIX: StalledJobAgent - do not exit the loop over Completed jobs if accounting sending fails
NEW: dirac-wms-job-delete - allow to specify jobs to delete by job group and/or in a file
FIX: JobManifest - If CPUTime is not set, set it to MaxCPUTime value

[v6r7p17]

*Resources
FIX: SRM2Storage - treat properly "22 SRM_REQUEST_QUEUED" result code

[v6r7p16]

*DMS
FIX: StrategyHandler - do not proceed when the source SE is not valid for read 
BUGFIX: StorageElement - putFile can take an optional sourceSize argument
BUGFIX: ReplicaManager - in removeFile() proper loop on failed replicas

*RSS
FIX: SpaceTokenOccupancyCommand, CacheFeederAgent - add timeout when calling lcg_util commands

*WMS
FIX: JobManifest - take all the SubmitPools defined in the TaskQueueAgent 
NEW: StalledJobAgent - declare jobs stuck in Completed status as Failed

[v6r7p15]

*Core
BUGFIX: SocketInfo - in host identity evaluation

*DMS
BUGFIX: FileCatalogHandler - missing import os

*Transformation
CHANGE: JobManifest - getting allowed job types from operations() section 

[v6r7p14]

*DMS
CHANGE: StorageElementProxy - removed getParameters(), closes #1280
FIX: StorageElementProxy - free the getFile space before the next file
FIX: StorageElement - added getPFNBase() to comply with the interface

*Interfaces
CHANGE: Dirac API - allow lists of LFNs in removeFile() and removeReplica()

*WMS
CHANGE: JobSchedulingAgent(Executor) - allow both BannedSite and BannedSites JDL option

*RSS
FIX: ElementInspectorAgent - should only pick elements with rss token ( rs_svc ).
FIX: TokenAgent - using 4th element instead of the 5th. Added option to set admin email on the CS.

[v6r7p13]

*Core
FIX: Resources - in getStorageElementSiteMapping() return only sites with non-empty list of SEs

*DMS
FIX: StorageElement - restored the dropped logic of using proxy SEs
FIX: FileCatalog - fix the UseProxy /LocalSite/Catalog option

*Transformation
FIX: TransformationDB - use lower() string comparison in extendTransformation()

[v6r7p12]

*WMS
BUGFIX: JobManifest - get AllowedSubmitPools from the /Systems section, not from /Operations

*Core
NEW: Resources helper - added getSites(), getStorageElementSiteMapping()

*DMS
CHANGE: StrategyHandler - use getStorageElementSiteMapping helper function
BUGFIX: ReplicaManager - do not modify the loop dictionary inside the loop

[v6r7p11]

*Core
CHANGE: Subprocess - put the use of watchdog in flagging

[v6r7p10]

*Core
NEW: Logger - added getLevel() method, closes #1292
FIX: Subprocess - returns correct structure in case of timeout, closes #1295, #1294
CHANGE: TimeOutExec - dropped unused utility
FIX: Logger - cleaned unused imports

*RSS
CHANGE: ElementInspectorAgent - do not use mangled name and removed shifterProxy agentOption

[v6r7p9]

*Core
BUGFIX: InstallTools - MySQL Port should be an integer

[v6r7p8]

*Core
FIX: Subprocess - consistent timeout error message

*DMS
NEW: RemovalTask - added bulk removal
FIX: StrategyHandler - check file source CEs
CHANGE: DataIntegrityClient - code beautification
CHANGE: ReplicaManager - do not check file existence if replica information is queried anyway,
        do not fail if file to be removed does not exist already. 

[v6r7p7]

FIX: Several fixes to allow automatic code documentation

*Core
NEW: InstallTools - added mysqlPort and mysqlRootUser

*DMS
CHANGE: ReplicaManager - set possibility to force the deletion of non existing files
CHANGE: StrategyHandler - better handling of checksum check during scheduling 

[v6r7p6]

*Core
FIX: dirac-install - restore signal alarm if downloadable file is not found
FIX: Subprocess - using Manager proxy object to pass results from the working process

*DMS:
CHANGE: StorageElement - removed overwride mode
CHANGE: removed obsoleted dirac-dms-remove-lfn-replica, dirac-dms-remove-lfn
NEW: FTSMonitorAgent - filter out sources with checksum mismatch
FIX: FTSMonitorAgent, TransferAgent - fix the names of the RSS states

*RSS
NEW: ElementInspectorAgent runs with a variable number of threads which are automatically adjusted
NEW: Added policies to force a particular state, can be very convenient to keep something Banned for example.
NEW: policy system upgrade, added finer granularity when setting policies and actions

*WMS
NEW: SiteDirector- allow to define pilot DN/Group in the agent options
CHANGE: JobDescription, JobManifest - take values for job parameter verification from Operations CS section

[v6r7p5]

*Interfaces
BUGFIX: dirac-wms-job-get-output - properly treat the case when output directory is not specified 

[v6r7p4]

*Core
FIX: Subprocess - avoid that watchdog kills the executor process before it returns itself

*Framework
BUGFIX: ProxuManagerClient - wrong time for caching proxies

*RSS
FIX: removed obsoleted methods

*DMS
NEW: FileCatalog - added findFilesByMetadataDetailed - provides detailed metadata for 
     selected files

[v6r7p3]

*DMS
FIX: FTSMonitorAgent - logging less verbose

*Transformation
FIX: TransformationAgent - use the new CS defaults locations
FIX: Proper agent initialization
NEW: TransformationPlaugin - in Broadcast plugin added file groupings by number of files, 
     make the TargetSE always defined, even if the SourceSE list contains it 

*ResourceStatus
FIX: Added the shifter's proxy to several agents

*RMS
FIX: RequestContainer - the execution order was not properly set for the single files 

*Framework:
BUGFIX: ProxyManagerClient - proxy time can not be shorter than what was requested

[v6r7p2]

*Core
FIX: dirac-configure - switch to use CS before checking proxy info

*Framework
NEW: dirac-sys-sendmail new command
NEW: SystemAdmininistratorCLI - added show host, uninstall, revert commands
NEW: SystemAdmininistratorHandler - added more info in getHostInfo()
NEW: SystemAdmininistratorHandler - added revertSoftware() interface

*Transformation
FIX: TransformationCleaningAgent - check the status of returned results

[v6r7p1]

*Core
FIX: Subprocess - finalize the Watchdog closing internal connections after a command execution
CHANGE: add timeout for py(shell,system)Call calls where appropriate
CHANGE: Shifter - use gProxyManager in a way that allows proxy caching

*Framework
NEW: ProxyManagerClient - allow to specify validity and caching time separately
FIX: ProxyDB - replace instead of delete+insert proxy in __storeVOMSProxy

*DMS
NEW: FTSMonitorAgent - made multithreaded for better efficiency
FIX: dirac-dms-add-file - allow LFN: prefix for lfn argument

*WMS
NEW: dirac-wms-job-get-output, dirac-wms-job-status - allow to retrieve output for a job group
FIX: TaskQueueDB - fixed selection SQL in __generateTQMatchSQL()
CHANGE: OptimizerExecutor - reduce diversity of MinorStatuses for failed executors

*Resources
FIX: CREAMComputingElement - remove temporary JDL right after the submission 

[v6r6p21]

*DMS
BUGFIX: TransformationCleaningAgent - use the right signature of cleanMetadataCatalogFiles() call

[v6r6p20]

*DMS
FIX: RegistrationTask - properly escaped error messages
BUGFIX: DirectoryMetadata - use getFileMetadataFields from FileMetadata in addMetadataField()
NEW: When there is a missing source error spotted during FTS transfer, file should be reset 
     and rescheduled again until maxAttempt (set to 100) is reached

*WMS
FIX: JobScheduling - fix the site group logic in case of Tier0

[v6r6p19]

*DMS
BUGFIX: All DMS agents  - set up agent name in the initialization

*Core
NEW: Subprocess - timeout wrapper for subprocess calls
BUGFIX: Time - proper interpreting of 0's instead of None
CHANGE: DISET - use cStringIO for ANY read that's longer than 16k (speed improvement) 
        + Less mem when writing data to the net
FIX: Os.py - protection against failed "df" command execution       
NEW: dirac-info prints lcg bindings versions
CHANGE: PlotBase - made a new style class 
NEW: Subprocess - added debug level log message

*Framework
NEW: SystemAdministratorIntegrator client for collecting info from several hosts
NEW: SystemAdministrator - added getHostInfo()
FIX: dirac-proxy-init - always check for errors in S_OK/ERROR returned structures
CHANGE: Do not accept VOMS proxies when uploading a proxy to the proxy manager

*Configuration
FIX: CE2CSAgent - get a fresh copy of the cs data before attempting to modify it, closes #1151
FIX: Do not create useless backups due to slaves connecting and disconnecting
FIX: Refresher - prevent retrying with 'Insane environment'

*Accounting
NEW: Accounting/Job - added validation of reported values to cope with the weird Yandex case
FIX: DBUtils - take into account invalid values, closes #949

*DMS
FIX: FTSSubmitAgent - file for some reason rejected from submission should stay in 'Waiting' in 
     TransferDB.Channel table
FIX: FTSRequest - fix in the log printout     
CHANGE: dirac-dms-add-file removed, dirac-dms-add-files renamed to dirac-dms-add-file
FIX: FileCatalogCLI - check the result of removeFile call
FIX: LcgFileCatalogClient - get rid of LHCb specific VO evaluation
NEW: New FileCatalogProxy service - a generalization of a deprecated LcgFileCatalog service
FIX: Restored StorageElementProxy functionality
CHANGE: dirac-dms-add-file - added printout
NEW: FileCatalog(Factory), StorageElement(Factory) - UseProxy flag moved to /Operations and /LocalSite sections

*RSS
NEW:  general reimplementation: 
      New DB schema using python definition of tables, having three big blocks: Site, Resource and Node.
      MySQLMonkey functionality almost fully covered by DB module, eventually will disappear.
      Services updated to use new database.
      Clients updated to use new database.
      Synchronizer updated to fill the new database. When helpers will be ready, it will need an update.
      One ElementInspectorAgent, configurable now is hardcoded.
      New Generic StateMachine using OOP.
      Commands and Policies simplified.
      ResourceStatus using internal cache, needs to be tested with real load.
      Fixes for the state machine
      Replaced Bad with Degraded status ( outside RSS ).
      Added "Access" to Read|Write|Check|Remove SE statuses wherever it applies.
      ResourceStatus returns by default "Active" instead of "Allowed" for CS calls.
      Caching parameters are defined in the CS
FIX: dirac-admin-allow/ban-se - allow a SE on Degraded ( Degraded->Active ) and ban a SE on Probing 
     ( Probing -> Banned ). In practice, Active and Degraded are "usable" states anyway.            
      
*WMS
FIX: OptimizerExecutor - failed optimizations will still update the job     
NEW: JobWrapper - added LFNUserPrefix VO specific Operations option used for building user LFNs
CHANGE: JobDB - do not interpret SystemConfig in the WMS/JobDB
CHANGE: JobDB - Use CPUTime JDL only, keep MaxCPUTime for backward compatibility
CHANGE: JobWrapper - use CPUTime job parameter instead of MaxCPUTime
CHANGE: JobAgent - use CEType option instead of CEUniqueID
FIX: JobWrapper - do not attempt to untar directories before having checked if they are tarfiles 
NEW: dirac-wms-job-status - get job statuses for jobs in a given job group
 
*SMS
FIX: StorageManagementDB - when removing unlinked replicas, take into account the case where a
     staging request had been submitted, but failed
      
*Resources    
NEW: glexecCE - add new possible locations of the glexec binary: OSG specific stuff and in last resort 
     looking in the PATH    
NEW: LcgFileCatalogClient - in removeReplica() get the needed PFN inside instead of providing it as an argument     
      
*TS      
CHANGE: Transformation types definition are moved to the Operations CS section

*Interfaces
FIX: Dirac.py - CS option Scratchdir was in LocalSite/LocalSite
FIX: Dirac.py - do not define default catalog, use FileCatalog utility instead

[v6r6p19]

*DMS
BUGFIX: All DMS agents  - set up agent name in the initialization

[v6r6p18]

*Transformation
CHANGE: /DIRAC/VOPolicy/OutputDataModule option moved to <Operations>/Transformations/OutputDataModule

*Resources
FIX: ComputingElement - properly check if the pilot proxy has VOMS before adding it to the payload 
     when updating it

*WMS
BUGFIX: JobSanity - fixed misspelled method call SetParam -> SetParameter

[v6r6p17]

*Transformation
BUGFIX: TransformationAgent - corrected  __getDataReplicasRM()

[v6r6p16]

*DMS
FIX: Agents - proper __init__ implementation with arguments passing to the super class
FIX: LcgFileCatalogClient - in removeReplica() reload PFN in case it has changed

[v6r6p15]

*Framework
BUGFIX: ErrorMessageMonitor - corrected updateFields call 

*DMS:
NEW: FTSMonitorAgent completely rewritten in a multithreaded way

*Transformation
FIX: InputDataAgent - proper instantiation of TransformationClient
CHANGE: Transformation - several log message promoted from info to notice level

[v6r6p14]

*Transformation
FIX: Correct instantiation of agents inside several scripts
CHANGE: TransformationCleaningAgent - added verbosity to logs
CHANGE: TransformationAgent - missingLFC to MissingInFC as it could be the DFC as well
FIX: TransformationAgent - return an entry for all LFNs in __getDataReplicasRM

*DMS
FIX: TransferAgent - fix exception reason in registerFiles()

[v6r6p13]

*DMS
CHANGE: TransferAgent - change RM call from getCatalogueReplicas to getActiveReplicas. 
        Lowering log printouts here and there

[v6r6p12]

*DMS
BUGFIX: RemovalTask - Replacing "'" by "" in error str set as attribute for a subRequest file. 
        Without that request cannot be updated when some nasty error occurs.

[v6r6p11]

*RMS:
BUGFIX: RequestClient - log string formatting

*DMS
BUGFIX: RemovalTask - handling for files not existing in the catalogue

*Transformation
FIX: TransformationManager - ignore files in NotProcessed status to get the % of processed files

*Interfaces
FIX: Fixes due to the recent changes in PromptUser utility

[v6r6p10]

*RMS
FIX: RequestDBMySQL - better escaping of queries 

*WMS
FIX: SiteDirector - get compatible platforms before checking Task Queues for a site

[v6r6p9]

*Core
FIX: Utilities/PromptUser.py - better user prompt

*Accounting
NEW: Add some validation to the job records because of weird data coming from YANDEX.ru

*DMS
BUGFIX: ReplicaManager - typo errStr -> infoStr in __replicate()
FIX: FTSRequest - fixed log message

*WMS
FIX: SiteDirector - use CSGlobals.getVO() call instead of explicit CS option

[v6r6p8]

*Transformation
BUGFIX: TransformationDB - typo in getTransformationFiles(): iterValues -> itervalues

[v6r6p7]

*Resources
FIX: StorageFactory - uncommented line that was preventing the status to be returned 
BUGFIX: CE remote scripts - should return status and not call exit()
BUGFIX: SSHComputingElement - wrong pilot ID reference

[v6r6p6]

*WMS
FIX: TaskQueueDB - in findOrphanJobs() retrieve orphaned jobs as list of ints instead of list of tuples
FIX: OptimizerExecutor - added import of datetime to cope with the old style optimizer parameters

*Transformation
FIX: TransformationAgent - fix finalization entering in an infinite loop
NEW: TransformationCLI - added resetProcessedFile command
FIX: TransformationCleaningAgent - treating the archiving delay 
FIX: TransformationDB - fix in getTransformationFiles() in case of empty file list

[v6r6p5]

*Transformation
FIX: TransformationAgent - type( transClient -> transfClient )
FIX: TransformationAgent - self._logInfo -> self.log.info
FIX: TransformationAgent - skip if no Unused files
FIX: TransformationAgent - Use CS option for replica cache lifetime
CHANGE: TransformationAgent - accept No new Unused files every [6] hours

[v6r6p4]

*DMS
FIX: TransferAgent - protection for files that can not be scheduled
BUGFIX: TransferDB - typo (instIDList - > idList ) fixed

*Transformation
BUGFIX: TransformationAgent - typo ( loginfo -> logInfo )

[v6r6p3]

FIX: merged in patch v6r5p14

*Core
BUGFIX: X509Chain - return the right structure in getCredentials() in case of failure
FIX: dirac-deploy-scripts.py - allow short scripts starting from "d"
FIX: dirac-deploy-scripts.py - added DCOMMANDS_PPID env variable in the script wrapper
FIX: ExecutorReactor - reduced error message dropping redundant Task ID 

*Interfaces
BUGFIX: Dirac.py - allow to pass LFN list to replicateFile()

*DMS
FIX: FileManager - extra check if all files are available in _findFiles()
BUGFIX: FileCatalogClientCLI - bug in DirectoryListing

[v6r6p2]

FIX: merged in patch v6r5p13

*WMS
FIX: SiteDirector - if no community set, look for DIRAC/VirtualOrganization setting

*Framework
FIX: SystemLoggingDB - LogLevel made VARCHAR in the MessageRepository table
FIX: Logging - several log messages are split in fixed and variable parts
FIX: SystemLoggingDB - in insertMessage() do not insert new records in auxiliary tables if they 
     are already there

[v6r6p1]

*Core:
CHANGE: PromptUser - changed log level of the printout to NOTICE
NEW: Base Client constructor arguments are passed to the RPCClient constructor

*DMS:
NEW: FTSRequest - added a prestage mechanism for source files
NEW: FileCatalogClientCLI - added -f switch to the size command to use raw faile tables 
     instead of storage usage tables
NEW: FileCatalog - added orphan directory repair tool
NEW: FIleCatalog - more counters to control the catalog sanity     

*WMS:
FIX: SandboxStoreClient - no more kwargs tricks
FIX: SandboxStoreClient returns sandbox file name in case of upload failure to allow failover
FIX: dirac-pilot - fixed VO_%s_SW_DIR env variable in case of OSG

*TS:
FIX: TransformationManagerHandler - avoid multiple Operations() instantiation in 
     getTransformationSummaryWeb()

[v6r6]

*Core
CHANGE: getDNForUsername helper migrated from Core.Security.CS to Registry helper
NEW: SiteSEMapping - new utilities getSitesGroupedByTierLevel(), getTier1WithAttachedTier2(),
     getTier1WithTier2
CHANGE: The DIRAC.Core.Security.CS is replaced by the Registry helper     
BUGFIX: dirac-install - properly parse += in .cfg files
FIX: Graphs.Utilities - allow two lines input in makeDataFromCVS()
FIX: Graphs - allow Graphs package usage if even matplotlib is not installed
NEW: dirac-compile-externals will retrieve the Externals compilation scripts from it's new location 
     in github (DIRACGrid/Externals)
NEW: Possibility to define a thread-global credentials for DISET connections (for web framework)
NEW: Logger - color output ( configurable )
NEW: dirac-admin-sort-cs-sites - to sort sites in the CS
CHANGE: MessageClient(Factor) - added msgClient attribute to messages
NEW: Core.Security.Properties - added JOB_MONITOR and USER_MANAGER properties

*Configuration
NEW: Registry - added getAllGroups() method

*Framework
NEW: SystemAdministratorClientCLI - possibility to define roothPath and lcgVersion when updating software

*Accounting
NEW: JobPlotter - added Normalized CPU plots to Job accounting
FIX: DBUtils - plots going to greater granularity

*DMS
NEW: FileCatalog - storage usage info stored in all the directories, not only those with files
NEW: FileCatalog - added utility to rebuild storage usage info from scratch
FIX: FileCatalog - addMetadataField() allow generic types, e.g. string
FIX: FileCatalog - path argument is normalized before usage in multiple methods
FIX: FileCatalog - new metadata for files(directories) should not be there before for directories(files)
NEW: FileCatalog - added method for rebuilding DirectoryUsage data from scratch 
NEW: FileCatalog - Use DirectoryUsage mechanism for both logical and physical storage
CHANGE: FileCatalog - forbid removing non-empty directories
BUGFIX: FileCatalogClientCLI - in do_ls() check properly the path existence
FIX: FileCatalogClientCLI - protection against non-existing getCatalogCounters method in the LFC client
FIX: DMS Agents - properly call superclass constructor with loadName argument
FIX: ReplicaManager - in removeFile() non-existent file is marked as failed
FIX: Make several classes pylint compliant: DataIntegrityHandler, DataLoggingHandler,
     FileCatalogHandler, StorageElementHandler, StorageElementProxyHandler, TransferDBMonitoringHandler
FIX: LogUploadAgent - remove the OSError exception in __replicate()
FIX: FileCatalogClientCLI - multiple check of proper command inputs,
     automatic completion of several commands with subcommands,
     automatic completion of file names
CHANGE: FileCatalogClientCLI - reformat the output of size command 
FIX: dirac-admin-ban-se - allow to go over all options read/write/check for each SE      
NEW: StrategyHandler - new implementation to speed up file scheduling + better error reporting
NEW: LcgFileCatalogProxy - moved from from LHCbDirac to DIRAC
FIX: ReplicaManager - removed usage of obsolete "/Resources/StorageElements/BannedTarget" 
CHANGE: removed StorageUsageClient.py
CHANGE: removed obsoleted ProcessingDBAgent.py

*WMS
CHANGE: RunNumber job parameter was removed from all the relevant places ( JDL, JobDB, etc )
NEW: dirac-pilot - add environment setting for SSH and BOINC CEs
NEW: WMSAdministrator - get output for non-grid CEs if not yet in the DB
NEW: JobAgent - job publishes BOINC parameters if any
CHANGE: Get rid of LHCbPlatform everywhere except TaskQueueDB
FIX: SiteDirector - provide list of sites to the Matcher in the initial query
FIX: SiteDirector - present a list of all groups of a community to match TQs
CHANGE: dirac-boinc-pilot dropped
CHANGE: TaskQueueDirector does not depend on /LocalSite section any more
CHANGE: reduced default delays for JobCleaningAgent
CHANGE: limit the number of jobs received by JobCleaningAgent
CHANGE: JobDB - use insertFields instead of _insert
CHANGE: Matcher, TaskQueueDB - switch to use Platform rather than LHCbPlatform retaining LHCbPlatform compatibility
BUGFIX: Matcher - proper reporting pilot site and CE
CHANGE: JobManager - improved job Killing/Deleting logic
CHANGE: dirac-pilot - treat the OSG case when jobs on the same WN all run in the same directory
NEW: JobWrapper - added more status reports on different failures
FIX: PilotStatusAgent - use getPilotProxyFromDIRACGroup() instead of getPilotProxyFromVOMSGroup()
CHANGE: JobMonitoringHandler - add cutDate and condDict parameters to getJobGroup()
NEW: JobMonitoringHandler - check access rights with JobPolicy when accessing job info from the web
NEW: JobManager,JobWrapper - report to accounting jobs in Rescheduled final state if rescheduling is successful
FIX: WMSAdministrator, SiteDirector - store only non-empty pilot output to the PilotDB
NEW: added killPilot() to the WMSAdministrator interface, DiracAdmin and dirac-admin-kill-pilot command
NEW: TimeLeft - renormalize time left using DIRAC Normalization if available
FIX: JobManager - reconnect to the OptimizationMind in background if not yet connected
CHANGE: JobManifest - use Operations helper
NEW: JobCleaningAgent - delete logging records from JobLoggingDB when deleting jobs

*RMS
FIX: RequestDBFile - better exception handling in case no JobID supplied
FIX: RequestManagerHandler - make it pylint compliant
NEW: RequestProxyHandler - is forwarding requests from voboxes to central RequestManager. 
     If central RequestManager is down, requests are dumped into file cache and a separate thread 
     running in background is trying to push them into the central. 
CHANGE: Major revision of the code      
CHANGE: RequestDB - added index on SubRequestID in the Files table
CHANGE: RequestClient - readRequestForJobs updated to the new RequetsClient structure

*RSS
NEW: CS.py - Space Tokens were hardcoded, now are obtained after scanning the StorageElements.

*Resources
FIX: SSHComputingElement - enabled multiple hosts in one queue, more debugging
CHANGE: SSHXXX Computing Elements - define SSH class once in the SSHComputingElement
NEW: SSHComputingElement - added option to define private key location
CHANGE: Get rid of legacy methods in ComputingElement
NEW: enable definition of ChecksumType per SE
NEW: SSHBatch, SSHCondor Computing Elements
NEW: SSHxxx Computing Elements - using remote control scripts to better capture remote command errors
CHANGE: put common functionality into SSHComputingElement base class for all SSHxxx CEs
NEW: added killJob() method tp all the CEs
NEW: FileCatalog - take the catalog information info from /Operations CS section, if defined there, 
     to allow specifications per VO 

*Interfaces
CHANGE: Removed Script.initialize() from the API initialization
CHANGE: Some general API polishing
FIX: Dirac.py - when running in mode="local" any directory in the ISB would not get untarred, 
     contrary to what is done in the JobWrapper

*TS
BUGFIX: TaskManager - bug fixed in treating tasks with input data
FIX: TransformationCleaningAgent - properly call superclass constructor with loadName argument
NEW: TransformationCleaningAgent - added _addExtraDirectories() method to extend the list of
     directories to clean in a subclass if needed
CHANGE: TransformationCleaningAgent - removed usage of StorageUsageClient     
NEW: TransformationAgent is multithreaded now ( implementation moved from LHCbDIRAC )
NEW: added unit tests
NEW: InputDataAgent - possibility to refresh only data registered in the last predefined period of time 
NEW: TransformationAgent(Client) - management of derived transformations and more ported from LHCbDIRAC
BUGFIX: TransformationDB - wrong SQL statement generation in setFileStatusForTransformation()

[v6r5p14]

*Core
NEW: Utilities - added Backports utility

*WMS
FIX: Use /Operations/JobScheduling section consistently, drop /Operations/Matching section
NEW: Allow VO specific share correction plugins from extensions
FIX: Executors - several fixes

[v6r5p13]

*WMS
FIX: Executors - VOPlugin will properly send and receive the params
NEW: Correctors can be defined in an extension
FIX: Correctors - Properly retrieve info from the CS using the ops helper

[v6r5p12]

FIX: merged in patch v6r4p34

[v6r5p11]

FIX: merged in patch v6r4p33

*Core
FIX: MySQL - added offset argument to buildConditions()

[v6r5p10]

FIX: merged in patch v6r4p32

[v6r5p9]

FIX: merged in patch v6r4p30

[v6r5p8]

FIX: merged in patch v6r4p29

[v6r5p7]

FIX: merged in patch v6r4p28

[v6r5p6]

FIX: merged in patch v6r4p27

*Transformation
BUGFIX: TransformationDB - StringType must be imported before it can be used

*RSS
NEW: CS.py - Space Tokens were hardcoded, now are obtained after scanning the StorageElements.

[v6r5p5]

FIX: merged in patch v6r4p26

[v6r5p4]

FIX: merged in patch v6r4p25

[v6r5p3]

*Transformation
FIX: merged in patch v6r4p24

[v6r5p2]

*Web
NEW: includes DIRACWeb tag web2012092101

[v6r5p1]

*Core
BUGFIX: ExecutorMindHandler - return S_OK() in the initializeHandler
FIX: OptimizationMindHandler - if the manifest is not dirty it will not be updated by the Mind

*Configuration
NEW: Resources helper - added getCompatiblePlatform(), getDIRACPlatform() methods

*Resources
FIX: SSHComputingElement - add -q option to ssh command to avoid banners in the output
FIX: BOINCComputingElement - removed debugging printout
FIX: ComputingElement - use Platform CS option which will be converted to LHCbPlatform for legacy compatibility

*DMS
FIX: RequestAgentBase - lowering loglevel from ALWAYS to INFO to avoid flooding SystemLogging

*WMS:
FIX: SiteDirector - provide CE platform parameter when interrogating the TQ
FIX: GridPilotDirector - publish pilot OwnerGroup rather than VOMS role
FIX: WMSUtilities - add new error string into the parsing of the job output retrieval

[v6r5]

NEW: Executor framework

*Core
NEW: MySQL.py - added Test case for Time.dateTime time stamps
NEW: MySQL.py - insertFields and updateFields can get values via Lists or Dicts
NEW: DataIntegrityDB - use the new methods from MySQL and add test cases
NEW: DataIntegrityHandler - check connection to DB and create tables (or update their schema)
NEW: DataLoggingDB - use the new methods from MySQL and add test cases
NEW: DataLoggingHandler - check connection to DB and create tables (or update their schema)
FIX: ProcessPool - killing stuck workers after timeout
CHANGE: DB will throw a RuntimeException instead of a sys.exit in case it can't contact the DB
CHANGE: Several improvements on DISET
CHANGE: Fixed all DOS endings to UNIX
CHANGE: Agents, Services and Executors know how to react to CSSection/Module and react accordingly
NEW: install tools are updated to deal with executors
FIX: dirac-install - add -T/--Timeout option to define timeout for distribution downloads
NEW: dirac-install - added possibility of defining dirac-install's global defaults by command line switch
BUGFIX: avoid PathFinder.getServiceURL and use Client class ( DataLoggingClient,LfcFileCatalogProxyClient ) 
FIX: MySQL - added TIMESTAMPADD and TIMESTAMPDIFF to special values not to be scaped by MySQL
NEW: ObjectLoader utility
CHANGE: dirac-distribution - added global defaults flag and changed the flag to -M or --defaultsURL
FIX: Convert to string before trying to escape value in MySQL
NEW: DISET Services - added PacketTimeout option
NEW: SystemLoggingDB - updated to use the renewed MySQL interface and SQL schema
NEW: Added support for multiple entries in /Registry/DefaultGroup, for multi-VO installations
CHANGE: Component installation procedure updated to cope with components inheriting Modules
CHANGE: InstallTools - use dirac- command in runit run scripts
FIX: X509Chain - avoid a return of error when the group is not valid
FIX: MySQL - reduce verbosity of log messages when high level methods are used
CHANGE: Several DB classes have been updated to use the MySQL buildCondition method
NEW: MySQL - provide support for greater and smaller arguments to all MySQL high level methods
FIX: Service.py - check all return values from all initializers

*Configuration
CHANGE: By default return option and section lists ordered as in the CS
NEW: ConfigurationClient - added function to refresh remote configuration

*Framework
FIX: Registry.findDefaultGroup will never return False
CHANGE: ProxyManager does not accept proxies without explicit group
CHANGE: SystemAdministratorHandler - force refreshing the configuration after new component setup

*RSS
CHANGE: removed code execution from __init__
CHANGE: removed unused methods
NEW: Log all policy results 

*Resources
NEW: updated SSHComputingElement which allows multiple job submission
FIX: SGETimeLeft - better parsing of the batch system commands output
FIX: InProcessComputingElement - when starting a new job discard renewal of the previous proxy
NEW: BOINCComputingElement - new CE client to work with the BOINC desktop grid infrastructure 

*WMS
CHANGE: WMS Optimizers are now executors
CHANGE: SandboxStoreClient can directly access the DB if available
CHANGE: Moved JobDescription and improved into JobManifest
FIX: typo in JobLoggingDB
NEW: JobState/CachedJobState allow access to the Job via DB/JobStateSync Service automatically
BUGFIX: DownloadInputData - when not enough disk space, message was using "buffer" while it should be using "data"
FIX: the sandboxmetadataDB explosion when using the sandboxclient without direct access to the DB
NEW: Added support for reset/reschedule in the OptimizationMind
CHANGE: Whenever a DB is not properly initialized it will raise a catchable RuntimeError exception 
        instead of silently returning
FIX: InputDataResolution - just quick mod for easier extensibility, plus removed some LHCb specific stuff
NEW: allow jobids in a file in dirac-wms-job-get-output
NEW: JobManager - zfill in %n parameter substitution to allow alphabetical sorting
NEW: Directors - added checking of the TaskQueue limits when getting eligible queues
CHANGE: Natcher - refactor to simpify the logic, introduced Limiter class
CHANGE: Treat MaxCPUTime and CPUTime the same way in the JDL to avoid confusion
NEW: SiteDirector - added options PilotScript, MaxPilotsToSubmit, MaxJobsInFillMode
BUGFIX: StalledJobAgent - use cpuNormalization as float, not string 
FIX: Don't kill an executor if a task has been taken out from it
NEW: dirac-boinc-pilot - pilot script to be used on the BOINC volunteer nodes
FIX: SiteDirector - better handling of tokens and filling mode 
NEW: Generic pilot identities are automatically selected by the TQD and the SiteDirector 
     if not explicitly defined in /Pilot/GenericDN and GenericGroup
NEW: Generic pilot groups can have a VO that will be taken into account when selecting generic 
     credentials to submit pilots
NEW: Generic pilots that belong to a VO can only match jobs from that VO
NEW: StalledJobAgent - added rescheduling of jobs stuck in Matched or Rescheduled status
BUGFIX: StalledJobAgent - default startTime and endTime to "now", avoid None value
NEW: JobAgent - stop after N failed matching attempts (nothing to do), use StopAfterFailedMatches option
CHANGE: JobAgent - provide resource description as a dictionary to avoid extra JDL parsing by the Matcher
CHANGE: Matcher - report pilot info once instead of sending it several times from the job
CHANGE: Matcher - set the job site instead of making a separate call to JobStateUpdate
NEW: Matcher - added Matches done and matches OK statistics
NEW: TaskQueue - don't delete fresh task queues. Wait 5 minutes to do so.
CHANGE: Disabled TQs can also be matched, if no jobs are there, a retry will be triggered

*Transformation
FIX: TransformationAgent - a small improvement: now can pick the prods status to handle from the CS, 
     plus few minor corrections (e.g. logger messages)
FIX: TransformationCLI - take into accout possible failures in resetFile command     

*Accounting
NEW: AccountingDB - added retrieving RAW records for internal stuff
FIX: AccountingDB - fixed some logic for readonly cases
CHANGE: Added new simpler and faster bucket insertion mechanism
NEW: Added more info when rebucketing
FIX: Calculate the rebucket ETA using remaining records to be processed instead of the total records to be processed
FIX: Plots with no data still carry the plot name

*DMS
NEW: SRM2Storage - added retry in the gfal calls
NEW: added new FTSCleaningAgent cleaning up TransferDB tables
FIX: DataLoggingClient and DataLoggingDB - tests moved to separate files
CHANGE: request agents cleanup

*RMS
CHANGE: Stop using RequestAgentMixIn in the request agents

[v6r4p34]

*DMS
BUGFIX: FileCatalogCLI - fixed wrong indentation
CHANGE: RegistrationTask - removed some LHCb specific defaults

[v6r4p33]

*DMS
CHANGE: FTSRequest - be more verbose if something is wrong with file

[v6r4p32]

*WMS
FIX: StalledJobAgent - avoid exceptions in the stalled job accounting reporting

*DMS
NEW: FTSMonitorAgent - handling of expired FTS jobs 

*Interfaces
CHANGE: Dirac.py - attempt to retrieve output sandbox also for Completed jobs in retrieveRepositorySandboxes()

[v6r4p30]

*Core
BUGFIX: dirac-admin-bdii-ce-voview - proper check of the result structure

*Interfaces
FIX: Dirac.py, Job.py - allow to pass environment variables with special characters

*DMS
NEW: FileCatalogCLI - possibility to sort output in the ls command

*WMS:
FIX: JobWrapper - interpret environment variables with special characters 

[v6r4p29]

*RMS
BUGFIX: RequestDBMySQL - wrong indentation in __updateSubRequestFiles()

[v6r4p28]

*Interfaces
CHANGE: Dirac.py, DiracAdmin.py - remove explicit timeout on RPC client instantiation

*RSS
FIX: CS.py - fix for updated CS location (backward compatible)

*DMS
BUGFIX: StrategyHandler - bug fixed determineReplicationTree()
FIX: FTSRequest - add checksum string to SURLs file before submitting an FTS job

*WMS
FIX: JobWrapper - protection for double quotes in JobName
CHANGE: SiteDirector - switched some logging messages from verbose to info level

*RMS
NEW: Request(Client,DBMySQL,Manager) - added readRequestsForJobs() method

[v6r4p27]

*DMS
FIX: SRM2Storage - removed hack for EOS (fixed server-side)

*Transformation
CHANGE: TransformationClient - limit to 100 the number of transformations in getTransformations()
NEW: TransformationAgent - define the transformations type to use in the configuration

*Interfaces
FIX: Job.py -  fix for empty environmentDict (setExecutionEnv)

[v6r4p26]

*Transformation
BUGFIX: TransformationClient - fixed calling sequence in rpcClient.getTransformationTasks()
NEW: TransformationClient - added log messages in verbose level.

[v6r4p25]

*DMS
BUGFIX: StrategyHandler - sanity check for wrong replication tree 

[v6r4p24]

*Core
NEW: MySQL - add 'offset' argument to the buildCondition()

*Transformation
FIX: TransformationAgent - randomize the LFNs for removal/replication case when large number of those
CHANGE: TransformationClient(DB,Manager) - get transformation files in smaller chunks to
        improve performance
FIX: TransformationAgent(DB) - do not return redundant LFNs in getTransformationFiles()    

[v6r4p23]

*Web
NEW: includes DIRACWeb tag web2012092101

[v6r4p22]

*DMS
FIX: SRM2Storage - fix the problem with the CERN-EOS storage 

[v6r4p21]

*Core
BUGFIX: SGETimeLeft - take into account dd:hh:mm:ss format of the cpu consumed

[v6r4p20]

*WMS
BUGFIX: PilotDirector, GridPilotDirector - make sure that at least 1 pilot is to be submitted
BUGFIX: GridPilotDirector - bug on how pilots are counted when there is an error in the submit loop.
BUGFIX: dirac-pilot - proper install script installation on OSG sites

[v6r4p19]

*RMS
FIX: RequestDBMySQL - optimized request selection query 

[v6r4p18]

*Configuration
BUGFIX: CE2CSAgent.py - the default value must be set outside the loop

*DMS
NEW: dirac-dms-create-replication-request
BUGFIX: dirac-dms-fts-submit, dirac-dms-fts-monitor - print out error messages

*Resources
BUGFIX: TorqueComputingElement.py, plus add UserName for shared Queues

*WMS
BUGFIX: JobManagerHandler - default value for pStart (to avoid Exception)

[v6r4p17]

*Core
FIX: dirac-configure - setup was not updated in dirac.cfg even with -F option
FIX: RequestHandler - added fix for Missing ConnectionError

*DMS
FIX: dirac-dms-clean-directory - command fails with `KeyError: 'Replicas'`.

*WMS
FIX: SiteDirector - adapt to the new method in the Matcher getMatchingTaskQueue 
FIX: SiteDirector - added all SubmitPools to TQ requests

[v6r4p16]

*Core:
FIX: dirac-install - bashrc/cshrc were wrongly created when using versionsDir

*Accounting
CHANGE: Added new simpler and faster bucket insertion mechanism
NEW: Added more info when rebucketing

*WMS
CHANGE: Matcher - refactored to take into account job limits when providing info to directors
NEW: JoAgent - reports SubmitPool parameter if applicable
FIX: Matcher - bad codition if invalid result

[v6r4p15]

*WMS
FIX: gLitePilotDirector - fix the name of the MyProxy server to avoid crasehs of the gLite WMS

*Transformation
FIX: TaskManager - when the file is on many SEs, wrong results were generated

[v6r4p13]

*DMS
FIX: dirac-admin-allow-se - added missing interpreter line

[v6r4p12]

*DMS
CHANGE: RemovalTask - for DataManager shifter change creds after failure of removal with her/his proxy.

*RSS
NEW: Added RssConfiguration class
FIX: ResourceManagementClient  - Fixed wrong method name

[v6r4p11]

*Core
FIX: GGUSTicketsClient - GGUS SOAP URL updated

*DMS
BUGFIX: ReplicaManager - wrong for loop

*RequestManagement
BUGFIX: RequestClient - bug fix in finalizeRequest()

*Transformation
FIX: TaskManager - fix for correctly setting the sites (as list)

[v6r4p10]

*RequestManagement
BUGFIX: RequestContainer - in addSubrequest() function

*Resources
BUGFIX: SRM2Storage - in checksum type evaluation

*ResourceStatusSystem
BUGFIX: InfoGetter - wrong import statement

*WMS
BUGFIX: SandboxMetadataDB - __init__() can not return a value

[v6r4p9]

*DMS
CHANGE: FailoverTransfer - ensure the correct execution order of the subrequests

[v6r4p8]

Bring in fixes from v6r3p17

*Core:
FIX: Don't have the __init__ return True for all DBs
NEW: Added more protection for exceptions thrown in callbacks for the ProcessPool
FIX: Operations will now look in 'Defaults' instead of 'Default'

*DataManagement:
FIX: Put more protection in StrategyHandler for neither channels  not throughput read out of TransferDB
FIX: No JobIDs supplied in getRequestForJobs function for RequestDBMySQL taken into account
FIX: Fix on getRequestStatus
CHANGE: RequestClient proper use of getRequestStatus in finalizeRequest
CHANGE: Refactored RequestDBFile

[v6r4p7]

*WorkloadManagement
FIX: SandboxMetadataDB won't explode DIRAC when there's no access to the DB 
CHANGE: Whenever a DB fails to initialize it raises a catchable exception instead of just returning silently

*DataManagement
CHANGE: Added Lost and Unavailable to the file metadata

[v6r4p6]

Bring fixes from v6r4p6

[v6r4p5]

*Configuration
NEW: Added function to generate Operations CS paths

*Core
FIX: Added proper ProcessPool checks and finalisation

*DataManagement
FIX: don't set Files.Status to Failed for non-existign files, failover transfers won't go
FIX: remove classmethods here and there to unblock requestHolder
CHANGE: RAB, TA: change task timeout: 180 and 600 (was 600 and 900 respectively)
FIX: sorting replication tree by Ancestor, not hopAncestorgit add DataManagementSystem/Agent/TransferAgent.py
NEW: TA: add finalize
CHANGE: TransferAgent: add AcceptableFailedFiles to StrategyHandler to ban FTS channel from scheduling
FIX: if there is no failed files, put an empty dict


*RSS
FIX: RSS is setting Allowed but the StorageElement checks for Active

*Workflows
FIX: Part of WorfklowTask rewritten to fix some issues and allow 'ANY' as site

*Transformation
FIX: Wrong calls to TCA::cleanMetadataCatalogFiles

[v6r4p4]

*Core
FIX: Platform.py - check if Popen.terminate is available (only from 2.6)

[v6r4p3]

*Core
FIX: ProcessPool with watchdog and timeouts - applied in v6r3 first

[v6r4p2]

*StorageManagement
BUGFIX: StorageElement - staging is a Read operation and should be allowed as such

*WMS
BUGFIX: InProcessComputingElement, JobAgent - proper return status code from the job wrapper

*Core
FIX: Platform - manage properly the case of exception in the ldconfig execution

[v6r4p1]

*DMS
FIX: TransferDB.getChannelObservedThroughput - the channelDict was created in a wrong way

*RSS
FIX: ResourceStatus was not returning Allowed by default

[v6r4]

*Core
FIX: dirac-install-db.py: addDatabaseOptionsToCS has added a new keyed argument
NEW: SGETimeLeft.py: Support for SGE backend
FIX: If several extensions are installed, merge ConfigTemplate.cfg
NEW: Service framework - added monitoring of file descriptors open
NEW: Service framework - Reduced handshake timeout to prevent stuck threads
NEW: MySQL class with new high level methods - buildCondition,insertFields,updateFields
     deleteEntries, getFields, getCounters, getDistinctAttributeValues
FIX: ProcessPool - fixes in the locking mechanism with LockRing, stopping workers when the
     parent process is finished     
FIX: Added more locks to the LockRing
NEW: The installation tools are updated to install components by name with the components module specified as an option

*DMS
FIX: TransferDB.py - speed up the Throughput determination
NEW: dirac-dms-add-files: script similar to dirac-dms-remove-files, 
     allows for 1 file specification on the command line, using the usual dirac-dms-add-file options, 
     but also can take a text file in input to upload a bunch of files. Exit code is 0 only if all 
     was fine and is different for every error found. 
NEW: StorageElementProxy- support for data downloading with http protocol from arbitrary storage, 
     needed for the web data download
BUGFIX: FileCatalogCLI - replicate operation does a proper replica registration ( closes #5 )     
FIX: ReplicaManager - __cleanDirectory now working and thus dirac-dms-clean-directory

*WMS
NEW: CPU normalization script to run a quick test in the pilot, used by the JobWrapper
     to report the CPU consumption to the accounting
FIX: StalledJobAgent - StalledTimeHours and FailedTimeHours are read each cycle, refer to the 
     Watchdog heartBeat period (should be renamed); add NormCPUTime to Accounting record
NEW: SiteDirector - support for the operation per VO in multi-VO installations
FIX: StalledJobAgent - get ProcessingType from JDL if defined
BUGFIX: dirac-wms-job-peek - missing printout in the command
NEW: SiteDirector - take into account the number of already waiting pilots when evaluating the number of pilots to submit
FIX: properly report CPU usage when the Watchdog kill the payload.

*RSS
BUGFIX: Result in ClientCache table is a varchar, but the method was getting a datetime
NEW: CacheFeederAgent - VOBOX and SpaceTokenOccupancy commands added (ported from LHCbDIRAC)
CHANGE: RSS components get operational parameters from the Operations handler

*DataManagement
FIX: if there is no failed files, put an empty dict

*Transformation
FIX: Wrong calls to TCA::cleanMetadataCatalogFiles

[v6r3p19]

*WMS
FIX: gLitePilotDirector - fix the name of the MyProxy server to avoid crashes of the gLite WMS

[v6r3p18]

*Resources
BUGFIX: SRM2Storage - in checksum type evaluation

[v6r3p17]

*DataManagement
FIX: Fixes issues #783 and #781. Bugs in ReplicaManager removePhisicalReplica and getFilesFromDirectory
FIX: Return S_ERROR if missing jobid arguments
NEW: Checksum can be verified during FTS and SRM2Storage 

[v6r3p16]

*DataManagement
FIX: better monitoring of FTS channels 
FIX: Handle properly None value for channels and bandwidths

*Core
FIX: Properly calculate the release notes if there are newer releases in the release.notes file

[v6r3p15]

*DataManagement
FIX: if there is no failed files, put an empty dict

*Transformation
FIX: Wrong calls to TCA::cleanMetadataCatalogFiles


[v6r3p14]

* Core

BUGFIX: ProcessPool.py: clean processing and finalisation
BUGFIX: Pfn.py: don't check for 'FileName' in pfnDict

* DMS

NEW: dirac-dms-show-fts-status.py: script showing last hour history for FTS channels
NEW: TransferDBMonitoringHandler.py: new function exporting FST channel queues
BUGFIX: TransferAgent.py,RemovalAgent.py,RegistrationAgent.py - unlinking of temp proxy files, corection of values sent to gMonitor
BUGFIX: StrategyHandler - new config option 'AcceptableFailedFiles' to unblock scheduling for channels if problematic transfers occured for few files
NEW: TransferAgent,RemovalAgent,RegistrationAgent - new confing options for setting timeouts for tasks and ProcessPool finalisation
BUGFIX: ReplicaManager.py - reverse sort of LFNs when deleting files and directories to avoid blocks
NEW: moved StrategyHandler class def to separate file under DMS/private

* TMS

FIX: TransformationCleaningAgent.py: some refactoring, new way of disabling/enabline execution by 'EnableFlag' config option

[v6r3p13]

*Core
FIX: Added proper ProcessPool checks and finalisation

*DataManagement
FIX: don't set Files.Status to Failed for non-existign files, failover transfers won't go
FIX: remove classmethods here and there to unblock requestHolder
CHANGE: RAB, TA: change task timeout: 180 and 600 (was 600 and 900 respectively)
FIX: sorting replication tree by Ancestor, not hopAncestorgit add DataManagementSystem/Agent/TransferAgent.py
NEW: TA: add finalize
CHANGE: TransferAgent: add AcceptableFailedFiles to StrategyHandler to ban FTS channel from scheduling

[v6r3p12]

*Core
FIX: Platform.py - check if Popen.terminate is available (only from 2.6)

[v6r3p11]

*Core
FIX: ProcessPool with watchdog and timeouts

[v6r3p10]

*StorageManagement
BUGFIX: StorageElement - staging is a Read operation and should be allowed as such

*WMS
BUGFIX: InProcessComputingElement, JobAgent - proper return status code from the job wrapper

*Core
FIX: Platform - manage properly the case of exception in the ldconfig execution

[v6r3p9]

*DMS
FIX: TransferDB.getChannelObservedThroughput - the channelDict was created in a wrong way

[v6r3p8]

*Web
CHANGE: return back to the release web2012041601

[v6r3p7]

*Transformation
FIX: TransformationCleaningAgent - protection from deleting requests with jobID 0 

[v6r3p6]

*Core
FIX: dirac-install-db - proper key argument (follow change in InstallTools)
FIX: ProcessPool - release all locks every time WorkignProcess.run is executed, more fixes to come
FIX: dirac-configure - for Multi-Community installations, all vomsdir/vomses files are now created

*WMS
NEW: SiteDirector - add pilot option with CE name to allow matching of SAM jobs.
BUGFIX: dirac-pilot - SGE batch ID was overwriting the CREAM ID
FIX: PilotDirector - protect the CS master if there are at least 3 slaves
NEW: Watchdog - set LocalJobID in the SGE case

[v6r3p5]

*Core:
BUGFIX: ProcessPool - bug making TaskAgents hang after max cycles
BUGFIX: Graphs - proper handling plots with data containing empty string labels
FIX: GateWay - transfers were using an old API
FIX: GateWay - properly calculate the gateway URL
BUGFIX: Utilities/Pfn.py - bug in pfnunparse() when concatenating Path and FileName

*Accounting
NEW: ReportGenerator - make AccountingDB readonly
FIX: DataCache - set daemon the datacache thread
BUGFIX: BasePlotter - proper handling of the Petabyte scale data

*DMS:
BUGFIX: TransferAgent, RegistrationTask - typos 

[v6r3p4]

*DMS:
BUGFIX: TransferAgent - wrong value for failback in TA:execute

[v6r3p3]

*Configuration
BUGFIX: Operations helper - typo

*DMS:
FIX: TransferAgent - change the way of redirecting request to task

[v6r3p2]

*DMS
FIX: FTSRequest - updating metadata for accouting when finalizing FTS requests

*Core
FIX: DIRAC/__init__.py - default version is set to v6r3

[v6r3p1]

*WMS
CHANGE: Use ResourcesStatus and Resources helpers in the InputDataAgent logic

*Configuration
NEW: added getStorageElementOptions in Resources helper

*DMS
FIX: resourceStatus object created in TransferAgent instead of StrategyHandler

[v6r3]

*Core
NEW: Added protections due to the process pool usage in the locking logic

*Resources
FIX: LcgFileCatalogClient - reduce the number of retries: LFC_CONRETRY = 5 to 
     avoid combined catalog to be stuck on a faulty LFC server
     
*RSS
BUGFIX: ResourceStatus - reworked helper to keep DB connections     

*DMS
BUGFIX: ReplicaManager::CatalogBase::_callFileCatalogFcnSingleFile() - wrong argument

*RequestManagement
FIX: TaskAgents - set timeOut for task to 10 min (15 min)
NEW: TaskAgents - fill in Error fields in case of failing operations

*Interfaces
BUGFIX: dirac-wms-select-jobs - wrong use of the Dirac API

[v6r2p9]

*Core
FIX: dirac-configure - make use of getSEsForSite() method to determine LocalSEs

*WMS
NEW: DownloadInputData,InputDataByProtocol - check Files on Tape SEs are on Disk cache 
     before Download or getturl calls from Wrapper
CHANGE: Matcher - add Stalled to "Running" Jobs when JobLimits are applied   
CHANGE: JobDB - allow to specify required platform as Platform JDL parameter,
        the specified platform is taken into account even without /Resources/Computing/OSCompatibility section

*DMS
CHANGE: dirac-admin-allow(ban)-se - removed lhcb-grid email account by default, 
        and added switch to avoid sending email
FIX: TaskAgents - fix for non-existing files
FIX: change verbosity in failoverReplication 
FIX: FileCatalog - remove properly metadata indices 
BUGFIX: FileManagerBase - bugfix in the descendants evaluation logic  
FIX: TransferAgent and TransferTask - update Files.Status to Failed when ReplicaManager.replicateAndRegister 
     will fail completely; when no replica is available at all.

*Core
FIX: dirac-pilot - default lcg bindings version set to 2012-02-20

[v6r2p8]

*DMS:
CHANGE: TransferAgent - fallback to task execution if replication tree is not found

[v6r2p7]

*WMS
BUGFIX: SiteDirector - wrong CS option use: BundleProxy -> HttpProxy
FIX: SiteDirector - use short lines in compressed/encoded files in the executable
     python script

[v6r2p6]

*DataManagement
FIX: Bad logic in StrategyHandler:MinimiseTotalWait

*Core
CHANGE: updated GGUS web portal URL

*RSS
BUGFIX: meta key cannot be reused, it is popped from dictionary

*Framework
FIX: The Gateway service does not have a handler
NEW: ConfingTemplate entry for Gateway
FIX: distribution notes allow for word wrap

*WorkloadManagement
FIX: avoid unnecessary call if no LFN is left in one of the SEs
FIX: When Uploading job outputs, try first Local SEs, if any


[v6r2p5]

*RSS
BUGFIX: several minor bug fixes

*RequestManagement
BUGFIX: RequestDBMySQL - removed unnecessary request type check

*DMS
BUGFIX: FileCatalogClienctCLI - wrong evaluation of the operation in the find command
NEW: FileCatalog - added possibility to remove specified metadata for a given path 
BUGFIX: ReplicaManager - wrong operation order causing failure of UploadLogFile module

*Core
NEW: dirac-install - generate cshrc DIRAC environment setting file for the (t)csh 

*Interfaces
CHANGE: Job - added InputData to each element in the ParametricInputData

*WMS
CHANGE: dirac-jobexec - pass ParametericInputData to the workflow as a semicolon separated string

[v6r2p4]

*WMS
BUGFIX: StalledJobAgent - protection against jobs with no PilotReference in their parameters
BUGFIX: WMSAdministratorHandler - wrong argument type specification for getPilotInfo method

*StorageManagement
BUGFIX: RequestFinalizationAgent - no method existence check when calling RPC method

[v6r2p3]

*WMS
CHANGE: Matcher - fixed the credentials check in requestJob() to simplify it

*ConfigurationSystem
CHANGE: Operations helper - fix that allow no VO to be defined for components that do not need it

*Core
BUGFIX: InstallTools - when applying runsvctrl to a list of components make sure that the config server is treated first and the sysadmin service - last
        
[v6r2p2]

*WMS
BUGFIX: Matcher - restored logic for checking private pilot asking for a given DN for belonging to the same group with JOB_SHARING property.

[v6r2p1]

*RequestManagementSystem
BUGFIX: RequestCleaningAgent - missing import of the "second" interval definition 

[v6r2]

*General
FIX: replaced use of exec() python statement in favor of object method execution

*Accounting
CHANGE: Accounting 'byte' units are in powers of 1000 instead of powers of 1024 (closes #457)

*Core
CHANGE: Pfn.py - pfnparse function rewritten for speed up and mem usage, unit test case added
FIX: DISET Clients are now thread-safe. Same clients used twice in different threads was not 
closing the previous connection
NEW: reduce wait times in DISET protocol machinery to improve performance    
NEW: dirac-fix-mysql-script command to fix the mysql start-up script for the given installation
FIX: TransferClient closes connections properly
FIX: DISET Clients are now thread-safe. Same client used twice in different threads will not close the previous connection
CHANGE: Beautification and reduce wait times to improve performance
NEW: ProcessPool - added functionality to kill all children processes properly when destroying ProcessPool objects
NEW: CS Helper for LocalSite section, with gridEnv method
NEW: Grid module will use Local.gridEnv if nothing passed in the arguments
CHANGE: Add deprecated sections in the CS Operations helper to ease the transition
FIX: dirac-install - execute dirac-fix-mysql-script, if available, to fix the mysql.server startup script
FIX: dirac-distribution - Changed obsoleted tar.list file URL
FIX: typo in dirac-admin-add-host in case of error
CHANGE: dirac-admin-allow(ban)-se - use diracAdmin.sendMail() instead of NotificationClient.sendMail()

*Framework
BUGFIX: UserProfileDB - no more use of "type" variable as it is a reserved keyword 

*RequestManagement:
FIX: RequestDBFile - more consistent treatment of requestDB Path
FIX: RequestMySQL - Execution order is evaluated based on not Done state of subrequests
NEW: RequestCleaningAgent - resetting Assigned requests to Waiting after a configurable period of time

*RSS
CHANGE: RSS Action now inherits from a base class, and Actions are more homogeneous, they all take a uniform set of arguments. The name of modules has been changed from PolType to Action as well.
FIX: CacheFeederAgent - too verbose messages moved to debug instead of info level
BUGFIX: fixed a bug preventing RSS clients to connect to the services     
FIX: Proper services synchronization
FIX: Better handling of exceptions due to timeouts in GOCDBClient   
FIX: RSS.Notification emails are sent again
FIX: Commands have been modified to return S_OK, S_ERROR inside the Result dict. This way, policies get a S_ERROR / S_OK object. CacheFeederAgent has been updated accordingly.
FIX: allow clients, if db connection fails, to reconnect ( or at least try ) to the servers.
CHANGE: access control using CS Authentication options. Default is SiteManager, and get methods are all.
BUGFIX: MySQLMonkey - properly escaped all parameters of the SQL queries, other fixes.
NEW: CleanerAgent renamed to CacheCleanerAgent
NEW: Updated RSS scripts, to set element statuses and / or tokens.
NEW: Added a new script, dirac-rss-synch
BUGFIX: Minor bugfixes spotted on the Web development
FIX: Removed useless decorator from RSS handlers
CHANGE: ResourceStatus helper tool moved to RSS/Client directory, no RSS objects created if the system is InActive
CHANGE: Removed ClientFastDec decorator, using a more verbose alternative.
CHANGE: Removed useless usage of kwargs on helper functions.  
NEW: added getSESitesList method to RSSClient      
FIX: _checkFloat() checks INTEGERS, not datetimes

*DataManagement
CHANGE: refactoring of DMS agents executing requests, allow requests from arbitrary users
NEW: DFC - allow to specify multiple replicas, owner, mode when adding files
CHANGE: DFC - optimization of the directory size evaluation
NEW: Added CREATE TEMPORARY TABLES privilege to FileCatalogDB
CHANGE: DFC - getCatalogCounters() update to show numbers of directories
NEW: lfc_dfc_copy script to migrate data from LFC to DFC
FIX: dirac-dms-user-lfns - fixed the case when the baseDir is specified
FIX: FTS testing scripts were using sys.argv and getting confused if options are passed
NEW: DFC - use DirectoryUsage tables for the storage usage evaluations
NEW: DFC - search by metadata can be limited to a given directory subtree
NEW: DFC - search by both directory and file indexed metadata
BUGFIX: DFC - avoid crash if no directories or files found in metadata query
NEW: DFC FileCatalogHandler - define database location in the configuration
NEW: DFC - new FileCatalogFactory class, possibility to use named DFC services
FIX: FTSMonitor, FTSRequest - fixes in handling replica registration, setting registration requests in FileToCat table for later retry
FIX: Failover registration request in the FTS agents.      
FIX: FTSMonitor - enabled to register new replicas if even the corresponding request were removed from the RequestManagement 
FIX: StorageElement - check if SE has been properly initialized before executing any method     
CHANGE: LFC client getReplica() - make use of the new bulk method lfc.lfc_getreplicasl()
FIX: LFC client - protect against getting None in lfc.lfc_readdirxr( oDirectory, "" )  
FIX: add extra protection in dump method of StorageElement base class
CHANGE: FailoverTransfer - create subrequest per catalog if more than one catalog

*Interface
NEW: Job.py - added method to handle the parametric parameters in the workflow. They are made available to the workflow_commons via the key 'GenericParameters'.
FIX: Dirac.py - fix some type checking things
FIX: Dirac.py - the addFile() method can now register to more than 1 catalog.

*WMS
FIX: removed dependency of the JobSchedulingAgent on RSS. Move the getSiteTier functionality to a new CS Helper.
FIX: WMSAdministratorHandler - Replace StringType by StringTypes in the export methods argument type
FIX: JobAgent - Set explicitly UseServerCertificate to "no" for the job executable
NEW: dirac-pilot - change directory to $OSG_WN_TMP on OSG sites
FIX: SiteDirector passes jobExecDir to pilot, this defaults to "." for CREAM CEs. It can be set in the CS. It will not make use of $TMPDIR in this case.
FIX: Set proper project and release version to the SiteDirector     
NEW: Added "JobDelay" option for the matching, refactored and added CS options to the matcher
FIX: Added installation as an option to the pilots and random MyProxyServer
NEW: Support for parametric jobs with parameters that can be of List type

*Resources
NEW: Added SSH Grid Engine Computing Element
NEW: Added SSH Computing Element
FIX: make sure lfc client will not try to connect for several days

*Transformation
FIX: TransformationDB - in setFileStatusForTransformation() reset ErrorCount to zero if "force" flag and    the new status is "unused"
NEW: TransformationDB - added support for dictionary in metadata for the InputDataQuery mechanism     

[v6r1p13]

*WMS
FIX: JobSchedulingAgent - backported from v6r2 use of Resources helper

[v6r1p12]

*Accounting
FIX: Properly delete cached plots

*Core
FIX: dirac-install - run externals post install after generating the versions dir

[v6r1p11]

*Core
NEW: dirac-install - caches locally the externals and the grid bundle
FIX: dirac-distribution - properly generate releasehistory and releasenotes

[v6r1p10]

*WorloadManagement
FIX: JobAgent - set UseServerCertificate option "no" for the job executable

[v6r1p9]

*Core
FIX: dirac-configure - set the proper /DIRAC/Hostname when defining /LocalInstallation/Host

*DataManagement
FIX: dirac-dms-user-lfns - fixed the case when the baseDir is specified
BUGFIX: dirac-dms-remove-files - fixed crash in case of returned error report in a form of dictionary 

[v6r1p8]

*Web
FIX: restored Run panel in the production monitor

*Resources
FIX: FileCatalog - do not check existence of the catalog client module file

[v6r1p7]

*Web
BUGFIX: fixed scroll bar in the Monitoring plots view

[v6r1p6]

*Core
FIX: TransferClient closes connections properly

[v6r1p5]

*Core
FIX: DISET Clients are now thread-safe. Same clients used twice in different threads was not 
     closing the previous connection
NEW: reduce wait times in DISET protocol machinery to improve performance   

[v6r1p4]

*RequestManagement
BUGFIX: RequestContainer - in isSubRequestDone() treat special case for subrequests with files

*Transformation
BUGFIX: TransformationCleaningAgent - do not clear requests for tasks with no associated jobs

[v6r1p3]

*Framework
NEW: Pass the monitor down to the request RequestHandler
FIX: Define the service location for the monitor
FIX: Close some connections that DISET was leaving open

[v6r1p2]

*WorkloadManagement
BUGFIX: JobSchedulingAgent - use getSiteTiers() with returned direct value and not S_OK

*Transformation
BUGFIX: Uniform use of the TaskManager in the RequestTaskAgent and WorkflowTaskAgent

[v6r1p1]

*RSS
BUGFIX: Alarm_PolType now really send mails instead of crashing silently.

[v6r1]

*RSS
CHANGE: Major refactoring of the RSS system
CHANGE: DB.ResourceStatusDB has been refactored, making it a simple wrapper round ResourceStatusDB.sql with only four methods by table ( insert, update, get & delete )
CHANGE: DB.ResourceStatusDB.sql has been modified to support different statuses per granularity.
CHANGE: DB.ResourceManagementDB has been refactored, making it a simple wrapper round ResourceStatusDB.sql with only four methods by table ( insert, update, get & delete )
CHANGE: Service.ResourceStatusHandler has been refactored, removing all data processing, making it an intermediary between client and DB.
CHANGE: Service.ResourceManagementHandler has been refactored, removing all data processing, making it an intermediary between client and DB.
NEW: Utilities.ResourceStatusBooster makes use of the 'DB primitives' exposed on the client and does some useful data processing, exposing the new functions on the client.
NEW: Utilities.ResourceManagementBooster makes use of the 'DB primitives' exposed on the client and does some useful data processing, exposing the new functions on the client.
CHANGE: Client.ResourceStatusClient has been refactorerd. It connects automatically to DB or to the Service. Exposes DB and booster functions.
CHANGE: Client.ResourceManagementClient has been refactorerd. It connects automatically to DB or to the Service. Exposes DB and booster functions.
CHANGE: Agent.ClientsCacheFeederAgent renamed to CacheFeederAgent. The name was not accurate, as it also feeds Accouting Cache tables.
CHANGE: Agent.InspectorAgent, makes use of automatic API initialization.
CHANGE: Command. refactor and usage of automatic API initialization.
CHANGE: PolicySystem.PEP has reusable client connections, which increase significantly performance.
CHANGE: PolicySystem.PDP has reusable client connections, which increase significantly performance.
NEW: Utilities.Decorators are syntactic sugar for DB, Handler and Clients.
NEW: Utilities.MySQLMonkey is a mixture of laziness and refactoring, in order to generate the SQL statements automatically. Not anymore sqlStatemens hardcoded on the RSS.
NEW: Utilities.Validator are common checks done through RSS modules
CHANGE: Utilities.Synchronizer syncs users and DIRAC sites
CHANGE: cosmetic changes everywhere, added HeadURL and RCSID
CHANGE: Removed all the VOExtension logic on RSS
BUGFIX: ResourceStatusHandler - getStorageElementStatusWeb(), access mode by default is Read
FIX: RSS __init__.py will not crash anymore if no CS info provided
BUGFIX: CS.getSiteTier now behaves correctly when a site is passed as a string

*dirac-setup-site
BUGFIX: fixed typos in the Script class name

*Transformation
FIX: Missing logger in the TaskManager Client (was using agent's one)
NEW: Added UnitTest class for TaskManager Client

*DIRAC API
BUGFIX: Dirac.py. If /LocalSite/FileCatalog is not define the default Catalog was not properly set.
FIX: Dirac.py - fixed __printOutput to properly interpret the first argument: 0:stdout, 1:stderr
NEW: Dirac.py - added getConfigurationValue() method

*Framework
NEW: UsersAndGroups agent to synchronize users from VOMRS server.

*dirac-install
FIX: make Platform.py able to run with python2.3 to be used inside dirac-install
FIX: protection against the old or pro links pointing to non-existent directories
NEW: make use of the HTTP proxies if available
FIX: fixed the logic of creating links to /opt/dirac directories to take into account webRoot subdirs

*WorkloadManagement
FIX: SiteDirector - change getVO() function call to getVOForGroup()

*Core:
FIX: Pfn.py - check the sanity of the pfn and catch the erroneous case

*RequestManagement:
BUGFIX: RequestContainer.isSubrequestDone() - return 0 if Done check fails

*DataManagement
NEW: FileCatalog - possibility to configure multiple FileCatalog services of the same type

[v6r0p4]

*Framework
NEW: Pass the monitor down to the request RequestHandler
FIX: Define the service location for the monitor
FIX: Close some connections that DISET was leaving open

[v6r0p3]

*Framework
FIX: ProxyManager - Registry.groupHasProperties() wasn't returning a result 
CHANGE: Groups without AutoUploadProxy won't receive expiration notifications 
FIX: typo dirac-proxy-info -> dirac-proxy-init in the expiration mail contents
CHANGE: DISET - directly close the connection after a failed handshake

[v6r0p2]

*Framework
FIX: in services logs change ALWAYS log level for query messages to NOTICE

[v6r0p1]

*Core
BUGFIX: List.uniqueElements() preserves the other of the remaining elements

*Framework
CHANGE: By default set authorization rules to authenticated instead of all
FIX: Use all required arguments in read access data for UserProfileDB
FIX: NotificationClient - dropped LHCb-Production setup by default in the __getRPSClient()

[v6r0]

*Framework
NEW: DISET Framework modified client/server protocol, messaging mechanism to be used for optimizers
NEW: move functions in DIRAC.Core.Security.Misc to DIRAC.Core.Security.ProxyInfo
CHANGE: By default log level for agents and services is INFO
CHANGE: Disable the log headers by default before initializing
NEW: dirac-proxy-init modification according to issue #29: 
     -U flag will upload a long lived proxy to the ProxyManager
     If /Registry/DefaultGroup is defined, try to generate a proxy that has that group
     Replaced params.debugMessage by gLogger.verbose. Closes #65
     If AutoUploadProxy = true in the CS, the proxy will automatically be uploaded
CHANGE: Proxy upload by default is one month with dirac-proxy-upload
NEW: Added upload of pilot proxies automatically
NEW: Print info after creating a proxy
NEW: Added setting VOMS extensions automatically
NEW: dirac-proxy-info can also print the information of the uploaded proxies
NEW: dirac-proxy-init will check that the lifetime of the certificate is less than one month and advise to renew it
NEW: dirac-proxy-init will check that the certificate has at least one month of validity
FIX: Never use the host certificate if there is one for dirac-proxy-init
NEW: Proxy manager will send notifications when the uploaded proxies are about to expire (configurable via CS)
NEW: Now the proxyDB also has a knowledge of user names. Queries can use the user name as a query key
FIX: ProxyManager - calculate properly the dates for credentials about to expire
CHANGE: ProxyManager will autoexpire old proxies, also auto purge logs
CHANGE: Rename dirac-proxy-upload to dirac-admin-proxy-upload
NEW: dirac-proxy-init will complain if the user certificate has less than 30 days
CHANGE: SecurityLogging - security log level to verbose
NEW: OracleDB - added Array type 
NEW: MySQL - allow definition of the port number in the configuration
FIX: Utilities/Security - hash VOMS Attributes as string
FIX: Utilities/Security - Generate a chain hash to discover if two chains are equal
NEW: Use chain has to discover if it has already been dumped
FIX: SystemAdministrator - Do not set  a default lcg version
NEW: SystemAdministrator - added Project support for the sysadmin
CHANGE: SysAdmin CLI - will try to connect to the service when setting the host
NEW: SysAdmin CLI - colorization of errors in the cli
NEW: Logger - added showing the thread id in the logger if enabled
     
*Configuration
NEW: added getVOfromProxyGroup() utility
NEW: added getVoForGroup() utility, use it in the code as appropriate
NEW: added Registry and Operations Configuration helpers
NEW: dirac-configuration-shell - a configuration script for CS that behaves like an UNIX shellCHANGE: CSAPI - added more functionality required by updated configuration console
NEW: Added possibility to define LocalSE to any Site using the SiteLocalSEMapping 
     section on the Operations Section     
NEW: introduce Registry/VO section, associate groups to VOs, define SubmitPools per VO
FIX: CE2CSAgent - update the CEType only if there is a relevant info in the BDII  

*ReleaseManagement
NEW: release preparations and installation tools based on installation packages
NEW: dirac-compile-externals will try go get a DIRAC-free environment before compiling
NEW: dirac-disctribution - upload command can be defined via defaults file
NEW: dirac-disctribution - try to find if the version name is a branch or a tag in git and act accordingly
NEW: dirac-disctribution - added keyword substitution when creating a a distribution from git
FIX: Install tools won't write HostDN to the configuration if the Admin username is not set 
FIX: Properly set /DIRAC/Configuration/Servers when installing a CS Master
FIX: install_site.sh - missing option in wget for https download: --no-check-certificate
FIX: dirac-install-agent(service) - If the component being installed already has corresponding 
     CS section, it is not overwritten unless explicitly asked for
NEW: dirac-install functionality enhancement: start using the switches as defined in issue #26;
CHANGE: dirac-install - write the defaults if any under defaults-.cfg so dirac-configure can 
        pick it up
FIX: dirac-install - define DYLD_LIBRARY_PATH ( for Mac installations )     
NEW: dirac-install - put all the goodness under a function so scripts like lhcb-proxy-init can use it easily
FIX: dirac-install - Properly search for the LcgVer
NEW: dirac-install will write down the releases files in -d mode   
CHANGE: use new dirac_install from gothub/integration branch in install_site.sh
NEW: Extensions can request custom external dependencies to be installed via pip when 
     installing DIRAC.
NEW: LCG bundle version can be defined on a per release basis in the releases.cfg 
NEW: dirac-deploy-scripts - when setting the lib path in the deploy scripts. 
     Also search for subpaths of the libdir and include them
NEW: Install tools - plainly separate projects from installations

*Accounting
CHANGE: For the WMSHistory type, send as JobSplitType the JobType
CHANGE: Reduced the size of the max key length to workaround mysql max bytes for index problem
FIX: Modified buckets width of 1week to 1 week + 1 day to fix summer time end week (1 hour more )

*WorkloadManagement
CHANGE: SiteDirector - simplified executable generation
NEW: SiteDirector - few more checks of error conditions   
NEW: SiteDirector - limit the queue max length to the value of MaxQueueLengthOption 
     ( 3 days be default )
BUGFIX: SiteDirector - do not download pilot output if the flag getPilotOutput is not set     
NEW: JobDB will extract the VO when applying DIRAC/VOPolicy from the proper VO
FIX: SSHTorque - retrieve job status by chunks of 100 jobs to avoid too long
NEW: glexecComputingElement - allow glexecComputingElement to "Reschedule" jobs if the Test of
     the glexec fails, instead of defaulting to InProcess. Controlled by
     RescheduleOnError Option of the glexecComputingElement
NEW: SandboxStore - create a different SBPath with the group included     
FIX: JobDB - properly treat Site parameter in the job JDL while rescheduling jobs
NEW: JobSchedulingAgent - set the job Site attribute to the name of a group of sites corresponding 
     to a SE chosen by the data staging procedure 
CHANGE: TimeLeft - call batch system commands with the ( default ) timeout 120 sec
CHANGE: PBSTimeLeft - uses default CPU/WallClock if not present in the output  
FIX: PBSTimeLeft - proper handling of (p)cput parameter in the batch system output, recovery of the
     incomplete batch system output      
NEW: automatically add SubmitPools JDL option of the job owner's VO defines it     
NEW: JobManager - add MaxParametericJobs option to the service configuration
NEW: PilotDirector - each SubmitPool or Middleware can define TargetGrids
NEW: JobAgent - new StopOnApplicationFailure option to make the agent exiting the loop on application failure
NEW: PilotAgentsDB - on demand retrieval of the CREAM pilot output
NEW: Pilot - proper job ID evaluation for the OSG sites
FIX: ComputingElement - fixed proxy renewal logic for generic and private pilots
NEW: JDL - added %j placeholder in the JDL to be replaced by the JobID
BUGFIX: DownloadInputData - bug fixed in the naming of downloaded files
FIX: Matcher - set the group and DN when a request gets to the matcher if the request is not 
     coming from a pilot
FIX: Matcher = take into account JobSharing when checking the owner for the request
CHANGE: PilotDirector, dirac-pilot - interpret -V flag of the pilot as Installation name

*DataManagement
FIX: FileCatalog/DiractoryLevelTree - consistent application of the max directory level using global 
     MAX_LEVELS variable
FIX: FileCatalog - Directory metadata is deleted together with the directory deletion, issue #40    
CHANGE: FileCatalog - the logic of the files query by metadata revisited to increase efficiency 
FIX: LcgFileCatalog - use lfcthr and call lfcthr.init() to allow multithread
     try the import only once and just when LcgFileCatalogClient class is intantiated
NEW: LcgFileCatalogClient - new version of getPathPermissions relying on the lfc_access method to solve the problem
     of multiple user DNs in LFC.     
FIX: StorageElement - get service CS options with getCSOption() method ( closes #97 )
FIX: retrieve FileCatalogs as ordered list, to have a proper default.
CHANGE: FileCatalog - allow up to 15 levels of directories
BUGFIX: FileCatalog - bug fixes in the directory removal methods (closes #98)
BUGFIX: RemovalAgent - TypeError when getting JobID in RemovalAgent
BUGFIX: RemovalAgent - put a limit to be sure the execute method will end after a certain number of iterations
FIX: DownloadInputData - when files have been uploaded with lcg_util, the PFN filename
     might not match the LFN file name
FIX: putting FTSMonitor web page back
NEW: The default file catalog is now determined using /LocalSite/FileCatalog. The old behavior 
     is provided as a fallback solution
NEW: ReplicaManager - can now deal with multiple catalogs. Makes sure the surl used for removal is 
the same as the one used for registration.   
NEW: PoolXMLCatalog - added getTypeByPfn() function to get the type of the given PFN  
NEW: dirac-dms-ban(allow)-se - added possibility to use CheckAccess property of the SE

*StorageManagement
FIX: Stager - updateJobFromStager(): only return S_ERROR if the Status sent is not
recognized or if a state update fails. If the jobs has been removed or
has moved forward to another status, the Stager will get an S_OK and
should forget about the job.
NEW: new option in the StorageElement configuration "CheckAccess"
FIX: Requests older than 1 day, which haven't been staged are retried. Tasks older than "daysOld" 
     number of days are set to Failed. These tasks have already been retried "daysOld" times for staging.
FIX: CacheReplicas and StageRequests records are kept until the pin has expired. This way the 
     StageRequest agent will have proper accounting of the amount of staged data in cache.
NEW: FTSCleaningAgent will allow to fix transient errors in RequestDB. At the moment it's 
     only fixing Requests for which SourceTURL is equal to TargetSURL.
NEW: Stager - added new command dirac-stager-stage-files          
FIX: Update Stager code in v6 to the same point as v5r13p37
FIX: StorageManager - avoid race condition by ensuring that Links=0 in the query while removing replicas

*RequestManagement
FIX: RequestDBFile - get request in chronological order (closes issue #84)
BUGFIX: RequestDBFile - make getRequest return value for getRequest the same as for

*ResourceStatusSystem
NEW: Major code refacoring. First refactoring of RSS's PEP. Actions are now function 
     defined in modules residing in directory "Actions".
NEW: methods to store cached environment on a DB and ge them.
CHANGE: command caller looks on the extension for commands.
CHANGE: RSS use now the CS instead of getting info from Python modules.
BUGFIX: Cleaned RSS scripts, they are still prototypes
CHANGE: PEP actions now reside in separate modules outside PEP module.
NEW: RSS CS module add facilities to extract info from CS.
CHANGE: Updating various RSS tests to make them compatible with
changes in the system.
NEW: CS is used instead of ad-hoc configuration module in most places.
NEW: Adding various helper functions in RSS Utils module. These are
functions used by RSS developers, including mainly myself, and are
totally independant from the rest of DIRAC.
CHANGE: Mostly trivial changes, typos, etc in various files in RSS     
CHANGE: TokenAgent sends e-mails with current status   

*Transformation
CHANGE: allow Target SE specification for jobs, Site parameter is not set in this case
CHANGE: TransformationAgent  - add new file statuses in production monitoring display
CHANGE: TransformationAgent - limit the number of files to be treated in TransformationAgent 
        for replication and removal (default 5000)
BUGFIX: TransformationDB - not removing task when site is not set
BUGFIX: TransformationCleaningAgent - archiving instead of cleaning Removal and Replication 
        transformations 
FIX: TransformationCleaningAgent - kill jobs before deleting them        

*Workflow
NEW: allow modules to define Input and Output parameters that can be
     used instead of the step_commons/workflow_commons (Workflow.py, Step.py, Module.py)

*Various fixes
BUGFIX: Mail.py uses SMTP class rather than inheriting it
FIX: Platform utility will properly discover libc version even for the new Ubuntu
FIX: Removed old sandbox and other obsoleted components<|MERGE_RESOLUTION|>--- conflicted
+++ resolved
@@ -1,4 +1,3 @@
-<<<<<<< HEAD
 [v7r0-pre9]
 
 FIX: removed __init__ files from test directories to avoid importing
@@ -74,7 +73,7 @@
 CHANGE: glexecComputingElement - updated to reflect new glexec evolution, added DIRAC_GLEXEC 
         to the environment when running under glexec     
 NEW: XXXStorage - added getCurrentStatus() method        
-=======
+
 [v6r9p2]
 
 *RSS
@@ -84,7 +83,6 @@
 
 *WMS
 BUGFIX: FailoverTransfer,JobWrapper - proper propagation of file metadata
->>>>>>> 01c15519
 
 [v6r9p1]
 
