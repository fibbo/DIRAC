--- conflicted
+++ resolved
@@ -1,4 +1,3 @@
-<<<<<<< HEAD
 [v6r13-pre12]
 
 CHANGE: Separating fixed and variable parts of error log messages for multiple systems 
@@ -27,7 +26,7 @@
 *RSS:
 NEW: dirac-admin-allow(ban)-se - added RemoveAccess status
 CHANGE: TokenAgent - added more info to the mail
-=======
+
 [v6r12p19]
 
 *Core
@@ -39,7 +38,6 @@
 
 *WMS
 FIX: InputDataByProtocol - fix interpretation of return values
->>>>>>> 6ba72a13
 
 [v6r12p18]
 
