<<<<<<< HEAD
[v6r12]

*Core
CHANGE: ProcessPool - do not stop working processes by default
NEW: ReturnValue - added returnSingleResult() utility 
FIX: MySQL - correctly parse BooleanType
FIX: dirac-install - use python 2.7 by default
FIX: dirac-install-xxx commands - complement installation with the component setup
     in runit
NEW: dirac-configure - added --SkipVOMSDownload switch, added --Output switch
     to define output configuration file
CHANGE: ProcessPool - exit from the working process if a task execution timed out  
NEW: ProcessMonitor - added evaluation of the memory consumed by a process and its children   
NEW: InstallTools - added flag to require MySQL installation
FIX: InstallTools - correctly installing DBs extended (with sql to be sourced) 
FIX: InstallTools - run MySQL commands one by one when creating a new database
FIX: InstallTools - fixMySQLScripts() fixes the mysql start script to ognore /etc/my.cnf file
CHANGE: Os.py - the use of "which" is replaced by distutils.spawn.find_executable
NEW: Grid.py - ldapSA replaced by ldapSE, added getBdiiSE(CE)Info() methods
CHANGE: CFG.py - only lines starting with ^\s*# will be treated as comments
CHANGE: Shifter - Agents will now have longer proxies cached to prevent errors 
        for heavy duty agents, closes #2110
NEW: Bdii2CSAgent - reworked to apply also for SEs and use the same utilities for the
     corresponding command line tool
NEW: dirac-admin-add-resources - an interactive tool to add and update sites, CEs, SEs
     to the DIRAC CS   
CHANGE: dirac-proxy-init - added message in case of impossibility to add VOMS extension   
FIX: GOCDBClient - handle correctly the case of multiple elements in the same DT            


*Accounting
NEW: Allow to have more than one DB for accounting
CHANGE: Accounting - use TypeLoader to load plotters

*Framework
FIX: Logger - fix FileBackend implementation

*WMS
NEW: Refactored pilots ( dirac-pilot-2 ) to become modular following RFC #18, 
     added pilotCommands.py, SiteDirector modified accordingly 
CHANGE: InputData(Executor) - use VO specific catalogs      
NEW: JobWrapper, Watchdog - monitor memory consumption by the job ( in a Warning mode )
FIX: SandboxStoreHandler - treat the case of exception while cleaning sandboxes
CHANGE: JobCleaningAgent - the delays of job removals become CS parameters
BUGFIX: JobDB - %j placeholder not replaced after rescheduling
FIX: JobDB - in the SQL schema description reorder tables to allow foreign keys
BUGFIX: JobAgent, Matcher - logical bug in using PilotInfoReported flag
FIX: OptimizerExecutor - when a job fails the optimization chain set the minor status 
     to the optimiser name and the app status to the fail error

*Resources
NEW: StorageElement - added a cache of already created SE objects
CHANGE: SSHTorqueComputingElement - mv getCEStatus to remote script

*ResourceStatus
NEW: ResourceManagementClient/DB, DowntimeCommand - distinguish Disk and Tape storage 
FIX: GODDBClient  - downTimeXMLParsing() can now handle the "service type" parameter properly
CHANGE: dirac-rss-xxx commands use the printTable standard utility
FIX: dirac-dms-ftsdb-summary - bug fix for #2096

*DMS
NEW: DataManager - add masterCatalogOnly flag in the constructor
FIX: DataManager - fix to protect against non valid SE
CHANGE: FC.DirectoryLevelTree - use SELECT ... FOR UPDATE lock in makeDir()
FIX: FileCatalog - fixes in using file and replica status
CHANGE: DataManager - added a new argument to the constructor - vo
CHANGE: DataManager - removed removeCatalogFile() and dirac-dms-remove-catalog-file adjusted
CHANGE: Several components - field/parameter CheckSumType all changed to ChecksumType
CHANGE: PoolXMLCatalog - add the SE by default in the xml dump and use the XML library 
        for dumping the XML
FIX: XROOTStorageElement - fixes to comply with the interface formalism        

*SMS
FIX: StorageManagementDB - small bugfix to avoid SQL errors

*RMS
NEW: Added 'since' and 'until' parameters for getting requests
NEW: Request - added optimize() method to merge similar operations when
     first inserting the request
NEW: ReqClient, RequestDB - added getBulkRequest() interface. RequestExecutingAgent
     can use it controlled by a special flag     
FIX: Operation, Request - set LastUpdate time stamp when reaching final state
FIX: OperationHandlerBase - don't erase the original message when reaching the max attempts      
FIX: removed some deprecated codes
FIX: RequestTask - always set useServerCerificate flag to tru in case of executing inside
     an agent
CHANGE: gRequestValidator removed to avoid object instantiation at import   
NEW: dirac-rms-cancel-request command and related additions to the db and service classes  

*TMS
NEW: WorkflowTaskAgent is now multi-threaded
NEW: Better use of threads in Transformation Agents
CHANGE: TransformationDB - modified such that the body in a transformation can be updated
FIX: TransformationCleaningAgent - removed non-ASCII characters in a comment
=======
[v6r11p20]

*DMS
BUGFIX: DataManager - in __SEActive() use resolved SE name to deal with aliases
BUGFIX: FileMetadata - in __buildUserMetaQuery()
>>>>>>> 306458ad

[v6r11p19]

*DMS
FIX: FTSJob - fix FTS job monitoring a la FTS2

*RMS
CHANGE: ReqClient - added setServer() method
FIX: File,Operation,Request - call the getters to fetch the up-to-date information 
     from the parent

[v6r11p18]

*DMS
FIX: FTSAgent(Job) - fixes for transfers requiring staging (bringOnline) and adaptation 
     to the FTS3 interface

*WMS
FIX: StatesMonitoringAgent - resend the records in case of failure

[v6r11p17]

*DMS
FIX: FileCatalog - in multi-VO case get common catalogs if even VO is not specified

*Resources
FIX: ComputintgElement - bugfix in available() method

*WMS
FIX: SiteDirector - if not pilots registered in the DB, pass empty list to the ce.available()

[v6r11p16]

*RMS
BUGFIX: Request,Operation,File - do not cast to str None values

[v6r11p15]

*DMS
FIX: ReplicateAndRegister - do not create FTSClient if no FTSMode requested
CHANGE: FTSAgent(Job,File) - allow to define the FTS2 submission command;
        added --copy-pin-lifetime only for a tape backend
        parse output of both commands (FTS2, FTS3)
        consider additional state for FTS retry (Canceled)
        
*RMS
FIX: Operation, Request - treat updates specially for Error fields        

*TMS
FIX: TransformationAgent - fixes in preparing json serialization of requests

*WMS
NEW: StateMonitoringAgent - sends WMS history data through MQ messages 

[v6r11p14]

*WMS
CHANGE: JobDB - removed unused tables and methods
CHANGE: removed obsoleted tests

*DMS
FIX: FTSAgent - recover case when a target is not in FTSDB
CHANGE: FTSAgent(Job) - give possibility to specify a pin life time in CS 

*RMS
FIX: Make RMS objects comply with Python Data Model by adding __nonzero__ methods 

[v6r11p13]

*DMS
BUGFIX: SEManager - in SEManagerDB.__addSE() bad _getConnection call, closes #2062

[v6r11p12]

*Resources
CHANGE: ARCComputingElement - accomodate changes in the ARC job reported states

*Configuration
CHANGE: Resources - define a default FTS server in the CS (only for v6r11 and v6r12)

*DMS
FIX: FTSStrategy - allow to use a given channel more than once in a tree 
FIX: FTSAgent - remove request from cache if not found
FIX: FTSAgent - recover deadlock situations when FTS Files had not been correctly 
     updated or were not in the DB

*RMS
FIX: RequestExecutingAgent - fix a race condition (cache was cleared after the request was put)
FIX: RequestValidator - check that the Operation handlers are defined when inserting a request

[v6r11p11]

*Core
FIX: TransportPool - fixed exception due to uninitialized variable
FIX: HTTPDISETSocket - readline() takes optional argument size ( = 0 )

*DMS
FIX: FTSAgent - check the type of the Operation object ( can be None ) and
     some other protections
FIX: FTSClient - avoid duplicates in the file list

*RMS
FIX: ReqClient - modified log message
CHANGE: dirac-dms-fts-monitor - allow multiple comma separated LFNs in the arguments

[v6r11p10]

*RSS
FIX: DowntimeCommand, Test_RSS_Command_GOCDBStatusCommand - correctly interpreting list of downtimes

*RMS
FIX: ReplicateAndRegister - Create a RegisterReplica (not RegisterFile) if ReplicateAndRegister 
     fails to register
FIX: OperationHandlerBase - handle correctly Attempt counters when SEs are banned
FIX: ReplicateAndRegister - use FC checksum in case of mismatch request/PFN
FIX: FTSAgent - in case a file is Submitted but the FTSJob is unknown, resubmit
FIX: FTSAgent - log exceptions and put request to DB in case of exception
FIX: FTSAgent - handle FTS error "Unknown transfer state NOT_USED", due to same file 
     registered twice (to be fixed in RMS, not clear origin)

*WMS
FIX: JobStateUpdateHandler - status not updated while jobLogging is, due to time skew between 
     WN and DB service
FIX: JobStateUpdateHandler - stager callback not getting the correct status Staging 
     (retry for 10 seconds)     

[v6r11p9]

*Core
NEW: AgentModule - set AGENT_WORKDIRECTORY env variable with the workDirectory
NEW: InstallTools - added methods for the new web portal installation

*DMS
FIX: ReplicateAndRegister - apply same error logic for DM replication as for FTS

*Resources:
FIX: SRM2Storage - fix log message level
FIX: SRM2Storage - avoid useless existence checks 

*RMS
FIX: ForwardDISET - a temporary fix for a special LHCb case, to be removed asap
FIX: ReqClient - prettyPrint is even prettier
FIX: RequestTask - always use server certificates when executed within an agent

[v6r11p8]

*TMS
FIX: TransformationDB - fix default value within ON DUPLICATE KEY UPDATE mysql statement

[v6r11p7]

*Framework
BUGFIX: ProxyDB.py - bug in a MySQL table definition

*DMS
FIX: ReplicateAndRegister.py - FTS client is not instantiated in the c'tor as it 
     might not be used, 

*WMS
FIX: JobWrapper - don't delete the sandbox tar file if upload fails
FIX: JobWrapper - fix in setting the failover request

*RMS
FIX: RequestDB - add protections when trying to get a non existing request

[v6r11p6]

*WMS
FIX: InpudDataResolution - fix the case when some files only have a local replica
FIX: DownloadInputData, InputDataByProtocol - fix the return structure of the
     execute() method
     
*Resources
NEW: LocalComputingElement, CondorComputingElement      

[v6r11p5]

FIX: Incorporated changes from v6r10p25 patch

*Framework
NEW: Added getUserProfileNames() interface

*WMS
NEW: WMSAdministrator - added getPilotStatistics() interface
BUGFIX: JobWrapperTemplate - use sendJobAccounting() instead of sendWMSAccounting()
FIX: JobCleaningAgent - skip if no jobs to remove

*DMS
BUGFIX: FileCatalogClientCLI - bug fix in the metaquery construction

*Resources
CHANGE: StorageElement - enable Storage Element proxy configuration by protocol name

*TMS
NEW: TransformationManager - add Scheduled to task state for monitoring

[v6r11p4]

*Framework
NEW: ProxyDB - added primary key to ProxyDB_Log table
CHANGE: ProxyManagerHandler - purge logs once in 6 hours

*DMS
FIX: DataManager - fix in the accounting report for deletion operation
CHANGE: FTSRequest - print FTS GUID when submitting request
FIX: dirac-dms-fts-monitor - fix for using the new FTS structure
FIX: DataLoggingDB - fix type of the StatusTimeOrder field
FIX: DataLoggingDB - take into account empty date argument in addFileRecord()
FIX: ReplicateAndRegister - use active replicas
FIX: FTS related modules - multiple fixes

*WMS
NEW: SiteDirector - pass the list of already registered pilots to the CE.available() query
FIX: JobCleaningAgent - do not attempt job removal if no eligible jobs

*Resources
FIX: LcgFileCatalogClient - if replica already exists while registration, reregister
NEW: CREAM, SSH, ComputingElement - consider only registered pilots to evaluate queue occupancy

[v6r11p3]

FIX: import gMonitor from it is original location

*Core
FIX: FC.Utilities - treat properly the LFN names starting with /grid ( /gridpp case )

*Configuration
FIX: LocalConfiguration - added exitCode optional argument to showHelp(), closes #1821

*WMS
FIX: StalledJobAgent - extra checks when failing Completed jobs, closes #1944
FIX: JobState - added protection against absent job in getStatus(), closes #1853

[v6r11p2]

*Core
FIX: dirac-install - skip expectedBytes check if Content-Length not returned by server
FIX: AgentModule - demote message "Cycle had an error:" to warning

*Accounting
FIX: BaseReporter - protect against division by zero

*DMS
CHANGE: FileCatalogClientCLI - quite "-q" option in find command
FIX: DataManager - bug fix in __initializeReplication()
FIX: DataManager - less verbose log message 
FIX: DataManager - report the size of removed files only for successfully removed ones
FIX: File, FTSFile, FTSJob - SQL tables schema change: Size filed INTEGER -> BIGINT

*RMS
FIX: dirac-rms-reset-request, dirac-rms-show-request - fixes
FIX: ForwardDISET - execute with trusted host certificate

*Resources
FIX: SSHComputingElement - SSHOptions are parsed at the wrong place
NEW: ComputingElement - evaluate the number of available cores if relevant

*WMS
NEW: JobMonitoringHander - added export_getOwnerGroup() interface

*TMS
CHANGE: TransformationCleaningAgent - instantiation of clients moved in the initialize()

[v6r11p1]

*RMS
FIX: ReqClient - failures due to banned sites are considered to be recoverable

*DMS
BUGFIX: dirac-dms-replicate-and-register-request - minor bug fixes

*Resources
FIX: InProcessComputingElement - stop proxy renewal thread for a finished payload

[v6r11]

*Core
FIX: Client - fix in __getattr__() to provide dir() functionality
CHANGE: dirac-configure - use Registry helper to get VOMS servers information
BUGFIX: ObjectLoader - extensions must be looked up first for plug-ins
CHANGE: Misc.py - removed obsoleted
NEW: added returnSingleResult() generic utility by moving it from Resources/Utils module 

*Configuration
CHANGE: Resources.getDIRACPlatform() returns a list of compatible DIRAC platforms
NEW: Resources.getDIRACPlatforms() used to access platforms from /Resources/Computing/OSCompatibility
     section
NEW: Registry - added getVOs() and getVOMSServerInfo()     
NEW: CE2CSAgent - added VO management

*Accounting
FIX: AccountingDB, Job - extra checks for invalid values

*WMS
NEW: WMS tags to allow jobs require special site/CE/queue properties  
CHANGES: DownloadInputData, InputDataByProtocol, InputDataResolution - allows to get multiple 
         PFNs for the protocol resolution
NEW: JobDB, JobMonitoringHandler - added traceJobParameters(s)() methods     
CHANGE: TaskQueueDirector - use ObjectLoader to load directors    
CHANGE: dirac-pilot - use Python 2.7 by default, 2014-04-09 LCG bundles

*DMS
NEW: DataManager to replace ReplicaManager class ( simplification, streamlining )
FIX: InputDataByProtocol - fix the case where file is only on tape
FIX: FTSAgent - multiple fixes
BUGFIX: ReplicateAndRegister - do not ask SE with explicit SRM2 protocol

*Interfaces
CHANGE: Dirac - instantiate SandboxStoreClient and WMSClient when needed, not in the constructor
CHANGE: Job - removed setSystemConfig() method
NEW: Job.py - added setTag() interface

*Resources
CHANGE: StorageElement - changes to avoid usage PFNs
FIX: XROOTStorage, SRM2Storage - changes in PFN construction 
NEW: PoolComputingElement - a CE allowing to manage multi-core slots
FIX: SSHTorqueComputingElement - specify the SSHUser user for querying running/waiting jobs 

*RSS
NEW: added commands dirac-rss-query-db and dirac-rss-query-dtcache

*RMS
CHANGE: ReqDB - added Foreign Keys to ReqDB tables
NEW: dirac-rms-reset-request command
FIX: RequestTask - always execute operations with owner proxy

*SMS
FIX: few minor fixes to avoid pylint warnings

[v6r10p25]

*DMS
CHANGE: FileCatalog - optimized file selection by metadata

[v6r10p24]

*DMS
FIX: FC.FileMetadata - optimized queries for list interception evaluation

[v6r10p23]

*Resoures
CHANGE: SSHComputingElement - allow SSH options to be passed from CS setup of SSH Computing Element
FIX: SSHComputingElement - use SharedArea path as $HOME by default

[v6r10p22]

*CS
CHANGE: Operations helper - if not given, determine the VO from the current proxy 

*Resources
FIX: glexecComputingElement - allows Application Failed with Errors results to show through, 
     rather than be masked by false "glexec CE submission" errors
     
*DMS     
CHANGE: ReplicaManager - in getReplicas() rebuild PFN if 
        <Operations>/DataManagement/UseCatalogPFN option is set to False ( True by default )

[v6r10p21]

*Configuration
FIX: CSGlobals - allow to specify extensions in xxxDIRAC form in the CS

*Interfaces
FIX: Job - removed self.reqParams
FIX: Job - setSubmitPools renamed to setSubmitPool, fixed parameter definition string

*WMS
FIX: JobMonitorigHandler, JobPolicy - allow JobMonitor property to access job information

[v6r10p20]

*DMS
FIX: FTSAgent/Client, ReplicateAndRegister - fixes to properly process failed
     FTS request scheduling

[v6r10p19]

*DMS
FIX: FTSAgent - putRequest when leaving processRequest
FIX: ReplicaManager - bug in getReplicas() in dictionary creation

[v6r10p18]

*DMS
FIX: ReplicateAndRegister - dictionary items incorrectly called in ftsTransfer()

[v6r10p17]

*RMS
FIX: RequestDB.py - typo in a table name
NEW: ReqManagerHandler - added getDistinctValues() to allow selectors in the web page

*DMS
CHANGE: ReplicaManager - bulk PFN lookup in getReplicas()

[v6r10p16]

*Framework
NEW: PlottingClient - added curveGraph() function

*Transformation
FIX: TaskManagerAgentBase - add the missing Scheduled state

*WMS
FIX: TaskQueueDB - reduced number of lines in the matching parameters printout

*DMS
FIX: dirac-dms-show-se-status - exit on error in the service call, closes #1840

*Interface
FIX: API.Job - removed special interpretation of obsoleted JDLreqt type parameters

*Resources
FIX: SSHComputingElement - increased timeout in getJobStatusOnHost() ssh call, closes #1830

[v6r10p15]

*DMS
FIX: FTSAgent - added missing monitoring activity
FIX: FileCatalog - do not check directory permissions when creating / directory

*Resources
FIX: SSHTorqueComputingElement - removed obsoleted stuff

[v6r10p14]

*SMS
FIX: RequestPreparationAgent - typo fixed

[v6r10p13]

*SMS
FIX: RequestPreparationAgent - use ReplicaManager to get active replicas

*DMS
FIX: ReplicaManager - getReplicas returns all replicas ( in all statuses ) by default
CHANGE: FC/SecurityManager - give full ACL access to the catalog to groups with admin rights

*WMS
CHANGE: SiteDirector - changes to reduce the load on computing elements
FIX: JobWrapper - do not set Completed status for the case with failed application thread

[v6r10p12]

*WMS
CHANGE: Replace consistently everywhere SAM JobType by Test JobType
FIX: JobWrapper - the outputSandbox should be always uploaded (outsized, in failed job)

*DMS
FIX: RemoveFile - bugfix
FIX: ReplicateAndRegister - fixes in the checksum check, retry failed FTS transfer 
     with RM transfer
NEW: RegisterReplica request operation     

*RMS
FIX: ReqClient - fix in the request state machine
FIX: Request - enhance digest string
NEW: dirac-dms-reset-request command
CHANGE: dirac-rms-show-request - allow selection of a request by job ID

*TS
FIX: TransformationDB - in getTransformationParameters() dropped "Submitted" counter 
     in the output

[v6r10p11]

*Core
FIX: X509Chain - cast life time to int before creating cert

*Accounting
FIX: DataStoreClient - self.__maxRecordsInABundle = 5000 instead of 1000
FIX: JobPolicy - allow access for JOB_MONITOR property

*RMS
FIX: ReqClient - fix the case when a job is Completed but in an unknown minor status

*Resources
BUGFIX: ProxyStorage - use checkArgumentFormat() instead of self.__checkArgumentFormatDict()

[v6r10p10]

*DMS
FIX: Several fixes to make FTS accounting working (FTSAgent/Job, ReplicaManager, File )

[v6r10p9]

*Core
BUGFIX: LineGraph - Ymin was set to a minimal plot value rather than 0.

*DMS
CHANGE: FTSJob(Agent) - get correct information for FTS accounting (registration)

[v6r10p8]

*Core
FIX: InstallTools - admin e-mail default location changed

*Framework
FIX: SystemAdministratorClientCLI - allow "set host localhost"
FIX: BundleDelivery - protect against empty bundle

*WMS
FIX: SiteDirector - Pass siteNames and ceList as None if any is accepted
FIX: WorkloadManagement.ConfigTemplate.SiteDorectory - set Site to Any by default 

*DMS
FIX: FileCatalogCLI - ignore Datasets in ls command for backward compatibility

*Resources
FIX: SSH - some platforms use Password instead of password prompt

[v6r10p7]

*Core
FIX: dirac-install - execute dirac-fix-mysql-script and dirac-external-requirements after sourcing the environment
FIX: InstallTools - set basedir variable in fixMySQLScript()
FIX: InstallTools - define user root@host.domain in installMySQL()

*Framework
BUGFIX: SystemAdministratorCLI - bug fixed in default() call signature

*DMS
FIX: FTSRequest - handle properly FTS server in the old system 
FIX: ReplicaManager - check if file is in FC before removing 
FIX: Request/RemovalTask - handle properly proxies for removing files 
BUGFIX: DatasetManager - in the table description

[v6r10p6]

*Core
FIX: X509Certificate - reenabled fix in getDIRACGroup()

*Configuration
FIX: CSAPI - Group should be taken from the X509 chain and not the certificate

*RMS
CHANGE: ReqClient - if the job does not exist, do not try further finalization

[v6r10p5]

*Core
FIX: X509Certificate - reverted fix in getDIRACGroup()

[v6r10p4]

*Core
NEW: dirac-info - extra printout
CHANGE: PrettyPrint - extra options in printTable()
FIX: X509Certificate - bug fixed in getDIRACGroup()

*Framework
NEW: SystemAdministratorCLI - new showall command to show components across hosts
NEW: ProxyDB - allow to upload proxies without DIRAC group

*RMS
CHANGE: ReqClient - requests from failed jobs update job status to Failed
CHANGE: RequestTask - retry in the request finalize()

[v6r10p3]

*Configuration
CHANGE: Registry - allow to define a default group per user

*WMS
BUGFIX: JobReport - typo in generateForwardDISET()

[v6r10p2]

*TMS
CHANGE: Backward compatibility fixes when setting the Transformation files status

*DMS
BUGFIX: ReplicateAndRegister - bugfix when replicating to multiple destination by ReplicaManager

*WMS
BUGFIX: JobManager - bug fix when deleting no-existing jobs

[v6r10p1]

*RMS
FIX: ReqDB.Operations - Arguments field changed type from BLOB to MEDIUMBLOB

*DMS
FIX: FileCatalog - check for non-exiting directories in removeDirectory()

*TMS
FIX: TransformationDB - removed constraint that was making impossible to derive a production

[v6r10]

*Core
FIX: Several fixes on DB classes(AccountingDB, SystemLoggingDB, UserProfileDB, TransformationDB, 
     JobDB, PilotAgentsDB) after the new movement to the new MySQL implementation with a persistent 
     connection per running thread
NEW: SystemAdministratorCLI - better support for executing remote commands 
FIX: DIRAC.__init__.py - avoid re-definition of platform variable    
NEW: Graphs - added CurveGraph class to draw non-stacked lines with markers
NEW: Graphs - allow graphs with negative Y values
NEW: Graphs - allow to provide errors with the data and display them in the CurveGraph
FIX: InstallTools - fix for creation of the root@'host' user in MySQL 
FIX: dirac-install - create links to permanent directories before module installation
CHANGE: InstallTools - use printTable() utility for table printing
CHANGE: move printTable() utility to Core.Utilities.PrettyPrint
NEW: added installation configuration examples
FIX: dirac-install - fixBuildPath() operates only on files in the directory
FIX: VOMSService - added X-VOMS-CSRF-GUARD to the html header to be compliant with EMI-3 servers

*CS
CHANGE: getVOMSVOForGroup() uses the VOMSName option of the VO definition 
NEW: CE2CSAgent - added ARC CE information lookup

*Framework
FIX: SystemAdministratorIntegrator - use Host option to get the host address in addition to the section name, closes #1628
FIX: dirac-proxy-init - uses getVOMSVOForGroup() when adding VOMS extensions

*DMS
CHANGE: DFC - optimization and bug fixes of the bulk file addition
FIX: TransferAgent - protection against badly defined LFNs in collectFiles()
NEW: DFC - added getDirectoryReplicas() service method support similar to the LFC
CHANGE: DFC - added new option VisibleReplicaStatus which is used in replica getting commands
CHANGE: FileCatalogClientCLI client shows number of replicas in the 2nd column rather than 
        unimplemented number of links
CHANGE: DFC - optimizations for the bulk replica look-up
CHANGE: DFC updated scalability testing tool FC_Scaling_test.py        
NEW: DFC - methods returning replicas provide also SE definitions instead of PFNs to construct PFNs on the client side
NEW: DFC - added getReplicasByMetadata() interface
CHANGE: DFC - optimized getDirectoryReplicas()
CHANGE: FileCatalogClient - treat the reduced output from various service queries restoring LFNs and PFNs on the fly
NEW: DFC - LFNPFNConvention flag can be None, Weak or Strong to facilitate compatibility with LFC data 
CHANGE: FileCatalog - do not return PFNs, construct them on the client side
CHANGE: FileCatalog - simplified FC_Scaling_test.py script
NEW: FileCatalog/DatasetManager class to define and manipulate datasets corresponding to meta queries
NEW: FileCatalogHandler - new interface methods to expose DatasetManager functionality
NEW: FileCatalogClientCLI - new dataset family of commands
FIX: StorageFactory, ReplicaManager - resolve SE alias name recursively
FIX: FTSRequest, ReplicaManager, SRM2Storage - use current proxy owner as user name in accounting reports, closes #1602
BUGFIX: FileCatalogClientCLI - bug fix in do_ls, missing argument to addFile() call, closes #1658
NEW: FileCatalog - added new setMetadataBulk() interface, closes #1358
FIX: FileCatalog - initial argument check strips off leading lfn:, LFN:, /grid, closes #448
NEW: FileCatalog - added new setFileStatus() interface, closes #170, valid and visible file and replica statuses can be defined in respective options.
CHANGE: multiple new FTS system fixes
CHANGE: uniform argument checking with checkArgumentFormat() in multiple modules
CHANGE: FileCatalog - add Trash to the default replica valid statuses
CHANGE: ReplicaManager,FTSRequest,StorageElement - no use of PFN as returned by the FC except for file removal,
        rather constructing it always on the fly
        
*SMS
CHANGE: PinRequestAgent, SENamespaceCatalogCheckAgent - removed
CHANGE: Use StorageManagerClient instead of StorageDB directly        

*WMS
CHANGE: JobPolicy - optimization for bulk job verification
NEW: JobPolicy - added getControlledUsers() to get users which jobs can be accessed for 
     a given operation
CHANGE: JobMonitoringHandler - Avoid doing a selection of all Jobs, first count matching jobs 
        and then use "limit" to select only the required JobIDs.
NEW: JobMonitoringHandler - use JobPolicy to filter jobs in getJobSummaryWeb()
NEW: new Operations option /Services/JobMonitoring/GlobalJobsInfo ( True by default ) to 
     allow or not job info lookup by anybody, used in JobMonitoringHandler       
BUGFIX: SiteDirector - take into account the target queue Platform
BUGFIX: JobDB - bug in __insertNewJDL()    
CHANGE: dirac-admin-show-task-queues - enhanced output  
CHANGE: JobLoggingDB.sql - use trigger to manage the new LoggingInfo structure  
CHANGE: JobWrapper - trying several times to upload a request before declaring the job failed
FIX: JobScheduling executor - fix race condition that causes a job to remain in Staging
NEW: SiteDirector - do not touch sites for which there is no work available
NEW: SiteDirector - allow sites not in mask to take jobs with JobType Test
NEW: SiteDirector - allow 1 hour grace period for pilots in Unknown state before aborting them
CHANGE: Allow usage of non-plural form of the job requirement options ( PilotType, GridCE, BannedSite, 
        SubmitPool ), keep backward compatibility with a plural form
        
*RSS
FIX: DowntimeCommand - take the latest Downtime that fits    
NEW: porting new Policies from integration  
NEW: RSS SpaceToken command querying endpoints/tokens that exist  
        
*Resources
NEW: added SSHOARComputingElement class 
NEW: added XROOTStorage class       
FIX: CREAMComputingElement - extra checks for validity of returned pilot references
        
*TS
CHANGE: TransformationClient(DB,Manager) - set file status for transformation as bulk operation 
CHANGE: TransformationClient - applying state machine when changing transformation status
BUGFIX: TransformationClient(Handler) - few minor fixes
NEW: TransformationDB - backported __deleteTransformationFileTask(s) methods
CHANGE: TransformationDB(Client) - fixes to reestablish the FileCatalog interface
FIX: TransformationAgent - added MissingInFC to consider for Removal transformations
BUGFIX: TransformationAgent - in _getTransformationFiles() variable 'now' was not defined
FIX: TransformationDB.sql - DataFiles primary key is changed to (FileID) from (FileID,LFN) 
CHANGE: TransformationDB(.sql) - schema changes suitable for InnoDB
FIX: TaskManager(AgentBase) - consider only submitted tasks for updating status
CHANGE: TransformationDB(.sql) - added index on LFN in DataFiles table

*RMS
NEW: Migrate to use the new Request Management by all the clients
CHANGE: RequestContainer - Retry failed transfers 10 times and avoid sub-requests to be set Done 
        when the files are failed
CHANGE: Use a unique name for storing the proxy as processes may use the same "random" name and 
        give conflicts
NEW: RequestClient(Handler) - add new method readRequest( requestname)                 

*Workflow
NEW: Porting the LHCb Workflow package to DIRAC to make the use of general purpose modules and
     simplify construction of workflows        

[v6r9p33]

*Accounting
BUGFIX: AccountingDB - wrong indentation

[v6r9p32]

*Accounting
FIX: AccountingDB - use old style grouping if the default grouping is altered, e.g. by Country

[v6r9p31]

*Accounting
CHANGE: AccountingDB - changes to speed up queries: use "values" in GROUP By clause;
        drop duplicate indexes; reorder fields in the UniqueConstraint index of the
        "bucket" tables  

[v6r9p30]

*DMS
CHANGE: FileCatalogFactory - construct CatalogURL from CatalogType by default

*SMS
FIX: dirac-stager-stage-files - changed the order of the arguments

[v6r9p29]

*TS
FIX: TaskManager(AgentBase) - fix for considering only submitted tasks 

[v6r9p28]

*TS
FIX: TransformationDB(ManagerHandler) - several portings from v6r10

[v6r9p27]

*SMS
FIX: StorageManagementDB - in removeUnlinkedReplicas() second look for CacheReplicas 
     for which there is no entry in StageRequests

[v6r9p26]

*Resources
CHANGE: CREAMComputigElement - Make sure that pilots submitted to CREAM get a 
        fresh proxy during their complete lifetime
*Framework
FIX: ProxyDB - process properly any SQLi with DNs/groups with 's in the name

[v6r9p25]

*TS
CHANGE: TransformationClient - changed default timeout values for service calls
FIX: TransformationClient - fixes for processing of derived transformations 

[v6r9p24]

*TS
FIX: TransformationClient - in moveFilesToDerivedTransformation() set file status
     to Moved-<prod>

[v6r9p23]

*Core
BUGFIX: InstallTools - improper configuration prevents a fresh new installation

*WMS
BUGFIX: PilotDirector - Operations Helper non-instantiated

[v6r9p22]

*WMS
FIX: PilotDirector - allow to properly define extensions to be installed by the 
     Pilot differently to those installed at the server
FIX: Watchdog - convert pid to string in ProcessMonitor

*TS
FIX: TransformationDB - splitting files in chunks

*DMS
NEW: dirac-dms-create-removal-request command
CHANGE: update dirac-dms-xxx commands to use the new RMS client,
        strip lines when reading LFNs from a file

[v6r9p21]

*TS
FIX: Transformation(Client,DB,Manager) - restored FileCatalog compliant interface
FIX: TransformationDB - fix in __insertIntoExistingTransformationFiles()

[v6r9p20]

*Core
BUGFIX: ProxyUpload - an on the fly upload does not require a proxy to exist

*DMS
CHANGE: TransferAgent - use compareAdler() for checking checksum
FIX: FailoverTransfer - recording the sourceSE in case of failover transfer request 

*WMS
FIX: ProcessMonitor - some fixes added, printout when <1 s of consumed CPU is found

*Transformation
BUGFIX: TransformationClient - fixed return value in moveFilesToDerivedTransformation()

*RMS
BUGFIX: CleanReqDBAgent - now() -> utcnow() in initialize()

*Resources
FIX: ARCComputingElement - fix the parsing of CE status if no jobs are available

[v6r9p19]

*DMS
FIX: FileCatalog/DirectoryMetadata - inherited metadata is used while selecting directories
     in findDirIDsByMetadata()

[v6r9p18]

*DMS
FIX: FTSSubmitAgent, FTSRequest - fixes the staging mechanism in the FTS transfer submission
NEW: TransferDBMonitoringHandler - added getFilesForChannel(), resetFileChannelStatus()

[v6r9p17]

*Accounting
FIX: DataStoreClient - send accounting records in batches of 1000 records instead of 100

*DMS:
FIX: FailoverTransfer - catalog name from list to string
FIX: FTSSubmitAgent, FTSRequest - handle FTS3 as new protocol and fix bad submission time
FIX: FTSSubmitAgent, FTSRequest - do not submit FTS transfers for staging files

*WMS
FIX: TaskQueueDB - do not check enabled when TQs are requested from Directors
FIX: TaskQueueDB - check for Enabled in the TaskQueues when inserting jobs to print an alert
NEW: TaskQueueDB - each TQ can have at most 5k jobs, if beyond the limit create a new TQ 
     to prevent long matching times when there are way too many jobs in a single TQ

[v6r9p16]

*TS
BUGFIX: typos in TransformationCleaningAgent.py

*DMS
CHANGE: DownloadInputData - check the available disk space in the right input data directory
FIX: DownloadInputData - try to download only Cached replicas 

[v6r9p15]

*Core
FIX: MySQL - do not decrease the retry counter after ping failure

*DMS
CHANGE: FC/DirectoryMetadata - Speed up findFilesByMetadataWeb when many files match
FIX: RemovalTask - fix error string when removing a non existing file (was incompatible 
     with the LHCb BK client). 

*WMS
FIX: JobReport - minor fix ( removed unused imports )
FIX: JobMonitoring(JobStateUpdate)Handler - jobID argument can be either string, int or long

*TS
CHANGE: TransformationClient - change status of Moved files to a deterministic value
FIX: FileReport - minor fix ( inherits object ) 

[v6r9p14]

*DMS
CHANGE: FTSDB - changed schema: removing FTSSite table. From now on FTS sites 
        would be read from CS Resources

[v6r9p13]

FIX: included fixes from v6r8p26 patch release

[v6r9p12]

FIX: included fixes from v6r8p25 patch release

[v6r9p11]

*DMS
BUGFIX: FTSRequest - in __resolveFTSServer() type "=" -> "=="

[v6r9p10]

FIX: included fixes from v6r8p24 patch release

*Core
NEW: StateMachine utility

*DMS
BUGFIX: in RegisterFile operation handler

*Interfaces
FIX: Dirac.py - in splitInputData() consider only Active replicas

[v6r9p9]

*RMS
FIX: RequestDB - added getRequestFileStatus(), getRequestName() methods

[v6r9p8]

*DMS
FIX: RequestDB - get correct digest ( short request description ) of a request

[v6r9p7]

FIX: included fixes from v6r8p23 patch release

*RSS
FIX: SpaceTokenOccupancyPolicy - SpaceToken Policy decision was based on 
     percentage by mistake
     
*RMS
NEW: new scripts dirac-dms-ftsdb-summary, dirac-dms-show-ftsjobs    
FIX: FTSAgent - setting space tokens for newly created FTSJobs 

[v6r9p6]

*DMS
BUGFIX: dirac-admin-add-ftssite - missing import

*RMS
NEW: RequestDB, ReqManagerHandler - added getRequestStatus() method

*TS
FIX: fixes when using new RequestClient with the TransformationCleaningAgent

*WMS
BUGFIX: typo in SandboxStoreHandler transfer_fromClient() method

[v6r9p5]

*DMS
BUGFIX: missing proxy in service env in the FTSManager service. By default service 
        will use DataManager proxy refreshed every 6 hours.

*Resources
NEW: StorageElement - new checkAccess policy: split the self.checkMethods in 
     self.okMethods. okMethods are the methods that do not use the physical SE. 
     The isValid returns S_OK for all those immediately

*RSS
FIX: SpaceTokenOccupancyPolicy - Policy that now takes into account absolute values 
     for the space left
     
*TS
FIX: TransformationCleaningAgent - will look for both old and new RMS     

[v6r9p4]

*Stager
NEW: Stager API: dirac-stager-monitor-file, dirac-stager-monitor-jobs, 
     dirac-stager-monitor-requests, dirac-stager-show-stats

[v6r9p3]

*Transformation
FIX: TransformationCleaning Agent status was set to 'Deleted' instead of 'Cleaned'

[v6r9p2]

*RSS
NEW: Added Component family tables and statuses
FIX: removed old & unused code 
NEW: allow RSS policies match wild cards on CS

*WMS
BUGFIX: FailoverTransfer,JobWrapper - proper propagation of file metadata

[v6r9p1]

*RMS
NEW: FTSAgent - update rwAccessValidStamp,
     update ftsGraphValidStamp,
     new option for staging files before submission,
     better log handling here and there
CHANGE: FTSJob - add staging flag in in submitFTS2
CHANGE: Changes in WMS (FailoverTransfer, JobReport, JobWrapper, SandboxStoreHandler) 
        and TS (FileReport) to follow the new RMS.
NEW: Full CRUD support in RMS.

*RSS
NEW: ResourceManagementDB - new table ErrorReportBuffer
NEW: new ResourceManagementClient methods - insertErrorReportBuffer, selectErrorReportBuffer,
     deleteErrorReportBuffer

[v6r9]

NEW: Refactored Request Management System, related DMS agents and FTS management
     components

[v6r8p28]

*Core
BUGFIX: RequestHandler - the lock Name includes ActionType/Action

*DMS
FIX: dirac-dms-filecatalog-cli - prevent exception in case of missing proxy

[v6r8p27]

*DMS
BUGFIX: dirac-dms-add-file - fixed typo item -> items

[v6r8p26]

*Core
NEW: RequestHandler - added getServiceOption() to properly resolve inherited options 
     in the global service handler initialize method
NEW: FileCatalogHandler, StorageElementHandler - use getServiceOption()

[v6r8p25]

FIX: included fixes from v6r7p40 patch release

*Resources
FIX: SRM2Storage - do not account gfal_ls operations

[v6r8p24]

FIX: included fixes from v6r7p39 patch release

*Core
FIX: SiteSEMapping was returning wrong info

*DMS
FIX: FTSRequest - choose explicitly target FTS point for RAL and CERN
BUGFIX: StrategyHandler - wrong return value in __getRWAccessForSE()

*Resources
CHANGE: SRM2Storage - do not account gfal_ls operations any more

[v6r8p23]

FIX: included fixes from v6r7p37 patch release

*TS
FIX: TransformationDB - allow tasks made with ProbInFC files
FIX: TransformationCleaingAgent,Client - correct setting of transformation 
     status while cleaning

[v6r8p22]

FIX: included fixes from v6r7p36 patch release

[v6r8p21]

*DMS
FIX: FileCatalog/DirectoryMetadata - even if there is no meta Selection 
     the path should be considered when getting Compatible Metadata
FIX: FileCatalog/DirectoryNodeTree - findDir will return S_OK( '' ) if dir not 
     found, always return the same error from DirectoryMetadata in this case.     

*RSS
FIX: DowntimeCommand - use UTC time stamps

*TS
FIX: TransformationAgent - in _getTransformationFiles() get also ProbInFC files in 
     addition to Used 

[v6r8p20]

*Stager
NEW: Stager API: dirac-stager-monitor-file, dirac-stager-monitor-jobs, 
     dirac-stager-monitor-requests, dirac-stager-show-stats

[v6r8p19]

*Transformation
FIX: TransformationCleaning Agent status was set to 'Deleted' instead of 'Cleaned'

[v6r8p18]

*TS
BUGFIX: TransformationAgent - regression in __cleanCache()

[v6r8p17]

FIX: included fixes from v6r7p32 patch release

*WMS
FIX: StalledJobAgent - for accidentally stopped jobs ExecTime can be not set, 
     set it to CPUTime for the accounting purposes in this case

[v6r8p16]

FIX: included fixes from v6r7p31 patch release

*WMS
BUGFIX: TaskQueueDB - fixed a bug in the negative matching conditions SQL construction

*RSS
NEW: improved doc strings of PEP, PDP modules ( part of PolicySystem )
FIX: Minor changes to ensure consistency if ElementInspectorAgent and 
     users interact simultaneously with the same element
CHANGE: removed DatabaseCleanerAgent ( to be uninstalled if already installed )
FIX: SummarizeLogsAgent - the logic of the agent was wrong, the agent has been re-written.
     
[v6r8p15]

*Core
FIX: X509Chain - fix invalid information when doing dirac-proxy-info without CS
     ( in getCredentials() )

*RSS
NEW: PDP, PEP - added support for option "doNotCombineResult" on PDP

[v6r8p14]

*Core
FIX: dirac-deploy-scripts - can now work with the system python

*WMS
NEW: dirac-wms-cpu-normalization - added -R option to modify a given configuration file
FIX: Executor/InputData - Add extra check for LFns in InputData optimizer, closes #1472

*Transformation
CHANGE: TransformationAgent - add possibility to kick a transformation (not skip it if no 
        unused files), by touching a file in workDirectory
BUGFIX: TransformationAgent - bug in __cleanCache() dict modified in a loop        

[v6r8p13]

*Transformation
BUGFIX: TransformationDB - restored import of StringType

[v6r8p12]

NEW: Applied patches from v6r7p29

*WMS
FIX: JobDB - check if SystemConfig is present in the job definition and convert it 
     into Platform

*DMS
FIX: ReplicaManager - do not get metadata of files when getting files in a directory 
     if not strictly necessary

*RSS
NEW: ported from LHCb PublisherHandler for RSS web views

[v6r8p11]

NEW: Applied patches from v6r7p27

*RSS
NEW: SpaceTokenOccupancyPolicy - ported from LHCbDIRAC 
NEW: db._checkTable done on service initialization ( removed dirac-rss-setup script doing it )

*Transformation
FIX: TaskManager - reset oJob for each task in prepareTransformationTasks()
BUGFIX: ValidateOutputDataAgent - typo fixed in getTransformationDirectories()
FIX: TransformationManagerHandler - use CS to get files statuses not to include in 
     processed file fraction calculation for the web monitoring pages

[v6r8p10]

NEW: Applied patches from v6r7p27

[v6r8p9]

*DMS
FIX: TransferAgent,dirac-dms-show-se-status, ResourceStatus,TaskManager - fixes
     needed for DMS components to use RSS status information
NEW: ReplicaManager - allow to get metadata for an LFN+SE as well as PFN+SE     

[v6r8p8]

*RSS
BUGFIX: dirac-rss-setup - added missing return of S_OK() result

[v6r8p7]

NEW: Applied patches from v6r7p24

*DMS
BUGFIX: LcgFileCatalogClient - bug in addFile()

*RSS
BUGFIX: fixed script dirac-rss-set-token, broken in the current release.
NEW: Statistics module - will be used in the future to provide detailed information 
     from the History of the elements 

[v6r8p6]

NEW: Applied patches from v6r7p23

*Transformation
FIX: TaskManager - allow prepareTransformationTasks to proceed if no OutputDataModule is defined
FIX: TransformationDB - remove INDEX(TaskID) from TransformationTasks. It produces a single counter 
     for the whole table instead of one per TransformationID
     
*WMS     
FIX: WMSUtilities - to allow support for EMI UI's for pilot submission we drop support for glite 3.1

[v6r8p5]

NEW: Applied patches from v6r7p22

*RSS
CHANGE: removed old tests and commented out files

*WMS
FIX: PoolXMLCatalog - proper addFile usage

*Transformation
CHANGE: TransformationAgent - clear replica cache when flushing or setting a file in the workdirectory

[v6r8p4]

*Transformation
FIX: The connection to the jobManager is done only at submission time
FIX: Jenkins complaints fixes

*WMS
BUGFIX: JobDB - CPUtime -> CPUTime
FIX: Jenkins complaints fixes

[v6r8p3]

*DMS
BUGFIX: LcgFileCatalogClient

[v6r8p2]

*DMS:
FIX: LcgFileCatalogClient - remove check for opening a session in __init__ as credentials are not yet set 

*Transformation
CHANGE: reuse RPC clients in Transformation System 

[v6r8p1]

*Core
FIX: dirac-deploy-scripts - restored regression w.r.t. support of scripts starting with "d"

*DMS
BUGFIX: LcgFileCatalogClient - two typos fixed

[v6r8]

CHANGE: Several fixes backported from the v7r0 integration branch

*Core
CHANGE: DictCache - uses global LockRing to avoid locks in multiprocessing
FIX: X509Chain - proxy-info showing an error when there's no CS

*DMS
FIX: TransferAgent - inside loop filter out waiting files dictionary
BUGFIX: dirac-admin-allow-se - there was a continue that was skipping the complete loop for 
        ARCHIVE elements
NEW: LcgFileCatalogClient - test return code in startsess lfc calls       

*WMS:
FIX: OptimizerExecutor, InputData, JobScheduling - check that site candidates have all the 
     replicas

*RSS: 
BUGFIX: ResourceStatus, RSSCacheNoThread - ensure that locks are always released

*Transformation
FIX: TaskManager - site in the job definition is taken into account when submitting
NEW: Transformation - get the allowed plugins from the CS /Operations/Transformations/AllowedPlugins
FIX: ValidateOutputDataAgent - self not needed for static methods

[v6r7p40]

*Resources
FIX: StorageElement class was not properly passing the lifetime argument for prestageFile method

[v6r7p39]

*Core
CHANGE: Grid - in executeGridCommand() allow environment script with arguments needed for ARC client

*DMS
FIX: DFC SEManager - DIP Storage can have a list of ports now

*Resources
FIX: ARCComputingElement - few fixes after debugging

[v6r7p38]

*Core
NEW: DISET FileHelper, TransferClient - possibility to switch off check sum

*Resources
NEW: ARCComputingElement - first version
NEW: StorageFactory - possibility to pass extra protocol parameters to storage object
NEW: DIPStorage - added CheckSum configuration option
BUGFIX: SSHComputingElement - use CE name in the pilot reference construction

*WMS
FIX: StalledJobAgent - if ExecTime < CPUTime make it equal to CPUTime

[v6r7p37]

*Framework
BUGFIX: NotificationDB - typos in SQL statement in purgeExpiredNotifications() 

*WMS
NEW: JobCleaningAgent - added scheduling sandbox LFN removal request 
     when deleting jobs
CHANGE: JobWrapper - report only error code as ApplicationError parameter 
        when payload finishes with errors    
NEW: SiteDirector - possibility to specify extensions to be installed in 
     pilots in /Operations/Pilots/Extensions option in order not to install
     all the server side extensions        

*DMS
CHANGE: FileCatalogFactory - use service path as default URL
CHANGE: FileCatalogFactory - use ObjectLoader to import catalog clients

*SMS
BUGFIX: StorageManagementDB, dirac-stager-monitor-jobs - small bug fixes ( sic, Daniela )

*Resources
CHANGE: DIPStorage - added possibility to specify a list of ports for multiple
        service end-points
CHANGE: InProcessComputingElement - demote log message when payload failure 
        to warning, the job will fail anyway
FIX: StalledJobAgent - if pilot reference is not registered, this is not an 
     error of the StalledJobAgent, no log.error() in  this case                
        
*RMS
CHANGE: RequestTask - ensure that tasks are executed with user credentials 
        even with respect to queries to DIRAC services ( useServerCertificate 
        flag set to false )        

[v6r7p36]

*WMS
FIX: CREAMCE, SiteDirector - make sure that the tmp executable is removed
CHANGE: JobWrapper - remove sending mails via Notification Service in case
        of job rescheduling
        
*SMS
FIX: StorageManagementDB - fix a race condition when old tasks are set failed 
     between stage submission and update.        

[v6r7p35]

*Stager
NEW: Stager API: dirac-stager-monitor-file, dirac-stager-monitor-jobs, 
     dirac-stager-monitor-requests, dirac-stager-show-stats

[v6r7p34]

*Transformation
FIX: TransformationCleaning Agent status was set to 'Deleted' instead of 'Cleaned'

[v6r7p33]

*Interfaces
FIX: Job.py - in setExecutable() - prevent changing the log file name string type

*StorageManagement
NEW: StorageManagementDB(Handler) - kill staging requests at the same time as 
     killing related jobs, closes #1510
FIX: StorageManagementDB - demote the level of several log messages       

[v6r7p32]

*DMS
FIX: StorageElementHandler - do not use getDiskSpace utility, use os.statvfs instead
CHANGE: StorageManagementDB - in getStageRequests() make MySQL do an UNIQUE selection 
        and use implicit loop to speed up queries for large results

*Resources
FIX: lsfce remote script - use re.search instead of re.match in submitJob() to cope with
     multipline output

[v6r7p31]

*WMS
FIX: SiteDirector - make possible more than one SiteDirector (with different pilot identity) attached 
     to a CE, ie sgm and pilot roles. Otherwise one is declaring Aborted the pilots from the other.

[v6r7p30]

*Core
CHANGE: X509Chain - added groupProperties field to the getCredentials() report
BUGFIX: InstallTools - in getSetupComponents() typo fixed: agent -> executor

[v6r7p29]

*DMS
CHANGE: FileCatalog - selection metadata is also returned as compatible metadata in the result
        of getCompatibleMetadata() call
NEW: FileCatalog - added path argument to getCompatibleMetadata() call
NEW: FileCatalogClient - added getFileUserMetadata()
BUGFIX: dirac-dms-fts-monitor - exit with code -1 in case of error

*Resources
FIX: CREAMComputingElement - check globus-url-copy result for errors when retrieving job output

[v6r7p28]

*DMS
BUGFIX: FileCatalog/DirectoryMetadata - wrong MySQL syntax 

[v6r7p27]

*Core
FIX: Mail.py - fix of the problem of colons in the mail's body

*Interfaces
NEW: Job API - added setSubmitPools(), setPlatform() sets ... "Platform"

*WMS
FIX: TaskQueueDB - use SystemConfig as Platform for matching ( if Platform is not set explicitly

*Resources
FIX: SSHComputingElement - use ssh host ( and not CE name ) in the pilot reference
BUGFIX: SSHGEComputingElement - forgotten return statement in _getJobOutputFiles()

*Framework
NEW: dirac-sys-sendmail - email's body can be taken from pipe. Command's argument 
     in this case will be interpreted as a destination address     

[v6r7p26]

*DMS
FIX: ReplicaManager - status names Read/Write -> ReadAccess/WriteAccess

[v6r7p25]

*Core
CHANGE: X509Chain - in getCredentials() failure to contact CS is not fatal, 
        can happen when calling dirac-proxy-init -x, for example

[v6r7p24]

*DMS
NEW: FileCatalog - added getFilesByMetadataWeb() to allow pagination in the Web 
     catalog browser
     
*WMS
CHANGE: WMSAdministrator, DiracAdmin - get banned sites list by specifying the status
        to the respective jobDB call     

[v6r7p23]

*Transformation
BUGFIX: TransformationDB - badly formatted error log message

*RMS
CHANGE: RequestDBMySQL - speedup the lookup of requests

*WMS
BUGFIX: dirac-dms-job-delete - in job selection by group

*DMS
FIX: LcgFileCatalogClient - getDirectorySize made compatible with DFC
BUGFIX: LcgFileCatalogClient - proper call of __getClientCertInfo()

[v6r7p22]

*Transformation
CHANGE: InputDataAgent - treats only suitable transformations, e.g. not the extendable ones. 
CHANGE: TransformationAgent - make some methods more public for easy overload

[v6r7p21]

*Core
FIX: Shifter - pass filePath argument when downloading proxy

[v6r7p20]

*DMS
CHANGE: StrategyHandler - move out SourceSE checking to TransferAgent
CHANGE: ReplicaManager, InputDataAgent - get active replicas
FIX: StorageElement, SRM2Storage - support for 'xxxAccess' statuses, checking results
     of return structures
     
*RSS
NEW: set configurable email address on the CS to send the RSS emails
NEW: RSSCache without thread in background
FIX: Synchronizer - moved to ResourceManager handler     

[v6r7p19]

*DMS
BUGFIX: ReplicaManager - in putAndRegister() SE.putFile() singleFile argument not used explicitly

[v6r7p18]

*WMS
FIX: StalledJobAgent - do not exit the loop over Completed jobs if accounting sending fails
NEW: dirac-wms-job-delete - allow to specify jobs to delete by job group and/or in a file
FIX: JobManifest - If CPUTime is not set, set it to MaxCPUTime value

[v6r7p17]

*Resources
FIX: SRM2Storage - treat properly "22 SRM_REQUEST_QUEUED" result code

[v6r7p16]

*DMS
FIX: StrategyHandler - do not proceed when the source SE is not valid for read 
BUGFIX: StorageElement - putFile can take an optional sourceSize argument
BUGFIX: ReplicaManager - in removeFile() proper loop on failed replicas

*RSS
FIX: SpaceTokenOccupancyCommand, CacheFeederAgent - add timeout when calling lcg_util commands

*WMS
FIX: JobManifest - take all the SubmitPools defined in the TaskQueueAgent 
NEW: StalledJobAgent - declare jobs stuck in Completed status as Failed

[v6r7p15]

*Core
BUGFIX: SocketInfo - in host identity evaluation

*DMS
BUGFIX: FileCatalogHandler - missing import os

*Transformation
CHANGE: JobManifest - getting allowed job types from operations() section 

[v6r7p14]

*DMS
CHANGE: StorageElementProxy - removed getParameters(), closes #1280
FIX: StorageElementProxy - free the getFile space before the next file
FIX: StorageElement - added getPFNBase() to comply with the interface

*Interfaces
CHANGE: Dirac API - allow lists of LFNs in removeFile() and removeReplica()

*WMS
CHANGE: JobSchedulingAgent(Executor) - allow both BannedSite and BannedSites JDL option

*RSS
FIX: ElementInspectorAgent - should only pick elements with rss token ( rs_svc ).
FIX: TokenAgent - using 4th element instead of the 5th. Added option to set admin email on the CS.

[v6r7p13]

*Core
FIX: Resources - in getStorageElementSiteMapping() return only sites with non-empty list of SEs

*DMS
FIX: StorageElement - restored the dropped logic of using proxy SEs
FIX: FileCatalog - fix the UseProxy /LocalSite/Catalog option

*Transformation
FIX: TransformationDB - use lower() string comparison in extendTransformation()

[v6r7p12]

*WMS
BUGFIX: JobManifest - get AllowedSubmitPools from the /Systems section, not from /Operations

*Core
NEW: Resources helper - added getSites(), getStorageElementSiteMapping()

*DMS
CHANGE: StrategyHandler - use getStorageElementSiteMapping helper function
BUGFIX: ReplicaManager - do not modify the loop dictionary inside the loop

[v6r7p11]

*Core
CHANGE: Subprocess - put the use of watchdog in flagging

[v6r7p10]

*Core
NEW: Logger - added getLevel() method, closes #1292
FIX: Subprocess - returns correct structure in case of timeout, closes #1295, #1294
CHANGE: TimeOutExec - dropped unused utility
FIX: Logger - cleaned unused imports

*RSS
CHANGE: ElementInspectorAgent - do not use mangled name and removed shifterProxy agentOption

[v6r7p9]

*Core
BUGFIX: InstallTools - MySQL Port should be an integer

[v6r7p8]

*Core
FIX: Subprocess - consistent timeout error message

*DMS
NEW: RemovalTask - added bulk removal
FIX: StrategyHandler - check file source CEs
CHANGE: DataIntegrityClient - code beautification
CHANGE: ReplicaManager - do not check file existence if replica information is queried anyway,
        do not fail if file to be removed does not exist already. 

[v6r7p7]

FIX: Several fixes to allow automatic code documentation

*Core
NEW: InstallTools - added mysqlPort and mysqlRootUser

*DMS
CHANGE: ReplicaManager - set possibility to force the deletion of non existing files
CHANGE: StrategyHandler - better handling of checksum check during scheduling 

[v6r7p6]

*Core
FIX: dirac-install - restore signal alarm if downloadable file is not found
FIX: Subprocess - using Manager proxy object to pass results from the working process

*DMS:
CHANGE: StorageElement - removed overwride mode
CHANGE: removed obsoleted dirac-dms-remove-lfn-replica, dirac-dms-remove-lfn
NEW: FTSMonitorAgent - filter out sources with checksum mismatch
FIX: FTSMonitorAgent, TransferAgent - fix the names of the RSS states

*RSS
NEW: ElementInspectorAgent runs with a variable number of threads which are automatically adjusted
NEW: Added policies to force a particular state, can be very convenient to keep something Banned for example.
NEW: policy system upgrade, added finer granularity when setting policies and actions

*WMS
NEW: SiteDirector- allow to define pilot DN/Group in the agent options
CHANGE: JobDescription, JobManifest - take values for job parameter verification from Operations CS section

[v6r7p5]

*Interfaces
BUGFIX: dirac-wms-job-get-output - properly treat the case when output directory is not specified 

[v6r7p4]

*Core
FIX: Subprocess - avoid that watchdog kills the executor process before it returns itself

*Framework
BUGFIX: ProxuManagerClient - wrong time for caching proxies

*RSS
FIX: removed obsoleted methods

*DMS
NEW: FileCatalog - added findFilesByMetadataDetailed - provides detailed metadata for 
     selected files

[v6r7p3]

*DMS
FIX: FTSMonitorAgent - logging less verbose

*Transformation
FIX: TransformationAgent - use the new CS defaults locations
FIX: Proper agent initialization
NEW: TransformationPlaugin - in Broadcast plugin added file groupings by number of files, 
     make the TargetSE always defined, even if the SourceSE list contains it 

*ResourceStatus
FIX: Added the shifter's proxy to several agents

*RMS
FIX: RequestContainer - the execution order was not properly set for the single files 

*Framework:
BUGFIX: ProxyManagerClient - proxy time can not be shorter than what was requested

[v6r7p2]

*Core
FIX: dirac-configure - switch to use CS before checking proxy info

*Framework
NEW: dirac-sys-sendmail new command
NEW: SystemAdmininistratorCLI - added show host, uninstall, revert commands
NEW: SystemAdmininistratorHandler - added more info in getHostInfo()
NEW: SystemAdmininistratorHandler - added revertSoftware() interface

*Transformation
FIX: TransformationCleaningAgent - check the status of returned results

[v6r7p1]

*Core
FIX: Subprocess - finalize the Watchdog closing internal connections after a command execution
CHANGE: add timeout for py(shell,system)Call calls where appropriate
CHANGE: Shifter - use gProxyManager in a way that allows proxy caching

*Framework
NEW: ProxyManagerClient - allow to specify validity and caching time separately
FIX: ProxyDB - replace instead of delete+insert proxy in __storeVOMSProxy

*DMS
NEW: FTSMonitorAgent - made multithreaded for better efficiency
FIX: dirac-dms-add-file - allow LFN: prefix for lfn argument

*WMS
NEW: dirac-wms-job-get-output, dirac-wms-job-status - allow to retrieve output for a job group
FIX: TaskQueueDB - fixed selection SQL in __generateTQMatchSQL()
CHANGE: OptimizerExecutor - reduce diversity of MinorStatuses for failed executors

*Resources
FIX: CREAMComputingElement - remove temporary JDL right after the submission 

[v6r6p21]

*DMS
BUGFIX: TransformationCleaningAgent - use the right signature of cleanMetadataCatalogFiles() call

[v6r6p20]

*DMS
FIX: RegistrationTask - properly escaped error messages
BUGFIX: DirectoryMetadata - use getFileMetadataFields from FileMetadata in addMetadataField()
NEW: When there is a missing source error spotted during FTS transfer, file should be reset 
     and rescheduled again until maxAttempt (set to 100) is reached

*WMS
FIX: JobScheduling - fix the site group logic in case of Tier0

[v6r6p19]

*DMS
BUGFIX: All DMS agents  - set up agent name in the initialization

*Core
NEW: Subprocess - timeout wrapper for subprocess calls
BUGFIX: Time - proper interpreting of 0's instead of None
CHANGE: DISET - use cStringIO for ANY read that's longer than 16k (speed improvement) 
        + Less mem when writing data to the net
FIX: Os.py - protection against failed "df" command execution       
NEW: dirac-info prints lcg bindings versions
CHANGE: PlotBase - made a new style class 
NEW: Subprocess - added debug level log message

*Framework
NEW: SystemAdministratorIntegrator client for collecting info from several hosts
NEW: SystemAdministrator - added getHostInfo()
FIX: dirac-proxy-init - always check for errors in S_OK/ERROR returned structures
CHANGE: Do not accept VOMS proxies when uploading a proxy to the proxy manager

*Configuration
FIX: CE2CSAgent - get a fresh copy of the cs data before attempting to modify it, closes #1151
FIX: Do not create useless backups due to slaves connecting and disconnecting
FIX: Refresher - prevent retrying with 'Insane environment'

*Accounting
NEW: Accounting/Job - added validation of reported values to cope with the weird Yandex case
FIX: DBUtils - take into account invalid values, closes #949

*DMS
FIX: FTSSubmitAgent - file for some reason rejected from submission should stay in 'Waiting' in 
     TransferDB.Channel table
FIX: FTSRequest - fix in the log printout     
CHANGE: dirac-dms-add-file removed, dirac-dms-add-files renamed to dirac-dms-add-file
FIX: FileCatalogCLI - check the result of removeFile call
FIX: LcgFileCatalogClient - get rid of LHCb specific VO evaluation
NEW: New FileCatalogProxy service - a generalization of a deprecated LcgFileCatalog service
FIX: Restored StorageElementProxy functionality
CHANGE: dirac-dms-add-file - added printout
NEW: FileCatalog(Factory), StorageElement(Factory) - UseProxy flag moved to /Operations and /LocalSite sections

*RSS
NEW:  general reimplementation: 
      New DB schema using python definition of tables, having three big blocks: Site, Resource and Node.
      MySQLMonkey functionality almost fully covered by DB module, eventually will disappear.
      Services updated to use new database.
      Clients updated to use new database.
      Synchronizer updated to fill the new database. When helpers will be ready, it will need an update.
      One ElementInspectorAgent, configurable now is hardcoded.
      New Generic StateMachine using OOP.
      Commands and Policies simplified.
      ResourceStatus using internal cache, needs to be tested with real load.
      Fixes for the state machine
      Replaced Bad with Degraded status ( outside RSS ).
      Added "Access" to Read|Write|Check|Remove SE statuses wherever it applies.
      ResourceStatus returns by default "Active" instead of "Allowed" for CS calls.
      Caching parameters are defined in the CS
FIX: dirac-admin-allow/ban-se - allow a SE on Degraded ( Degraded->Active ) and ban a SE on Probing 
     ( Probing -> Banned ). In practice, Active and Degraded are "usable" states anyway.            
      
*WMS
FIX: OptimizerExecutor - failed optimizations will still update the job     
NEW: JobWrapper - added LFNUserPrefix VO specific Operations option used for building user LFNs
CHANGE: JobDB - do not interpret SystemConfig in the WMS/JobDB
CHANGE: JobDB - Use CPUTime JDL only, keep MaxCPUTime for backward compatibility
CHANGE: JobWrapper - use CPUTime job parameter instead of MaxCPUTime
CHANGE: JobAgent - use CEType option instead of CEUniqueID
FIX: JobWrapper - do not attempt to untar directories before having checked if they are tarfiles 
NEW: dirac-wms-job-status - get job statuses for jobs in a given job group
 
*SMS
FIX: StorageManagementDB - when removing unlinked replicas, take into account the case where a
     staging request had been submitted, but failed
      
*Resources    
NEW: glexecCE - add new possible locations of the glexec binary: OSG specific stuff and in last resort 
     looking in the PATH    
NEW: LcgFileCatalogClient - in removeReplica() get the needed PFN inside instead of providing it as an argument     
      
*TS      
CHANGE: Transformation types definition are moved to the Operations CS section

*Interfaces
FIX: Dirac.py - CS option Scratchdir was in LocalSite/LocalSite
FIX: Dirac.py - do not define default catalog, use FileCatalog utility instead

[v6r6p19]

*DMS
BUGFIX: All DMS agents  - set up agent name in the initialization

[v6r6p18]

*Transformation
CHANGE: /DIRAC/VOPolicy/OutputDataModule option moved to <Operations>/Transformations/OutputDataModule

*Resources
FIX: ComputingElement - properly check if the pilot proxy has VOMS before adding it to the payload 
     when updating it

*WMS
BUGFIX: JobSanity - fixed misspelled method call SetParam -> SetParameter

[v6r6p17]

*Transformation
BUGFIX: TransformationAgent - corrected  __getDataReplicasRM()

[v6r6p16]

*DMS
FIX: Agents - proper __init__ implementation with arguments passing to the super class
FIX: LcgFileCatalogClient - in removeReplica() reload PFN in case it has changed

[v6r6p15]

*Framework
BUGFIX: ErrorMessageMonitor - corrected updateFields call 

*DMS:
NEW: FTSMonitorAgent completely rewritten in a multithreaded way

*Transformation
FIX: InputDataAgent - proper instantiation of TransformationClient
CHANGE: Transformation - several log message promoted from info to notice level

[v6r6p14]

*Transformation
FIX: Correct instantiation of agents inside several scripts
CHANGE: TransformationCleaningAgent - added verbosity to logs
CHANGE: TransformationAgent - missingLFC to MissingInFC as it could be the DFC as well
FIX: TransformationAgent - return an entry for all LFNs in __getDataReplicasRM

*DMS
FIX: TransferAgent - fix exception reason in registerFiles()

[v6r6p13]

*DMS
CHANGE: TransferAgent - change RM call from getCatalogueReplicas to getActiveReplicas. 
        Lowering log printouts here and there

[v6r6p12]

*DMS
BUGFIX: RemovalTask - Replacing "'" by "" in error str set as attribute for a subRequest file. 
        Without that request cannot be updated when some nasty error occurs.

[v6r6p11]

*RMS:
BUGFIX: RequestClient - log string formatting

*DMS
BUGFIX: RemovalTask - handling for files not existing in the catalogue

*Transformation
FIX: TransformationManager - ignore files in NotProcessed status to get the % of processed files

*Interfaces
FIX: Fixes due to the recent changes in PromptUser utility

[v6r6p10]

*RMS
FIX: RequestDBMySQL - better escaping of queries 

*WMS
FIX: SiteDirector - get compatible platforms before checking Task Queues for a site

[v6r6p9]

*Core
FIX: Utilities/PromptUser.py - better user prompt

*Accounting
NEW: Add some validation to the job records because of weird data coming from YANDEX.ru

*DMS
BUGFIX: ReplicaManager - typo errStr -> infoStr in __replicate()
FIX: FTSRequest - fixed log message

*WMS
FIX: SiteDirector - use CSGlobals.getVO() call instead of explicit CS option

[v6r6p8]

*Transformation
BUGFIX: TransformationDB - typo in getTransformationFiles(): iterValues -> itervalues

[v6r6p7]

*Resources
FIX: StorageFactory - uncommented line that was preventing the status to be returned 
BUGFIX: CE remote scripts - should return status and not call exit()
BUGFIX: SSHComputingElement - wrong pilot ID reference

[v6r6p6]

*WMS
FIX: TaskQueueDB - in findOrphanJobs() retrieve orphaned jobs as list of ints instead of list of tuples
FIX: OptimizerExecutor - added import of datetime to cope with the old style optimizer parameters

*Transformation
FIX: TransformationAgent - fix finalization entering in an infinite loop
NEW: TransformationCLI - added resetProcessedFile command
FIX: TransformationCleaningAgent - treating the archiving delay 
FIX: TransformationDB - fix in getTransformationFiles() in case of empty file list

[v6r6p5]

*Transformation
FIX: TransformationAgent - type( transClient -> transfClient )
FIX: TransformationAgent - self._logInfo -> self.log.info
FIX: TransformationAgent - skip if no Unused files
FIX: TransformationAgent - Use CS option for replica cache lifetime
CHANGE: TransformationAgent - accept No new Unused files every [6] hours

[v6r6p4]

*DMS
FIX: TransferAgent - protection for files that can not be scheduled
BUGFIX: TransferDB - typo (instIDList - > idList ) fixed

*Transformation
BUGFIX: TransformationAgent - typo ( loginfo -> logInfo )

[v6r6p3]

FIX: merged in patch v6r5p14

*Core
BUGFIX: X509Chain - return the right structure in getCredentials() in case of failure
FIX: dirac-deploy-scripts.py - allow short scripts starting from "d"
FIX: dirac-deploy-scripts.py - added DCOMMANDS_PPID env variable in the script wrapper
FIX: ExecutorReactor - reduced error message dropping redundant Task ID 

*Interfaces
BUGFIX: Dirac.py - allow to pass LFN list to replicateFile()

*DMS
FIX: FileManager - extra check if all files are available in _findFiles()
BUGFIX: FileCatalogClientCLI - bug in DirectoryListing

[v6r6p2]

FIX: merged in patch v6r5p13

*WMS
FIX: SiteDirector - if no community set, look for DIRAC/VirtualOrganization setting

*Framework
FIX: SystemLoggingDB - LogLevel made VARCHAR in the MessageRepository table
FIX: Logging - several log messages are split in fixed and variable parts
FIX: SystemLoggingDB - in insertMessage() do not insert new records in auxiliary tables if they 
     are already there

[v6r6p1]

*Core:
CHANGE: PromptUser - changed log level of the printout to NOTICE
NEW: Base Client constructor arguments are passed to the RPCClient constructor

*DMS:
NEW: FTSRequest - added a prestage mechanism for source files
NEW: FileCatalogClientCLI - added -f switch to the size command to use raw faile tables 
     instead of storage usage tables
NEW: FileCatalog - added orphan directory repair tool
NEW: FIleCatalog - more counters to control the catalog sanity     

*WMS:
FIX: SandboxStoreClient - no more kwargs tricks
FIX: SandboxStoreClient returns sandbox file name in case of upload failure to allow failover
FIX: dirac-pilot - fixed VO_%s_SW_DIR env variable in case of OSG

*TS:
FIX: TransformationManagerHandler - avoid multiple Operations() instantiation in 
     getTransformationSummaryWeb()

[v6r6]

*Core
CHANGE: getDNForUsername helper migrated from Core.Security.CS to Registry helper
NEW: SiteSEMapping - new utilities getSitesGroupedByTierLevel(), getTier1WithAttachedTier2(),
     getTier1WithTier2
CHANGE: The DIRAC.Core.Security.CS is replaced by the Registry helper     
BUGFIX: dirac-install - properly parse += in .cfg files
FIX: Graphs.Utilities - allow two lines input in makeDataFromCVS()
FIX: Graphs - allow Graphs package usage if even matplotlib is not installed
NEW: dirac-compile-externals will retrieve the Externals compilation scripts from it's new location 
     in github (DIRACGrid/Externals)
NEW: Possibility to define a thread-global credentials for DISET connections (for web framework)
NEW: Logger - color output ( configurable )
NEW: dirac-admin-sort-cs-sites - to sort sites in the CS
CHANGE: MessageClient(Factor) - added msgClient attribute to messages
NEW: Core.Security.Properties - added JOB_MONITOR and USER_MANAGER properties

*Configuration
NEW: Registry - added getAllGroups() method

*Framework
NEW: SystemAdministratorClientCLI - possibility to define roothPath and lcgVersion when updating software

*Accounting
NEW: JobPlotter - added Normalized CPU plots to Job accounting
FIX: DBUtils - plots going to greater granularity

*DMS
NEW: FileCatalog - storage usage info stored in all the directories, not only those with files
NEW: FileCatalog - added utility to rebuild storage usage info from scratch
FIX: FileCatalog - addMetadataField() allow generic types, e.g. string
FIX: FileCatalog - path argument is normalized before usage in multiple methods
FIX: FileCatalog - new metadata for files(directories) should not be there before for directories(files)
NEW: FileCatalog - added method for rebuilding DirectoryUsage data from scratch 
NEW: FileCatalog - Use DirectoryUsage mechanism for both logical and physical storage
CHANGE: FileCatalog - forbid removing non-empty directories
BUGFIX: FileCatalogClientCLI - in do_ls() check properly the path existence
FIX: FileCatalogClientCLI - protection against non-existing getCatalogCounters method in the LFC client
FIX: DMS Agents - properly call superclass constructor with loadName argument
FIX: ReplicaManager - in removeFile() non-existent file is marked as failed
FIX: Make several classes pylint compliant: DataIntegrityHandler, DataLoggingHandler,
     FileCatalogHandler, StorageElementHandler, StorageElementProxyHandler, TransferDBMonitoringHandler
FIX: LogUploadAgent - remove the OSError exception in __replicate()
FIX: FileCatalogClientCLI - multiple check of proper command inputs,
     automatic completion of several commands with subcommands,
     automatic completion of file names
CHANGE: FileCatalogClientCLI - reformat the output of size command 
FIX: dirac-admin-ban-se - allow to go over all options read/write/check for each SE      
NEW: StrategyHandler - new implementation to speed up file scheduling + better error reporting
NEW: LcgFileCatalogProxy - moved from from LHCbDirac to DIRAC
FIX: ReplicaManager - removed usage of obsolete "/Resources/StorageElements/BannedTarget" 
CHANGE: removed StorageUsageClient.py
CHANGE: removed obsoleted ProcessingDBAgent.py

*WMS
CHANGE: RunNumber job parameter was removed from all the relevant places ( JDL, JobDB, etc )
NEW: dirac-pilot - add environment setting for SSH and BOINC CEs
NEW: WMSAdministrator - get output for non-grid CEs if not yet in the DB
NEW: JobAgent - job publishes BOINC parameters if any
CHANGE: Get rid of LHCbPlatform everywhere except TaskQueueDB
FIX: SiteDirector - provide list of sites to the Matcher in the initial query
FIX: SiteDirector - present a list of all groups of a community to match TQs
CHANGE: dirac-boinc-pilot dropped
CHANGE: TaskQueueDirector does not depend on /LocalSite section any more
CHANGE: reduced default delays for JobCleaningAgent
CHANGE: limit the number of jobs received by JobCleaningAgent
CHANGE: JobDB - use insertFields instead of _insert
CHANGE: Matcher, TaskQueueDB - switch to use Platform rather than LHCbPlatform retaining LHCbPlatform compatibility
BUGFIX: Matcher - proper reporting pilot site and CE
CHANGE: JobManager - improved job Killing/Deleting logic
CHANGE: dirac-pilot - treat the OSG case when jobs on the same WN all run in the same directory
NEW: JobWrapper - added more status reports on different failures
FIX: PilotStatusAgent - use getPilotProxyFromDIRACGroup() instead of getPilotProxyFromVOMSGroup()
CHANGE: JobMonitoringHandler - add cutDate and condDict parameters to getJobGroup()
NEW: JobMonitoringHandler - check access rights with JobPolicy when accessing job info from the web
NEW: JobManager,JobWrapper - report to accounting jobs in Rescheduled final state if rescheduling is successful
FIX: WMSAdministrator, SiteDirector - store only non-empty pilot output to the PilotDB
NEW: added killPilot() to the WMSAdministrator interface, DiracAdmin and dirac-admin-kill-pilot command
NEW: TimeLeft - renormalize time left using DIRAC Normalization if available
FIX: JobManager - reconnect to the OptimizationMind in background if not yet connected
CHANGE: JobManifest - use Operations helper
NEW: JobCleaningAgent - delete logging records from JobLoggingDB when deleting jobs

*RMS
FIX: RequestDBFile - better exception handling in case no JobID supplied
FIX: RequestManagerHandler - make it pylint compliant
NEW: RequestProxyHandler - is forwarding requests from voboxes to central RequestManager. 
     If central RequestManager is down, requests are dumped into file cache and a separate thread 
     running in background is trying to push them into the central. 
CHANGE: Major revision of the code      
CHANGE: RequestDB - added index on SubRequestID in the Files table
CHANGE: RequestClient - readRequestForJobs updated to the new RequetsClient structure

*RSS
NEW: CS.py - Space Tokens were hardcoded, now are obtained after scanning the StorageElements.

*Resources
FIX: SSHComputingElement - enabled multiple hosts in one queue, more debugging
CHANGE: SSHXXX Computing Elements - define SSH class once in the SSHComputingElement
NEW: SSHComputingElement - added option to define private key location
CHANGE: Get rid of legacy methods in ComputingElement
NEW: enable definition of ChecksumType per SE
NEW: SSHBatch, SSHCondor Computing Elements
NEW: SSHxxx Computing Elements - using remote control scripts to better capture remote command errors
CHANGE: put common functionality into SSHComputingElement base class for all SSHxxx CEs
NEW: added killJob() method tp all the CEs
NEW: FileCatalog - take the catalog information info from /Operations CS section, if defined there, 
     to allow specifications per VO 

*Interfaces
CHANGE: Removed Script.initialize() from the API initialization
CHANGE: Some general API polishing
FIX: Dirac.py - when running in mode="local" any directory in the ISB would not get untarred, 
     contrary to what is done in the JobWrapper

*TS
BUGFIX: TaskManager - bug fixed in treating tasks with input data
FIX: TransformationCleaningAgent - properly call superclass constructor with loadName argument
NEW: TransformationCleaningAgent - added _addExtraDirectories() method to extend the list of
     directories to clean in a subclass if needed
CHANGE: TransformationCleaningAgent - removed usage of StorageUsageClient     
NEW: TransformationAgent is multithreaded now ( implementation moved from LHCbDIRAC )
NEW: added unit tests
NEW: InputDataAgent - possibility to refresh only data registered in the last predefined period of time 
NEW: TransformationAgent(Client) - management of derived transformations and more ported from LHCbDIRAC
BUGFIX: TransformationDB - wrong SQL statement generation in setFileStatusForTransformation()

[v6r5p14]

*Core
NEW: Utilities - added Backports utility

*WMS
FIX: Use /Operations/JobScheduling section consistently, drop /Operations/Matching section
NEW: Allow VO specific share correction plugins from extensions
FIX: Executors - several fixes

[v6r5p13]

*WMS
FIX: Executors - VOPlugin will properly send and receive the params
NEW: Correctors can be defined in an extension
FIX: Correctors - Properly retrieve info from the CS using the ops helper

[v6r5p12]

FIX: merged in patch v6r4p34

[v6r5p11]

FIX: merged in patch v6r4p33

*Core
FIX: MySQL - added offset argument to buildConditions()

[v6r5p10]

FIX: merged in patch v6r4p32

[v6r5p9]

FIX: merged in patch v6r4p30

[v6r5p8]

FIX: merged in patch v6r4p29

[v6r5p7]

FIX: merged in patch v6r4p28

[v6r5p6]

FIX: merged in patch v6r4p27

*Transformation
BUGFIX: TransformationDB - StringType must be imported before it can be used

*RSS
NEW: CS.py - Space Tokens were hardcoded, now are obtained after scanning the StorageElements.

[v6r5p5]

FIX: merged in patch v6r4p26

[v6r5p4]

FIX: merged in patch v6r4p25

[v6r5p3]

*Transformation
FIX: merged in patch v6r4p24

[v6r5p2]

*Web
NEW: includes DIRACWeb tag web2012092101

[v6r5p1]

*Core
BUGFIX: ExecutorMindHandler - return S_OK() in the initializeHandler
FIX: OptimizationMindHandler - if the manifest is not dirty it will not be updated by the Mind

*Configuration
NEW: Resources helper - added getCompatiblePlatform(), getDIRACPlatform() methods

*Resources
FIX: SSHComputingElement - add -q option to ssh command to avoid banners in the output
FIX: BOINCComputingElement - removed debugging printout
FIX: ComputingElement - use Platform CS option which will be converted to LHCbPlatform for legacy compatibility

*DMS
FIX: RequestAgentBase - lowering loglevel from ALWAYS to INFO to avoid flooding SystemLogging

*WMS:
FIX: SiteDirector - provide CE platform parameter when interrogating the TQ
FIX: GridPilotDirector - publish pilot OwnerGroup rather than VOMS role
FIX: WMSUtilities - add new error string into the parsing of the job output retrieval

[v6r5]

NEW: Executor framework

*Core
NEW: MySQL.py - added Test case for Time.dateTime time stamps
NEW: MySQL.py - insertFields and updateFields can get values via Lists or Dicts
NEW: DataIntegrityDB - use the new methods from MySQL and add test cases
NEW: DataIntegrityHandler - check connection to DB and create tables (or update their schema)
NEW: DataLoggingDB - use the new methods from MySQL and add test cases
NEW: DataLoggingHandler - check connection to DB and create tables (or update their schema)
FIX: ProcessPool - killing stuck workers after timeout
CHANGE: DB will throw a RuntimeException instead of a sys.exit in case it can't contact the DB
CHANGE: Several improvements on DISET
CHANGE: Fixed all DOS endings to UNIX
CHANGE: Agents, Services and Executors know how to react to CSSection/Module and react accordingly
NEW: install tools are updated to deal with executors
FIX: dirac-install - add -T/--Timeout option to define timeout for distribution downloads
NEW: dirac-install - added possibility of defining dirac-install's global defaults by command line switch
BUGFIX: avoid PathFinder.getServiceURL and use Client class ( DataLoggingClient,LfcFileCatalogProxyClient ) 
FIX: MySQL - added TIMESTAMPADD and TIMESTAMPDIFF to special values not to be scaped by MySQL
NEW: ObjectLoader utility
CHANGE: dirac-distribution - added global defaults flag and changed the flag to -M or --defaultsURL
FIX: Convert to string before trying to escape value in MySQL
NEW: DISET Services - added PacketTimeout option
NEW: SystemLoggingDB - updated to use the renewed MySQL interface and SQL schema
NEW: Added support for multiple entries in /Registry/DefaultGroup, for multi-VO installations
CHANGE: Component installation procedure updated to cope with components inheriting Modules
CHANGE: InstallTools - use dirac- command in runit run scripts
FIX: X509Chain - avoid a return of error when the group is not valid
FIX: MySQL - reduce verbosity of log messages when high level methods are used
CHANGE: Several DB classes have been updated to use the MySQL buildCondition method
NEW: MySQL - provide support for greater and smaller arguments to all MySQL high level methods
FIX: Service.py - check all return values from all initializers

*Configuration
CHANGE: By default return option and section lists ordered as in the CS
NEW: ConfigurationClient - added function to refresh remote configuration

*Framework
FIX: Registry.findDefaultGroup will never return False
CHANGE: ProxyManager does not accept proxies without explicit group
CHANGE: SystemAdministratorHandler - force refreshing the configuration after new component setup

*RSS
CHANGE: removed code execution from __init__
CHANGE: removed unused methods
NEW: Log all policy results 

*Resources
NEW: updated SSHComputingElement which allows multiple job submission
FIX: SGETimeLeft - better parsing of the batch system commands output
FIX: InProcessComputingElement - when starting a new job discard renewal of the previous proxy
NEW: BOINCComputingElement - new CE client to work with the BOINC desktop grid infrastructure 

*WMS
CHANGE: WMS Optimizers are now executors
CHANGE: SandboxStoreClient can directly access the DB if available
CHANGE: Moved JobDescription and improved into JobManifest
FIX: typo in JobLoggingDB
NEW: JobState/CachedJobState allow access to the Job via DB/JobStateSync Service automatically
BUGFIX: DownloadInputData - when not enough disk space, message was using "buffer" while it should be using "data"
FIX: the sandboxmetadataDB explosion when using the sandboxclient without direct access to the DB
NEW: Added support for reset/reschedule in the OptimizationMind
CHANGE: Whenever a DB is not properly initialized it will raise a catchable RuntimeError exception 
        instead of silently returning
FIX: InputDataResolution - just quick mod for easier extensibility, plus removed some LHCb specific stuff
NEW: allow jobids in a file in dirac-wms-job-get-output
NEW: JobManager - zfill in %n parameter substitution to allow alphabetical sorting
NEW: Directors - added checking of the TaskQueue limits when getting eligible queues
CHANGE: Natcher - refactor to simpify the logic, introduced Limiter class
CHANGE: Treat MaxCPUTime and CPUTime the same way in the JDL to avoid confusion
NEW: SiteDirector - added options PilotScript, MaxPilotsToSubmit, MaxJobsInFillMode
BUGFIX: StalledJobAgent - use cpuNormalization as float, not string 
FIX: Don't kill an executor if a task has been taken out from it
NEW: dirac-boinc-pilot - pilot script to be used on the BOINC volunteer nodes
FIX: SiteDirector - better handling of tokens and filling mode 
NEW: Generic pilot identities are automatically selected by the TQD and the SiteDirector 
     if not explicitly defined in /Pilot/GenericDN and GenericGroup
NEW: Generic pilot groups can have a VO that will be taken into account when selecting generic 
     credentials to submit pilots
NEW: Generic pilots that belong to a VO can only match jobs from that VO
NEW: StalledJobAgent - added rescheduling of jobs stuck in Matched or Rescheduled status
BUGFIX: StalledJobAgent - default startTime and endTime to "now", avoid None value
NEW: JobAgent - stop after N failed matching attempts (nothing to do), use StopAfterFailedMatches option
CHANGE: JobAgent - provide resource description as a dictionary to avoid extra JDL parsing by the Matcher
CHANGE: Matcher - report pilot info once instead of sending it several times from the job
CHANGE: Matcher - set the job site instead of making a separate call to JobStateUpdate
NEW: Matcher - added Matches done and matches OK statistics
NEW: TaskQueue - don't delete fresh task queues. Wait 5 minutes to do so.
CHANGE: Disabled TQs can also be matched, if no jobs are there, a retry will be triggered

*Transformation
FIX: TransformationAgent - a small improvement: now can pick the prods status to handle from the CS, 
     plus few minor corrections (e.g. logger messages)
FIX: TransformationCLI - take into accout possible failures in resetFile command     

*Accounting
NEW: AccountingDB - added retrieving RAW records for internal stuff
FIX: AccountingDB - fixed some logic for readonly cases
CHANGE: Added new simpler and faster bucket insertion mechanism
NEW: Added more info when rebucketing
FIX: Calculate the rebucket ETA using remaining records to be processed instead of the total records to be processed
FIX: Plots with no data still carry the plot name

*DMS
NEW: SRM2Storage - added retry in the gfal calls
NEW: added new FTSCleaningAgent cleaning up TransferDB tables
FIX: DataLoggingClient and DataLoggingDB - tests moved to separate files
CHANGE: request agents cleanup

*RMS
CHANGE: Stop using RequestAgentMixIn in the request agents

[v6r4p34]

*DMS
BUGFIX: FileCatalogCLI - fixed wrong indentation
CHANGE: RegistrationTask - removed some LHCb specific defaults

[v6r4p33]

*DMS
CHANGE: FTSRequest - be more verbose if something is wrong with file

[v6r4p32]

*WMS
FIX: StalledJobAgent - avoid exceptions in the stalled job accounting reporting

*DMS
NEW: FTSMonitorAgent - handling of expired FTS jobs 

*Interfaces
CHANGE: Dirac.py - attempt to retrieve output sandbox also for Completed jobs in retrieveRepositorySandboxes()

[v6r4p30]

*Core
BUGFIX: dirac-admin-bdii-ce-voview - proper check of the result structure

*Interfaces
FIX: Dirac.py, Job.py - allow to pass environment variables with special characters

*DMS
NEW: FileCatalogCLI - possibility to sort output in the ls command

*WMS:
FIX: JobWrapper - interpret environment variables with special characters 

[v6r4p29]

*RMS
BUGFIX: RequestDBMySQL - wrong indentation in __updateSubRequestFiles()

[v6r4p28]

*Interfaces
CHANGE: Dirac.py, DiracAdmin.py - remove explicit timeout on RPC client instantiation

*RSS
FIX: CS.py - fix for updated CS location (backward compatible)

*DMS
BUGFIX: StrategyHandler - bug fixed determineReplicationTree()
FIX: FTSRequest - add checksum string to SURLs file before submitting an FTS job

*WMS
FIX: JobWrapper - protection for double quotes in JobName
CHANGE: SiteDirector - switched some logging messages from verbose to info level

*RMS
NEW: Request(Client,DBMySQL,Manager) - added readRequestsForJobs() method

[v6r4p27]

*DMS
FIX: SRM2Storage - removed hack for EOS (fixed server-side)

*Transformation
CHANGE: TransformationClient - limit to 100 the number of transformations in getTransformations()
NEW: TransformationAgent - define the transformations type to use in the configuration

*Interfaces
FIX: Job.py -  fix for empty environmentDict (setExecutionEnv)

[v6r4p26]

*Transformation
BUGFIX: TransformationClient - fixed calling sequence in rpcClient.getTransformationTasks()
NEW: TransformationClient - added log messages in verbose level.

[v6r4p25]

*DMS
BUGFIX: StrategyHandler - sanity check for wrong replication tree 

[v6r4p24]

*Core
NEW: MySQL - add 'offset' argument to the buildCondition()

*Transformation
FIX: TransformationAgent - randomize the LFNs for removal/replication case when large number of those
CHANGE: TransformationClient(DB,Manager) - get transformation files in smaller chunks to
        improve performance
FIX: TransformationAgent(DB) - do not return redundant LFNs in getTransformationFiles()    

[v6r4p23]

*Web
NEW: includes DIRACWeb tag web2012092101

[v6r4p22]

*DMS
FIX: SRM2Storage - fix the problem with the CERN-EOS storage 

[v6r4p21]

*Core
BUGFIX: SGETimeLeft - take into account dd:hh:mm:ss format of the cpu consumed

[v6r4p20]

*WMS
BUGFIX: PilotDirector, GridPilotDirector - make sure that at least 1 pilot is to be submitted
BUGFIX: GridPilotDirector - bug on how pilots are counted when there is an error in the submit loop.
BUGFIX: dirac-pilot - proper install script installation on OSG sites

[v6r4p19]

*RMS
FIX: RequestDBMySQL - optimized request selection query 

[v6r4p18]

*Configuration
BUGFIX: CE2CSAgent.py - the default value must be set outside the loop

*DMS
NEW: dirac-dms-create-replication-request
BUGFIX: dirac-dms-fts-submit, dirac-dms-fts-monitor - print out error messages

*Resources
BUGFIX: TorqueComputingElement.py, plus add UserName for shared Queues

*WMS
BUGFIX: JobManagerHandler - default value for pStart (to avoid Exception)

[v6r4p17]

*Core
FIX: dirac-configure - setup was not updated in dirac.cfg even with -F option
FIX: RequestHandler - added fix for Missing ConnectionError

*DMS
FIX: dirac-dms-clean-directory - command fails with `KeyError: 'Replicas'`.

*WMS
FIX: SiteDirector - adapt to the new method in the Matcher getMatchingTaskQueue 
FIX: SiteDirector - added all SubmitPools to TQ requests

[v6r4p16]

*Core:
FIX: dirac-install - bashrc/cshrc were wrongly created when using versionsDir

*Accounting
CHANGE: Added new simpler and faster bucket insertion mechanism
NEW: Added more info when rebucketing

*WMS
CHANGE: Matcher - refactored to take into account job limits when providing info to directors
NEW: JoAgent - reports SubmitPool parameter if applicable
FIX: Matcher - bad codition if invalid result

[v6r4p15]

*WMS
FIX: gLitePilotDirector - fix the name of the MyProxy server to avoid crasehs of the gLite WMS

*Transformation
FIX: TaskManager - when the file is on many SEs, wrong results were generated

[v6r4p13]

*DMS
FIX: dirac-admin-allow-se - added missing interpreter line

[v6r4p12]

*DMS
CHANGE: RemovalTask - for DataManager shifter change creds after failure of removal with her/his proxy.

*RSS
NEW: Added RssConfiguration class
FIX: ResourceManagementClient  - Fixed wrong method name

[v6r4p11]

*Core
FIX: GGUSTicketsClient - GGUS SOAP URL updated

*DMS
BUGFIX: ReplicaManager - wrong for loop

*RequestManagement
BUGFIX: RequestClient - bug fix in finalizeRequest()

*Transformation
FIX: TaskManager - fix for correctly setting the sites (as list)

[v6r4p10]

*RequestManagement
BUGFIX: RequestContainer - in addSubrequest() function

*Resources
BUGFIX: SRM2Storage - in checksum type evaluation

*ResourceStatusSystem
BUGFIX: InfoGetter - wrong import statement

*WMS
BUGFIX: SandboxMetadataDB - __init__() can not return a value

[v6r4p9]

*DMS
CHANGE: FailoverTransfer - ensure the correct execution order of the subrequests

[v6r4p8]

Bring in fixes from v6r3p17

*Core:
FIX: Don't have the __init__ return True for all DBs
NEW: Added more protection for exceptions thrown in callbacks for the ProcessPool
FIX: Operations will now look in 'Defaults' instead of 'Default'

*DataManagement:
FIX: Put more protection in StrategyHandler for neither channels  not throughput read out of TransferDB
FIX: No JobIDs supplied in getRequestForJobs function for RequestDBMySQL taken into account
FIX: Fix on getRequestStatus
CHANGE: RequestClient proper use of getRequestStatus in finalizeRequest
CHANGE: Refactored RequestDBFile

[v6r4p7]

*WorkloadManagement
FIX: SandboxMetadataDB won't explode DIRAC when there's no access to the DB 
CHANGE: Whenever a DB fails to initialize it raises a catchable exception instead of just returning silently

*DataManagement
CHANGE: Added Lost and Unavailable to the file metadata

[v6r4p6]

Bring fixes from v6r4p6

[v6r4p5]

*Configuration
NEW: Added function to generate Operations CS paths

*Core
FIX: Added proper ProcessPool checks and finalisation

*DataManagement
FIX: don't set Files.Status to Failed for non-existign files, failover transfers won't go
FIX: remove classmethods here and there to unblock requestHolder
CHANGE: RAB, TA: change task timeout: 180 and 600 (was 600 and 900 respectively)
FIX: sorting replication tree by Ancestor, not hopAncestorgit add DataManagementSystem/Agent/TransferAgent.py
NEW: TA: add finalize
CHANGE: TransferAgent: add AcceptableFailedFiles to StrategyHandler to ban FTS channel from scheduling
FIX: if there is no failed files, put an empty dict


*RSS
FIX: RSS is setting Allowed but the StorageElement checks for Active

*Workflows
FIX: Part of WorfklowTask rewritten to fix some issues and allow 'ANY' as site

*Transformation
FIX: Wrong calls to TCA::cleanMetadataCatalogFiles

[v6r4p4]

*Core
FIX: Platform.py - check if Popen.terminate is available (only from 2.6)

[v6r4p3]

*Core
FIX: ProcessPool with watchdog and timeouts - applied in v6r3 first

[v6r4p2]

*StorageManagement
BUGFIX: StorageElement - staging is a Read operation and should be allowed as such

*WMS
BUGFIX: InProcessComputingElement, JobAgent - proper return status code from the job wrapper

*Core
FIX: Platform - manage properly the case of exception in the ldconfig execution

[v6r4p1]

*DMS
FIX: TransferDB.getChannelObservedThroughput - the channelDict was created in a wrong way

*RSS
FIX: ResourceStatus was not returning Allowed by default

[v6r4]

*Core
FIX: dirac-install-db.py: addDatabaseOptionsToCS has added a new keyed argument
NEW: SGETimeLeft.py: Support for SGE backend
FIX: If several extensions are installed, merge ConfigTemplate.cfg
NEW: Service framework - added monitoring of file descriptors open
NEW: Service framework - Reduced handshake timeout to prevent stuck threads
NEW: MySQL class with new high level methods - buildCondition,insertFields,updateFields
     deleteEntries, getFields, getCounters, getDistinctAttributeValues
FIX: ProcessPool - fixes in the locking mechanism with LockRing, stopping workers when the
     parent process is finished     
FIX: Added more locks to the LockRing
NEW: The installation tools are updated to install components by name with the components module specified as an option

*DMS
FIX: TransferDB.py - speed up the Throughput determination
NEW: dirac-dms-add-files: script similar to dirac-dms-remove-files, 
     allows for 1 file specification on the command line, using the usual dirac-dms-add-file options, 
     but also can take a text file in input to upload a bunch of files. Exit code is 0 only if all 
     was fine and is different for every error found. 
NEW: StorageElementProxy- support for data downloading with http protocol from arbitrary storage, 
     needed for the web data download
BUGFIX: FileCatalogCLI - replicate operation does a proper replica registration ( closes #5 )     
FIX: ReplicaManager - __cleanDirectory now working and thus dirac-dms-clean-directory

*WMS
NEW: CPU normalization script to run a quick test in the pilot, used by the JobWrapper
     to report the CPU consumption to the accounting
FIX: StalledJobAgent - StalledTimeHours and FailedTimeHours are read each cycle, refer to the 
     Watchdog heartBeat period (should be renamed); add NormCPUTime to Accounting record
NEW: SiteDirector - support for the operation per VO in multi-VO installations
FIX: StalledJobAgent - get ProcessingType from JDL if defined
BUGFIX: dirac-wms-job-peek - missing printout in the command
NEW: SiteDirector - take into account the number of already waiting pilots when evaluating the number of pilots to submit
FIX: properly report CPU usage when the Watchdog kill the payload.

*RSS
BUGFIX: Result in ClientCache table is a varchar, but the method was getting a datetime
NEW: CacheFeederAgent - VOBOX and SpaceTokenOccupancy commands added (ported from LHCbDIRAC)
CHANGE: RSS components get operational parameters from the Operations handler

*DataManagement
FIX: if there is no failed files, put an empty dict

*Transformation
FIX: Wrong calls to TCA::cleanMetadataCatalogFiles

[v6r3p19]

*WMS
FIX: gLitePilotDirector - fix the name of the MyProxy server to avoid crashes of the gLite WMS

[v6r3p18]

*Resources
BUGFIX: SRM2Storage - in checksum type evaluation

[v6r3p17]

*DataManagement
FIX: Fixes issues #783 and #781. Bugs in ReplicaManager removePhisicalReplica and getFilesFromDirectory
FIX: Return S_ERROR if missing jobid arguments
NEW: Checksum can be verified during FTS and SRM2Storage 

[v6r3p16]

*DataManagement
FIX: better monitoring of FTS channels 
FIX: Handle properly None value for channels and bandwidths

*Core
FIX: Properly calculate the release notes if there are newer releases in the release.notes file

[v6r3p15]

*DataManagement
FIX: if there is no failed files, put an empty dict

*Transformation
FIX: Wrong calls to TCA::cleanMetadataCatalogFiles


[v6r3p14]

* Core

BUGFIX: ProcessPool.py: clean processing and finalisation
BUGFIX: Pfn.py: don't check for 'FileName' in pfnDict

* DMS

NEW: dirac-dms-show-fts-status.py: script showing last hour history for FTS channels
NEW: TransferDBMonitoringHandler.py: new function exporting FST channel queues
BUGFIX: TransferAgent.py,RemovalAgent.py,RegistrationAgent.py - unlinking of temp proxy files, corection of values sent to gMonitor
BUGFIX: StrategyHandler - new config option 'AcceptableFailedFiles' to unblock scheduling for channels if problematic transfers occured for few files
NEW: TransferAgent,RemovalAgent,RegistrationAgent - new confing options for setting timeouts for tasks and ProcessPool finalisation
BUGFIX: ReplicaManager.py - reverse sort of LFNs when deleting files and directories to avoid blocks
NEW: moved StrategyHandler class def to separate file under DMS/private

* TMS

FIX: TransformationCleaningAgent.py: some refactoring, new way of disabling/enabline execution by 'EnableFlag' config option

[v6r3p13]

*Core
FIX: Added proper ProcessPool checks and finalisation

*DataManagement
FIX: don't set Files.Status to Failed for non-existign files, failover transfers won't go
FIX: remove classmethods here and there to unblock requestHolder
CHANGE: RAB, TA: change task timeout: 180 and 600 (was 600 and 900 respectively)
FIX: sorting replication tree by Ancestor, not hopAncestorgit add DataManagementSystem/Agent/TransferAgent.py
NEW: TA: add finalize
CHANGE: TransferAgent: add AcceptableFailedFiles to StrategyHandler to ban FTS channel from scheduling

[v6r3p12]

*Core
FIX: Platform.py - check if Popen.terminate is available (only from 2.6)

[v6r3p11]

*Core
FIX: ProcessPool with watchdog and timeouts

[v6r3p10]

*StorageManagement
BUGFIX: StorageElement - staging is a Read operation and should be allowed as such

*WMS
BUGFIX: InProcessComputingElement, JobAgent - proper return status code from the job wrapper

*Core
FIX: Platform - manage properly the case of exception in the ldconfig execution

[v6r3p9]

*DMS
FIX: TransferDB.getChannelObservedThroughput - the channelDict was created in a wrong way

[v6r3p8]

*Web
CHANGE: return back to the release web2012041601

[v6r3p7]

*Transformation
FIX: TransformationCleaningAgent - protection from deleting requests with jobID 0 

[v6r3p6]

*Core
FIX: dirac-install-db - proper key argument (follow change in InstallTools)
FIX: ProcessPool - release all locks every time WorkignProcess.run is executed, more fixes to come
FIX: dirac-configure - for Multi-Community installations, all vomsdir/vomses files are now created

*WMS
NEW: SiteDirector - add pilot option with CE name to allow matching of SAM jobs.
BUGFIX: dirac-pilot - SGE batch ID was overwriting the CREAM ID
FIX: PilotDirector - protect the CS master if there are at least 3 slaves
NEW: Watchdog - set LocalJobID in the SGE case

[v6r3p5]

*Core:
BUGFIX: ProcessPool - bug making TaskAgents hang after max cycles
BUGFIX: Graphs - proper handling plots with data containing empty string labels
FIX: GateWay - transfers were using an old API
FIX: GateWay - properly calculate the gateway URL
BUGFIX: Utilities/Pfn.py - bug in pfnunparse() when concatenating Path and FileName

*Accounting
NEW: ReportGenerator - make AccountingDB readonly
FIX: DataCache - set daemon the datacache thread
BUGFIX: BasePlotter - proper handling of the Petabyte scale data

*DMS:
BUGFIX: TransferAgent, RegistrationTask - typos 

[v6r3p4]

*DMS:
BUGFIX: TransferAgent - wrong value for failback in TA:execute

[v6r3p3]

*Configuration
BUGFIX: Operations helper - typo

*DMS:
FIX: TransferAgent - change the way of redirecting request to task

[v6r3p2]

*DMS
FIX: FTSRequest - updating metadata for accouting when finalizing FTS requests

*Core
FIX: DIRAC/__init__.py - default version is set to v6r3

[v6r3p1]

*WMS
CHANGE: Use ResourcesStatus and Resources helpers in the InputDataAgent logic

*Configuration
NEW: added getStorageElementOptions in Resources helper

*DMS
FIX: resourceStatus object created in TransferAgent instead of StrategyHandler

[v6r3]

*Core
NEW: Added protections due to the process pool usage in the locking logic

*Resources
FIX: LcgFileCatalogClient - reduce the number of retries: LFC_CONRETRY = 5 to 
     avoid combined catalog to be stuck on a faulty LFC server
     
*RSS
BUGFIX: ResourceStatus - reworked helper to keep DB connections     

*DMS
BUGFIX: ReplicaManager::CatalogBase::_callFileCatalogFcnSingleFile() - wrong argument

*RequestManagement
FIX: TaskAgents - set timeOut for task to 10 min (15 min)
NEW: TaskAgents - fill in Error fields in case of failing operations

*Interfaces
BUGFIX: dirac-wms-select-jobs - wrong use of the Dirac API

[v6r2p9]

*Core
FIX: dirac-configure - make use of getSEsForSite() method to determine LocalSEs

*WMS
NEW: DownloadInputData,InputDataByProtocol - check Files on Tape SEs are on Disk cache 
     before Download or getturl calls from Wrapper
CHANGE: Matcher - add Stalled to "Running" Jobs when JobLimits are applied   
CHANGE: JobDB - allow to specify required platform as Platform JDL parameter,
        the specified platform is taken into account even without /Resources/Computing/OSCompatibility section

*DMS
CHANGE: dirac-admin-allow(ban)-se - removed lhcb-grid email account by default, 
        and added switch to avoid sending email
FIX: TaskAgents - fix for non-existing files
FIX: change verbosity in failoverReplication 
FIX: FileCatalog - remove properly metadata indices 
BUGFIX: FileManagerBase - bugfix in the descendants evaluation logic  
FIX: TransferAgent and TransferTask - update Files.Status to Failed when ReplicaManager.replicateAndRegister 
     will fail completely; when no replica is available at all.

*Core
FIX: dirac-pilot - default lcg bindings version set to 2012-02-20

[v6r2p8]

*DMS:
CHANGE: TransferAgent - fallback to task execution if replication tree is not found

[v6r2p7]

*WMS
BUGFIX: SiteDirector - wrong CS option use: BundleProxy -> HttpProxy
FIX: SiteDirector - use short lines in compressed/encoded files in the executable
     python script

[v6r2p6]

*DataManagement
FIX: Bad logic in StrategyHandler:MinimiseTotalWait

*Core
CHANGE: updated GGUS web portal URL

*RSS
BUGFIX: meta key cannot be reused, it is popped from dictionary

*Framework
FIX: The Gateway service does not have a handler
NEW: ConfingTemplate entry for Gateway
FIX: distribution notes allow for word wrap

*WorkloadManagement
FIX: avoid unnecessary call if no LFN is left in one of the SEs
FIX: When Uploading job outputs, try first Local SEs, if any


[v6r2p5]

*RSS
BUGFIX: several minor bug fixes

*RequestManagement
BUGFIX: RequestDBMySQL - removed unnecessary request type check

*DMS
BUGFIX: FileCatalogClienctCLI - wrong evaluation of the operation in the find command
NEW: FileCatalog - added possibility to remove specified metadata for a given path 
BUGFIX: ReplicaManager - wrong operation order causing failure of UploadLogFile module

*Core
NEW: dirac-install - generate cshrc DIRAC environment setting file for the (t)csh 

*Interfaces
CHANGE: Job - added InputData to each element in the ParametricInputData

*WMS
CHANGE: dirac-jobexec - pass ParametericInputData to the workflow as a semicolon separated string

[v6r2p4]

*WMS
BUGFIX: StalledJobAgent - protection against jobs with no PilotReference in their parameters
BUGFIX: WMSAdministratorHandler - wrong argument type specification for getPilotInfo method

*StorageManagement
BUGFIX: RequestFinalizationAgent - no method existence check when calling RPC method

[v6r2p3]

*WMS
CHANGE: Matcher - fixed the credentials check in requestJob() to simplify it

*ConfigurationSystem
CHANGE: Operations helper - fix that allow no VO to be defined for components that do not need it

*Core
BUGFIX: InstallTools - when applying runsvctrl to a list of components make sure that the config server is treated first and the sysadmin service - last
        
[v6r2p2]

*WMS
BUGFIX: Matcher - restored logic for checking private pilot asking for a given DN for belonging to the same group with JOB_SHARING property.

[v6r2p1]

*RequestManagementSystem
BUGFIX: RequestCleaningAgent - missing import of the "second" interval definition 

[v6r2]

*General
FIX: replaced use of exec() python statement in favor of object method execution

*Accounting
CHANGE: Accounting 'byte' units are in powers of 1000 instead of powers of 1024 (closes #457)

*Core
CHANGE: Pfn.py - pfnparse function rewritten for speed up and mem usage, unit test case added
FIX: DISET Clients are now thread-safe. Same clients used twice in different threads was not 
closing the previous connection
NEW: reduce wait times in DISET protocol machinery to improve performance    
NEW: dirac-fix-mysql-script command to fix the mysql start-up script for the given installation
FIX: TransferClient closes connections properly
FIX: DISET Clients are now thread-safe. Same client used twice in different threads will not close the previous connection
CHANGE: Beautification and reduce wait times to improve performance
NEW: ProcessPool - added functionality to kill all children processes properly when destroying ProcessPool objects
NEW: CS Helper for LocalSite section, with gridEnv method
NEW: Grid module will use Local.gridEnv if nothing passed in the arguments
CHANGE: Add deprecated sections in the CS Operations helper to ease the transition
FIX: dirac-install - execute dirac-fix-mysql-script, if available, to fix the mysql.server startup script
FIX: dirac-distribution - Changed obsoleted tar.list file URL
FIX: typo in dirac-admin-add-host in case of error
CHANGE: dirac-admin-allow(ban)-se - use diracAdmin.sendMail() instead of NotificationClient.sendMail()

*Framework
BUGFIX: UserProfileDB - no more use of "type" variable as it is a reserved keyword 

*RequestManagement:
FIX: RequestDBFile - more consistent treatment of requestDB Path
FIX: RequestMySQL - Execution order is evaluated based on not Done state of subrequests
NEW: RequestCleaningAgent - resetting Assigned requests to Waiting after a configurable period of time

*RSS
CHANGE: RSS Action now inherits from a base class, and Actions are more homogeneous, they all take a uniform set of arguments. The name of modules has been changed from PolType to Action as well.
FIX: CacheFeederAgent - too verbose messages moved to debug instead of info level
BUGFIX: fixed a bug preventing RSS clients to connect to the services     
FIX: Proper services synchronization
FIX: Better handling of exceptions due to timeouts in GOCDBClient   
FIX: RSS.Notification emails are sent again
FIX: Commands have been modified to return S_OK, S_ERROR inside the Result dict. This way, policies get a S_ERROR / S_OK object. CacheFeederAgent has been updated accordingly.
FIX: allow clients, if db connection fails, to reconnect ( or at least try ) to the servers.
CHANGE: access control using CS Authentication options. Default is SiteManager, and get methods are all.
BUGFIX: MySQLMonkey - properly escaped all parameters of the SQL queries, other fixes.
NEW: CleanerAgent renamed to CacheCleanerAgent
NEW: Updated RSS scripts, to set element statuses and / or tokens.
NEW: Added a new script, dirac-rss-synch
BUGFIX: Minor bugfixes spotted on the Web development
FIX: Removed useless decorator from RSS handlers
CHANGE: ResourceStatus helper tool moved to RSS/Client directory, no RSS objects created if the system is InActive
CHANGE: Removed ClientFastDec decorator, using a more verbose alternative.
CHANGE: Removed useless usage of kwargs on helper functions.  
NEW: added getSESitesList method to RSSClient      
FIX: _checkFloat() checks INTEGERS, not datetimes

*DataManagement
CHANGE: refactoring of DMS agents executing requests, allow requests from arbitrary users
NEW: DFC - allow to specify multiple replicas, owner, mode when adding files
CHANGE: DFC - optimization of the directory size evaluation
NEW: Added CREATE TEMPORARY TABLES privilege to FileCatalogDB
CHANGE: DFC - getCatalogCounters() update to show numbers of directories
NEW: lfc_dfc_copy script to migrate data from LFC to DFC
FIX: dirac-dms-user-lfns - fixed the case when the baseDir is specified
FIX: FTS testing scripts were using sys.argv and getting confused if options are passed
NEW: DFC - use DirectoryUsage tables for the storage usage evaluations
NEW: DFC - search by metadata can be limited to a given directory subtree
NEW: DFC - search by both directory and file indexed metadata
BUGFIX: DFC - avoid crash if no directories or files found in metadata query
NEW: DFC FileCatalogHandler - define database location in the configuration
NEW: DFC - new FileCatalogFactory class, possibility to use named DFC services
FIX: FTSMonitor, FTSRequest - fixes in handling replica registration, setting registration requests in FileToCat table for later retry
FIX: Failover registration request in the FTS agents.      
FIX: FTSMonitor - enabled to register new replicas if even the corresponding request were removed from the RequestManagement 
FIX: StorageElement - check if SE has been properly initialized before executing any method     
CHANGE: LFC client getReplica() - make use of the new bulk method lfc.lfc_getreplicasl()
FIX: LFC client - protect against getting None in lfc.lfc_readdirxr( oDirectory, "" )  
FIX: add extra protection in dump method of StorageElement base class
CHANGE: FailoverTransfer - create subrequest per catalog if more than one catalog

*Interface
NEW: Job.py - added method to handle the parametric parameters in the workflow. They are made available to the workflow_commons via the key 'GenericParameters'.
FIX: Dirac.py - fix some type checking things
FIX: Dirac.py - the addFile() method can now register to more than 1 catalog.

*WMS
FIX: removed dependency of the JobSchedulingAgent on RSS. Move the getSiteTier functionality to a new CS Helper.
FIX: WMSAdministratorHandler - Replace StringType by StringTypes in the export methods argument type
FIX: JobAgent - Set explicitly UseServerCertificate to "no" for the job executable
NEW: dirac-pilot - change directory to $OSG_WN_TMP on OSG sites
FIX: SiteDirector passes jobExecDir to pilot, this defaults to "." for CREAM CEs. It can be set in the CS. It will not make use of $TMPDIR in this case.
FIX: Set proper project and release version to the SiteDirector     
NEW: Added "JobDelay" option for the matching, refactored and added CS options to the matcher
FIX: Added installation as an option to the pilots and random MyProxyServer
NEW: Support for parametric jobs with parameters that can be of List type

*Resources
NEW: Added SSH Grid Engine Computing Element
NEW: Added SSH Computing Element
FIX: make sure lfc client will not try to connect for several days

*Transformation
FIX: TransformationDB - in setFileStatusForTransformation() reset ErrorCount to zero if "force" flag and    the new status is "unused"
NEW: TransformationDB - added support for dictionary in metadata for the InputDataQuery mechanism     

[v6r1p13]

*WMS
FIX: JobSchedulingAgent - backported from v6r2 use of Resources helper

[v6r1p12]

*Accounting
FIX: Properly delete cached plots

*Core
FIX: dirac-install - run externals post install after generating the versions dir

[v6r1p11]

*Core
NEW: dirac-install - caches locally the externals and the grid bundle
FIX: dirac-distribution - properly generate releasehistory and releasenotes

[v6r1p10]

*WorloadManagement
FIX: JobAgent - set UseServerCertificate option "no" for the job executable

[v6r1p9]

*Core
FIX: dirac-configure - set the proper /DIRAC/Hostname when defining /LocalInstallation/Host

*DataManagement
FIX: dirac-dms-user-lfns - fixed the case when the baseDir is specified
BUGFIX: dirac-dms-remove-files - fixed crash in case of returned error report in a form of dictionary 

[v6r1p8]

*Web
FIX: restored Run panel in the production monitor

*Resources
FIX: FileCatalog - do not check existence of the catalog client module file

[v6r1p7]

*Web
BUGFIX: fixed scroll bar in the Monitoring plots view

[v6r1p6]

*Core
FIX: TransferClient closes connections properly

[v6r1p5]

*Core
FIX: DISET Clients are now thread-safe. Same clients used twice in different threads was not 
     closing the previous connection
NEW: reduce wait times in DISET protocol machinery to improve performance   

[v6r1p4]

*RequestManagement
BUGFIX: RequestContainer - in isSubRequestDone() treat special case for subrequests with files

*Transformation
BUGFIX: TransformationCleaningAgent - do not clear requests for tasks with no associated jobs

[v6r1p3]

*Framework
NEW: Pass the monitor down to the request RequestHandler
FIX: Define the service location for the monitor
FIX: Close some connections that DISET was leaving open

[v6r1p2]

*WorkloadManagement
BUGFIX: JobSchedulingAgent - use getSiteTiers() with returned direct value and not S_OK

*Transformation
BUGFIX: Uniform use of the TaskManager in the RequestTaskAgent and WorkflowTaskAgent

[v6r1p1]

*RSS
BUGFIX: Alarm_PolType now really send mails instead of crashing silently.

[v6r1]

*RSS
CHANGE: Major refactoring of the RSS system
CHANGE: DB.ResourceStatusDB has been refactored, making it a simple wrapper round ResourceStatusDB.sql with only four methods by table ( insert, update, get & delete )
CHANGE: DB.ResourceStatusDB.sql has been modified to support different statuses per granularity.
CHANGE: DB.ResourceManagementDB has been refactored, making it a simple wrapper round ResourceStatusDB.sql with only four methods by table ( insert, update, get & delete )
CHANGE: Service.ResourceStatusHandler has been refactored, removing all data processing, making it an intermediary between client and DB.
CHANGE: Service.ResourceManagementHandler has been refactored, removing all data processing, making it an intermediary between client and DB.
NEW: Utilities.ResourceStatusBooster makes use of the 'DB primitives' exposed on the client and does some useful data processing, exposing the new functions on the client.
NEW: Utilities.ResourceManagementBooster makes use of the 'DB primitives' exposed on the client and does some useful data processing, exposing the new functions on the client.
CHANGE: Client.ResourceStatusClient has been refactorerd. It connects automatically to DB or to the Service. Exposes DB and booster functions.
CHANGE: Client.ResourceManagementClient has been refactorerd. It connects automatically to DB or to the Service. Exposes DB and booster functions.
CHANGE: Agent.ClientsCacheFeederAgent renamed to CacheFeederAgent. The name was not accurate, as it also feeds Accouting Cache tables.
CHANGE: Agent.InspectorAgent, makes use of automatic API initialization.
CHANGE: Command. refactor and usage of automatic API initialization.
CHANGE: PolicySystem.PEP has reusable client connections, which increase significantly performance.
CHANGE: PolicySystem.PDP has reusable client connections, which increase significantly performance.
NEW: Utilities.Decorators are syntactic sugar for DB, Handler and Clients.
NEW: Utilities.MySQLMonkey is a mixture of laziness and refactoring, in order to generate the SQL statements automatically. Not anymore sqlStatemens hardcoded on the RSS.
NEW: Utilities.Validator are common checks done through RSS modules
CHANGE: Utilities.Synchronizer syncs users and DIRAC sites
CHANGE: cosmetic changes everywhere, added HeadURL and RCSID
CHANGE: Removed all the VOExtension logic on RSS
BUGFIX: ResourceStatusHandler - getStorageElementStatusWeb(), access mode by default is Read
FIX: RSS __init__.py will not crash anymore if no CS info provided
BUGFIX: CS.getSiteTier now behaves correctly when a site is passed as a string

*dirac-setup-site
BUGFIX: fixed typos in the Script class name

*Transformation
FIX: Missing logger in the TaskManager Client (was using agent's one)
NEW: Added UnitTest class for TaskManager Client

*DIRAC API
BUGFIX: Dirac.py. If /LocalSite/FileCatalog is not define the default Catalog was not properly set.
FIX: Dirac.py - fixed __printOutput to properly interpret the first argument: 0:stdout, 1:stderr
NEW: Dirac.py - added getConfigurationValue() method

*Framework
NEW: UsersAndGroups agent to synchronize users from VOMRS server.

*dirac-install
FIX: make Platform.py able to run with python2.3 to be used inside dirac-install
FIX: protection against the old or pro links pointing to non-existent directories
NEW: make use of the HTTP proxies if available
FIX: fixed the logic of creating links to /opt/dirac directories to take into account webRoot subdirs

*WorkloadManagement
FIX: SiteDirector - change getVO() function call to getVOForGroup()

*Core:
FIX: Pfn.py - check the sanity of the pfn and catch the erroneous case

*RequestManagement:
BUGFIX: RequestContainer.isSubrequestDone() - return 0 if Done check fails

*DataManagement
NEW: FileCatalog - possibility to configure multiple FileCatalog services of the same type

[v6r0p4]

*Framework
NEW: Pass the monitor down to the request RequestHandler
FIX: Define the service location for the monitor
FIX: Close some connections that DISET was leaving open

[v6r0p3]

*Framework
FIX: ProxyManager - Registry.groupHasProperties() wasn't returning a result 
CHANGE: Groups without AutoUploadProxy won't receive expiration notifications 
FIX: typo dirac-proxy-info -> dirac-proxy-init in the expiration mail contents
CHANGE: DISET - directly close the connection after a failed handshake

[v6r0p2]

*Framework
FIX: in services logs change ALWAYS log level for query messages to NOTICE

[v6r0p1]

*Core
BUGFIX: List.uniqueElements() preserves the other of the remaining elements

*Framework
CHANGE: By default set authorization rules to authenticated instead of all
FIX: Use all required arguments in read access data for UserProfileDB
FIX: NotificationClient - dropped LHCb-Production setup by default in the __getRPSClient()

[v6r0]

*Framework
NEW: DISET Framework modified client/server protocol, messaging mechanism to be used for optimizers
NEW: move functions in DIRAC.Core.Security.Misc to DIRAC.Core.Security.ProxyInfo
CHANGE: By default log level for agents and services is INFO
CHANGE: Disable the log headers by default before initializing
NEW: dirac-proxy-init modification according to issue #29: 
     -U flag will upload a long lived proxy to the ProxyManager
     If /Registry/DefaultGroup is defined, try to generate a proxy that has that group
     Replaced params.debugMessage by gLogger.verbose. Closes #65
     If AutoUploadProxy = true in the CS, the proxy will automatically be uploaded
CHANGE: Proxy upload by default is one month with dirac-proxy-upload
NEW: Added upload of pilot proxies automatically
NEW: Print info after creating a proxy
NEW: Added setting VOMS extensions automatically
NEW: dirac-proxy-info can also print the information of the uploaded proxies
NEW: dirac-proxy-init will check that the lifetime of the certificate is less than one month and advise to renew it
NEW: dirac-proxy-init will check that the certificate has at least one month of validity
FIX: Never use the host certificate if there is one for dirac-proxy-init
NEW: Proxy manager will send notifications when the uploaded proxies are about to expire (configurable via CS)
NEW: Now the proxyDB also has a knowledge of user names. Queries can use the user name as a query key
FIX: ProxyManager - calculate properly the dates for credentials about to expire
CHANGE: ProxyManager will autoexpire old proxies, also auto purge logs
CHANGE: Rename dirac-proxy-upload to dirac-admin-proxy-upload
NEW: dirac-proxy-init will complain if the user certificate has less than 30 days
CHANGE: SecurityLogging - security log level to verbose
NEW: OracleDB - added Array type 
NEW: MySQL - allow definition of the port number in the configuration
FIX: Utilities/Security - hash VOMS Attributes as string
FIX: Utilities/Security - Generate a chain hash to discover if two chains are equal
NEW: Use chain has to discover if it has already been dumped
FIX: SystemAdministrator - Do not set  a default lcg version
NEW: SystemAdministrator - added Project support for the sysadmin
CHANGE: SysAdmin CLI - will try to connect to the service when setting the host
NEW: SysAdmin CLI - colorization of errors in the cli
NEW: Logger - added showing the thread id in the logger if enabled
     
*Configuration
NEW: added getVOfromProxyGroup() utility
NEW: added getVoForGroup() utility, use it in the code as appropriate
NEW: added Registry and Operations Configuration helpers
NEW: dirac-configuration-shell - a configuration script for CS that behaves like an UNIX shellCHANGE: CSAPI - added more functionality required by updated configuration console
NEW: Added possibility to define LocalSE to any Site using the SiteLocalSEMapping 
     section on the Operations Section     
NEW: introduce Registry/VO section, associate groups to VOs, define SubmitPools per VO
FIX: CE2CSAgent - update the CEType only if there is a relevant info in the BDII  

*ReleaseManagement
NEW: release preparations and installation tools based on installation packages
NEW: dirac-compile-externals will try go get a DIRAC-free environment before compiling
NEW: dirac-disctribution - upload command can be defined via defaults file
NEW: dirac-disctribution - try to find if the version name is a branch or a tag in git and act accordingly
NEW: dirac-disctribution - added keyword substitution when creating a a distribution from git
FIX: Install tools won't write HostDN to the configuration if the Admin username is not set 
FIX: Properly set /DIRAC/Configuration/Servers when installing a CS Master
FIX: install_site.sh - missing option in wget for https download: --no-check-certificate
FIX: dirac-install-agent(service) - If the component being installed already has corresponding 
     CS section, it is not overwritten unless explicitly asked for
NEW: dirac-install functionality enhancement: start using the switches as defined in issue #26;
CHANGE: dirac-install - write the defaults if any under defaults-.cfg so dirac-configure can 
        pick it up
FIX: dirac-install - define DYLD_LIBRARY_PATH ( for Mac installations )     
NEW: dirac-install - put all the goodness under a function so scripts like lhcb-proxy-init can use it easily
FIX: dirac-install - Properly search for the LcgVer
NEW: dirac-install will write down the releases files in -d mode   
CHANGE: use new dirac_install from gothub/integration branch in install_site.sh
NEW: Extensions can request custom external dependencies to be installed via pip when 
     installing DIRAC.
NEW: LCG bundle version can be defined on a per release basis in the releases.cfg 
NEW: dirac-deploy-scripts - when setting the lib path in the deploy scripts. 
     Also search for subpaths of the libdir and include them
NEW: Install tools - plainly separate projects from installations

*Accounting
CHANGE: For the WMSHistory type, send as JobSplitType the JobType
CHANGE: Reduced the size of the max key length to workaround mysql max bytes for index problem
FIX: Modified buckets width of 1week to 1 week + 1 day to fix summer time end week (1 hour more )

*WorkloadManagement
CHANGE: SiteDirector - simplified executable generation
NEW: SiteDirector - few more checks of error conditions   
NEW: SiteDirector - limit the queue max length to the value of MaxQueueLengthOption 
     ( 3 days be default )
BUGFIX: SiteDirector - do not download pilot output if the flag getPilotOutput is not set     
NEW: JobDB will extract the VO when applying DIRAC/VOPolicy from the proper VO
FIX: SSHTorque - retrieve job status by chunks of 100 jobs to avoid too long
NEW: glexecComputingElement - allow glexecComputingElement to "Reschedule" jobs if the Test of
     the glexec fails, instead of defaulting to InProcess. Controlled by
     RescheduleOnError Option of the glexecComputingElement
NEW: SandboxStore - create a different SBPath with the group included     
FIX: JobDB - properly treat Site parameter in the job JDL while rescheduling jobs
NEW: JobSchedulingAgent - set the job Site attribute to the name of a group of sites corresponding 
     to a SE chosen by the data staging procedure 
CHANGE: TimeLeft - call batch system commands with the ( default ) timeout 120 sec
CHANGE: PBSTimeLeft - uses default CPU/WallClock if not present in the output  
FIX: PBSTimeLeft - proper handling of (p)cput parameter in the batch system output, recovery of the
     incomplete batch system output      
NEW: automatically add SubmitPools JDL option of the job owner's VO defines it     
NEW: JobManager - add MaxParametericJobs option to the service configuration
NEW: PilotDirector - each SubmitPool or Middleware can define TargetGrids
NEW: JobAgent - new StopOnApplicationFailure option to make the agent exiting the loop on application failure
NEW: PilotAgentsDB - on demand retrieval of the CREAM pilot output
NEW: Pilot - proper job ID evaluation for the OSG sites
FIX: ComputingElement - fixed proxy renewal logic for generic and private pilots
NEW: JDL - added %j placeholder in the JDL to be replaced by the JobID
BUGFIX: DownloadInputData - bug fixed in the naming of downloaded files
FIX: Matcher - set the group and DN when a request gets to the matcher if the request is not 
     coming from a pilot
FIX: Matcher = take into account JobSharing when checking the owner for the request
CHANGE: PilotDirector, dirac-pilot - interpret -V flag of the pilot as Installation name

*DataManagement
FIX: FileCatalog/DiractoryLevelTree - consistent application of the max directory level using global 
     MAX_LEVELS variable
FIX: FileCatalog - Directory metadata is deleted together with the directory deletion, issue #40    
CHANGE: FileCatalog - the logic of the files query by metadata revisited to increase efficiency 
FIX: LcgFileCatalog - use lfcthr and call lfcthr.init() to allow multithread
     try the import only once and just when LcgFileCatalogClient class is intantiated
NEW: LcgFileCatalogClient - new version of getPathPermissions relying on the lfc_access method to solve the problem
     of multiple user DNs in LFC.     
FIX: StorageElement - get service CS options with getCSOption() method ( closes #97 )
FIX: retrieve FileCatalogs as ordered list, to have a proper default.
CHANGE: FileCatalog - allow up to 15 levels of directories
BUGFIX: FileCatalog - bug fixes in the directory removal methods (closes #98)
BUGFIX: RemovalAgent - TypeError when getting JobID in RemovalAgent
BUGFIX: RemovalAgent - put a limit to be sure the execute method will end after a certain number of iterations
FIX: DownloadInputData - when files have been uploaded with lcg_util, the PFN filename
     might not match the LFN file name
FIX: putting FTSMonitor web page back
NEW: The default file catalog is now determined using /LocalSite/FileCatalog. The old behavior 
     is provided as a fallback solution
NEW: ReplicaManager - can now deal with multiple catalogs. Makes sure the surl used for removal is 
the same as the one used for registration.   
NEW: PoolXMLCatalog - added getTypeByPfn() function to get the type of the given PFN  
NEW: dirac-dms-ban(allow)-se - added possibility to use CheckAccess property of the SE

*StorageManagement
FIX: Stager - updateJobFromStager(): only return S_ERROR if the Status sent is not
recognized or if a state update fails. If the jobs has been removed or
has moved forward to another status, the Stager will get an S_OK and
should forget about the job.
NEW: new option in the StorageElement configuration "CheckAccess"
FIX: Requests older than 1 day, which haven't been staged are retried. Tasks older than "daysOld" 
     number of days are set to Failed. These tasks have already been retried "daysOld" times for staging.
FIX: CacheReplicas and StageRequests records are kept until the pin has expired. This way the 
     StageRequest agent will have proper accounting of the amount of staged data in cache.
NEW: FTSCleaningAgent will allow to fix transient errors in RequestDB. At the moment it's 
     only fixing Requests for which SourceTURL is equal to TargetSURL.
NEW: Stager - added new command dirac-stager-stage-files          
FIX: Update Stager code in v6 to the same point as v5r13p37
FIX: StorageManager - avoid race condition by ensuring that Links=0 in the query while removing replicas

*RequestManagement
FIX: RequestDBFile - get request in chronological order (closes issue #84)
BUGFIX: RequestDBFile - make getRequest return value for getRequest the same as for

*ResourceStatusSystem
NEW: Major code refacoring. First refactoring of RSS's PEP. Actions are now function 
     defined in modules residing in directory "Actions".
NEW: methods to store cached environment on a DB and ge them.
CHANGE: command caller looks on the extension for commands.
CHANGE: RSS use now the CS instead of getting info from Python modules.
BUGFIX: Cleaned RSS scripts, they are still prototypes
CHANGE: PEP actions now reside in separate modules outside PEP module.
NEW: RSS CS module add facilities to extract info from CS.
CHANGE: Updating various RSS tests to make them compatible with
changes in the system.
NEW: CS is used instead of ad-hoc configuration module in most places.
NEW: Adding various helper functions in RSS Utils module. These are
functions used by RSS developers, including mainly myself, and are
totally independant from the rest of DIRAC.
CHANGE: Mostly trivial changes, typos, etc in various files in RSS     
CHANGE: TokenAgent sends e-mails with current status   

*Transformation
CHANGE: allow Target SE specification for jobs, Site parameter is not set in this case
CHANGE: TransformationAgent  - add new file statuses in production monitoring display
CHANGE: TransformationAgent - limit the number of files to be treated in TransformationAgent 
        for replication and removal (default 5000)
BUGFIX: TransformationDB - not removing task when site is not set
BUGFIX: TransformationCleaningAgent - archiving instead of cleaning Removal and Replication 
        transformations 
FIX: TransformationCleaningAgent - kill jobs before deleting them        

*Workflow
NEW: allow modules to define Input and Output parameters that can be
     used instead of the step_commons/workflow_commons (Workflow.py, Step.py, Module.py)

*Various fixes
BUGFIX: Mail.py uses SMTP class rather than inheriting it
FIX: Platform utility will properly discover libc version even for the new Ubuntu
FIX: Removed old sandbox and other obsoleted components<|MERGE_RESOLUTION|>--- conflicted
+++ resolved
@@ -1,4 +1,3 @@
-<<<<<<< HEAD
 [v6r12]
 
 *Core
@@ -93,13 +92,12 @@
 NEW: Better use of threads in Transformation Agents
 CHANGE: TransformationDB - modified such that the body in a transformation can be updated
 FIX: TransformationCleaningAgent - removed non-ASCII characters in a comment
-=======
+
 [v6r11p20]
 
 *DMS
 BUGFIX: DataManager - in __SEActive() use resolved SE name to deal with aliases
-BUGFIX: FileMetadata - in __buildUserMetaQuery()
->>>>>>> 306458ad
+BUGFIX: FileMetadata - multiple bugs in __buildUserMetaQuery()
 
 [v6r11p19]
 
