<<<<<<< HEAD
[v6r7p12]

*WMS
BUGFIX: JobManifest - get AllowedSubmitPools from the /Systems section, not from /Operations

*Core
NEW: Resources helper - added getSites(), getStorageElementSiteMapping()

*DMS
CHANGE: StrategyHandler - use getStorageElementSiteMapping helper function
BUGFIX: ReplicaManager - do not modify the loop dictionary inside the loop

[v6r7p11]

*Core
CHANGE: Subprocess - put the use of watchdog in flagging

[v6r7p10]

*Core
NEW: Logger - added getLevel() method, closes #1292
FIX: Subprocess - returns correct structure in case of timeout, closes #1295, #1294
CHANGE: TimeOutExec - dropped unused utility
FIX: Logger - cleaned unused imports

*RSS
CHANGE: ElementInspectorAgent - do not use mangled name and removed shifterProxy agentOption

[v6r7p9]

*Core
BUGFIX: InstallTools - MySQL Port should be an integer

[v6r7p8]

*Core
FIX: Subprocess - consistent timeout error message

*DMS
NEW: RemovalTask - added bulk removal
FIX: StrategyHandler - check file source CEs
CHANGE: DataIntegrityClient - code beautification
CHANGE: ReplicaManager - do not check file existence if replica information is queried anyway,
        do not fail if file to be removed does not exist already. 

[v6r7p7]

FIX: Several fixes to allow automatic code documentation

*Core
NEW: InstallTools - added mysqlPort and mysqlRootUser

*DMS
CHANGE: ReplicaManager - set possibility to force the deletion of non existing files
CHANGE: StrategyHandler - better handling of checksum check during scheduling 

[v6r7p6]

*Core
FIX: dirac-install - restore signal alarm if downloadable file is not found
FIX: Subprocess - using Manager proxy object to pass results from the working process

*DMS:
CHANGE: StorageElement - removed overwride mode
CHANGE: removed obsoleted dirac-dms-remove-lfn-replica, dirac-dms-remove-lfn
NEW: FTSMonitorAgent - filter out sources with checksum mismatch
FIX: FTSMonitorAgent, TransferAgent - fix the names of the RSS states

*RSS
NEW: ElementInspectorAgent runs with a variable number of threads which are automatically adjusted
NEW: Added policies to force a particular state, can be very convenient to keep something Banned for example.
NEW: policy system upgrade, added finer granularity when setting policies and actions

*WMS
NEW: SiteDirector- allow to define pilot DN/Group in the agent options
CHANGE: JobDescription, JobManifest - take values for job parameter verification from Operations CS section

[v6r7p5]

*Interfaces
BUGFIX: dirac-wms-job-get-output - properly treat the case when output directory is not specified 

[v6r7p4]

*Core
FIX: Subprocess - avoid that watchdog kills the executor process before it returns itself

*Framework
BUGFIX: ProxuManagerClient - wrong time for caching proxies

*RSS
FIX: removed obsoleted methods

*DMS
NEW: FileCatalog - added findFilesByMetadataDetailed - provides detailed metadata for 
     selected files

[v6r7p3]

*DMS
FIX: FTSMonitorAgent - logging less verbose

*Transformation
FIX: TransformationAgent - use the new CS defaults locations
FIX: Proper agent initialization
NEW: TransformationPlaugin - in Broadcast plugin added file groupings by number of files, 
     make the TargetSE always defined, even if the SourceSE list contains it 

*ResourceStatus
FIX: Added the shifter's proxy to several agents

*RMS
FIX: RequestContainer - the execution order was not properly set for the single files 

*Framework:
BUGFIX: ProxyManagerClient - proxy time can not be shorter than what was requested

[v6r7p2]

*Core
FIX: dirac-configure - switch to use CS before checking proxy info

*Framework
NEW: dirac-sys-sendmail new command
NEW: SystemAdmininistratorCLI - added show host, uninstall, revert commands
NEW: SystemAdmininistratorHandler - added more info in getHostInfo()
NEW: SystemAdmininistratorHandler - added revertSoftware() interface

*Transformation
FIX: TransformationCleaningAgent - check the status of returned results

[v6r7p1]

*Core
FIX: Subprocess - finalize the Watchdog closing internal connections after a command execution
CHANGE: add timeout for py(shell,system)Call calls where appropriate
CHANGE: Shifter - use gProxyManager in a way that allows proxy caching

*Framework
NEW: ProxyManagerClient - allow to specify validity and caching time separately
FIX: ProxyDB - replace instead of delete+insert proxy in __storeVOMSProxy

*DMS
NEW: FTSMonitorAgent - made multithreaded for better efficiency
FIX: dirac-dms-add-file - allow LFN: prefix for lfn argument

*WMS
NEW: dirac-wms-job-get-output, dirac-wms-job-status - allow to retrieve output for a job group
FIX: TaskQueueDB - fixed selection SQL in __generateTQMatchSQL()
CHANGE: OptimizerExecutor - reduce diversity of MinorStatuses for failed executors

*Resources
FIX: CREAMComputingElement - remove temporary JDL right after the submission 
=======
[v6r6p21]

*DMS
BUGFIX: TransformationCleaningAgent - use the right signature of cleanMetadataCatalogFiles() call
>>>>>>> 823e5264

[v6r6p20]

*DMS
FIX: RegistrationTask - properly escaped error messages
BUGFIX: DirectoryMetadata - use getFileMetadataFields from FileMetadata in addMetadataField()
NEW: When there is a missing source error spotted during FTS transfer, file should be reset 
     and rescheduled again until maxAttempt (set to 100) is reached

*WMS
FIX: JobScheduling - fix the site group logic in case of Tier0

[v6r6p19]

*DMS
BUGFIX: All DMS agents  - set up agent name in the initialization

*Core
NEW: Subprocess - timeout wrapper for subprocess calls
BUGFIX: Time - proper interpreting of 0's instead of None
CHANGE: DISET - use cStringIO for ANY read that's longer than 16k (speed improvement) 
        + Less mem when writing data to the net
FIX: Os.py - protection against failed "df" command execution       
NEW: dirac-info prints lcg bindings versions
CHANGE: PlotBase - made a new style class 
NEW: Subprocess - added debug level log message

*Framework
NEW: SystemAdministratorIntegrator client for collecting info from several hosts
NEW: SystemAdministrator - added getHostInfo()
FIX: dirac-proxy-init - always check for errors in S_OK/ERROR returned structures
CHANGE: Do not accept VOMS proxies when uploading a proxy to the proxy manager

*Configuration
FIX: CE2CSAgent - get a fresh copy of the cs data before attempting to modify it, closes #1151
FIX: Do not create useless backups due to slaves connecting and disconnecting
FIX: Refresher - prevent retrying with 'Insane environment'

*Accounting
NEW: Accounting/Job - added validation of reported values to cope with the weird Yandex case
FIX: DBUtils - take into account invalid values, closes #949

*DMS
FIX: FTSSubmitAgent - file for some reason rejected from submission should stay in 'Waiting' in 
     TransferDB.Channel table
FIX: FTSRequest - fix in the log printout     
CHANGE: dirac-dms-add-file removed, dirac-dms-add-files renamed to dirac-dms-add-file
FIX: FileCatalogCLI - check the result of removeFile call
FIX: LcgFileCatalogClient - get rid of LHCb specific VO evaluation
NEW: New FileCatalogProxy service - a generalization of a deprecated LcgFileCatalog service
FIX: Restored StorageElementProxy functionality
CHANGE: dirac-dms-add-file - added printout
NEW: FileCatalog(Factory), StorageElement(Factory) - UseProxy flag moved to /Operations and /LocalSite sections

*RSS
NEW:  general reimplementation: 
      New DB schema using python definition of tables, having three big blocks: Site, Resource and Node.
      MySQLMonkey functionality almost fully covered by DB module, eventually will disappear.
      Services updated to use new database.
      Clients updated to use new database.
      Synchronizer updated to fill the new database. When helpers will be ready, it will need an update.
      One ElementInspectorAgent, configurable now is hardcoded.
      New Generic StateMachine using OOP.
      Commands and Policies simplified.
      ResourceStatus using internal cache, needs to be tested with real load.
      Fixes for the state machine
      Replaced Bad with Degraded status ( outside RSS ).
      Added "Access" to Read|Write|Check|Remove SE statuses wherever it applies.
      ResourceStatus returns by default "Active" instead of "Allowed" for CS calls.
      Caching parameters are defined in the CS
FIX: dirac-admin-allow/ban-se - allow a SE on Degraded ( Degraded->Active ) and ban a SE on Probing 
     ( Probing -> Banned ). In practice, Active and Degraded are "usable" states anyway.            
      
*WMS
FIX: OptimizerExecutor - failed optimizations will still update the job     
NEW: JobWrapper - added LFNUserPrefix VO specific Operations option used for building user LFNs
CHANGE: JobDB - do not interpret SystemConfig in the WMS/JobDB
CHANGE: JobDB - Use CPUTime JDL only, keep MaxCPUTime for backward compatibility
CHANGE: JobWrapper - use CPUTime job parameter instead of MaxCPUTime
CHANGE: JobAgent - use CEType option instead of CEUniqueID
FIX: JobWrapper - do not attempt to untar directories before having checked if they are tarfiles 
NEW: dirac-wms-job-status - get job statuses for jobs in a given job group
 
*SMS
FIX: StorageManagementDB - when removing unlinked replicas, take into account the case where a
     staging request had been submitted, but failed
      
*Resources    
NEW: glexecCE - add new possible locations of the glexec binary: OSG specific stuff and in last resort 
     looking in the PATH    
NEW: LcgFileCatalogClient - in removeReplica() get the needed PFN inside instead of providing it as an argument     
      
*TS      
CHANGE: Transformation types definition are moved to the Operations CS section

*Interfaces
FIX: Dirac.py - CS option Scratchdir was in LocalSite/LocalSite
FIX: Dirac.py - do not define default catalog, use FileCatalog utility instead

[v6r6p19]

*DMS
BUGFIX: All DMS agents  - set up agent name in the initialization

[v6r6p18]

*Transformation
CHANGE: /DIRAC/VOPolicy/OutputDataModule option moved to <Operations>/Transformations/OutputDataModule

*Resources
FIX: ComputingElement - properly check if the pilot proxy has VOMS before adding it to the payload 
     when updating it

*WMS
BUGFIX: JobSanity - fixed misspelled method call SetParam -> SetParameter

[v6r6p17]

*Transformation
BUGFIX: TransformationAgent - corrected  __getDataReplicasRM()

[v6r6p16]

*DMS
FIX: Agents - proper __init__ implementation with arguments passing to the super class
FIX: LcgFileCatalogClient - in removeReplica() reload PFN in case it has changed

[v6r6p15]

*Framework
BUGFIX: ErrorMessageMonitor - corrected updateFields call 

*DMS:
NEW: FTSMonitorAgent completely rewritten in a multithreaded way

*Transformation
FIX: InputDataAgent - proper instantiation of TransformationClient
CHANGE: Transformation - several log message promoted from info to notice level

[v6r6p14]

*Transformation
FIX: Correct instantiation of agents inside several scripts
CHANGE: TransformationCleaningAgent - added verbosity to logs
CHANGE: TransformationAgent - missingLFC to MissingInFC as it could be the DFC as well
FIX: TransformationAgent - return an entry for all LFNs in __getDataReplicasRM

*DMS
FIX: TransferAgent - fix exception reason in registerFiles()

[v6r6p13]

*DMS
CHANGE: TransferAgent - change RM call from getCatalogueReplicas to getActiveReplicas. 
        Lowering log printouts here and there

[v6r6p12]

*DMS
BUGFIX: RemovalTask - Replacing "'" by "" in error str set as attribute for a subRequest file. 
        Without that request cannot be updated when some nasty error occurs.

[v6r6p11]

*RMS:
BUGFIX: RequestClient - log string formatting

*DMS
BUGFIX: RemovalTask - handling for files not existing in the catalogue

*Transformation
FIX: TransformationManager - ignore files in NotProcessed status to get the % of processed files

*Interfaces
FIX: Fixes due to the recent changes in PromptUser utility

[v6r6p10]

*RMS
FIX: RequestDBMySQL - better escaping of queries 

*WMS
FIX: SiteDirector - get compatible platforms before checking Task Queues for a site

[v6r6p9]

*Core
FIX: Utilities/PromptUser.py - better user prompt

*Accounting
NEW: Add some validation to the job records because of weird data coming from YANDEX.ru

*DMS
BUGFIX: ReplicaManager - typo errStr -> infoStr in __replicate()
FIX: FTSRequest - fixed log message

*WMS
FIX: SiteDirector - use CSGlobals.getVO() call instead of explicit CS option

[v6r6p8]

*Transformation
BUGFIX: TransformationDB - typo in getTransformationFiles(): iterValues -> itervalues

[v6r6p7]

*Resources
FIX: StorageFactory - uncommented line that was preventing the status to be returned 
BUGFIX: CE remote scripts - should return status and not call exit()
BUGFIX: SSHComputingElement - wrong pilot ID reference

[v6r6p6]

*WMS
FIX: TaskQueueDB - in findOrphanJobs() retrieve orphaned jobs as list of ints instead of list of tuples
FIX: OptimizerExecutor - added import of datetime to cope with the old style optimizer parameters

*Transformation
FIX: TransformationAgent - fix finalization entering in an infinite loop
NEW: TransformationCLI - added resetProcessedFile command
FIX: TransformationCleaningAgent - treating the archiving delay 
FIX: TransformationDB - fix in getTransformationFiles() in case of empty file list

[v6r6p5]

*Transformation
FIX: TransformationAgent - type( transClient -> transfClient )
FIX: TransformationAgent - self._logInfo -> self.log.info
FIX: TransformationAgent - skip if no Unused files
FIX: TransformationAgent - Use CS option for replica cache lifetime
CHANGE: TransformationAgent - accept No new Unused files every [6] hours

[v6r6p4]

*DMS
FIX: TransferAgent - protection for files that can not be scheduled
BUGFIX: TransferDB - typo (instIDList - > idList ) fixed

*Transformation
BUGFIX: TransformationAgent - typo ( loginfo -> logInfo )

[v6r6p3]

FIX: merged in patch v6r5p14

*Core
BUGFIX: X509Chain - return the right structure in getCredentials() in case of failure
FIX: dirac-deploy-scripts.py - allow short scripts starting from "d"
FIX: dirac-deploy-scripts.py - added DCOMMANDS_PPID env variable in the script wrapper
FIX: ExecutorReactor - reduced error message dropping redundant Task ID 

*Interfaces
BUGFIX: Dirac.py - allow to pass LFN list to replicateFile()

*DMS
FIX: FileManager - extra check if all files are available in _findFiles()
BUGFIX: FileCatalogClientCLI - bug in DirectoryListing

[v6r6p2]

FIX: merged in patch v6r5p13

*WMS
FIX: SiteDirector - if no community set, look for DIRAC/VirtualOrganization setting

*Framework
FIX: SystemLoggingDB - LogLevel made VARCHAR in the MessageRepository table
FIX: Logging - several log messages are split in fixed and variable parts
FIX: SystemLoggingDB - in insertMessage() do not insert new records in auxiliary tables if they 
     are already there

[v6r6p1]

*Core:
CHANGE: PromptUser - changed log level of the printout to NOTICE
NEW: Base Client constructor arguments are passed to the RPCClient constructor

*DMS:
NEW: FTSRequest - added a prestage mechanism for source files
NEW: FileCatalogClientCLI - added -f switch to the size command to use raw faile tables 
     instead of storage usage tables
NEW: FileCatalog - added orphan directory repair tool
NEW: FIleCatalog - more counters to control the catalog sanity     

*WMS:
FIX: SandboxStoreClient - no more kwargs tricks
FIX: SandboxStoreClient returns sandbox file name in case of upload failure to allow failover
FIX: dirac-pilot - fixed VO_%s_SW_DIR env variable in case of OSG

*TS:
FIX: TransformationManagerHandler - avoid multiple Operations() instantiation in 
     getTransformationSummaryWeb()

[v6r6]

*Core
CHANGE: getDNForUsername helper migrated from Core.Security.CS to Registry helper
NEW: SiteSEMapping - new utilities getSitesGroupedByTierLevel(), getTier1WithAttachedTier2(),
     getTier1WithTier2
CHANGE: The DIRAC.Core.Security.CS is replaced by the Registry helper     
BUGFIX: dirac-install - properly parse += in .cfg files
FIX: Graphs.Utilities - allow two lines input in makeDataFromCVS()
FIX: Graphs - allow Graphs package usage if even matplotlib is not installed
NEW: dirac-compile-externals will retrieve the Externals compilation scripts from it's new location 
     in github (DIRACGrid/Externals)
NEW: Possibility to define a thread-global credentials for DISET connections (for web framework)
NEW: Logger - color output ( configurable )
NEW: dirac-admin-sort-cs-sites - to sort sites in the CS
CHANGE: MessageClient(Factor) - added msgClient attribute to messages
NEW: Core.Security.Properties - added JOB_MONITOR and USER_MANAGER properties

*Configuration
NEW: Registry - added getAllGroups() method

*Framework
NEW: SystemAdministratorClientCLI - possibility to define roothPath and lcgVersion when updating software

*Accounting
NEW: JobPlotter - added Normalized CPU plots to Job accounting
FIX: DBUtils - plots going to greater granularity

*DMS
NEW: FileCatalog - storage usage info stored in all the directories, not only those with files
NEW: FileCatalog - added utility to rebuild storage usage info from scratch
FIX: FileCatalog - addMetadataField() allow generic types, e.g. string
FIX: FileCatalog - path argument is normalized before usage in multiple methods
FIX: FileCatalog - new metadata for files(directories) should not be there before for directories(files)
NEW: FileCatalog - added method for rebuilding DirectoryUsage data from scratch 
NEW: FileCatalog - Use DirectoryUsage mechanism for both logical and physical storage
CHANGE: FileCatalog - forbid removing non-empty directories
BUGFIX: FileCatalogClientCLI - in do_ls() check properly the path existence
FIX: FileCatalogClientCLI - protection against non-existing getCatalogCounters method in the LFC client
FIX: DMS Agents - properly call superclass constructor with loadName argument
FIX: ReplicaManager - in removeFile() non-existent file is marked as failed
FIX: Make several classes pylint compliant: DataIntegrityHandler, DataLoggingHandler,
     FileCatalogHandler, StorageElementHandler, StorageElementProxyHandler, TransferDBMonitoringHandler
FIX: LogUploadAgent - remove the OSError exception in __replicate()
FIX: FileCatalogClientCLI - multiple check of proper command inputs,
     automatic completion of several commands with subcommands,
     automatic completion of file names
CHANGE: FileCatalogClientCLI - reformat the output of size command 
FIX: dirac-admin-ban-se - allow to go over all options read/write/check for each SE      
NEW: StrategyHandler - new implementation to speed up file scheduling + better error reporting
NEW: LcgFileCatalogProxy - moved from from LHCbDirac to DIRAC
FIX: ReplicaManager - removed usage of obsolete "/Resources/StorageElements/BannedTarget" 
CHANGE: removed StorageUsageClient.py
CHANGE: removed obsoleted ProcessingDBAgent.py

*WMS
CHANGE: RunNumber job parameter was removed from all the relevant places ( JDL, JobDB, etc )
NEW: dirac-pilot - add environment setting for SSH and BOINC CEs
NEW: WMSAdministrator - get output for non-grid CEs if not yet in the DB
NEW: JobAgent - job publishes BOINC parameters if any
CHANGE: Get rid of LHCbPlatform everywhere except TaskQueueDB
FIX: SiteDirector - provide list of sites to the Matcher in the initial query
FIX: SiteDirector - present a list of all groups of a community to match TQs
CHANGE: dirac-boinc-pilot dropped
CHANGE: TaskQueueDirector does not depend on /LocalSite section any more
CHANGE: reduced default delays for JobCleaningAgent
CHANGE: limit the number of jobs received by JobCleaningAgent
CHANGE: JobDB - use insertFields instead of _insert
CHANGE: Matcher, TaskQueueDB - switch to use Platform rather than LHCbPlatform retaining LHCbPlatform compatibility
BUGFIX: Matcher - proper reporting pilot site and CE
CHANGE: JobManager - improved job Killing/Deleting logic
CHANGE: dirac-pilot - treat the OSG case when jobs on the same WN all run in the same directory
NEW: JobWrapper - added more status reports on different failures
FIX: PilotStatusAgent - use getPilotProxyFromDIRACGroup() instead of getPilotProxyFromVOMSGroup()
CHANGE: JobMonitoringHandler - add cutDate and condDict parameters to getJobGroup()
NEW: JobMonitoringHandler - check access rights with JobPolicy when accessing job info from the web
NEW: JobManager,JobWrapper - report to accounting jobs in Rescheduled final state if rescheduling is successful
FIX: WMSAdministrator, SiteDirector - store only non-empty pilot output to the PilotDB
NEW: added killPilot() to the WMSAdministrator interface, DiracAdmin and dirac-admin-kill-pilot command
NEW: TimeLeft - renormalize time left using DIRAC Normalization if available
FIX: JobManager - reconnect to the OptimizationMind in background if not yet connected
CHANGE: JobManifest - use Operations helper
NEW: JobCleaningAgent - delete logging records from JobLoggingDB when deleting jobs

*RMS
FIX: RequestDBFile - better exception handling in case no JobID supplied
FIX: RequestManagerHandler - make it pylint compliant
NEW: RequestProxyHandler - is forwarding requests from voboxes to central RequestManager. 
     If central RequestManager is down, requests are dumped into file cache and a separate thread 
     running in background is trying to push them into the central. 
CHANGE: Major revision of the code      
CHANGE: RequestDB - added index on SubRequestID in the Files table
CHANGE: RequestClient - readRequestForJobs updated to the new RequetsClient structure

*RSS
NEW: CS.py - Space Tokens were hardcoded, now are obtained after scanning the StorageElements.

*Resources
FIX: SSHComputingElement - enabled multiple hosts in one queue, more debugging
CHANGE: SSHXXX Computing Elements - define SSH class once in the SSHComputingElement
NEW: SSHComputingElement - added option to define private key location
CHANGE: Get rid of legacy methods in ComputingElement
NEW: enable definition of ChecksumType per SE
NEW: SSHBatch, SSHCondor Computing Elements
NEW: SSHxxx Computing Elements - using remote control scripts to better capture remote command errors
CHANGE: put common functionality into SSHComputingElement base class for all SSHxxx CEs
NEW: added killJob() method tp all the CEs
NEW: FileCatalog - take the catalog information info from /Operations CS section, if defined there, 
     to allow specifications per VO 

*Interfaces
CHANGE: Removed Script.initialize() from the API initialization
CHANGE: Some general API polishing
FIX: Dirac.py - when running in mode="local" any directory in the ISB would not get untarred, 
     contrary to what is done in the JobWrapper

*TS
BUGFIX: TaskManager - bug fixed in treating tasks with input data
FIX: TransformationCleaningAgent - properly call superclass constructor with loadName argument
NEW: TransformationCleaningAgent - added _addExtraDirectories() method to extend the list of
     directories to clean in a subclass if needed
CHANGE: TransformationCleaningAgent - removed usage of StorageUsageClient     
NEW: TransformationAgent is multithreaded now ( implementation moved from LHCbDIRAC )
NEW: added unit tests
NEW: InputDataAgent - possibility to refresh only data registered in the last predefined period of time 
NEW: TransformationAgent(Client) - management of derived transformations and more ported from LHCbDIRAC
BUGFIX: TransformationDB - wrong SQL statement generation in setFileStatusForTransformation()

[v6r5p14]

*Core
NEW: Utilities - added Backports utility

*WMS
FIX: Use /Operations/JobScheduling section consistently, drop /Operations/Matching section
NEW: Allow VO specific share correction plugins from extensions
FIX: Executors - several fixes

[v6r5p13]

*WMS
FIX: Executors - VOPlugin will properly send and receive the params
NEW: Correctors can be defined in an extension
FIX: Correctors - Properly retrieve info from the CS using the ops helper

[v6r5p12]

FIX: merged in patch v6r4p34

[v6r5p11]

FIX: merged in patch v6r4p33

*Core
FIX: MySQL - added offset argument to buildConditions()

[v6r5p10]

FIX: merged in patch v6r4p32

[v6r5p9]

FIX: merged in patch v6r4p30

[v6r5p8]

FIX: merged in patch v6r4p29

[v6r5p7]

FIX: merged in patch v6r4p28

[v6r5p6]

FIX: merged in patch v6r4p27

*Transformation
BUGFIX: TransformationDB - StringType must be imported before it can be used

*RSS
NEW: CS.py - Space Tokens were hardcoded, now are obtained after scanning the StorageElements.

[v6r5p5]

FIX: merged in patch v6r4p26

[v6r5p4]

FIX: merged in patch v6r4p25

[v6r5p3]

*Transformation
FIX: merged in patch v6r4p24

[v6r5p2]

*Web
NEW: includes DIRACWeb tag web2012092101

[v6r5p1]

*Core
BUGFIX: ExecutorMindHandler - return S_OK() in the initializeHandler
FIX: OptimizationMindHandler - if the manifest is not dirty it will not be updated by the Mind

*Configuration
NEW: Resources helper - added getCompatiblePlatform(), getDIRACPlatform() methods

*Resources
FIX: SSHComputingElement - add -q option to ssh command to avoid banners in the output
FIX: BOINCComputingElement - removed debugging printout
FIX: ComputingElement - use Platform CS option which will be converted to LHCbPlatform for legacy compatibility

*DMS
FIX: RequestAgentBase - lowering loglevel from ALWAYS to INFO to avoid flooding SystemLogging

*WMS:
FIX: SiteDirector - provide CE platform parameter when interrogating the TQ
FIX: GridPilotDirector - publish pilot OwnerGroup rather than VOMS role
FIX: WMSUtilities - add new error string into the parsing of the job output retrieval

[v6r5]

NEW: Executor framework

*Core
NEW: MySQL.py - added Test case for Time.dateTime time stamps
NEW: MySQL.py - insertFields and updateFields can get values via Lists or Dicts
NEW: DataIntegrityDB - use the new methods from MySQL and add test cases
NEW: DataIntegrityHandler - check connection to DB and create tables (or update their schema)
NEW: DataLoggingDB - use the new methods from MySQL and add test cases
NEW: DataLoggingHandler - check connection to DB and create tables (or update their schema)
FIX: ProcessPool - killing stuck workers after timeout
CHANGE: DB will throw a RuntimeException instead of a sys.exit in case it can't contact the DB
CHANGE: Several improvements on DISET
CHANGE: Fixed all DOS endings to UNIX
CHANGE: Agents, Services and Executors know how to react to CSSection/Module and react accordingly
NEW: install tools are updated to deal with executors
FIX: dirac-install - add -T/--Timeout option to define timeout for distribution downloads
NEW: dirac-install - added possibility of defining dirac-install's global defaults by command line switch
BUGFIX: avoid PathFinder.getServiceURL and use Client class ( DataLoggingClient,LfcFileCatalogProxyClient ) 
FIX: MySQL - added TIMESTAMPADD and TIMESTAMPDIFF to special values not to be scaped by MySQL
NEW: ObjectLoader utility
CHANGE: dirac-distribution - added global defaults flag and changed the flag to -M or --defaultsURL
FIX: Convert to string before trying to escape value in MySQL
NEW: DISET Services - added PacketTimeout option
NEW: SystemLoggingDB - updated to use the renewed MySQL interface and SQL schema
NEW: Added support for multiple entries in /Registry/DefaultGroup, for multi-VO installations
CHANGE: Component installation procedure updated to cope with components inheriting Modules
CHANGE: InstallTools - use dirac- command in runit run scripts
FIX: X509Chain - avoid a return of error when the group is not valid
FIX: MySQL - reduce verbosity of log messages when high level methods are used
CHANGE: Several DB classes have been updated to use the MySQL buildCondition method
NEW: MySQL - provide support for greater and smaller arguments to all MySQL high level methods
FIX: Service.py - check all return values from all initializers

*Configuration
CHANGE: By default return option and section lists ordered as in the CS
NEW: ConfigurationClient - added function to refresh remote configuration

*Framework
FIX: Registry.findDefaultGroup will never return False
CHANGE: ProxyManager does not accept proxies without explicit group
CHANGE: SystemAdministratorHandler - force refreshing the configuration after new component setup

*RSS
CHANGE: removed code execution from __init__
CHANGE: removed unused methods
NEW: Log all policy results 

*Resources
NEW: updated SSHComputingElement which allows multiple job submission
FIX: SGETimeLeft - better parsing of the batch system commands output
FIX: InProcessComputingElement - when starting a new job discard renewal of the previous proxy
NEW: BOINCComputingElement - new CE client to work with the BOINC desktop grid infrastructure 

*WMS
CHANGE: WMS Optimizers are now executors
CHANGE: SandboxStoreClient can directly access the DB if available
CHANGE: Moved JobDescription and improved into JobManifest
FIX: typo in JobLoggingDB
NEW: JobState/CachedJobState allow access to the Job via DB/JobStateSync Service automatically
BUGFIX: DownloadInputData - when not enough disk space, message was using "buffer" while it should be using "data"
FIX: the sandboxmetadataDB explosion when using the sandboxclient without direct access to the DB
NEW: Added support for reset/reschedule in the OptimizationMind
CHANGE: Whenever a DB is not properly initialized it will raise a catchable RuntimeError exception 
        instead of silently returning
FIX: InputDataResolution - just quick mod for easier extensibility, plus removed some LHCb specific stuff
NEW: allow jobids in a file in dirac-wms-job-get-output
NEW: JobManager - zfill in %n parameter substitution to allow alphabetical sorting
NEW: Directors - added checking of the TaskQueue limits when getting eligible queues
CHANGE: Natcher - refactor to simpify the logic, introduced Limiter class
CHANGE: Treat MaxCPUTime and CPUTime the same way in the JDL to avoid confusion
NEW: SiteDirector - added options PilotScript, MaxPilotsToSubmit, MaxJobsInFillMode
BUGFIX: StalledJobAgent - use cpuNormalization as float, not string 
FIX: Don't kill an executor if a task has been taken out from it
NEW: dirac-boinc-pilot - pilot script to be used on the BOINC volunteer nodes
FIX: SiteDirector - better handling of tokens and filling mode 
NEW: Generic pilot identities are automatically selected by the TQD and the SiteDirector 
     if not explicitly defined in /Pilot/GenericDN and GenericGroup
NEW: Generic pilot groups can have a VO that will be taken into account when selecting generic 
     credentials to submit pilots
NEW: Generic pilots that belong to a VO can only match jobs from that VO
NEW: StalledJobAgent - added rescheduling of jobs stuck in Matched or Rescheduled status
BUGFIX: StalledJobAgent - default startTime and endTime to "now", avoid None value
NEW: JobAgent - stop after N failed matching attempts (nothing to do), use StopAfterFailedMatches option
CHANGE: JobAgent - provide resource description as a dictionary to avoid extra JDL parsing by the Matcher
CHANGE: Matcher - report pilot info once instead of sending it several times from the job
CHANGE: Matcher - set the job site instead of making a separate call to JobStateUpdate
NEW: Matcher - added Matches done and matches OK statistics
NEW: TaskQueue - don't delete fresh task queues. Wait 5 minutes to do so.
CHANGE: Disabled TQs can also be matched, if no jobs are there, a retry will be triggered

*Transformation
FIX: TransformationAgent - a small improvement: now can pick the prods status to handle from the CS, 
     plus few minor corrections (e.g. logger messages)
FIX: TransformationCLI - take into accout possible failures in resetFile command     

*Accounting
NEW: AccountingDB - added retrieving RAW records for internal stuff
FIX: AccountingDB - fixed some logic for readonly cases
CHANGE: Added new simpler and faster bucket insertion mechanism
NEW: Added more info when rebucketing
FIX: Calculate the rebucket ETA using remaining records to be processed instead of the total records to be processed
FIX: Plots with no data still carry the plot name

*DMS
NEW: SRM2Storage - added retry in the gfal calls
NEW: added new FTSCleaningAgent cleaning up TransferDB tables
FIX: DataLoggingClient and DataLoggingDB - tests moved to separate files
CHANGE: request agents cleanup

*RMS
CHANGE: Stop using RequestAgentMixIn in the request agents

[v6r4p34]

*DMS
BUGFIX: FileCatalogCLI - fixed wrong indentation
CHANGE: RegistrationTask - removed some LHCb specific defaults

[v6r4p33]

*DMS
CHANGE: FTSRequest - be more verbose if something is wrong with file

[v6r4p32]

*WMS
FIX: StalledJobAgent - avoid exceptions in the stalled job accounting reporting

*DMS
NEW: FTSMonitorAgent - handling of expired FTS jobs 

*Interfaces
CHANGE: Dirac.py - attempt to retrieve output sandbox also for Completed jobs in retrieveRepositorySandboxes()

[v6r4p30]

*Core
BUGFIX: dirac-admin-bdii-ce-voview - proper check of the result structure

*Interfaces
FIX: Dirac.py, Job.py - allow to pass environment variables with special characters

*DMS
NEW: FileCatalogCLI - possibility to sort output in the ls command

*WMS:
FIX: JobWrapper - interpret environment variables with special characters 

[v6r4p29]

*RMS
BUGFIX: RequestDBMySQL - wrong indentation in __updateSubRequestFiles()

[v6r4p28]

*Interfaces
CHANGE: Dirac.py, DiracAdmin.py - remove explicit timeout on RPC client instantiation

*RSS
FIX: CS.py - fix for updated CS location (backward compatible)

*DMS
BUGFIX: StrategyHandler - bug fixed determineReplicationTree()
FIX: FTSRequest - add checksum string to SURLs file before submitting an FTS job

*WMS
FIX: JobWrapper - protection for double quotes in JobName
CHANGE: SiteDirector - switched some logging messages from verbose to info level

*RMS
NEW: Request(Client,DBMySQL,Manager) - added readRequestsForJobs() method

[v6r4p27]

*DMS
FIX: SRM2Storage - removed hack for EOS (fixed server-side)

*Transformation
CHANGE: TransformationClient - limit to 100 the number of transformations in getTransformations()
NEW: TransformationAgent - define the transformations type to use in the configuration

*Interfaces
FIX: Job.py -  fix for empty environmentDict (setExecutionEnv)

[v6r4p26]

*Transformation
BUGFIX: TransformationClient - fixed calling sequence in rpcClient.getTransformationTasks()
NEW: TransformationClient - added log messages in verbose level.

[v6r4p25]

*DMS
BUGFIX: StrategyHandler - sanity check for wrong replication tree 

[v6r4p24]

*Core
NEW: MySQL - add 'offset' argument to the buildCondition()

*Transformation
FIX: TransformationAgent - randomize the LFNs for removal/replication case when large number of those
CHANGE: TransformationClient(DB,Manager) - get transformation files in smaller chunks to
        improve performance
FIX: TransformationAgent(DB) - do not return redundant LFNs in getTransformationFiles()    

[v6r4p23]

*Web
NEW: includes DIRACWeb tag web2012092101

[v6r4p22]

*DMS
FIX: SRM2Storage - fix the problem with the CERN-EOS storage 

[v6r4p21]

*Core
BUGFIX: SGETimeLeft - take into account dd:hh:mm:ss format of the cpu consumed

[v6r4p20]

*WMS
BUGFIX: PilotDirector, GridPilotDirector - make sure that at least 1 pilot is to be submitted
BUGFIX: GridPilotDirector - bug on how pilots are counted when there is an error in the submit loop.
BUGFIX: dirac-pilot - proper install script installation on OSG sites

[v6r4p19]

*RMS
FIX: RequestDBMySQL - optimized request selection query 

[v6r4p18]

*Configuration
BUGFIX: CE2CSAgent.py - the default value must be set outside the loop

*DMS
NEW: dirac-dms-create-replication-request
BUGFIX: dirac-dms-fts-submit, dirac-dms-fts-monitor - print out error messages

*Resources
BUGFIX: TorqueComputingElement.py, plus add UserName for shared Queues

*WMS
BUGFIX: JobManagerHandler - default value for pStart (to avoid Exception)

[v6r4p17]

*Core
FIX: dirac-configure - setup was not updated in dirac.cfg even with -F option
FIX: RequestHandler - added fix for Missing ConnectionError

*DMS
FIX: dirac-dms-clean-directory - command fails with `KeyError: 'Replicas'`.

*WMS
FIX: SiteDirector - adapt to the new method in the Matcher getMatchingTaskQueue 
FIX: SiteDirector - added all SubmitPools to TQ requests

[v6r4p16]

*Core:
FIX: dirac-install - bashrc/cshrc were wrongly created when using versionsDir

*Accounting
CHANGE: Added new simpler and faster bucket insertion mechanism
NEW: Added more info when rebucketing

*WMS
CHANGE: Matcher - refactored to take into account job limits when providing info to directors
NEW: JoAgent - reports SubmitPool parameter if applicable
FIX: Matcher - bad codition if invalid result

[v6r4p15]

*WMS
FIX: gLitePilotDirector - fix the name of the MyProxy server to avoid crasehs of the gLite WMS

*Transformation
FIX: TaskManager - when the file is on many SEs, wrong results were generated

[v6r4p13]

*DMS
FIX: dirac-admin-allow-se - added missing interpreter line

[v6r4p12]

*DMS
CHANGE: RemovalTask - for DataManager shifter change creds after failure of removal with her/his proxy.

*RSS
NEW: Added RssConfiguration class
FIX: ResourceManagementClient  - Fixed wrong method name

[v6r4p11]

*Core
FIX: GGUSTicketsClient - GGUS SOAP URL updated

*DMS
BUGFIX: ReplicaManager - wrong for loop

*RequestManagement
BUGFIX: RequestClient - bug fix in finalizeRequest()

*Transformation
FIX: TaskManager - fix for correctly setting the sites (as list)

[v6r4p10]

*RequestManagement
BUGFIX: RequestContainer - in addSubrequest() function

*Resources
BUGFIX: SRM2Storage - in checksum type evaluation

*ResourceStatusSystem
BUGFIX: InfoGetter - wrong import statement

*WMS
BUGFIX: SandboxMetadataDB - __init__() can not return a value

[v6r4p9]

*DMS
CHANGE: FailoverTransfer - ensure the correct execution order of the subrequests

[v6r4p8]

Bring in fixes from v6r3p17

*Core:
FIX: Don't have the __init__ return True for all DBs
NEW: Added more protection for exceptions thrown in callbacks for the ProcessPool
FIX: Operations will now look in 'Defaults' instead of 'Default'

*DataManagement:
FIX: Put more protection in StrategyHandler for neither channels  not throughput read out of TransferDB
FIX: No JobIDs supplied in getRequestForJobs function for RequestDBMySQL taken into account
FIX: Fix on getRequestStatus
CHANGE: RequestClient proper use of getRequestStatus in finalizeRequest
CHANGE: Refactored RequestDBFile

[v6r4p7]

*WorkloadManagement
FIX: SandboxMetadataDB won't explode DIRAC when there's no access to the DB 
CHANGE: Whenever a DB fails to initialize it raises a catchable exception instead of just returning silently

*DataManagement
CHANGE: Added Lost and Unavailable to the file metadata

[v6r4p6]

Bring fixes from v6r4p6

[v6r4p5]

*Configuration
NEW: Added function to generate Operations CS paths

*Core
FIX: Added proper ProcessPool checks and finalisation

*DataManagement
FIX: don't set Files.Status to Failed for non-existign files, failover transfers won't go
FIX: remove classmethods here and there to unblock requestHolder
CHANGE: RAB, TA: change task timeout: 180 and 600 (was 600 and 900 respectively)
FIX: sorting replication tree by Ancestor, not hopAncestorgit add DataManagementSystem/Agent/TransferAgent.py
NEW: TA: add finalize
CHANGE: TransferAgent: add AcceptableFailedFiles to StrategyHandler to ban FTS channel from scheduling
FIX: if there is no failed files, put an empty dict


*RSS
FIX: RSS is setting Allowed but the StorageElement checks for Active

*Workflows
FIX: Part of WorfklowTask rewritten to fix some issues and allow 'ANY' as site

*Transformation
FIX: Wrong calls to TCA::cleanMetadataCatalogFiles

[v6r4p4]

*Core
FIX: Platform.py - check if Popen.terminate is available (only from 2.6)

[v6r4p3]

*Core
FIX: ProcessPool with watchdog and timeouts - applied in v6r3 first

[v6r4p2]

*StorageManagement
BUGFIX: StorageElement - staging is a Read operation and should be allowed as such

*WMS
BUGFIX: InProcessComputingElement, JobAgent - proper return status code from the job wrapper

*Core
FIX: Platform - manage properly the case of exception in the ldconfig execution

[v6r4p1]

*DMS
FIX: TransferDB.getChannelObservedThroughput - the channelDict was created in a wrong way

*RSS
FIX: ResourceStatus was not returning Allowed by default

[v6r4]

*Core
FIX: dirac-install-db.py: addDatabaseOptionsToCS has added a new keyed argument
NEW: SGETimeLeft.py: Support for SGE backend
FIX: If several extensions are installed, merge ConfigTemplate.cfg
NEW: Service framework - added monitoring of file descriptors open
NEW: Service framework - Reduced handshake timeout to prevent stuck threads
NEW: MySQL class with new high level methods - buildCondition,insertFields,updateFields
     deleteEntries, getFields, getCounters, getDistinctAttributeValues
FIX: ProcessPool - fixes in the locking mechanism with LockRing, stopping workers when the
     parent process is finished     
FIX: Added more locks to the LockRing
NEW: The installation tools are updated to install components by name with the components module specified as an option

*DMS
FIX: TransferDB.py - speed up the Throughput determination
NEW: dirac-dms-add-files: script similar to dirac-dms-remove-files, 
     allows for 1 file specification on the command line, using the usual dirac-dms-add-file options, 
     but also can take a text file in input to upload a bunch of files. Exit code is 0 only if all 
     was fine and is different for every error found. 
NEW: StorageElementProxy- support for data downloading with http protocol from arbitrary storage, 
     needed for the web data download
BUGFIX: FileCatalogCLI - replicate operation does a proper replica registration ( closes #5 )     
FIX: ReplicaManager - __cleanDirectory now working and thus dirac-dms-clean-directory

*WMS
NEW: CPU normalization script to run a quick test in the pilot, used by the JobWrapper
     to report the CPU consumption to the accounting
FIX: StalledJobAgent - StalledTimeHours and FailedTimeHours are read each cycle, refer to the 
     Watchdog heartBeat period (should be renamed); add NormCPUTime to Accounting record
NEW: SiteDirector - support for the operation per VO in multi-VO installations
FIX: StalledJobAgent - get ProcessingType from JDL if defined
BUGFIX: dirac-wms-job-peek - missing printout in the command
NEW: SiteDirector - take into account the number of already waiting pilots when evaluating the number of pilots to submit
FIX: properly report CPU usage when the Watchdog kill the payload.

*RSS
BUGFIX: Result in ClientCache table is a varchar, but the method was getting a datetime
NEW: CacheFeederAgent - VOBOX and SpaceTokenOccupancy commands added (ported from LHCbDIRAC)
CHANGE: RSS components get operational parameters from the Operations handler

*DataManagement
FIX: if there is no failed files, put an empty dict

*Transformation
FIX: Wrong calls to TCA::cleanMetadataCatalogFiles

[v6r3p19]

*WMS
FIX: gLitePilotDirector - fix the name of the MyProxy server to avoid crashes of the gLite WMS

[v6r3p18]

*Resources
BUGFIX: SRM2Storage - in checksum type evaluation

[v6r3p17]

*DataManagement
FIX: Fixes issues #783 and #781. Bugs in ReplicaManager removePhisicalReplica and getFilesFromDirectory
FIX: Return S_ERROR if missing jobid arguments
NEW: Checksum can be verified during FTS and SRM2Storage 

[v6r3p16]

*DataManagement
FIX: better monitoring of FTS channels 
FIX: Handle properly None value for channels and bandwidths

*Core
FIX: Properly calculate the release notes if there are newer releases in the release.notes file

[v6r3p15]

*DataManagement
FIX: if there is no failed files, put an empty dict

*Transformation
FIX: Wrong calls to TCA::cleanMetadataCatalogFiles


[v6r3p14]

* Core

BUGFIX: ProcessPool.py: clean processing and finalisation
BUGFIX: Pfn.py: don't check for 'FileName' in pfnDict

* DMS

NEW: dirac-dms-show-fts-status.py: script showing last hour history for FTS channels
NEW: TransferDBMonitoringHandler.py: new function exporting FST channel queues
BUGFIX: TransferAgent.py,RemovalAgent.py,RegistrationAgent.py - unlinking of temp proxy files, corection of values sent to gMonitor
BUGFIX: StrategyHandler - new config option 'AcceptableFailedFiles' to unblock scheduling for channels if problematic transfers occured for few files
NEW: TransferAgent,RemovalAgent,RegistrationAgent - new confing options for setting timeouts for tasks and ProcessPool finalisation
BUGFIX: ReplicaManager.py - reverse sort of LFNs when deleting files and directories to avoid blocks
NEW: moved StrategyHandler class def to separate file under DMS/private

* TMS

FIX: TransformationCleaningAgent.py: some refactoring, new way of disabling/enabline execution by 'EnableFlag' config option

[v6r3p13]

*Core
FIX: Added proper ProcessPool checks and finalisation

*DataManagement
FIX: don't set Files.Status to Failed for non-existign files, failover transfers won't go
FIX: remove classmethods here and there to unblock requestHolder
CHANGE: RAB, TA: change task timeout: 180 and 600 (was 600 and 900 respectively)
FIX: sorting replication tree by Ancestor, not hopAncestorgit add DataManagementSystem/Agent/TransferAgent.py
NEW: TA: add finalize
CHANGE: TransferAgent: add AcceptableFailedFiles to StrategyHandler to ban FTS channel from scheduling

[v6r3p12]

*Core
FIX: Platform.py - check if Popen.terminate is available (only from 2.6)

[v6r3p11]

*Core
FIX: ProcessPool with watchdog and timeouts

[v6r3p10]

*StorageManagement
BUGFIX: StorageElement - staging is a Read operation and should be allowed as such

*WMS
BUGFIX: InProcessComputingElement, JobAgent - proper return status code from the job wrapper

*Core
FIX: Platform - manage properly the case of exception in the ldconfig execution

[v6r3p9]

*DMS
FIX: TransferDB.getChannelObservedThroughput - the channelDict was created in a wrong way

[v6r3p8]

*Web
CHANGE: return back to the release web2012041601

[v6r3p7]

*Transformation
FIX: TransformationCleaningAgent - protection from deleting requests with jobID 0 

[v6r3p6]

*Core
FIX: dirac-install-db - proper key argument (follow change in InstallTools)
FIX: ProcessPool - release all locks every time WorkignProcess.run is executed, more fixes to come
FIX: dirac-configure - for Multi-Community installations, all vomsdir/vomses files are now created

*WMS
NEW: SiteDirector - add pilot option with CE name to allow matching of SAM jobs.
BUGFIX: dirac-pilot - SGE batch ID was overwriting the CREAM ID
FIX: PilotDirector - protect the CS master if there are at least 3 slaves
NEW: Watchdog - set LocalJobID in the SGE case

[v6r3p5]

*Core:
BUGFIX: ProcessPool - bug making TaskAgents hang after max cycles
BUGFIX: Graphs - proper handling plots with data containing empty string labels
FIX: GateWay - transfers were using an old API
FIX: GateWay - properly calculate the gateway URL
BUGFIX: Utilities/Pfn.py - bug in pfnunparse() when concatenating Path and FileName

*Accounting
NEW: ReportGenerator - make AccountingDB readonly
FIX: DataCache - set daemon the datacache thread
BUGFIX: BasePlotter - proper handling of the Petabyte scale data

*DMS:
BUGFIX: TransferAgent, RegistrationTask - typos 

[v6r3p4]

*DMS:
BUGFIX: TransferAgent - wrong value for failback in TA:execute

[v6r3p3]

*Configuration
BUGFIX: Operations helper - typo

*DMS:
FIX: TransferAgent - change the way of redirecting request to task

[v6r3p2]

*DMS
FIX: FTSRequest - updating metadata for accouting when finalizing FTS requests

*Core
FIX: DIRAC/__init__.py - default version is set to v6r3

[v6r3p1]

*WMS
CHANGE: Use ResourcesStatus and Resources helpers in the InputDataAgent logic

*Configuration
NEW: added getStorageElementOptions in Resources helper

*DMS
FIX: resourceStatus object created in TransferAgent instead of StrategyHandler

[v6r3]

*Core
NEW: Added protections due to the process pool usage in the locking logic

*Resources
FIX: LcgFileCatalogClient - reduce the number of retries: LFC_CONRETRY = 5 to 
     avoid combined catalog to be stuck on a faulty LFC server
     
*RSS
BUGFIX: ResourceStatus - reworked helper to keep DB connections     

*DMS
BUGFIX: ReplicaManager::CatalogBase::_callFileCatalogFcnSingleFile() - wrong argument

*RequestManagement
FIX: TaskAgents - set timeOut for task to 10 min (15 min)
NEW: TaskAgents - fill in Error fields in case of failing operations

*Interfaces
BUGFIX: dirac-wms-select-jobs - wrong use of the Dirac API

[v6r2p9]

*Core
FIX: dirac-configure - make use of getSEsForSite() method to determine LocalSEs

*WMS
NEW: DownloadInputData,InputDataByProtocol - check Files on Tape SEs are on Disk cache 
     before Download or getturl calls from Wrapper
CHANGE: Matcher - add Stalled to "Running" Jobs when JobLimits are applied   
CHANGE: JobDB - allow to specify required platform as Platform JDL parameter,
        the specified platform is taken into account even without /Resources/Computing/OSCompatibility section

*DMS
CHANGE: dirac-admin-allow(ban)-se - removed lhcb-grid email account by default, 
        and added switch to avoid sending email
FIX: TaskAgents - fix for non-existing files
FIX: change verbosity in failoverReplication 
FIX: FileCatalog - remove properly metadata indices 
BUGFIX: FileManagerBase - bugfix in the descendants evaluation logic  
FIX: TransferAgent and TransferTask - update Files.Status to Failed when ReplicaManager.replicateAndRegister 
     will fail completely; when no replica is available at all.

*Core
FIX: dirac-pilot - default lcg bindings version set to 2012-02-20

[v6r2p8]

*DMS:
CHANGE: TransferAgent - fallback to task execution if replication tree is not found

[v6r2p7]

*WMS
BUGFIX: SiteDirector - wrong CS option use: BundleProxy -> HttpProxy
FIX: SiteDirector - use short lines in compressed/encoded files in the executable
     python script

[v6r2p6]

*DataManagement
FIX: Bad logic in StrategyHandler:MinimiseTotalWait

*Core
CHANGE: updated GGUS web portal URL

*RSS
BUGFIX: meta key cannot be reused, it is popped from dictionary

*Framework
FIX: The Gateway service does not have a handler
NEW: ConfingTemplate entry for Gateway
FIX: distribution notes allow for word wrap

*WorkloadManagement
FIX: avoid unnecessary call if no LFN is left in one of the SEs
FIX: When Uploading job outputs, try first Local SEs, if any


[v6r2p5]

*RSS
BUGFIX: several minor bug fixes

*RequestManagement
BUGFIX: RequestDBMySQL - removed unnecessary request type check

*DMS
BUGFIX: FileCatalogClienctCLI - wrong evaluation of the operation in the find command
NEW: FileCatalog - added possibility to remove specified metadata for a given path 
BUGFIX: ReplicaManager - wrong operation order causing failure of UploadLogFile module

*Core
NEW: dirac-install - generate cshrc DIRAC environment setting file for the (t)csh 

*Interfaces
CHANGE: Job - added InputData to each element in the ParametricInputData

*WMS
CHANGE: dirac-jobexec - pass ParametericInputData to the workflow as a semicolon separated string

[v6r2p4]

*WMS
BUGFIX: StalledJobAgent - protection against jobs with no PilotReference in their parameters
BUGFIX: WMSAdministratorHandler - wrong argument type specification for getPilotInfo method

*StorageManagement
BUGFIX: RequestFinalizationAgent - no method existence check when calling RPC method

[v6r2p3]

*WMS
CHANGE: Matcher - fixed the credentials check in requestJob() to simplify it

*ConfigurationSystem
CHANGE: Operations helper - fix that allow no VO to be defined for components that do not need it

*Core
BUGFIX: InstallTools - when applying runsvctrl to a list of components make sure that the config server is treated first and the sysadmin service - last
        
[v6r2p2]

*WMS
BUGFIX: Matcher - restored logic for checking private pilot asking for a given DN for belonging to the same group with JOB_SHARING property.

[v6r2p1]

*RequestManagementSystem
BUGFIX: RequestCleaningAgent - missing import of the "second" interval definition 

[v6r2]

*General
FIX: replaced use of exec() python statement in favor of object method execution

*Accounting
CHANGE: Accounting 'byte' units are in powers of 1000 instead of powers of 1024 (closes #457)

*Core
CHANGE: Pfn.py - pfnparse function rewritten for speed up and mem usage, unit test case added
FIX: DISET Clients are now thread-safe. Same clients used twice in different threads was not 
closing the previous connection
NEW: reduce wait times in DISET protocol machinery to improve performance    
NEW: dirac-fix-mysql-script command to fix the mysql start-up script for the given installation
FIX: TransferClient closes connections properly
FIX: DISET Clients are now thread-safe. Same client used twice in different threads will not close the previous connection
CHANGE: Beautification and reduce wait times to improve performance
NEW: ProcessPool - added functionality to kill all children processes properly when destroying ProcessPool objects
NEW: CS Helper for LocalSite section, with gridEnv method
NEW: Grid module will use Local.gridEnv if nothing passed in the arguments
CHANGE: Add deprecated sections in the CS Operations helper to ease the transition
FIX: dirac-install - execute dirac-fix-mysql-script, if available, to fix the mysql.server startup script
FIX: dirac-distribution - Changed obsoleted tar.list file URL
FIX: typo in dirac-admin-add-host in case of error
CHANGE: dirac-admin-allow(ban)-se - use diracAdmin.sendMail() instead of NotificationClient.sendMail()

*Framework
BUGFIX: UserProfileDB - no more use of "type" variable as it is a reserved keyword 

*RequestManagement:
FIX: RequestDBFile - more consistent treatment of requestDB Path
FIX: RequestMySQL - Execution order is evaluated based on not Done state of subrequests
NEW: RequestCleaningAgent - resetting Assigned requests to Waiting after a configurable period of time

*RSS
CHANGE: RSS Action now inherits from a base class, and Actions are more homogeneous, they all take a uniform set of arguments. The name of modules has been changed from PolType to Action as well.
FIX: CacheFeederAgent - too verbose messages moved to debug instead of info level
BUGFIX: fixed a bug preventing RSS clients to connect to the services     
FIX: Proper services synchronization
FIX: Better handling of exceptions due to timeouts in GOCDBClient   
FIX: RSS.Notification emails are sent again
FIX: Commands have been modified to return S_OK, S_ERROR inside the Result dict. This way, policies get a S_ERROR / S_OK object. CacheFeederAgent has been updated accordingly.
FIX: allow clients, if db connection fails, to reconnect ( or at least try ) to the servers.
CHANGE: access control using CS Authentication options. Default is SiteManager, and get methods are all.
BUGFIX: MySQLMonkey - properly escaped all parameters of the SQL queries, other fixes.
NEW: CleanerAgent renamed to CacheCleanerAgent
NEW: Updated RSS scripts, to set element statuses and / or tokens.
NEW: Added a new script, dirac-rss-synch
BUGFIX: Minor bugfixes spotted on the Web development
FIX: Removed useless decorator from RSS handlers
CHANGE: ResourceStatus helper tool moved to RSS/Client directory, no RSS objects created if the system is InActive
CHANGE: Removed ClientFastDec decorator, using a more verbose alternative.
CHANGE: Removed useless usage of kwargs on helper functions.  
NEW: added getSESitesList method to RSSClient      
FIX: _checkFloat() checks INTEGERS, not datetimes

*DataManagement
CHANGE: refactoring of DMS agents executing requests, allow requests from arbitrary users
NEW: DFC - allow to specify multiple replicas, owner, mode when adding files
CHANGE: DFC - optimization of the directory size evaluation
NEW: Added CREATE TEMPORARY TABLES privilege to FileCatalogDB
CHANGE: DFC - getCatalogCounters() update to show numbers of directories
NEW: lfc_dfc_copy script to migrate data from LFC to DFC
FIX: dirac-dms-user-lfns - fixed the case when the baseDir is specified
FIX: FTS testing scripts were using sys.argv and getting confused if options are passed
NEW: DFC - use DirectoryUsage tables for the storage usage evaluations
NEW: DFC - search by metadata can be limited to a given directory subtree
NEW: DFC - search by both directory and file indexed metadata
BUGFIX: DFC - avoid crash if no directories or files found in metadata query
NEW: DFC FileCatalogHandler - define database location in the configuration
NEW: DFC - new FileCatalogFactory class, possibility to use named DFC services
FIX: FTSMonitor, FTSRequest - fixes in handling replica registration, setting registration requests in FileToCat table for later retry
FIX: Failover registration request in the FTS agents.      
FIX: FTSMonitor - enabled to register new replicas if even the corresponding request were removed from the RequestManagement 
FIX: StorageElement - check if SE has been properly initialized before executing any method     
CHANGE: LFC client getReplica() - make use of the new bulk method lfc.lfc_getreplicasl()
FIX: LFC client - protect against getting None in lfc.lfc_readdirxr( oDirectory, "" )  
FIX: add extra protection in dump method of StorageElement base class
CHANGE: FailoverTransfer - create subrequest per catalog if more than one catalog

*Interface
NEW: Job.py - added method to handle the parametric parameters in the workflow. They are made available to the workflow_commons via the key 'GenericParameters'.
FIX: Dirac.py - fix some type checking things
FIX: Dirac.py - the addFile() method can now register to more than 1 catalog.

*WMS
FIX: removed dependency of the JobSchedulingAgent on RSS. Move the getSiteTier functionality to a new CS Helper.
FIX: WMSAdministratorHandler - Replace StringType by StringTypes in the export methods argument type
FIX: JobAgent - Set explicitly UseServerCertificate to "no" for the job executable
NEW: dirac-pilot - change directory to $OSG_WN_TMP on OSG sites
FIX: SiteDirector passes jobExecDir to pilot, this defaults to "." for CREAM CEs. It can be set in the CS. It will not make use of $TMPDIR in this case.
FIX: Set proper project and release version to the SiteDirector     
NEW: Added "JobDelay" option for the matching, refactored and added CS options to the matcher
FIX: Added installation as an option to the pilots and random MyProxyServer
NEW: Support for parametric jobs with parameters that can be of List type

*Resources
NEW: Added SSH Grid Engine Computing Element
NEW: Added SSH Computing Element
FIX: make sure lfc client will not try to connect for several days

*Transformation
FIX: TransformationDB - in setFileStatusForTransformation() reset ErrorCount to zero if "force" flag and    the new status is "unused"
NEW: TransformationDB - added support for dictionary in metadata for the InputDataQuery mechanism     

[v6r1p13]

*WMS
FIX: JobSchedulingAgent - backported from v6r2 use of Resources helper

[v6r1p12]

*Accounting
FIX: Properly delete cached plots

*Core
FIX: dirac-install - run externals post install after generating the versions dir

[v6r1p11]

*Core
NEW: dirac-install - caches locally the externals and the grid bundle
FIX: dirac-distribution - properly generate releasehistory and releasenotes

[v6r1p10]

*WorloadManagement
FIX: JobAgent - set UseServerCertificate option "no" for the job executable

[v6r1p9]

*Core
FIX: dirac-configure - set the proper /DIRAC/Hostname when defining /LocalInstallation/Host

*DataManagement
FIX: dirac-dms-user-lfns - fixed the case when the baseDir is specified
BUGFIX: dirac-dms-remove-files - fixed crash in case of returned error report in a form of dictionary 

[v6r1p8]

*Web
FIX: restored Run panel in the production monitor

*Resources
FIX: FileCatalog - do not check existence of the catalog client module file

[v6r1p7]

*Web
BUGFIX: fixed scroll bar in the Monitoring plots view

[v6r1p6]

*Core
FIX: TransferClient closes connections properly

[v6r1p5]

*Core
FIX: DISET Clients are now thread-safe. Same clients used twice in different threads was not 
     closing the previous connection
NEW: reduce wait times in DISET protocol machinery to improve performance   

[v6r1p4]

*RequestManagement
BUGFIX: RequestContainer - in isSubRequestDone() treat special case for subrequests with files

*Transformation
BUGFIX: TransformationCleaningAgent - do not clear requests for tasks with no associated jobs

[v6r1p3]

*Framework
NEW: Pass the monitor down to the request RequestHandler
FIX: Define the service location for the monitor
FIX: Close some connections that DISET was leaving open

[v6r1p2]

*WorkloadManagement
BUGFIX: JobSchedulingAgent - use getSiteTiers() with returned direct value and not S_OK

*Transformation
BUGFIX: Uniform use of the TaskManager in the RequestTaskAgent and WorkflowTaskAgent

[v6r1p1]

*RSS
BUGFIX: Alarm_PolType now really send mails instead of crashing silently.

[v6r1]

*RSS
CHANGE: Major refactoring of the RSS system
CHANGE: DB.ResourceStatusDB has been refactored, making it a simple wrapper round ResourceStatusDB.sql with only four methods by table ( insert, update, get & delete )
CHANGE: DB.ResourceStatusDB.sql has been modified to support different statuses per granularity.
CHANGE: DB.ResourceManagementDB has been refactored, making it a simple wrapper round ResourceStatusDB.sql with only four methods by table ( insert, update, get & delete )
CHANGE: Service.ResourceStatusHandler has been refactored, removing all data processing, making it an intermediary between client and DB.
CHANGE: Service.ResourceManagementHandler has been refactored, removing all data processing, making it an intermediary between client and DB.
NEW: Utilities.ResourceStatusBooster makes use of the 'DB primitives' exposed on the client and does some useful data processing, exposing the new functions on the client.
NEW: Utilities.ResourceManagementBooster makes use of the 'DB primitives' exposed on the client and does some useful data processing, exposing the new functions on the client.
CHANGE: Client.ResourceStatusClient has been refactorerd. It connects automatically to DB or to the Service. Exposes DB and booster functions.
CHANGE: Client.ResourceManagementClient has been refactorerd. It connects automatically to DB or to the Service. Exposes DB and booster functions.
CHANGE: Agent.ClientsCacheFeederAgent renamed to CacheFeederAgent. The name was not accurate, as it also feeds Accouting Cache tables.
CHANGE: Agent.InspectorAgent, makes use of automatic API initialization.
CHANGE: Command. refactor and usage of automatic API initialization.
CHANGE: PolicySystem.PEP has reusable client connections, which increase significantly performance.
CHANGE: PolicySystem.PDP has reusable client connections, which increase significantly performance.
NEW: Utilities.Decorators are syntactic sugar for DB, Handler and Clients.
NEW: Utilities.MySQLMonkey is a mixture of laziness and refactoring, in order to generate the SQL statements automatically. Not anymore sqlStatemens hardcoded on the RSS.
NEW: Utilities.Validator are common checks done through RSS modules
CHANGE: Utilities.Synchronizer syncs users and DIRAC sites
CHANGE: cosmetic changes everywhere, added HeadURL and RCSID
CHANGE: Removed all the VOExtension logic on RSS
BUGFIX: ResourceStatusHandler - getStorageElementStatusWeb(), access mode by default is Read
FIX: RSS __init__.py will not crash anymore if no CS info provided
BUGFIX: CS.getSiteTier now behaves correctly when a site is passed as a string

*dirac-setup-site
BUGFIX: fixed typos in the Script class name

*Transformation
FIX: Missing logger in the TaskManager Client (was using agent's one)
NEW: Added UnitTest class for TaskManager Client

*DIRAC API
BUGFIX: Dirac.py. If /LocalSite/FileCatalog is not define the default Catalog was not properly set.
FIX: Dirac.py - fixed __printOutput to properly interpret the first argument: 0:stdout, 1:stderr
NEW: Dirac.py - added getConfigurationValue() method

*Framework
NEW: UsersAndGroups agent to synchronize users from VOMRS server.

*dirac-install
FIX: make Platform.py able to run with python2.3 to be used inside dirac-install
FIX: protection against the old or pro links pointing to non-existent directories
NEW: make use of the HTTP proxies if available
FIX: fixed the logic of creating links to /opt/dirac directories to take into account webRoot subdirs

*WorkloadManagement
FIX: SiteDirector - change getVO() function call to getVOForGroup()

*Core:
FIX: Pfn.py - check the sanity of the pfn and catch the erroneous case

*RequestManagement:
BUGFIX: RequestContainer.isSubrequestDone() - return 0 if Done check fails

*DataManagement
NEW: FileCatalog - possibility to configure multiple FileCatalog services of the same type

[v6r0p4]

*Framework
NEW: Pass the monitor down to the request RequestHandler
FIX: Define the service location for the monitor
FIX: Close some connections that DISET was leaving open

[v6r0p3]

*Framework
FIX: ProxyManager - Registry.groupHasProperties() wasn't returning a result 
CHANGE: Groups without AutoUploadProxy won't receive expiration notifications 
FIX: typo dirac-proxy-info -> dirac-proxy-init in the expiration mail contents
CHANGE: DISET - directly close the connection after a failed handshake

[v6r0p2]

*Framework
FIX: in services logs change ALWAYS log level for query messages to NOTICE

[v6r0p1]

*Core
BUGFIX: List.uniqueElements() preserves the other of the remaining elements

*Framework
CHANGE: By default set authorization rules to authenticated instead of all
FIX: Use all required arguments in read access data for UserProfileDB
FIX: NotificationClient - dropped LHCb-Production setup by default in the __getRPSClient()

[v6r0]

*Framework
NEW: DISET Framework modified client/server protocol, messaging mechanism to be used for optimizers
NEW: move functions in DIRAC.Core.Security.Misc to DIRAC.Core.Security.ProxyInfo
CHANGE: By default log level for agents and services is INFO
CHANGE: Disable the log headers by default before initializing
NEW: dirac-proxy-init modification according to issue #29: 
     -U flag will upload a long lived proxy to the ProxyManager
     If /Registry/DefaultGroup is defined, try to generate a proxy that has that group
     Replaced params.debugMessage by gLogger.verbose. Closes #65
     If AutoUploadProxy = true in the CS, the proxy will automatically be uploaded
CHANGE: Proxy upload by default is one month with dirac-proxy-upload
NEW: Added upload of pilot proxies automatically
NEW: Print info after creating a proxy
NEW: Added setting VOMS extensions automatically
NEW: dirac-proxy-info can also print the information of the uploaded proxies
NEW: dirac-proxy-init will check that the lifetime of the certificate is less than one month and advise to renew it
NEW: dirac-proxy-init will check that the certificate has at least one month of validity
FIX: Never use the host certificate if there is one for dirac-proxy-init
NEW: Proxy manager will send notifications when the uploaded proxies are about to expire (configurable via CS)
NEW: Now the proxyDB also has a knowledge of user names. Queries can use the user name as a query key
FIX: ProxyManager - calculate properly the dates for credentials about to expire
CHANGE: ProxyManager will autoexpire old proxies, also auto purge logs
CHANGE: Rename dirac-proxy-upload to dirac-admin-proxy-upload
NEW: dirac-proxy-init will complain if the user certificate has less than 30 days
CHANGE: SecurityLogging - security log level to verbose
NEW: OracleDB - added Array type 
NEW: MySQL - allow definition of the port number in the configuration
FIX: Utilities/Security - hash VOMS Attributes as string
FIX: Utilities/Security - Generate a chain hash to discover if two chains are equal
NEW: Use chain has to discover if it has already been dumped
FIX: SystemAdministrator - Do not set  a default lcg version
NEW: SystemAdministrator - added Project support for the sysadmin
CHANGE: SysAdmin CLI - will try to connect to the service when setting the host
NEW: SysAdmin CLI - colorization of errors in the cli
NEW: Logger - added showing the thread id in the logger if enabled
     
*Configuration
NEW: added getVOfromProxyGroup() utility
NEW: added getVoForGroup() utility, use it in the code as appropriate
NEW: added Registry and Operations Configuration helpers
NEW: dirac-configuration-shell - a configuration script for CS that behaves like an UNIX shellCHANGE: CSAPI - added more functionality required by updated configuration console
NEW: Added possibility to define LocalSE to any Site using the SiteLocalSEMapping 
     section on the Operations Section     
NEW: introduce Registry/VO section, associate groups to VOs, define SubmitPools per VO
FIX: CE2CSAgent - update the CEType only if there is a relevant info in the BDII  

*ReleaseManagement
NEW: release preparations and installation tools based on installation packages
NEW: dirac-compile-externals will try go get a DIRAC-free environment before compiling
NEW: dirac-disctribution - upload command can be defined via defaults file
NEW: dirac-disctribution - try to find if the version name is a branch or a tag in git and act accordingly
NEW: dirac-disctribution - added keyword substitution when creating a a distribution from git
FIX: Install tools won't write HostDN to the configuration if the Admin username is not set 
FIX: Properly set /DIRAC/Configuration/Servers when installing a CS Master
FIX: install_site.sh - missing option in wget for https download: --no-check-certificate
FIX: dirac-install-agent(service) - If the component being installed already has corresponding 
     CS section, it is not overwritten unless explicitly asked for
NEW: dirac-install functionality enhancement: start using the switches as defined in issue #26;
CHANGE: dirac-install - write the defaults if any under defaults-.cfg so dirac-configure can 
        pick it up
FIX: dirac-install - define DYLD_LIBRARY_PATH ( for Mac installations )     
NEW: dirac-install - put all the goodness under a function so scripts like lhcb-proxy-init can use it easily
FIX: dirac-install - Properly search for the LcgVer
NEW: dirac-install will write down the releases files in -d mode   
CHANGE: use new dirac_install from gothub/integration branch in install_site.sh
NEW: Extensions can request custom external dependencies to be installed via pip when 
     installing DIRAC.
NEW: LCG bundle version can be defined on a per release basis in the releases.cfg 
NEW: dirac-deploy-scripts - when setting the lib path in the deploy scripts. 
     Also search for subpaths of the libdir and include them
NEW: Install tools - plainly separate projects from installations

*Accounting
CHANGE: For the WMSHistory type, send as JobSplitType the JobType
CHANGE: Reduced the size of the max key length to workaround mysql max bytes for index problem
FIX: Modified buckets width of 1week to 1 week + 1 day to fix summer time end week (1 hour more )

*WorkloadManagement
CHANGE: SiteDirector - simplified executable generation
NEW: SiteDirector - few more checks of error conditions   
NEW: SiteDirector - limit the queue max length to the value of MaxQueueLengthOption 
     ( 3 days be default )
BUGFIX: SiteDirector - do not download pilot output if the flag getPilotOutput is not set     
NEW: JobDB will extract the VO when applying DIRAC/VOPolicy from the proper VO
FIX: SSHTorque - retrieve job status by chunks of 100 jobs to avoid too long
NEW: glexecComputingElement - allow glexecComputingElement to "Reschedule" jobs if the Test of
     the glexec fails, instead of defaulting to InProcess. Controlled by
     RescheduleOnError Option of the glexecComputingElement
NEW: SandboxStore - create a different SBPath with the group included     
FIX: JobDB - properly treat Site parameter in the job JDL while rescheduling jobs
NEW: JobSchedulingAgent - set the job Site attribute to the name of a group of sites corresponding 
     to a SE chosen by the data staging procedure 
CHANGE: TimeLeft - call batch system commands with the ( default ) timeout 120 sec
CHANGE: PBSTimeLeft - uses default CPU/WallClock if not present in the output  
FIX: PBSTimeLeft - proper handling of (p)cput parameter in the batch system output, recovery of the
     incomplete batch system output      
NEW: automatically add SubmitPools JDL option of the job owner's VO defines it     
NEW: JobManager - add MaxParametericJobs option to the service configuration
NEW: PilotDirector - each SubmitPool or Middleware can define TargetGrids
NEW: JobAgent - new StopOnApplicationFailure option to make the agent exiting the loop on application failure
NEW: PilotAgentsDB - on demand retrieval of the CREAM pilot output
NEW: Pilot - proper job ID evaluation for the OSG sites
FIX: ComputingElement - fixed proxy renewal logic for generic and private pilots
NEW: JDL - added %j placeholder in the JDL to be replaced by the JobID
BUGFIX: DownloadInputData - bug fixed in the naming of downloaded files
FIX: Matcher - set the group and DN when a request gets to the matcher if the request is not 
     coming from a pilot
FIX: Matcher = take into account JobSharing when checking the owner for the request
CHANGE: PilotDirector, dirac-pilot - interpret -V flag of the pilot as Installation name

*DataManagement
FIX: FileCatalog/DiractoryLevelTree - consistent application of the max directory level using global 
     MAX_LEVELS variable
FIX: FileCatalog - Directory metadata is deleted together with the directory deletion, issue #40    
CHANGE: FileCatalog - the logic of the files query by metadata revisited to increase efficiency 
FIX: LcgFileCatalog - use lfcthr and call lfcthr.init() to allow multithread
     try the import only once and just when LcgFileCatalogClient class is intantiated
NEW: LcgFileCatalogClient - new version of getPathPermissions relying on the lfc_access method to solve the problem
     of multiple user DNs in LFC.     
FIX: StorageElement - get service CS options with getCSOption() method ( closes #97 )
FIX: retrieve FileCatalogs as ordered list, to have a proper default.
CHANGE: FileCatalog - allow up to 15 levels of directories
BUGFIX: FileCatalog - bug fixes in the directory removal methods (closes #98)
BUGFIX: RemovalAgent - TypeError when getting JobID in RemovalAgent
BUGFIX: RemovalAgent - put a limit to be sure the execute method will end after a certain number of iterations
FIX: DownloadInputData - when files have been uploaded with lcg_util, the PFN filename
     might not match the LFN file name
FIX: putting FTSMonitor web page back
NEW: The default file catalog is now determined using /LocalSite/FileCatalog. The old behavior 
     is provided as a fallback solution
NEW: ReplicaManager - can now deal with multiple catalogs. Makes sure the surl used for removal is 
the same as the one used for registration.   
NEW: PoolXMLCatalog - added getTypeByPfn() function to get the type of the given PFN  
NEW: dirac-dms-ban(allow)-se - added possibility to use CheckAccess property of the SE

*StorageManagement
FIX: Stager - updateJobFromStager(): only return S_ERROR if the Status sent is not
recognized or if a state update fails. If the jobs has been removed or
has moved forward to another status, the Stager will get an S_OK and
should forget about the job.
NEW: new option in the StorageElement configuration "CheckAccess"
FIX: Requests older than 1 day, which haven't been staged are retried. Tasks older than "daysOld" 
     number of days are set to Failed. These tasks have already been retried "daysOld" times for staging.
FIX: CacheReplicas and StageRequests records are kept until the pin has expired. This way the 
     StageRequest agent will have proper accounting of the amount of staged data in cache.
NEW: FTSCleaningAgent will allow to fix transient errors in RequestDB. At the moment it's 
     only fixing Requests for which SourceTURL is equal to TargetSURL.
NEW: Stager - added new command dirac-stager-stage-files          
FIX: Update Stager code in v6 to the same point as v5r13p37
FIX: StorageManager - avoid race condition by ensuring that Links=0 in the query while removing replicas

*RequestManagement
FIX: RequestDBFile - get request in chronological order (closes issue #84)
BUGFIX: RequestDBFile - make getRequest return value for getRequest the same as for

*ResourceStatusSystem
NEW: Major code refacoring. First refactoring of RSS's PEP. Actions are now function 
     defined in modules residing in directory "Actions".
NEW: methods to store cached environment on a DB and ge them.
CHANGE: command caller looks on the extension for commands.
CHANGE: RSS use now the CS instead of getting info from Python modules.
BUGFIX: Cleaned RSS scripts, they are still prototypes
CHANGE: PEP actions now reside in separate modules outside PEP module.
NEW: RSS CS module add facilities to extract info from CS.
CHANGE: Updating various RSS tests to make them compatible with
changes in the system.
NEW: CS is used instead of ad-hoc configuration module in most places.
NEW: Adding various helper functions in RSS Utils module. These are
functions used by RSS developers, including mainly myself, and are
totally independant from the rest of DIRAC.
CHANGE: Mostly trivial changes, typos, etc in various files in RSS     
CHANGE: TokenAgent sends e-mails with current status   

*Transformation
CHANGE: allow Target SE specification for jobs, Site parameter is not set in this case
CHANGE: TransformationAgent  - add new file statuses in production monitoring display
CHANGE: TransformationAgent - limit the number of files to be treated in TransformationAgent 
        for replication and removal (default 5000)
BUGFIX: TransformationDB - not removing task when site is not set
BUGFIX: TransformationCleaningAgent - archiving instead of cleaning Removal and Replication 
        transformations 
FIX: TransformationCleaningAgent - kill jobs before deleting them        

*Workflow
NEW: allow modules to define Input and Output parameters that can be
     used instead of the step_commons/workflow_commons (Workflow.py, Step.py, Module.py)

*Various fixes
BUGFIX: Mail.py uses SMTP class rather than inheriting it
FIX: Platform utility will properly discover libc version even for the new Ubuntu
FIX: Removed old sandbox and other obsoleted components<|MERGE_RESOLUTION|>--- conflicted
+++ resolved
@@ -1,4 +1,3 @@
-<<<<<<< HEAD
 [v6r7p12]
 
 *WMS
@@ -152,12 +151,11 @@
 
 *Resources
 FIX: CREAMComputingElement - remove temporary JDL right after the submission 
-=======
+
 [v6r6p21]
 
 *DMS
 BUGFIX: TransformationCleaningAgent - use the right signature of cleanMetadataCatalogFiles() call
->>>>>>> 823e5264
 
 [v6r6p20]
 
