--- conflicted
+++ resolved
@@ -1,4 +1,3 @@
-<<<<<<< HEAD
 [v6r13p9]
 
 *Framework
@@ -244,7 +243,7 @@
 
 *TS
 CHANGE: Task Manager plugins
-=======
+
 [v6r12p46]
 
 *Core
@@ -261,7 +260,6 @@
 FIX: GlobusComputingElement - evaluate WaitingJobs in getCEStatus()
 FIX: SRM2Storage - error 16 of exists call is interpreted as existing file
 FIX: XROOTStorage - added Lost, Cached, Unavailable in the output of getSingleMetadata()
->>>>>>> 8fe52387
 
 [v6r12p45]
 
