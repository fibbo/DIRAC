--- conflicted
+++ resolved
@@ -1,4 +1,3 @@
-<<<<<<< HEAD
 [v7r0-pre13]
 
 FIX: removed __init__ files from test directories to avoid importing
@@ -86,13 +85,12 @@
 *Stager
 NEW: Stager API: dirac-stager-monitor-file, dirac-stager-monitor-jobs,
      dirac-stager-monitor-requests, dirac-stager-show-stats
-=======
+
 [v6r9p14]
 
 *DMS
 CHANGE: FTSDB - changed schema: removing FTSSite table. From now on FTS sites 
         would be read from CS Resources
->>>>>>> bbcd3bfa
 
 [v6r9p13]
 
