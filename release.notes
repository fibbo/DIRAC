--- conflicted
+++ resolved
@@ -1,4 +1,3 @@
-<<<<<<< HEAD
 [v6r8-pre6]
 
 FIX: removed __init__ files from test directories to avoid importing
@@ -37,7 +36,7 @@
 *Resources
 FIX: ComputingElement - properly check if the pilot proxy has VOMS before adding it to the 
      payload when updating it
-=======
+
 [v6r7p14]
 
 *DMS
@@ -52,7 +51,6 @@
 *RSS
 FIX: ElementInspectorAgent - should only pick elements with rss token ( rs_svc ).
 FIX: TokenAgent - using 4th element instead of the 5th. Added option to set admin email on the CS.
->>>>>>> 076b758f
 
 [v6r7p13]
 
