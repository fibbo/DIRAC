<<<<<<< HEAD
[v7r0-pre3]

FIX: removed __init__ files from test directories to avoid importing

NEW: Change the schema of the Resources description in CS, use new Resources helper to 
     interpret this information
NEW: Base RSS resources representation on the new CS Resources schema     

*Core
FIX: multiple fixes to remove pylint complaints
CHANGE: Moved log coloring to utilities so it can be used consistently across DIRAC
FIX: Workflow package - fix wild wild card imports resulting in circular imports
NEW: MySQL - assign one MySQL connection per thread
FIX: LocalConfiguration - if short option is not set, do not print "-" in help message,
     closes #1371
FIX: dirac-install - update creation of bashrc/cshrc to allow multiplatform installations

*Accounting
FIX: AccountingDB - align properly days with MySQL bucketing. Closes #1219

*Framework
FIX: ProxyDB - prevent duplicate key errors on writing VOMSProxies to DB. Closes #1228
BUGFIX: NotificationDB - missing "," in SQL, closes #1373

*Configuration
NEW: Resources helper class to work with the new /Resources structure according to RFC #5
NEW: dirac-configuration-convert-resources-schema - command to convert old /Resources schema
     to the new one

*Interfaces
CHANGE: Job.py - setPlatform renamed to setSubmitPools

*DMS
CHANGE: MigrationMonitoringAgent - removed obsoleted
NEW: FileCatalogClient - getFileUserMetadata to get both file and directory metadata for a given file
BUGFIX: ReplicaManager - pass catalog argument in putAndRegister to registerFile call, closes #1369

*WMS
CHANGE: JobScheduling - is now extensible. Added unit test
NEW: SiteDirector - define which extensions pilot should install in the options, do not take from globals

*Transformation
NEW: TaskManager - if a site is specified in the job definition, it is now taken into account 
     when submitting the task
NEW: Speeding up the getTransformationSummary call, using an UpdateTransformationCounters agent     
FIX: Multiple fixes to please pylint
FIX: TransformationDB - removed bad index on TaskID

*Resources
FIX: ComputingElement - properly check if the pilot proxy has VOMS before adding it to the 
     payload when updating it
NEW: StorageElement - enable Storage Element proxy configuration by protocol name
CHANGE: glexecComputingElement - updated to reflect new glexec evolution, added DIRAC_GLEXEC 
        to the environment when running under glexec     
=======
[v6r8p7]

NEW: Applied patches from v6r7p24

*DMS
BUGFIX: LcgFileCatalogClient - bug in addFile()

*RSS
BUGFIX: fixed script dirac-rss-set-token, broken in the current release.
NEW: Statistics module - will be used in the future to provide detailed information 
     from the History of the elements 
>>>>>>> e43663d9

[v6r8p6]

NEW: Applied patches from v6r7p23

*Transformation
FIX: TaskManager - allow prepareTransformationTasks to proceed if no OutputDataModule is defined
FIX: TransformationDB - remove INDEX(TaskID) from TransformationTasks. It produces a single counter 
     for the whole table instead of one per TransformationID
     
*WMS     
FIX: WMSUtilities - to allow support for EMI UI's for pilot submission we drop support for glite 3.1

[v6r8p5]

NEW: Applied patches from v6r7p22

*RSS
CHANGE: removed old tests and commented out files

*WMS
FIX: PoolXMLCatalog - proper addFile usage

*Transformation
CHANGE: TransformationAgent - clear replica cache when flushing or setting a file in the workdirectory

[v6r8p4]

*Transformation
FIX: The connection to the jobManager is done only at submission time
FIX: Jenkins complaints fixes

*WMS
BUGFIX: JobDB - CPUtime -> CPUTime
FIX: Jenkins complaints fixes

[v6r8p3]

*DMS
BUGFIX: LcgFileCatalogClient

[v6r8p2]

*DMS:
FIX: LcgFileCatalogClient - remove check for opening a session in __init__ as credentials are not yet set 

*Transformation
CHANGE: reuse RPC clients in Transformation System 

[v6r8p1]

*Core
FIX: dirac-deploy-scripts - restored regression w.r.t. support of scripts starting with "d"

*DMS
BUGFIX: LcgFileCatalogClient - two typos fixed

[v6r8]

CHANGE: Several fixes backported from the v7r0 integration branch

*Core
CHANGE: DictCache - uses global LockRing to avoid locks in multiprocessing
FIX: X509Chain - proxy-info showing an error when there's no CS

*DMS
FIX: TransferAgent - inside loop filter out waiting files dictionary
BUGFIX: dirac-admin-allow-se - there was a continue that was skipping the complete loop for 
        ARCHIVE elements
NEW: LcgFileCatalogClient - test return code in startsess lfc calls       

*WMS:
FIX: OptimizerExecutor, InputData, JobScheduling - check that site candidates have all the 
     replicas

*RSS: 
BUGFIX: ResourceStatus, RSSCacheNoThread - ensure that locks are always released

*Transformation
FIX: TaskManager - site in the job definition is taken into account when submitting
NEW: Transformation - get the allowed plugins from the CS /Operations/Transformations/AllowedPlugins
FIX: ValidateOutputDataAgent - self not needed for static methods

[v6r7p24]

*DMS
NEW: FileCatalog - added getFilesByMetadataWeb() to allow pagination in the Web 
     catalog browser
     
*WMS
CHANGE: WMSAdministrator, DiracAdmin - get banned sites list by specifying the status
        to the respective jobDB call     

[v6r7p23]

*Transformation
BUGFIX: TransformationDB - badly formatted error log message

*RMS
CHANGE: RequestDBMySQL - speedup the lookup of requests

*WMS
BUGFIX: dirac-dms-job-delete - in job selection by group

*DMS
FIX: LcgFileCatalogClient - getDirectorySize made compatible with DFC
BUGFIX: LcgFileCatalogClient - proper call of __getClientCertInfo()

[v6r7p22]

*Transformation
CHANGE: InputDataAgent - treats only suitable transformations, e.g. not the extendable ones. 
CHANGE: TransformationAgent - make some methods more public for easy overload

[v6r7p21]

*Core
FIX: Shifter - pass filePath argument when downloading proxy

[v6r7p20]

*DMS
CHANGE: StrategyHandler - move out SourceSE checking to TransferAgent
CHANGE: ReplicaManager, InputDataAgent - get active replicas
FIX: StorageElement, SRM2Storage - support for '*Access' statuses, checking results
     of return structures
     
*RSS
NEW: set configurable email address on the CS to send the RSS emails
NEW: RSSCache without thread in background
FIX: Synchronizer - moved to ResourceManager handler     

[v6r7p19]

*DMS
BUGFIX: ReplicaManager - in putAndRegister() SE.putFile() singleFile argument not used explicitly

[v6r7p18]

*WMS
FIX: StalledJobAgent - do not exit the loop over Completed jobs if accounting sending fails
NEW: dirac-wms-job-delete - allow to specify jobs to delete by job group and/or in a file
FIX: JobManifest - If CPUTime is not set, set it to MaxCPUTime value

[v6r7p17]

*Resources
FIX: SRM2Storage - treat properly "22 SRM_REQUEST_QUEUED" result code

[v6r7p16]

*DMS
FIX: StrategyHandler - do not proceed when the source SE is not valid for read 
BUGFIX: StorageElement - putFile can take an optional sourceSize argument
BUGFIX: ReplicaManager - in removeFile() proper loop on failed replicas

*RSS
FIX: SpaceTokenOccupancyCommand, CacheFeederAgent - add timeout when calling lcg_util commands

*WMS
FIX: JobManifest - take all the SubmitPools defined in the TaskQueueAgent 
NEW: StalledJobAgent - declare jobs stuck in Completed status as Failed

[v6r7p15]

*Core
BUGFIX: SocketInfo - in host identity evaluation

*DMS
BUGFIX: FileCatalogHandler - missing import os

*Transformation
CHANGE: JobManifest - getting allowed job types from operations() section 

[v6r7p14]

*DMS
CHANGE: StorageElementProxy - removed getParameters(), closes #1280
FIX: StorageElementProxy - free the getFile space before the next file
FIX: StorageElement - added getPFNBase() to comply with the interface

*Interfaces
CHANGE: Dirac API - allow lists of LFNs in removeFile() and removeReplica()

*WMS
CHANGE: JobSchedulingAgent(Executor) - allow both BannedSite and BannedSites JDL option

*RSS
FIX: ElementInspectorAgent - should only pick elements with rss token ( rs_svc ).
FIX: TokenAgent - using 4th element instead of the 5th. Added option to set admin email on the CS.

[v6r7p13]

*Core
FIX: Resources - in getStorageElementSiteMapping() return only sites with non-empty list of SEs

*DMS
FIX: StorageElement - restored the dropped logic of using proxy SEs
FIX: FileCatalog - fix the UseProxy /LocalSite/Catalog option

*Transformation
FIX: TransformationDB - use lower() string comparison in extendTransformation()

[v6r7p12]

*WMS
BUGFIX: JobManifest - get AllowedSubmitPools from the /Systems section, not from /Operations

*Core
NEW: Resources helper - added getSites(), getStorageElementSiteMapping()

*DMS
CHANGE: StrategyHandler - use getStorageElementSiteMapping helper function
BUGFIX: ReplicaManager - do not modify the loop dictionary inside the loop

[v6r7p11]

*Core
CHANGE: Subprocess - put the use of watchdog in flagging

[v6r7p10]

*Core
NEW: Logger - added getLevel() method, closes #1292
FIX: Subprocess - returns correct structure in case of timeout, closes #1295, #1294
CHANGE: TimeOutExec - dropped unused utility
FIX: Logger - cleaned unused imports

*RSS
CHANGE: ElementInspectorAgent - do not use mangled name and removed shifterProxy agentOption

[v6r7p9]

*Core
BUGFIX: InstallTools - MySQL Port should be an integer

[v6r7p8]

*Core
FIX: Subprocess - consistent timeout error message

*DMS
NEW: RemovalTask - added bulk removal
FIX: StrategyHandler - check file source CEs
CHANGE: DataIntegrityClient - code beautification
CHANGE: ReplicaManager - do not check file existence if replica information is queried anyway,
        do not fail if file to be removed does not exist already. 

[v6r7p7]

FIX: Several fixes to allow automatic code documentation

*Core
NEW: InstallTools - added mysqlPort and mysqlRootUser

*DMS
CHANGE: ReplicaManager - set possibility to force the deletion of non existing files
CHANGE: StrategyHandler - better handling of checksum check during scheduling 

[v6r7p6]

*Core
FIX: dirac-install - restore signal alarm if downloadable file is not found
FIX: Subprocess - using Manager proxy object to pass results from the working process

*DMS:
CHANGE: StorageElement - removed overwride mode
CHANGE: removed obsoleted dirac-dms-remove-lfn-replica, dirac-dms-remove-lfn
NEW: FTSMonitorAgent - filter out sources with checksum mismatch
FIX: FTSMonitorAgent, TransferAgent - fix the names of the RSS states

*RSS
NEW: ElementInspectorAgent runs with a variable number of threads which are automatically adjusted
NEW: Added policies to force a particular state, can be very convenient to keep something Banned for example.
NEW: policy system upgrade, added finer granularity when setting policies and actions

*WMS
NEW: SiteDirector- allow to define pilot DN/Group in the agent options
CHANGE: JobDescription, JobManifest - take values for job parameter verification from Operations CS section

[v6r7p5]

*Interfaces
BUGFIX: dirac-wms-job-get-output - properly treat the case when output directory is not specified 

[v6r7p4]

*Core
FIX: Subprocess - avoid that watchdog kills the executor process before it returns itself

*Framework
BUGFIX: ProxuManagerClient - wrong time for caching proxies

*RSS
FIX: removed obsoleted methods

*DMS
NEW: FileCatalog - added findFilesByMetadataDetailed - provides detailed metadata for 
     selected files

[v6r7p3]

*DMS
FIX: FTSMonitorAgent - logging less verbose

*Transformation
FIX: TransformationAgent - use the new CS defaults locations
FIX: Proper agent initialization
NEW: TransformationPlaugin - in Broadcast plugin added file groupings by number of files, 
     make the TargetSE always defined, even if the SourceSE list contains it 

*ResourceStatus
FIX: Added the shifter's proxy to several agents

*RMS
FIX: RequestContainer - the execution order was not properly set for the single files 

*Framework:
BUGFIX: ProxyManagerClient - proxy time can not be shorter than what was requested

[v6r7p2]

*Core
FIX: dirac-configure - switch to use CS before checking proxy info

*Framework
NEW: dirac-sys-sendmail new command
NEW: SystemAdmininistratorCLI - added show host, uninstall, revert commands
NEW: SystemAdmininistratorHandler - added more info in getHostInfo()
NEW: SystemAdmininistratorHandler - added revertSoftware() interface

*Transformation
FIX: TransformationCleaningAgent - check the status of returned results

[v6r7p1]

*Core
FIX: Subprocess - finalize the Watchdog closing internal connections after a command execution
CHANGE: add timeout for py(shell,system)Call calls where appropriate
CHANGE: Shifter - use gProxyManager in a way that allows proxy caching

*Framework
NEW: ProxyManagerClient - allow to specify validity and caching time separately
FIX: ProxyDB - replace instead of delete+insert proxy in __storeVOMSProxy

*DMS
NEW: FTSMonitorAgent - made multithreaded for better efficiency
FIX: dirac-dms-add-file - allow LFN: prefix for lfn argument

*WMS
NEW: dirac-wms-job-get-output, dirac-wms-job-status - allow to retrieve output for a job group
FIX: TaskQueueDB - fixed selection SQL in __generateTQMatchSQL()
CHANGE: OptimizerExecutor - reduce diversity of MinorStatuses for failed executors

*Resources
FIX: CREAMComputingElement - remove temporary JDL right after the submission 

[v6r6p21]

*DMS
BUGFIX: TransformationCleaningAgent - use the right signature of cleanMetadataCatalogFiles() call

[v6r6p20]

*DMS
FIX: RegistrationTask - properly escaped error messages
BUGFIX: DirectoryMetadata - use getFileMetadataFields from FileMetadata in addMetadataField()
NEW: When there is a missing source error spotted during FTS transfer, file should be reset 
     and rescheduled again until maxAttempt (set to 100) is reached

*WMS
FIX: JobScheduling - fix the site group logic in case of Tier0

[v6r6p19]

*DMS
BUGFIX: All DMS agents  - set up agent name in the initialization

*Core
NEW: Subprocess - timeout wrapper for subprocess calls
BUGFIX: Time - proper interpreting of 0's instead of None
CHANGE: DISET - use cStringIO for ANY read that's longer than 16k (speed improvement) 
        + Less mem when writing data to the net
FIX: Os.py - protection against failed "df" command execution       
NEW: dirac-info prints lcg bindings versions
CHANGE: PlotBase - made a new style class 
NEW: Subprocess - added debug level log message

*Framework
NEW: SystemAdministratorIntegrator client for collecting info from several hosts
NEW: SystemAdministrator - added getHostInfo()
FIX: dirac-proxy-init - always check for errors in S_OK/ERROR returned structures
CHANGE: Do not accept VOMS proxies when uploading a proxy to the proxy manager

*Configuration
FIX: CE2CSAgent - get a fresh copy of the cs data before attempting to modify it, closes #1151
FIX: Do not create useless backups due to slaves connecting and disconnecting
FIX: Refresher - prevent retrying with 'Insane environment'

*Accounting
NEW: Accounting/Job - added validation of reported values to cope with the weird Yandex case
FIX: DBUtils - take into account invalid values, closes #949

*DMS
FIX: FTSSubmitAgent - file for some reason rejected from submission should stay in 'Waiting' in 
     TransferDB.Channel table
FIX: FTSRequest - fix in the log printout     
CHANGE: dirac-dms-add-file removed, dirac-dms-add-files renamed to dirac-dms-add-file
FIX: FileCatalogCLI - check the result of removeFile call
FIX: LcgFileCatalogClient - get rid of LHCb specific VO evaluation
NEW: New FileCatalogProxy service - a generalization of a deprecated LcgFileCatalog service
FIX: Restored StorageElementProxy functionality
CHANGE: dirac-dms-add-file - added printout
NEW: FileCatalog(Factory), StorageElement(Factory) - UseProxy flag moved to /Operations and /LocalSite sections

*RSS
NEW:  general reimplementation: 
      New DB schema using python definition of tables, having three big blocks: Site, Resource and Node.
      MySQLMonkey functionality almost fully covered by DB module, eventually will disappear.
      Services updated to use new database.
      Clients updated to use new database.
      Synchronizer updated to fill the new database. When helpers will be ready, it will need an update.
      One ElementInspectorAgent, configurable now is hardcoded.
      New Generic StateMachine using OOP.
      Commands and Policies simplified.
      ResourceStatus using internal cache, needs to be tested with real load.
      Fixes for the state machine
      Replaced Bad with Degraded status ( outside RSS ).
      Added "Access" to Read|Write|Check|Remove SE statuses wherever it applies.
      ResourceStatus returns by default "Active" instead of "Allowed" for CS calls.
      Caching parameters are defined in the CS
FIX: dirac-admin-allow/ban-se - allow a SE on Degraded ( Degraded->Active ) and ban a SE on Probing 
     ( Probing -> Banned ). In practice, Active and Degraded are "usable" states anyway.            
      
*WMS
FIX: OptimizerExecutor - failed optimizations will still update the job     
NEW: JobWrapper - added LFNUserPrefix VO specific Operations option used for building user LFNs
CHANGE: JobDB - do not interpret SystemConfig in the WMS/JobDB
CHANGE: JobDB - Use CPUTime JDL only, keep MaxCPUTime for backward compatibility
CHANGE: JobWrapper - use CPUTime job parameter instead of MaxCPUTime
CHANGE: JobAgent - use CEType option instead of CEUniqueID
FIX: JobWrapper - do not attempt to untar directories before having checked if they are tarfiles 
NEW: dirac-wms-job-status - get job statuses for jobs in a given job group
 
*SMS
FIX: StorageManagementDB - when removing unlinked replicas, take into account the case where a
     staging request had been submitted, but failed
      
*Resources    
NEW: glexecCE - add new possible locations of the glexec binary: OSG specific stuff and in last resort 
     looking in the PATH    
NEW: LcgFileCatalogClient - in removeReplica() get the needed PFN inside instead of providing it as an argument     
      
*TS      
CHANGE: Transformation types definition are moved to the Operations CS section

*Interfaces
FIX: Dirac.py - CS option Scratchdir was in LocalSite/LocalSite
FIX: Dirac.py - do not define default catalog, use FileCatalog utility instead

[v6r6p19]

*DMS
BUGFIX: All DMS agents  - set up agent name in the initialization

[v6r6p18]

*Transformation
CHANGE: /DIRAC/VOPolicy/OutputDataModule option moved to <Operations>/Transformations/OutputDataModule

*Resources
FIX: ComputingElement - properly check if the pilot proxy has VOMS before adding it to the payload 
     when updating it

*WMS
BUGFIX: JobSanity - fixed misspelled method call SetParam -> SetParameter

[v6r6p17]

*Transformation
BUGFIX: TransformationAgent - corrected  __getDataReplicasRM()

[v6r6p16]

*DMS
FIX: Agents - proper __init__ implementation with arguments passing to the super class
FIX: LcgFileCatalogClient - in removeReplica() reload PFN in case it has changed

[v6r6p15]

*Framework
BUGFIX: ErrorMessageMonitor - corrected updateFields call 

*DMS:
NEW: FTSMonitorAgent completely rewritten in a multithreaded way

*Transformation
FIX: InputDataAgent - proper instantiation of TransformationClient
CHANGE: Transformation - several log message promoted from info to notice level

[v6r6p14]

*Transformation
FIX: Correct instantiation of agents inside several scripts
CHANGE: TransformationCleaningAgent - added verbosity to logs
CHANGE: TransformationAgent - missingLFC to MissingInFC as it could be the DFC as well
FIX: TransformationAgent - return an entry for all LFNs in __getDataReplicasRM

*DMS
FIX: TransferAgent - fix exception reason in registerFiles()

[v6r6p13]

*DMS
CHANGE: TransferAgent - change RM call from getCatalogueReplicas to getActiveReplicas. 
        Lowering log printouts here and there

[v6r6p12]

*DMS
BUGFIX: RemovalTask - Replacing "'" by "" in error str set as attribute for a subRequest file. 
        Without that request cannot be updated when some nasty error occurs.

[v6r6p11]

*RMS:
BUGFIX: RequestClient - log string formatting

*DMS
BUGFIX: RemovalTask - handling for files not existing in the catalogue

*Transformation
FIX: TransformationManager - ignore files in NotProcessed status to get the % of processed files

*Interfaces
FIX: Fixes due to the recent changes in PromptUser utility

[v6r6p10]

*RMS
FIX: RequestDBMySQL - better escaping of queries 

*WMS
FIX: SiteDirector - get compatible platforms before checking Task Queues for a site

[v6r6p9]

*Core
FIX: Utilities/PromptUser.py - better user prompt

*Accounting
NEW: Add some validation to the job records because of weird data coming from YANDEX.ru

*DMS
BUGFIX: ReplicaManager - typo errStr -> infoStr in __replicate()
FIX: FTSRequest - fixed log message

*WMS
FIX: SiteDirector - use CSGlobals.getVO() call instead of explicit CS option

[v6r6p8]

*Transformation
BUGFIX: TransformationDB - typo in getTransformationFiles(): iterValues -> itervalues

[v6r6p7]

*Resources
FIX: StorageFactory - uncommented line that was preventing the status to be returned 
BUGFIX: CE remote scripts - should return status and not call exit()
BUGFIX: SSHComputingElement - wrong pilot ID reference

[v6r6p6]

*WMS
FIX: TaskQueueDB - in findOrphanJobs() retrieve orphaned jobs as list of ints instead of list of tuples
FIX: OptimizerExecutor - added import of datetime to cope with the old style optimizer parameters

*Transformation
FIX: TransformationAgent - fix finalization entering in an infinite loop
NEW: TransformationCLI - added resetProcessedFile command
FIX: TransformationCleaningAgent - treating the archiving delay 
FIX: TransformationDB - fix in getTransformationFiles() in case of empty file list

[v6r6p5]

*Transformation
FIX: TransformationAgent - type( transClient -> transfClient )
FIX: TransformationAgent - self._logInfo -> self.log.info
FIX: TransformationAgent - skip if no Unused files
FIX: TransformationAgent - Use CS option for replica cache lifetime
CHANGE: TransformationAgent - accept No new Unused files every [6] hours

[v6r6p4]

*DMS
FIX: TransferAgent - protection for files that can not be scheduled
BUGFIX: TransferDB - typo (instIDList - > idList ) fixed

*Transformation
BUGFIX: TransformationAgent - typo ( loginfo -> logInfo )

[v6r6p3]

FIX: merged in patch v6r5p14

*Core
BUGFIX: X509Chain - return the right structure in getCredentials() in case of failure
FIX: dirac-deploy-scripts.py - allow short scripts starting from "d"
FIX: dirac-deploy-scripts.py - added DCOMMANDS_PPID env variable in the script wrapper
FIX: ExecutorReactor - reduced error message dropping redundant Task ID 

*Interfaces
BUGFIX: Dirac.py - allow to pass LFN list to replicateFile()

*DMS
FIX: FileManager - extra check if all files are available in _findFiles()
BUGFIX: FileCatalogClientCLI - bug in DirectoryListing

[v6r6p2]

FIX: merged in patch v6r5p13

*WMS
FIX: SiteDirector - if no community set, look for DIRAC/VirtualOrganization setting

*Framework
FIX: SystemLoggingDB - LogLevel made VARCHAR in the MessageRepository table
FIX: Logging - several log messages are split in fixed and variable parts
FIX: SystemLoggingDB - in insertMessage() do not insert new records in auxiliary tables if they 
     are already there

[v6r6p1]

*Core:
CHANGE: PromptUser - changed log level of the printout to NOTICE
NEW: Base Client constructor arguments are passed to the RPCClient constructor

*DMS:
NEW: FTSRequest - added a prestage mechanism for source files
NEW: FileCatalogClientCLI - added -f switch to the size command to use raw faile tables 
     instead of storage usage tables
NEW: FileCatalog - added orphan directory repair tool
NEW: FIleCatalog - more counters to control the catalog sanity     

*WMS:
FIX: SandboxStoreClient - no more kwargs tricks
FIX: SandboxStoreClient returns sandbox file name in case of upload failure to allow failover
FIX: dirac-pilot - fixed VO_%s_SW_DIR env variable in case of OSG

*TS:
FIX: TransformationManagerHandler - avoid multiple Operations() instantiation in 
     getTransformationSummaryWeb()

[v6r6]

*Core
CHANGE: getDNForUsername helper migrated from Core.Security.CS to Registry helper
NEW: SiteSEMapping - new utilities getSitesGroupedByTierLevel(), getTier1WithAttachedTier2(),
     getTier1WithTier2
CHANGE: The DIRAC.Core.Security.CS is replaced by the Registry helper     
BUGFIX: dirac-install - properly parse += in .cfg files
FIX: Graphs.Utilities - allow two lines input in makeDataFromCVS()
FIX: Graphs - allow Graphs package usage if even matplotlib is not installed
NEW: dirac-compile-externals will retrieve the Externals compilation scripts from it's new location 
     in github (DIRACGrid/Externals)
NEW: Possibility to define a thread-global credentials for DISET connections (for web framework)
NEW: Logger - color output ( configurable )
NEW: dirac-admin-sort-cs-sites - to sort sites in the CS
CHANGE: MessageClient(Factor) - added msgClient attribute to messages
NEW: Core.Security.Properties - added JOB_MONITOR and USER_MANAGER properties

*Configuration
NEW: Registry - added getAllGroups() method

*Framework
NEW: SystemAdministratorClientCLI - possibility to define roothPath and lcgVersion when updating software

*Accounting
NEW: JobPlotter - added Normalized CPU plots to Job accounting
FIX: DBUtils - plots going to greater granularity

*DMS
NEW: FileCatalog - storage usage info stored in all the directories, not only those with files
NEW: FileCatalog - added utility to rebuild storage usage info from scratch
FIX: FileCatalog - addMetadataField() allow generic types, e.g. string
FIX: FileCatalog - path argument is normalized before usage in multiple methods
FIX: FileCatalog - new metadata for files(directories) should not be there before for directories(files)
NEW: FileCatalog - added method for rebuilding DirectoryUsage data from scratch 
NEW: FileCatalog - Use DirectoryUsage mechanism for both logical and physical storage
CHANGE: FileCatalog - forbid removing non-empty directories
BUGFIX: FileCatalogClientCLI - in do_ls() check properly the path existence
FIX: FileCatalogClientCLI - protection against non-existing getCatalogCounters method in the LFC client
FIX: DMS Agents - properly call superclass constructor with loadName argument
FIX: ReplicaManager - in removeFile() non-existent file is marked as failed
FIX: Make several classes pylint compliant: DataIntegrityHandler, DataLoggingHandler,
     FileCatalogHandler, StorageElementHandler, StorageElementProxyHandler, TransferDBMonitoringHandler
FIX: LogUploadAgent - remove the OSError exception in __replicate()
FIX: FileCatalogClientCLI - multiple check of proper command inputs,
     automatic completion of several commands with subcommands,
     automatic completion of file names
CHANGE: FileCatalogClientCLI - reformat the output of size command 
FIX: dirac-admin-ban-se - allow to go over all options read/write/check for each SE      
NEW: StrategyHandler - new implementation to speed up file scheduling + better error reporting
NEW: LcgFileCatalogProxy - moved from from LHCbDirac to DIRAC
FIX: ReplicaManager - removed usage of obsolete "/Resources/StorageElements/BannedTarget" 
CHANGE: removed StorageUsageClient.py
CHANGE: removed obsoleted ProcessingDBAgent.py

*WMS
CHANGE: RunNumber job parameter was removed from all the relevant places ( JDL, JobDB, etc )
NEW: dirac-pilot - add environment setting for SSH and BOINC CEs
NEW: WMSAdministrator - get output for non-grid CEs if not yet in the DB
NEW: JobAgent - job publishes BOINC parameters if any
CHANGE: Get rid of LHCbPlatform everywhere except TaskQueueDB
FIX: SiteDirector - provide list of sites to the Matcher in the initial query
FIX: SiteDirector - present a list of all groups of a community to match TQs
CHANGE: dirac-boinc-pilot dropped
CHANGE: TaskQueueDirector does not depend on /LocalSite section any more
CHANGE: reduced default delays for JobCleaningAgent
CHANGE: limit the number of jobs received by JobCleaningAgent
CHANGE: JobDB - use insertFields instead of _insert
CHANGE: Matcher, TaskQueueDB - switch to use Platform rather than LHCbPlatform retaining LHCbPlatform compatibility
BUGFIX: Matcher - proper reporting pilot site and CE
CHANGE: JobManager - improved job Killing/Deleting logic
CHANGE: dirac-pilot - treat the OSG case when jobs on the same WN all run in the same directory
NEW: JobWrapper - added more status reports on different failures
FIX: PilotStatusAgent - use getPilotProxyFromDIRACGroup() instead of getPilotProxyFromVOMSGroup()
CHANGE: JobMonitoringHandler - add cutDate and condDict parameters to getJobGroup()
NEW: JobMonitoringHandler - check access rights with JobPolicy when accessing job info from the web
NEW: JobManager,JobWrapper - report to accounting jobs in Rescheduled final state if rescheduling is successful
FIX: WMSAdministrator, SiteDirector - store only non-empty pilot output to the PilotDB
NEW: added killPilot() to the WMSAdministrator interface, DiracAdmin and dirac-admin-kill-pilot command
NEW: TimeLeft - renormalize time left using DIRAC Normalization if available
FIX: JobManager - reconnect to the OptimizationMind in background if not yet connected
CHANGE: JobManifest - use Operations helper
NEW: JobCleaningAgent - delete logging records from JobLoggingDB when deleting jobs

*RMS
FIX: RequestDBFile - better exception handling in case no JobID supplied
FIX: RequestManagerHandler - make it pylint compliant
NEW: RequestProxyHandler - is forwarding requests from voboxes to central RequestManager. 
     If central RequestManager is down, requests are dumped into file cache and a separate thread 
     running in background is trying to push them into the central. 
CHANGE: Major revision of the code      
CHANGE: RequestDB - added index on SubRequestID in the Files table
CHANGE: RequestClient - readRequestForJobs updated to the new RequetsClient structure

*RSS
NEW: CS.py - Space Tokens were hardcoded, now are obtained after scanning the StorageElements.

*Resources
FIX: SSHComputingElement - enabled multiple hosts in one queue, more debugging
CHANGE: SSHXXX Computing Elements - define SSH class once in the SSHComputingElement
NEW: SSHComputingElement - added option to define private key location
CHANGE: Get rid of legacy methods in ComputingElement
NEW: enable definition of ChecksumType per SE
NEW: SSHBatch, SSHCondor Computing Elements
NEW: SSHxxx Computing Elements - using remote control scripts to better capture remote command errors
CHANGE: put common functionality into SSHComputingElement base class for all SSHxxx CEs
NEW: added killJob() method tp all the CEs
NEW: FileCatalog - take the catalog information info from /Operations CS section, if defined there, 
     to allow specifications per VO 

*Interfaces
CHANGE: Removed Script.initialize() from the API initialization
CHANGE: Some general API polishing
FIX: Dirac.py - when running in mode="local" any directory in the ISB would not get untarred, 
     contrary to what is done in the JobWrapper

*TS
BUGFIX: TaskManager - bug fixed in treating tasks with input data
FIX: TransformationCleaningAgent - properly call superclass constructor with loadName argument
NEW: TransformationCleaningAgent - added _addExtraDirectories() method to extend the list of
     directories to clean in a subclass if needed
CHANGE: TransformationCleaningAgent - removed usage of StorageUsageClient     
NEW: TransformationAgent is multithreaded now ( implementation moved from LHCbDIRAC )
NEW: added unit tests
NEW: InputDataAgent - possibility to refresh only data registered in the last predefined period of time 
NEW: TransformationAgent(Client) - management of derived transformations and more ported from LHCbDIRAC
BUGFIX: TransformationDB - wrong SQL statement generation in setFileStatusForTransformation()

[v6r5p14]

*Core
NEW: Utilities - added Backports utility

*WMS
FIX: Use /Operations/JobScheduling section consistently, drop /Operations/Matching section
NEW: Allow VO specific share correction plugins from extensions
FIX: Executors - several fixes

[v6r5p13]

*WMS
FIX: Executors - VOPlugin will properly send and receive the params
NEW: Correctors can be defined in an extension
FIX: Correctors - Properly retrieve info from the CS using the ops helper

[v6r5p12]

FIX: merged in patch v6r4p34

[v6r5p11]

FIX: merged in patch v6r4p33

*Core
FIX: MySQL - added offset argument to buildConditions()

[v6r5p10]

FIX: merged in patch v6r4p32

[v6r5p9]

FIX: merged in patch v6r4p30

[v6r5p8]

FIX: merged in patch v6r4p29

[v6r5p7]

FIX: merged in patch v6r4p28

[v6r5p6]

FIX: merged in patch v6r4p27

*Transformation
BUGFIX: TransformationDB - StringType must be imported before it can be used

*RSS
NEW: CS.py - Space Tokens were hardcoded, now are obtained after scanning the StorageElements.

[v6r5p5]

FIX: merged in patch v6r4p26

[v6r5p4]

FIX: merged in patch v6r4p25

[v6r5p3]

*Transformation
FIX: merged in patch v6r4p24

[v6r5p2]

*Web
NEW: includes DIRACWeb tag web2012092101

[v6r5p1]

*Core
BUGFIX: ExecutorMindHandler - return S_OK() in the initializeHandler
FIX: OptimizationMindHandler - if the manifest is not dirty it will not be updated by the Mind

*Configuration
NEW: Resources helper - added getCompatiblePlatform(), getDIRACPlatform() methods

*Resources
FIX: SSHComputingElement - add -q option to ssh command to avoid banners in the output
FIX: BOINCComputingElement - removed debugging printout
FIX: ComputingElement - use Platform CS option which will be converted to LHCbPlatform for legacy compatibility

*DMS
FIX: RequestAgentBase - lowering loglevel from ALWAYS to INFO to avoid flooding SystemLogging

*WMS:
FIX: SiteDirector - provide CE platform parameter when interrogating the TQ
FIX: GridPilotDirector - publish pilot OwnerGroup rather than VOMS role
FIX: WMSUtilities - add new error string into the parsing of the job output retrieval

[v6r5]

NEW: Executor framework

*Core
NEW: MySQL.py - added Test case for Time.dateTime time stamps
NEW: MySQL.py - insertFields and updateFields can get values via Lists or Dicts
NEW: DataIntegrityDB - use the new methods from MySQL and add test cases
NEW: DataIntegrityHandler - check connection to DB and create tables (or update their schema)
NEW: DataLoggingDB - use the new methods from MySQL and add test cases
NEW: DataLoggingHandler - check connection to DB and create tables (or update their schema)
FIX: ProcessPool - killing stuck workers after timeout
CHANGE: DB will throw a RuntimeException instead of a sys.exit in case it can't contact the DB
CHANGE: Several improvements on DISET
CHANGE: Fixed all DOS endings to UNIX
CHANGE: Agents, Services and Executors know how to react to CSSection/Module and react accordingly
NEW: install tools are updated to deal with executors
FIX: dirac-install - add -T/--Timeout option to define timeout for distribution downloads
NEW: dirac-install - added possibility of defining dirac-install's global defaults by command line switch
BUGFIX: avoid PathFinder.getServiceURL and use Client class ( DataLoggingClient,LfcFileCatalogProxyClient ) 
FIX: MySQL - added TIMESTAMPADD and TIMESTAMPDIFF to special values not to be scaped by MySQL
NEW: ObjectLoader utility
CHANGE: dirac-distribution - added global defaults flag and changed the flag to -M or --defaultsURL
FIX: Convert to string before trying to escape value in MySQL
NEW: DISET Services - added PacketTimeout option
NEW: SystemLoggingDB - updated to use the renewed MySQL interface and SQL schema
NEW: Added support for multiple entries in /Registry/DefaultGroup, for multi-VO installations
CHANGE: Component installation procedure updated to cope with components inheriting Modules
CHANGE: InstallTools - use dirac- command in runit run scripts
FIX: X509Chain - avoid a return of error when the group is not valid
FIX: MySQL - reduce verbosity of log messages when high level methods are used
CHANGE: Several DB classes have been updated to use the MySQL buildCondition method
NEW: MySQL - provide support for greater and smaller arguments to all MySQL high level methods
FIX: Service.py - check all return values from all initializers

*Configuration
CHANGE: By default return option and section lists ordered as in the CS
NEW: ConfigurationClient - added function to refresh remote configuration

*Framework
FIX: Registry.findDefaultGroup will never return False
CHANGE: ProxyManager does not accept proxies without explicit group
CHANGE: SystemAdministratorHandler - force refreshing the configuration after new component setup

*RSS
CHANGE: removed code execution from __init__
CHANGE: removed unused methods
NEW: Log all policy results 

*Resources
NEW: updated SSHComputingElement which allows multiple job submission
FIX: SGETimeLeft - better parsing of the batch system commands output
FIX: InProcessComputingElement - when starting a new job discard renewal of the previous proxy
NEW: BOINCComputingElement - new CE client to work with the BOINC desktop grid infrastructure 

*WMS
CHANGE: WMS Optimizers are now executors
CHANGE: SandboxStoreClient can directly access the DB if available
CHANGE: Moved JobDescription and improved into JobManifest
FIX: typo in JobLoggingDB
NEW: JobState/CachedJobState allow access to the Job via DB/JobStateSync Service automatically
BUGFIX: DownloadInputData - when not enough disk space, message was using "buffer" while it should be using "data"
FIX: the sandboxmetadataDB explosion when using the sandboxclient without direct access to the DB
NEW: Added support for reset/reschedule in the OptimizationMind
CHANGE: Whenever a DB is not properly initialized it will raise a catchable RuntimeError exception 
        instead of silently returning
FIX: InputDataResolution - just quick mod for easier extensibility, plus removed some LHCb specific stuff
NEW: allow jobids in a file in dirac-wms-job-get-output
NEW: JobManager - zfill in %n parameter substitution to allow alphabetical sorting
NEW: Directors - added checking of the TaskQueue limits when getting eligible queues
CHANGE: Natcher - refactor to simpify the logic, introduced Limiter class
CHANGE: Treat MaxCPUTime and CPUTime the same way in the JDL to avoid confusion
NEW: SiteDirector - added options PilotScript, MaxPilotsToSubmit, MaxJobsInFillMode
BUGFIX: StalledJobAgent - use cpuNormalization as float, not string 
FIX: Don't kill an executor if a task has been taken out from it
NEW: dirac-boinc-pilot - pilot script to be used on the BOINC volunteer nodes
FIX: SiteDirector - better handling of tokens and filling mode 
NEW: Generic pilot identities are automatically selected by the TQD and the SiteDirector 
     if not explicitly defined in /Pilot/GenericDN and GenericGroup
NEW: Generic pilot groups can have a VO that will be taken into account when selecting generic 
     credentials to submit pilots
NEW: Generic pilots that belong to a VO can only match jobs from that VO
NEW: StalledJobAgent - added rescheduling of jobs stuck in Matched or Rescheduled status
BUGFIX: StalledJobAgent - default startTime and endTime to "now", avoid None value
NEW: JobAgent - stop after N failed matching attempts (nothing to do), use StopAfterFailedMatches option
CHANGE: JobAgent - provide resource description as a dictionary to avoid extra JDL parsing by the Matcher
CHANGE: Matcher - report pilot info once instead of sending it several times from the job
CHANGE: Matcher - set the job site instead of making a separate call to JobStateUpdate
NEW: Matcher - added Matches done and matches OK statistics
NEW: TaskQueue - don't delete fresh task queues. Wait 5 minutes to do so.
CHANGE: Disabled TQs can also be matched, if no jobs are there, a retry will be triggered

*Transformation
FIX: TransformationAgent - a small improvement: now can pick the prods status to handle from the CS, 
     plus few minor corrections (e.g. logger messages)
FIX: TransformationCLI - take into accout possible failures in resetFile command     

*Accounting
NEW: AccountingDB - added retrieving RAW records for internal stuff
FIX: AccountingDB - fixed some logic for readonly cases
CHANGE: Added new simpler and faster bucket insertion mechanism
NEW: Added more info when rebucketing
FIX: Calculate the rebucket ETA using remaining records to be processed instead of the total records to be processed
FIX: Plots with no data still carry the plot name

*DMS
NEW: SRM2Storage - added retry in the gfal calls
NEW: added new FTSCleaningAgent cleaning up TransferDB tables
FIX: DataLoggingClient and DataLoggingDB - tests moved to separate files
CHANGE: request agents cleanup

*RMS
CHANGE: Stop using RequestAgentMixIn in the request agents

[v6r4p34]

*DMS
BUGFIX: FileCatalogCLI - fixed wrong indentation
CHANGE: RegistrationTask - removed some LHCb specific defaults

[v6r4p33]

*DMS
CHANGE: FTSRequest - be more verbose if something is wrong with file

[v6r4p32]

*WMS
FIX: StalledJobAgent - avoid exceptions in the stalled job accounting reporting

*DMS
NEW: FTSMonitorAgent - handling of expired FTS jobs 

*Interfaces
CHANGE: Dirac.py - attempt to retrieve output sandbox also for Completed jobs in retrieveRepositorySandboxes()

[v6r4p30]

*Core
BUGFIX: dirac-admin-bdii-ce-voview - proper check of the result structure

*Interfaces
FIX: Dirac.py, Job.py - allow to pass environment variables with special characters

*DMS
NEW: FileCatalogCLI - possibility to sort output in the ls command

*WMS:
FIX: JobWrapper - interpret environment variables with special characters 

[v6r4p29]

*RMS
BUGFIX: RequestDBMySQL - wrong indentation in __updateSubRequestFiles()

[v6r4p28]

*Interfaces
CHANGE: Dirac.py, DiracAdmin.py - remove explicit timeout on RPC client instantiation

*RSS
FIX: CS.py - fix for updated CS location (backward compatible)

*DMS
BUGFIX: StrategyHandler - bug fixed determineReplicationTree()
FIX: FTSRequest - add checksum string to SURLs file before submitting an FTS job

*WMS
FIX: JobWrapper - protection for double quotes in JobName
CHANGE: SiteDirector - switched some logging messages from verbose to info level

*RMS
NEW: Request(Client,DBMySQL,Manager) - added readRequestsForJobs() method

[v6r4p27]

*DMS
FIX: SRM2Storage - removed hack for EOS (fixed server-side)

*Transformation
CHANGE: TransformationClient - limit to 100 the number of transformations in getTransformations()
NEW: TransformationAgent - define the transformations type to use in the configuration

*Interfaces
FIX: Job.py -  fix for empty environmentDict (setExecutionEnv)

[v6r4p26]

*Transformation
BUGFIX: TransformationClient - fixed calling sequence in rpcClient.getTransformationTasks()
NEW: TransformationClient - added log messages in verbose level.

[v6r4p25]

*DMS
BUGFIX: StrategyHandler - sanity check for wrong replication tree 

[v6r4p24]

*Core
NEW: MySQL - add 'offset' argument to the buildCondition()

*Transformation
FIX: TransformationAgent - randomize the LFNs for removal/replication case when large number of those
CHANGE: TransformationClient(DB,Manager) - get transformation files in smaller chunks to
        improve performance
FIX: TransformationAgent(DB) - do not return redundant LFNs in getTransformationFiles()    

[v6r4p23]

*Web
NEW: includes DIRACWeb tag web2012092101

[v6r4p22]

*DMS
FIX: SRM2Storage - fix the problem with the CERN-EOS storage 

[v6r4p21]

*Core
BUGFIX: SGETimeLeft - take into account dd:hh:mm:ss format of the cpu consumed

[v6r4p20]

*WMS
BUGFIX: PilotDirector, GridPilotDirector - make sure that at least 1 pilot is to be submitted
BUGFIX: GridPilotDirector - bug on how pilots are counted when there is an error in the submit loop.
BUGFIX: dirac-pilot - proper install script installation on OSG sites

[v6r4p19]

*RMS
FIX: RequestDBMySQL - optimized request selection query 

[v6r4p18]

*Configuration
BUGFIX: CE2CSAgent.py - the default value must be set outside the loop

*DMS
NEW: dirac-dms-create-replication-request
BUGFIX: dirac-dms-fts-submit, dirac-dms-fts-monitor - print out error messages

*Resources
BUGFIX: TorqueComputingElement.py, plus add UserName for shared Queues

*WMS
BUGFIX: JobManagerHandler - default value for pStart (to avoid Exception)

[v6r4p17]

*Core
FIX: dirac-configure - setup was not updated in dirac.cfg even with -F option
FIX: RequestHandler - added fix for Missing ConnectionError

*DMS
FIX: dirac-dms-clean-directory - command fails with `KeyError: 'Replicas'`.

*WMS
FIX: SiteDirector - adapt to the new method in the Matcher getMatchingTaskQueue 
FIX: SiteDirector - added all SubmitPools to TQ requests

[v6r4p16]

*Core:
FIX: dirac-install - bashrc/cshrc were wrongly created when using versionsDir

*Accounting
CHANGE: Added new simpler and faster bucket insertion mechanism
NEW: Added more info when rebucketing

*WMS
CHANGE: Matcher - refactored to take into account job limits when providing info to directors
NEW: JoAgent - reports SubmitPool parameter if applicable
FIX: Matcher - bad codition if invalid result

[v6r4p15]

*WMS
FIX: gLitePilotDirector - fix the name of the MyProxy server to avoid crasehs of the gLite WMS

*Transformation
FIX: TaskManager - when the file is on many SEs, wrong results were generated

[v6r4p13]

*DMS
FIX: dirac-admin-allow-se - added missing interpreter line

[v6r4p12]

*DMS
CHANGE: RemovalTask - for DataManager shifter change creds after failure of removal with her/his proxy.

*RSS
NEW: Added RssConfiguration class
FIX: ResourceManagementClient  - Fixed wrong method name

[v6r4p11]

*Core
FIX: GGUSTicketsClient - GGUS SOAP URL updated

*DMS
BUGFIX: ReplicaManager - wrong for loop

*RequestManagement
BUGFIX: RequestClient - bug fix in finalizeRequest()

*Transformation
FIX: TaskManager - fix for correctly setting the sites (as list)

[v6r4p10]

*RequestManagement
BUGFIX: RequestContainer - in addSubrequest() function

*Resources
BUGFIX: SRM2Storage - in checksum type evaluation

*ResourceStatusSystem
BUGFIX: InfoGetter - wrong import statement

*WMS
BUGFIX: SandboxMetadataDB - __init__() can not return a value

[v6r4p9]

*DMS
CHANGE: FailoverTransfer - ensure the correct execution order of the subrequests

[v6r4p8]

Bring in fixes from v6r3p17

*Core:
FIX: Don't have the __init__ return True for all DBs
NEW: Added more protection for exceptions thrown in callbacks for the ProcessPool
FIX: Operations will now look in 'Defaults' instead of 'Default'

*DataManagement:
FIX: Put more protection in StrategyHandler for neither channels  not throughput read out of TransferDB
FIX: No JobIDs supplied in getRequestForJobs function for RequestDBMySQL taken into account
FIX: Fix on getRequestStatus
CHANGE: RequestClient proper use of getRequestStatus in finalizeRequest
CHANGE: Refactored RequestDBFile

[v6r4p7]

*WorkloadManagement
FIX: SandboxMetadataDB won't explode DIRAC when there's no access to the DB 
CHANGE: Whenever a DB fails to initialize it raises a catchable exception instead of just returning silently

*DataManagement
CHANGE: Added Lost and Unavailable to the file metadata

[v6r4p6]

Bring fixes from v6r4p6

[v6r4p5]

*Configuration
NEW: Added function to generate Operations CS paths

*Core
FIX: Added proper ProcessPool checks and finalisation

*DataManagement
FIX: don't set Files.Status to Failed for non-existign files, failover transfers won't go
FIX: remove classmethods here and there to unblock requestHolder
CHANGE: RAB, TA: change task timeout: 180 and 600 (was 600 and 900 respectively)
FIX: sorting replication tree by Ancestor, not hopAncestorgit add DataManagementSystem/Agent/TransferAgent.py
NEW: TA: add finalize
CHANGE: TransferAgent: add AcceptableFailedFiles to StrategyHandler to ban FTS channel from scheduling
FIX: if there is no failed files, put an empty dict


*RSS
FIX: RSS is setting Allowed but the StorageElement checks for Active

*Workflows
FIX: Part of WorfklowTask rewritten to fix some issues and allow 'ANY' as site

*Transformation
FIX: Wrong calls to TCA::cleanMetadataCatalogFiles

[v6r4p4]

*Core
FIX: Platform.py - check if Popen.terminate is available (only from 2.6)

[v6r4p3]

*Core
FIX: ProcessPool with watchdog and timeouts - applied in v6r3 first

[v6r4p2]

*StorageManagement
BUGFIX: StorageElement - staging is a Read operation and should be allowed as such

*WMS
BUGFIX: InProcessComputingElement, JobAgent - proper return status code from the job wrapper

*Core
FIX: Platform - manage properly the case of exception in the ldconfig execution

[v6r4p1]

*DMS
FIX: TransferDB.getChannelObservedThroughput - the channelDict was created in a wrong way

*RSS
FIX: ResourceStatus was not returning Allowed by default

[v6r4]

*Core
FIX: dirac-install-db.py: addDatabaseOptionsToCS has added a new keyed argument
NEW: SGETimeLeft.py: Support for SGE backend
FIX: If several extensions are installed, merge ConfigTemplate.cfg
NEW: Service framework - added monitoring of file descriptors open
NEW: Service framework - Reduced handshake timeout to prevent stuck threads
NEW: MySQL class with new high level methods - buildCondition,insertFields,updateFields
     deleteEntries, getFields, getCounters, getDistinctAttributeValues
FIX: ProcessPool - fixes in the locking mechanism with LockRing, stopping workers when the
     parent process is finished     
FIX: Added more locks to the LockRing
NEW: The installation tools are updated to install components by name with the components module specified as an option

*DMS
FIX: TransferDB.py - speed up the Throughput determination
NEW: dirac-dms-add-files: script similar to dirac-dms-remove-files, 
     allows for 1 file specification on the command line, using the usual dirac-dms-add-file options, 
     but also can take a text file in input to upload a bunch of files. Exit code is 0 only if all 
     was fine and is different for every error found. 
NEW: StorageElementProxy- support for data downloading with http protocol from arbitrary storage, 
     needed for the web data download
BUGFIX: FileCatalogCLI - replicate operation does a proper replica registration ( closes #5 )     
FIX: ReplicaManager - __cleanDirectory now working and thus dirac-dms-clean-directory

*WMS
NEW: CPU normalization script to run a quick test in the pilot, used by the JobWrapper
     to report the CPU consumption to the accounting
FIX: StalledJobAgent - StalledTimeHours and FailedTimeHours are read each cycle, refer to the 
     Watchdog heartBeat period (should be renamed); add NormCPUTime to Accounting record
NEW: SiteDirector - support for the operation per VO in multi-VO installations
FIX: StalledJobAgent - get ProcessingType from JDL if defined
BUGFIX: dirac-wms-job-peek - missing printout in the command
NEW: SiteDirector - take into account the number of already waiting pilots when evaluating the number of pilots to submit
FIX: properly report CPU usage when the Watchdog kill the payload.

*RSS
BUGFIX: Result in ClientCache table is a varchar, but the method was getting a datetime
NEW: CacheFeederAgent - VOBOX and SpaceTokenOccupancy commands added (ported from LHCbDIRAC)
CHANGE: RSS components get operational parameters from the Operations handler

*DataManagement
FIX: if there is no failed files, put an empty dict

*Transformation
FIX: Wrong calls to TCA::cleanMetadataCatalogFiles

[v6r3p19]

*WMS
FIX: gLitePilotDirector - fix the name of the MyProxy server to avoid crashes of the gLite WMS

[v6r3p18]

*Resources
BUGFIX: SRM2Storage - in checksum type evaluation

[v6r3p17]

*DataManagement
FIX: Fixes issues #783 and #781. Bugs in ReplicaManager removePhisicalReplica and getFilesFromDirectory
FIX: Return S_ERROR if missing jobid arguments
NEW: Checksum can be verified during FTS and SRM2Storage 

[v6r3p16]

*DataManagement
FIX: better monitoring of FTS channels 
FIX: Handle properly None value for channels and bandwidths

*Core
FIX: Properly calculate the release notes if there are newer releases in the release.notes file

[v6r3p15]

*DataManagement
FIX: if there is no failed files, put an empty dict

*Transformation
FIX: Wrong calls to TCA::cleanMetadataCatalogFiles


[v6r3p14]

* Core

BUGFIX: ProcessPool.py: clean processing and finalisation
BUGFIX: Pfn.py: don't check for 'FileName' in pfnDict

* DMS

NEW: dirac-dms-show-fts-status.py: script showing last hour history for FTS channels
NEW: TransferDBMonitoringHandler.py: new function exporting FST channel queues
BUGFIX: TransferAgent.py,RemovalAgent.py,RegistrationAgent.py - unlinking of temp proxy files, corection of values sent to gMonitor
BUGFIX: StrategyHandler - new config option 'AcceptableFailedFiles' to unblock scheduling for channels if problematic transfers occured for few files
NEW: TransferAgent,RemovalAgent,RegistrationAgent - new confing options for setting timeouts for tasks and ProcessPool finalisation
BUGFIX: ReplicaManager.py - reverse sort of LFNs when deleting files and directories to avoid blocks
NEW: moved StrategyHandler class def to separate file under DMS/private

* TMS

FIX: TransformationCleaningAgent.py: some refactoring, new way of disabling/enabline execution by 'EnableFlag' config option

[v6r3p13]

*Core
FIX: Added proper ProcessPool checks and finalisation

*DataManagement
FIX: don't set Files.Status to Failed for non-existign files, failover transfers won't go
FIX: remove classmethods here and there to unblock requestHolder
CHANGE: RAB, TA: change task timeout: 180 and 600 (was 600 and 900 respectively)
FIX: sorting replication tree by Ancestor, not hopAncestorgit add DataManagementSystem/Agent/TransferAgent.py
NEW: TA: add finalize
CHANGE: TransferAgent: add AcceptableFailedFiles to StrategyHandler to ban FTS channel from scheduling

[v6r3p12]

*Core
FIX: Platform.py - check if Popen.terminate is available (only from 2.6)

[v6r3p11]

*Core
FIX: ProcessPool with watchdog and timeouts

[v6r3p10]

*StorageManagement
BUGFIX: StorageElement - staging is a Read operation and should be allowed as such

*WMS
BUGFIX: InProcessComputingElement, JobAgent - proper return status code from the job wrapper

*Core
FIX: Platform - manage properly the case of exception in the ldconfig execution

[v6r3p9]

*DMS
FIX: TransferDB.getChannelObservedThroughput - the channelDict was created in a wrong way

[v6r3p8]

*Web
CHANGE: return back to the release web2012041601

[v6r3p7]

*Transformation
FIX: TransformationCleaningAgent - protection from deleting requests with jobID 0 

[v6r3p6]

*Core
FIX: dirac-install-db - proper key argument (follow change in InstallTools)
FIX: ProcessPool - release all locks every time WorkignProcess.run is executed, more fixes to come
FIX: dirac-configure - for Multi-Community installations, all vomsdir/vomses files are now created

*WMS
NEW: SiteDirector - add pilot option with CE name to allow matching of SAM jobs.
BUGFIX: dirac-pilot - SGE batch ID was overwriting the CREAM ID
FIX: PilotDirector - protect the CS master if there are at least 3 slaves
NEW: Watchdog - set LocalJobID in the SGE case

[v6r3p5]

*Core:
BUGFIX: ProcessPool - bug making TaskAgents hang after max cycles
BUGFIX: Graphs - proper handling plots with data containing empty string labels
FIX: GateWay - transfers were using an old API
FIX: GateWay - properly calculate the gateway URL
BUGFIX: Utilities/Pfn.py - bug in pfnunparse() when concatenating Path and FileName

*Accounting
NEW: ReportGenerator - make AccountingDB readonly
FIX: DataCache - set daemon the datacache thread
BUGFIX: BasePlotter - proper handling of the Petabyte scale data

*DMS:
BUGFIX: TransferAgent, RegistrationTask - typos 

[v6r3p4]

*DMS:
BUGFIX: TransferAgent - wrong value for failback in TA:execute

[v6r3p3]

*Configuration
BUGFIX: Operations helper - typo

*DMS:
FIX: TransferAgent - change the way of redirecting request to task

[v6r3p2]

*DMS
FIX: FTSRequest - updating metadata for accouting when finalizing FTS requests

*Core
FIX: DIRAC/__init__.py - default version is set to v6r3

[v6r3p1]

*WMS
CHANGE: Use ResourcesStatus and Resources helpers in the InputDataAgent logic

*Configuration
NEW: added getStorageElementOptions in Resources helper

*DMS
FIX: resourceStatus object created in TransferAgent instead of StrategyHandler

[v6r3]

*Core
NEW: Added protections due to the process pool usage in the locking logic

*Resources
FIX: LcgFileCatalogClient - reduce the number of retries: LFC_CONRETRY = 5 to 
     avoid combined catalog to be stuck on a faulty LFC server
     
*RSS
BUGFIX: ResourceStatus - reworked helper to keep DB connections     

*DMS
BUGFIX: ReplicaManager::CatalogBase::_callFileCatalogFcnSingleFile() - wrong argument

*RequestManagement
FIX: TaskAgents - set timeOut for task to 10 min (15 min)
NEW: TaskAgents - fill in Error fields in case of failing operations

*Interfaces
BUGFIX: dirac-wms-select-jobs - wrong use of the Dirac API

[v6r2p9]

*Core
FIX: dirac-configure - make use of getSEsForSite() method to determine LocalSEs

*WMS
NEW: DownloadInputData,InputDataByProtocol - check Files on Tape SEs are on Disk cache 
     before Download or getturl calls from Wrapper
CHANGE: Matcher - add Stalled to "Running" Jobs when JobLimits are applied   
CHANGE: JobDB - allow to specify required platform as Platform JDL parameter,
        the specified platform is taken into account even without /Resources/Computing/OSCompatibility section

*DMS
CHANGE: dirac-admin-allow(ban)-se - removed lhcb-grid email account by default, 
        and added switch to avoid sending email
FIX: TaskAgents - fix for non-existing files
FIX: change verbosity in failoverReplication 
FIX: FileCatalog - remove properly metadata indices 
BUGFIX: FileManagerBase - bugfix in the descendants evaluation logic  
FIX: TransferAgent and TransferTask - update Files.Status to Failed when ReplicaManager.replicateAndRegister 
     will fail completely; when no replica is available at all.

*Core
FIX: dirac-pilot - default lcg bindings version set to 2012-02-20

[v6r2p8]

*DMS:
CHANGE: TransferAgent - fallback to task execution if replication tree is not found

[v6r2p7]

*WMS
BUGFIX: SiteDirector - wrong CS option use: BundleProxy -> HttpProxy
FIX: SiteDirector - use short lines in compressed/encoded files in the executable
     python script

[v6r2p6]

*DataManagement
FIX: Bad logic in StrategyHandler:MinimiseTotalWait

*Core
CHANGE: updated GGUS web portal URL

*RSS
BUGFIX: meta key cannot be reused, it is popped from dictionary

*Framework
FIX: The Gateway service does not have a handler
NEW: ConfingTemplate entry for Gateway
FIX: distribution notes allow for word wrap

*WorkloadManagement
FIX: avoid unnecessary call if no LFN is left in one of the SEs
FIX: When Uploading job outputs, try first Local SEs, if any


[v6r2p5]

*RSS
BUGFIX: several minor bug fixes

*RequestManagement
BUGFIX: RequestDBMySQL - removed unnecessary request type check

*DMS
BUGFIX: FileCatalogClienctCLI - wrong evaluation of the operation in the find command
NEW: FileCatalog - added possibility to remove specified metadata for a given path 
BUGFIX: ReplicaManager - wrong operation order causing failure of UploadLogFile module

*Core
NEW: dirac-install - generate cshrc DIRAC environment setting file for the (t)csh 

*Interfaces
CHANGE: Job - added InputData to each element in the ParametricInputData

*WMS
CHANGE: dirac-jobexec - pass ParametericInputData to the workflow as a semicolon separated string

[v6r2p4]

*WMS
BUGFIX: StalledJobAgent - protection against jobs with no PilotReference in their parameters
BUGFIX: WMSAdministratorHandler - wrong argument type specification for getPilotInfo method

*StorageManagement
BUGFIX: RequestFinalizationAgent - no method existence check when calling RPC method

[v6r2p3]

*WMS
CHANGE: Matcher - fixed the credentials check in requestJob() to simplify it

*ConfigurationSystem
CHANGE: Operations helper - fix that allow no VO to be defined for components that do not need it

*Core
BUGFIX: InstallTools - when applying runsvctrl to a list of components make sure that the config server is treated first and the sysadmin service - last
        
[v6r2p2]

*WMS
BUGFIX: Matcher - restored logic for checking private pilot asking for a given DN for belonging to the same group with JOB_SHARING property.

[v6r2p1]

*RequestManagementSystem
BUGFIX: RequestCleaningAgent - missing import of the "second" interval definition 

[v6r2]

*General
FIX: replaced use of exec() python statement in favor of object method execution

*Accounting
CHANGE: Accounting 'byte' units are in powers of 1000 instead of powers of 1024 (closes #457)

*Core
CHANGE: Pfn.py - pfnparse function rewritten for speed up and mem usage, unit test case added
FIX: DISET Clients are now thread-safe. Same clients used twice in different threads was not 
closing the previous connection
NEW: reduce wait times in DISET protocol machinery to improve performance    
NEW: dirac-fix-mysql-script command to fix the mysql start-up script for the given installation
FIX: TransferClient closes connections properly
FIX: DISET Clients are now thread-safe. Same client used twice in different threads will not close the previous connection
CHANGE: Beautification and reduce wait times to improve performance
NEW: ProcessPool - added functionality to kill all children processes properly when destroying ProcessPool objects
NEW: CS Helper for LocalSite section, with gridEnv method
NEW: Grid module will use Local.gridEnv if nothing passed in the arguments
CHANGE: Add deprecated sections in the CS Operations helper to ease the transition
FIX: dirac-install - execute dirac-fix-mysql-script, if available, to fix the mysql.server startup script
FIX: dirac-distribution - Changed obsoleted tar.list file URL
FIX: typo in dirac-admin-add-host in case of error
CHANGE: dirac-admin-allow(ban)-se - use diracAdmin.sendMail() instead of NotificationClient.sendMail()

*Framework
BUGFIX: UserProfileDB - no more use of "type" variable as it is a reserved keyword 

*RequestManagement:
FIX: RequestDBFile - more consistent treatment of requestDB Path
FIX: RequestMySQL - Execution order is evaluated based on not Done state of subrequests
NEW: RequestCleaningAgent - resetting Assigned requests to Waiting after a configurable period of time

*RSS
CHANGE: RSS Action now inherits from a base class, and Actions are more homogeneous, they all take a uniform set of arguments. The name of modules has been changed from PolType to Action as well.
FIX: CacheFeederAgent - too verbose messages moved to debug instead of info level
BUGFIX: fixed a bug preventing RSS clients to connect to the services     
FIX: Proper services synchronization
FIX: Better handling of exceptions due to timeouts in GOCDBClient   
FIX: RSS.Notification emails are sent again
FIX: Commands have been modified to return S_OK, S_ERROR inside the Result dict. This way, policies get a S_ERROR / S_OK object. CacheFeederAgent has been updated accordingly.
FIX: allow clients, if db connection fails, to reconnect ( or at least try ) to the servers.
CHANGE: access control using CS Authentication options. Default is SiteManager, and get methods are all.
BUGFIX: MySQLMonkey - properly escaped all parameters of the SQL queries, other fixes.
NEW: CleanerAgent renamed to CacheCleanerAgent
NEW: Updated RSS scripts, to set element statuses and / or tokens.
NEW: Added a new script, dirac-rss-synch
BUGFIX: Minor bugfixes spotted on the Web development
FIX: Removed useless decorator from RSS handlers
CHANGE: ResourceStatus helper tool moved to RSS/Client directory, no RSS objects created if the system is InActive
CHANGE: Removed ClientFastDec decorator, using a more verbose alternative.
CHANGE: Removed useless usage of kwargs on helper functions.  
NEW: added getSESitesList method to RSSClient      
FIX: _checkFloat() checks INTEGERS, not datetimes

*DataManagement
CHANGE: refactoring of DMS agents executing requests, allow requests from arbitrary users
NEW: DFC - allow to specify multiple replicas, owner, mode when adding files
CHANGE: DFC - optimization of the directory size evaluation
NEW: Added CREATE TEMPORARY TABLES privilege to FileCatalogDB
CHANGE: DFC - getCatalogCounters() update to show numbers of directories
NEW: lfc_dfc_copy script to migrate data from LFC to DFC
FIX: dirac-dms-user-lfns - fixed the case when the baseDir is specified
FIX: FTS testing scripts were using sys.argv and getting confused if options are passed
NEW: DFC - use DirectoryUsage tables for the storage usage evaluations
NEW: DFC - search by metadata can be limited to a given directory subtree
NEW: DFC - search by both directory and file indexed metadata
BUGFIX: DFC - avoid crash if no directories or files found in metadata query
NEW: DFC FileCatalogHandler - define database location in the configuration
NEW: DFC - new FileCatalogFactory class, possibility to use named DFC services
FIX: FTSMonitor, FTSRequest - fixes in handling replica registration, setting registration requests in FileToCat table for later retry
FIX: Failover registration request in the FTS agents.      
FIX: FTSMonitor - enabled to register new replicas if even the corresponding request were removed from the RequestManagement 
FIX: StorageElement - check if SE has been properly initialized before executing any method     
CHANGE: LFC client getReplica() - make use of the new bulk method lfc.lfc_getreplicasl()
FIX: LFC client - protect against getting None in lfc.lfc_readdirxr( oDirectory, "" )  
FIX: add extra protection in dump method of StorageElement base class
CHANGE: FailoverTransfer - create subrequest per catalog if more than one catalog

*Interface
NEW: Job.py - added method to handle the parametric parameters in the workflow. They are made available to the workflow_commons via the key 'GenericParameters'.
FIX: Dirac.py - fix some type checking things
FIX: Dirac.py - the addFile() method can now register to more than 1 catalog.

*WMS
FIX: removed dependency of the JobSchedulingAgent on RSS. Move the getSiteTier functionality to a new CS Helper.
FIX: WMSAdministratorHandler - Replace StringType by StringTypes in the export methods argument type
FIX: JobAgent - Set explicitly UseServerCertificate to "no" for the job executable
NEW: dirac-pilot - change directory to $OSG_WN_TMP on OSG sites
FIX: SiteDirector passes jobExecDir to pilot, this defaults to "." for CREAM CEs. It can be set in the CS. It will not make use of $TMPDIR in this case.
FIX: Set proper project and release version to the SiteDirector     
NEW: Added "JobDelay" option for the matching, refactored and added CS options to the matcher
FIX: Added installation as an option to the pilots and random MyProxyServer
NEW: Support for parametric jobs with parameters that can be of List type

*Resources
NEW: Added SSH Grid Engine Computing Element
NEW: Added SSH Computing Element
FIX: make sure lfc client will not try to connect for several days

*Transformation
FIX: TransformationDB - in setFileStatusForTransformation() reset ErrorCount to zero if "force" flag and    the new status is "unused"
NEW: TransformationDB - added support for dictionary in metadata for the InputDataQuery mechanism     

[v6r1p13]

*WMS
FIX: JobSchedulingAgent - backported from v6r2 use of Resources helper

[v6r1p12]

*Accounting
FIX: Properly delete cached plots

*Core
FIX: dirac-install - run externals post install after generating the versions dir

[v6r1p11]

*Core
NEW: dirac-install - caches locally the externals and the grid bundle
FIX: dirac-distribution - properly generate releasehistory and releasenotes

[v6r1p10]

*WorloadManagement
FIX: JobAgent - set UseServerCertificate option "no" for the job executable

[v6r1p9]

*Core
FIX: dirac-configure - set the proper /DIRAC/Hostname when defining /LocalInstallation/Host

*DataManagement
FIX: dirac-dms-user-lfns - fixed the case when the baseDir is specified
BUGFIX: dirac-dms-remove-files - fixed crash in case of returned error report in a form of dictionary 

[v6r1p8]

*Web
FIX: restored Run panel in the production monitor

*Resources
FIX: FileCatalog - do not check existence of the catalog client module file

[v6r1p7]

*Web
BUGFIX: fixed scroll bar in the Monitoring plots view

[v6r1p6]

*Core
FIX: TransferClient closes connections properly

[v6r1p5]

*Core
FIX: DISET Clients are now thread-safe. Same clients used twice in different threads was not 
     closing the previous connection
NEW: reduce wait times in DISET protocol machinery to improve performance   

[v6r1p4]

*RequestManagement
BUGFIX: RequestContainer - in isSubRequestDone() treat special case for subrequests with files

*Transformation
BUGFIX: TransformationCleaningAgent - do not clear requests for tasks with no associated jobs

[v6r1p3]

*Framework
NEW: Pass the monitor down to the request RequestHandler
FIX: Define the service location for the monitor
FIX: Close some connections that DISET was leaving open

[v6r1p2]

*WorkloadManagement
BUGFIX: JobSchedulingAgent - use getSiteTiers() with returned direct value and not S_OK

*Transformation
BUGFIX: Uniform use of the TaskManager in the RequestTaskAgent and WorkflowTaskAgent

[v6r1p1]

*RSS
BUGFIX: Alarm_PolType now really send mails instead of crashing silently.

[v6r1]

*RSS
CHANGE: Major refactoring of the RSS system
CHANGE: DB.ResourceStatusDB has been refactored, making it a simple wrapper round ResourceStatusDB.sql with only four methods by table ( insert, update, get & delete )
CHANGE: DB.ResourceStatusDB.sql has been modified to support different statuses per granularity.
CHANGE: DB.ResourceManagementDB has been refactored, making it a simple wrapper round ResourceStatusDB.sql with only four methods by table ( insert, update, get & delete )
CHANGE: Service.ResourceStatusHandler has been refactored, removing all data processing, making it an intermediary between client and DB.
CHANGE: Service.ResourceManagementHandler has been refactored, removing all data processing, making it an intermediary between client and DB.
NEW: Utilities.ResourceStatusBooster makes use of the 'DB primitives' exposed on the client and does some useful data processing, exposing the new functions on the client.
NEW: Utilities.ResourceManagementBooster makes use of the 'DB primitives' exposed on the client and does some useful data processing, exposing the new functions on the client.
CHANGE: Client.ResourceStatusClient has been refactorerd. It connects automatically to DB or to the Service. Exposes DB and booster functions.
CHANGE: Client.ResourceManagementClient has been refactorerd. It connects automatically to DB or to the Service. Exposes DB and booster functions.
CHANGE: Agent.ClientsCacheFeederAgent renamed to CacheFeederAgent. The name was not accurate, as it also feeds Accouting Cache tables.
CHANGE: Agent.InspectorAgent, makes use of automatic API initialization.
CHANGE: Command. refactor and usage of automatic API initialization.
CHANGE: PolicySystem.PEP has reusable client connections, which increase significantly performance.
CHANGE: PolicySystem.PDP has reusable client connections, which increase significantly performance.
NEW: Utilities.Decorators are syntactic sugar for DB, Handler and Clients.
NEW: Utilities.MySQLMonkey is a mixture of laziness and refactoring, in order to generate the SQL statements automatically. Not anymore sqlStatemens hardcoded on the RSS.
NEW: Utilities.Validator are common checks done through RSS modules
CHANGE: Utilities.Synchronizer syncs users and DIRAC sites
CHANGE: cosmetic changes everywhere, added HeadURL and RCSID
CHANGE: Removed all the VOExtension logic on RSS
BUGFIX: ResourceStatusHandler - getStorageElementStatusWeb(), access mode by default is Read
FIX: RSS __init__.py will not crash anymore if no CS info provided
BUGFIX: CS.getSiteTier now behaves correctly when a site is passed as a string

*dirac-setup-site
BUGFIX: fixed typos in the Script class name

*Transformation
FIX: Missing logger in the TaskManager Client (was using agent's one)
NEW: Added UnitTest class for TaskManager Client

*DIRAC API
BUGFIX: Dirac.py. If /LocalSite/FileCatalog is not define the default Catalog was not properly set.
FIX: Dirac.py - fixed __printOutput to properly interpret the first argument: 0:stdout, 1:stderr
NEW: Dirac.py - added getConfigurationValue() method

*Framework
NEW: UsersAndGroups agent to synchronize users from VOMRS server.

*dirac-install
FIX: make Platform.py able to run with python2.3 to be used inside dirac-install
FIX: protection against the old or pro links pointing to non-existent directories
NEW: make use of the HTTP proxies if available
FIX: fixed the logic of creating links to /opt/dirac directories to take into account webRoot subdirs

*WorkloadManagement
FIX: SiteDirector - change getVO() function call to getVOForGroup()

*Core:
FIX: Pfn.py - check the sanity of the pfn and catch the erroneous case

*RequestManagement:
BUGFIX: RequestContainer.isSubrequestDone() - return 0 if Done check fails

*DataManagement
NEW: FileCatalog - possibility to configure multiple FileCatalog services of the same type

[v6r0p4]

*Framework
NEW: Pass the monitor down to the request RequestHandler
FIX: Define the service location for the monitor
FIX: Close some connections that DISET was leaving open

[v6r0p3]

*Framework
FIX: ProxyManager - Registry.groupHasProperties() wasn't returning a result 
CHANGE: Groups without AutoUploadProxy won't receive expiration notifications 
FIX: typo dirac-proxy-info -> dirac-proxy-init in the expiration mail contents
CHANGE: DISET - directly close the connection after a failed handshake

[v6r0p2]

*Framework
FIX: in services logs change ALWAYS log level for query messages to NOTICE

[v6r0p1]

*Core
BUGFIX: List.uniqueElements() preserves the other of the remaining elements

*Framework
CHANGE: By default set authorization rules to authenticated instead of all
FIX: Use all required arguments in read access data for UserProfileDB
FIX: NotificationClient - dropped LHCb-Production setup by default in the __getRPSClient()

[v6r0]

*Framework
NEW: DISET Framework modified client/server protocol, messaging mechanism to be used for optimizers
NEW: move functions in DIRAC.Core.Security.Misc to DIRAC.Core.Security.ProxyInfo
CHANGE: By default log level for agents and services is INFO
CHANGE: Disable the log headers by default before initializing
NEW: dirac-proxy-init modification according to issue #29: 
     -U flag will upload a long lived proxy to the ProxyManager
     If /Registry/DefaultGroup is defined, try to generate a proxy that has that group
     Replaced params.debugMessage by gLogger.verbose. Closes #65
     If AutoUploadProxy = true in the CS, the proxy will automatically be uploaded
CHANGE: Proxy upload by default is one month with dirac-proxy-upload
NEW: Added upload of pilot proxies automatically
NEW: Print info after creating a proxy
NEW: Added setting VOMS extensions automatically
NEW: dirac-proxy-info can also print the information of the uploaded proxies
NEW: dirac-proxy-init will check that the lifetime of the certificate is less than one month and advise to renew it
NEW: dirac-proxy-init will check that the certificate has at least one month of validity
FIX: Never use the host certificate if there is one for dirac-proxy-init
NEW: Proxy manager will send notifications when the uploaded proxies are about to expire (configurable via CS)
NEW: Now the proxyDB also has a knowledge of user names. Queries can use the user name as a query key
FIX: ProxyManager - calculate properly the dates for credentials about to expire
CHANGE: ProxyManager will autoexpire old proxies, also auto purge logs
CHANGE: Rename dirac-proxy-upload to dirac-admin-proxy-upload
NEW: dirac-proxy-init will complain if the user certificate has less than 30 days
CHANGE: SecurityLogging - security log level to verbose
NEW: OracleDB - added Array type 
NEW: MySQL - allow definition of the port number in the configuration
FIX: Utilities/Security - hash VOMS Attributes as string
FIX: Utilities/Security - Generate a chain hash to discover if two chains are equal
NEW: Use chain has to discover if it has already been dumped
FIX: SystemAdministrator - Do not set  a default lcg version
NEW: SystemAdministrator - added Project support for the sysadmin
CHANGE: SysAdmin CLI - will try to connect to the service when setting the host
NEW: SysAdmin CLI - colorization of errors in the cli
NEW: Logger - added showing the thread id in the logger if enabled
     
*Configuration
NEW: added getVOfromProxyGroup() utility
NEW: added getVoForGroup() utility, use it in the code as appropriate
NEW: added Registry and Operations Configuration helpers
NEW: dirac-configuration-shell - a configuration script for CS that behaves like an UNIX shellCHANGE: CSAPI - added more functionality required by updated configuration console
NEW: Added possibility to define LocalSE to any Site using the SiteLocalSEMapping 
     section on the Operations Section     
NEW: introduce Registry/VO section, associate groups to VOs, define SubmitPools per VO
FIX: CE2CSAgent - update the CEType only if there is a relevant info in the BDII  

*ReleaseManagement
NEW: release preparations and installation tools based on installation packages
NEW: dirac-compile-externals will try go get a DIRAC-free environment before compiling
NEW: dirac-disctribution - upload command can be defined via defaults file
NEW: dirac-disctribution - try to find if the version name is a branch or a tag in git and act accordingly
NEW: dirac-disctribution - added keyword substitution when creating a a distribution from git
FIX: Install tools won't write HostDN to the configuration if the Admin username is not set 
FIX: Properly set /DIRAC/Configuration/Servers when installing a CS Master
FIX: install_site.sh - missing option in wget for https download: --no-check-certificate
FIX: dirac-install-agent(service) - If the component being installed already has corresponding 
     CS section, it is not overwritten unless explicitly asked for
NEW: dirac-install functionality enhancement: start using the switches as defined in issue #26;
CHANGE: dirac-install - write the defaults if any under defaults-.cfg so dirac-configure can 
        pick it up
FIX: dirac-install - define DYLD_LIBRARY_PATH ( for Mac installations )     
NEW: dirac-install - put all the goodness under a function so scripts like lhcb-proxy-init can use it easily
FIX: dirac-install - Properly search for the LcgVer
NEW: dirac-install will write down the releases files in -d mode   
CHANGE: use new dirac_install from gothub/integration branch in install_site.sh
NEW: Extensions can request custom external dependencies to be installed via pip when 
     installing DIRAC.
NEW: LCG bundle version can be defined on a per release basis in the releases.cfg 
NEW: dirac-deploy-scripts - when setting the lib path in the deploy scripts. 
     Also search for subpaths of the libdir and include them
NEW: Install tools - plainly separate projects from installations

*Accounting
CHANGE: For the WMSHistory type, send as JobSplitType the JobType
CHANGE: Reduced the size of the max key length to workaround mysql max bytes for index problem
FIX: Modified buckets width of 1week to 1 week + 1 day to fix summer time end week (1 hour more )

*WorkloadManagement
CHANGE: SiteDirector - simplified executable generation
NEW: SiteDirector - few more checks of error conditions   
NEW: SiteDirector - limit the queue max length to the value of MaxQueueLengthOption 
     ( 3 days be default )
BUGFIX: SiteDirector - do not download pilot output if the flag getPilotOutput is not set     
NEW: JobDB will extract the VO when applying DIRAC/VOPolicy from the proper VO
FIX: SSHTorque - retrieve job status by chunks of 100 jobs to avoid too long
NEW: glexecComputingElement - allow glexecComputingElement to "Reschedule" jobs if the Test of
     the glexec fails, instead of defaulting to InProcess. Controlled by
     RescheduleOnError Option of the glexecComputingElement
NEW: SandboxStore - create a different SBPath with the group included     
FIX: JobDB - properly treat Site parameter in the job JDL while rescheduling jobs
NEW: JobSchedulingAgent - set the job Site attribute to the name of a group of sites corresponding 
     to a SE chosen by the data staging procedure 
CHANGE: TimeLeft - call batch system commands with the ( default ) timeout 120 sec
CHANGE: PBSTimeLeft - uses default CPU/WallClock if not present in the output  
FIX: PBSTimeLeft - proper handling of (p)cput parameter in the batch system output, recovery of the
     incomplete batch system output      
NEW: automatically add SubmitPools JDL option of the job owner's VO defines it     
NEW: JobManager - add MaxParametericJobs option to the service configuration
NEW: PilotDirector - each SubmitPool or Middleware can define TargetGrids
NEW: JobAgent - new StopOnApplicationFailure option to make the agent exiting the loop on application failure
NEW: PilotAgentsDB - on demand retrieval of the CREAM pilot output
NEW: Pilot - proper job ID evaluation for the OSG sites
FIX: ComputingElement - fixed proxy renewal logic for generic and private pilots
NEW: JDL - added %j placeholder in the JDL to be replaced by the JobID
BUGFIX: DownloadInputData - bug fixed in the naming of downloaded files
FIX: Matcher - set the group and DN when a request gets to the matcher if the request is not 
     coming from a pilot
FIX: Matcher = take into account JobSharing when checking the owner for the request
CHANGE: PilotDirector, dirac-pilot - interpret -V flag of the pilot as Installation name

*DataManagement
FIX: FileCatalog/DiractoryLevelTree - consistent application of the max directory level using global 
     MAX_LEVELS variable
FIX: FileCatalog - Directory metadata is deleted together with the directory deletion, issue #40    
CHANGE: FileCatalog - the logic of the files query by metadata revisited to increase efficiency 
FIX: LcgFileCatalog - use lfcthr and call lfcthr.init() to allow multithread
     try the import only once and just when LcgFileCatalogClient class is intantiated
NEW: LcgFileCatalogClient - new version of getPathPermissions relying on the lfc_access method to solve the problem
     of multiple user DNs in LFC.     
FIX: StorageElement - get service CS options with getCSOption() method ( closes #97 )
FIX: retrieve FileCatalogs as ordered list, to have a proper default.
CHANGE: FileCatalog - allow up to 15 levels of directories
BUGFIX: FileCatalog - bug fixes in the directory removal methods (closes #98)
BUGFIX: RemovalAgent - TypeError when getting JobID in RemovalAgent
BUGFIX: RemovalAgent - put a limit to be sure the execute method will end after a certain number of iterations
FIX: DownloadInputData - when files have been uploaded with lcg_util, the PFN filename
     might not match the LFN file name
FIX: putting FTSMonitor web page back
NEW: The default file catalog is now determined using /LocalSite/FileCatalog. The old behavior 
     is provided as a fallback solution
NEW: ReplicaManager - can now deal with multiple catalogs. Makes sure the surl used for removal is 
the same as the one used for registration.   
NEW: PoolXMLCatalog - added getTypeByPfn() function to get the type of the given PFN  
NEW: dirac-dms-ban(allow)-se - added possibility to use CheckAccess property of the SE

*StorageManagement
FIX: Stager - updateJobFromStager(): only return S_ERROR if the Status sent is not
recognized or if a state update fails. If the jobs has been removed or
has moved forward to another status, the Stager will get an S_OK and
should forget about the job.
NEW: new option in the StorageElement configuration "CheckAccess"
FIX: Requests older than 1 day, which haven't been staged are retried. Tasks older than "daysOld" 
     number of days are set to Failed. These tasks have already been retried "daysOld" times for staging.
FIX: CacheReplicas and StageRequests records are kept until the pin has expired. This way the 
     StageRequest agent will have proper accounting of the amount of staged data in cache.
NEW: FTSCleaningAgent will allow to fix transient errors in RequestDB. At the moment it's 
     only fixing Requests for which SourceTURL is equal to TargetSURL.
NEW: Stager - added new command dirac-stager-stage-files          
FIX: Update Stager code in v6 to the same point as v5r13p37
FIX: StorageManager - avoid race condition by ensuring that Links=0 in the query while removing replicas

*RequestManagement
FIX: RequestDBFile - get request in chronological order (closes issue #84)
BUGFIX: RequestDBFile - make getRequest return value for getRequest the same as for

*ResourceStatusSystem
NEW: Major code refacoring. First refactoring of RSS's PEP. Actions are now function 
     defined in modules residing in directory "Actions".
NEW: methods to store cached environment on a DB and ge them.
CHANGE: command caller looks on the extension for commands.
CHANGE: RSS use now the CS instead of getting info from Python modules.
BUGFIX: Cleaned RSS scripts, they are still prototypes
CHANGE: PEP actions now reside in separate modules outside PEP module.
NEW: RSS CS module add facilities to extract info from CS.
CHANGE: Updating various RSS tests to make them compatible with
changes in the system.
NEW: CS is used instead of ad-hoc configuration module in most places.
NEW: Adding various helper functions in RSS Utils module. These are
functions used by RSS developers, including mainly myself, and are
totally independant from the rest of DIRAC.
CHANGE: Mostly trivial changes, typos, etc in various files in RSS     
CHANGE: TokenAgent sends e-mails with current status   

*Transformation
CHANGE: allow Target SE specification for jobs, Site parameter is not set in this case
CHANGE: TransformationAgent  - add new file statuses in production monitoring display
CHANGE: TransformationAgent - limit the number of files to be treated in TransformationAgent 
        for replication and removal (default 5000)
BUGFIX: TransformationDB - not removing task when site is not set
BUGFIX: TransformationCleaningAgent - archiving instead of cleaning Removal and Replication 
        transformations 
FIX: TransformationCleaningAgent - kill jobs before deleting them        

*Workflow
NEW: allow modules to define Input and Output parameters that can be
     used instead of the step_commons/workflow_commons (Workflow.py, Step.py, Module.py)

*Various fixes
BUGFIX: Mail.py uses SMTP class rather than inheriting it
FIX: Platform utility will properly discover libc version even for the new Ubuntu
FIX: Removed old sandbox and other obsoleted components<|MERGE_RESOLUTION|>--- conflicted
+++ resolved
@@ -1,4 +1,3 @@
-<<<<<<< HEAD
 [v7r0-pre3]
 
 FIX: removed __init__ files from test directories to avoid importing
@@ -53,7 +52,7 @@
 NEW: StorageElement - enable Storage Element proxy configuration by protocol name
 CHANGE: glexecComputingElement - updated to reflect new glexec evolution, added DIRAC_GLEXEC 
         to the environment when running under glexec     
-=======
+
 [v6r8p7]
 
 NEW: Applied patches from v6r7p24
@@ -65,7 +64,6 @@
 BUGFIX: fixed script dirac-rss-set-token, broken in the current release.
 NEW: Statistics module - will be used in the future to provide detailed information 
      from the History of the elements 
->>>>>>> e43663d9
 
 [v6r8p6]
 
