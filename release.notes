<<<<<<< HEAD
[v6r13p14]

*DMS
FIX: ReplicateAndRegister - fix a problem when a file is set Problematic 
     in the FC but indeed doesn't exist at all 

*Resources
CHANGE: StorageFactory - enhance the logic of BaseSE inheritance in the
        SE definition in the CS
        
*WMS
CHANGE: CPUNormalization, dirac-wms-cpu-normalization - reading CPU power 
        from MJF for comparison with the DIRAC evaluation
FIX: SiteDirector - create pilot working directory in the batch system working
     directory and not in "/tmp"                

[v6r13p13]

*DMS
BUGFIX: FileCatalogClient - bug fixed in getDirectoryMetadata()

[v6r13p12]

*Resources
FIX: StorageElement - bug fixed in inValid()
CHANGE: StorageFactory - do not interpret VO parameter as mandatory

[v6r13p11]

*DMS
BUGFIX: RemoveReplica - fix in singleRemoval()
FIX: dirac-dms-user-lfns - increased timeout

[v6r13p10]

CHANGE: Use sublogger to better identify log source in multiple places

*Core
CHANGE: Review / beautify code in TimeLeft and LSFTimeLeft
FIX: LSFTimeLeft - is setting shell variables, not environment variables, 
     therefore added an "export" command to get the relevant variable 
     and extract then the correct normalization

*Accounting
FIX: DataOperationPlotter - add better names to the data operations

*DMS:
FIX: DataManager - add mandatory vo parameter in __SEActive()
CHANGE: dirac-dms-replicate-and-register-request - submit multiple requests
        to avoid too many files in a single FTS request
FIX: FileCatalog - typo in getDirectoryMetadata()
FIX: FileCatalog - pass directory name to getDirectoryMetadata and not file name 
FIX: DataManager - in __SEActive() break LFN list in smaller chunks when
     getting replicas from a catalog        

*WMS
FIX: WMSAdministratorHandler - fix in reporting pilot statistics
FIX: JobScheduling - fix in __getSitesRequired() when calling self.jobLog.info 
CHANGE: pilotCommands - when exiting with error, print out current processes info

[v6r13p9]

*Framework
FIX: SystemLoggingDB - schema change for ClientIPs table to store IPv6 addresses

*DMS
BUGFIX: DMSRequestOperationsBase - bug fix in checkSEsRSS()
FIX: RemoveFile - in __cal__(): bug fix; fix in the BannedSE treatment logic

*RMS
BUGFIX: Operation - in catalogList()
BUGFIX: ReqClient - in printOperation()

*Resources
FIX: GFAL2_StorageBase - added Lost, Cached, Unavailable in getSingleFileMetadata() output
BUGFIX: GFAL2_StorageBase - fixed URL construction in put(get)SingleFile() methods

*WMS
FIX: InputDataByProtocol - removed StorageElement object caching

[v6r13p8]

*Framework
FIX: MonitoringUtilities - minor bug fix

*DMS
FIX: DataManager - remove local file when doing two hops transfer

*WMS
FIX: SandboxStoreClient - get the VO info from the delegatedGroup argument to 
     use for the StorageElement instantiation

*TMS
CHANGE: Transformation(Client,DB,Manager) - multiple code clean-up without
        changing the logic

[v6r13p7]

*Core
NEW: X509CRL - class to handle certificate revocation lists

*DMS
FIX: RequestOperations/RemoveFile.py - check target SEs to be online before
     performing the removal operation. 
FIX: SecurityManager, VOMSPolicy - make the vomspolicy compatible with the old client 
     by calling in case of need the old SecurityManager     

*Resources
BUGFIX: Torque, GE - methods must return Message field in case of non-zero return status
FIX: SRM2Storage - when used internaly, listDirectory should return urls and not lfns

*WMS
FIX: ConfigureCPURequirements pilot command - add queue CPU length to the extra local
     configuration
FIX: JobWrapper - load extra local configuration of any     

*RMS
FIX: RequestDB - fix in getRequestSummaryWeb() to suit the Web Portal requirements

*Transformation
FIX: TransformationManagerHandler - fix in getTransformationSummaryWeb() to suit 
     the Web Portal requirements

[v6r13p6]

*Core
FIX: X509Chain - use SHA1 signature encryption in all tha cases

*Resources
FIX: ComputingElement - take CPUTime from its configuration defined in the 
     pilot parameters

*WMS
FIX: SiteDirector - correctly configure jobExecDir and httpProxy Queue parameters

[v6r13p5]

*Resources
BUGFIX: Torque - getCEStatus() must return integer job numbers
FIX: StorageBase - removed checking the VO name inside the LFN 

*WMS
FIX: InputData, JobScheduling - StorageElement needs to know its VO

*DMS
FIX: ReplicateAndRegister - Add checksumType to RMS files when adding 
     checksum value
FIX: DataManager - remove unnecessary access to RSS and use SE.getStatus()     
FIX: DMHelpers - take into account Alias and BaseSE in site-SE relation

*RMS
FIX: Request - bug fixed in optimize() in File reassignment from one
     Operation to another  

*Transformation
FIX: TransformationDB - set derived transformation to Automatic

[v6r13p4]

*Core
FIX: VOMSService - treat properly the case when the VOMS service returns no result
     in attGetUserNickname()

*DMS
FIX: FTSAgent, ReplicateAndRegister - make sure we use source replicas with correct 
     checksum 

*RMS
FIX: Request - minor fix in setting the Request properties, suppressing pylint
     warnings
CHANGE: File, Reques, Operation, RequestDB - remove the use of sqlalchemy on 
        the client side     
     
*Resources
FIX: StorageElement - import FileCatalog class rather than the corresponding module     
FIX: SLURM - proper formatting commands using %j, %T placeholders
FIX: SSHComputingElement - return full job references from getJobStatus() 

*RSS
FIX: DowntimeCommand - checking for downtimes including the time to start in hours

*Workflow
CHANGE: FailoverRequest - assign to properties rather than using setters

*Transformation
FIX: TransformationClient(DB,Utilities) - fixes to make derived transformations work

[v6r13p3]

*DMS
FIX: DataManager - in putAndRegister() specify explicitly registration protocol
     to ensure the file URL available right after the transfer
     
*Resources
FIX: SRM2Storage - use the proper se.getStatus() interface ( not the one of the RSS )     

[v6r13p2]

*Framework
FIX: SystemAdministratorHandler - install WebAppDIRAC extension only in case
     of We b Portal installation
CHANGE: dirac-populate-component-db - check the setup of the hosts to register 
        into the DB only installations from the same setup; check the MySQL installation
        before retrieving the database information      

*DMS
FIX: FTSAgent - fix in parsing the server result
FIX: FTSFile - added Waiting status
FIX: FTSJob - updated regexps for the "missing source" reports from the server;
     more logging message 

*Resources
FIX: SRM2Storage - fix in treating the checksum type 
FIX: StorageElement - removed getTransportURL from read methods

*RMS
FIX: Request - typo in the optimize() method

[v6r13p1]

*Framework
CHANGE: SystemAdminstratorIntegrator - can take a list of hosts to exclude from contacting

*DMS
FIX: DataManager - fix in __getFile() in resolving local SEs
FIX: dirac-dms-user-lfns - sort result, simplify logic

*RMS
FIX: Request - Use DMSHelper to resolve the Failovers SEs
FIX: Operation - treat the case where the SourceSE is None

*WMS
FIX: WMSAdministratorHandler - return per DN dictionary from getPilotStatistics 

[v6r13]

CHANGE: Separating fixed and variable parts of error log messages for multiple systems 
        to allow SystemLogging to work

*Core
FIX: MySQL.py - treat in detailed way datetime functions in __escapeString()
FIX: DictCache.get() returns now None instead of False if no or expired value
NEW: InstallTools - allow to define environment variables to be added to the component
     runit run script
NEW: Changes to make the DISET protocol IP V6 ready
CHANGE: BaseClient - retry service call on another instance in case of failure
CHANGE: InnerRPCClient - retry 3 times in case of exception in the transport layer
CHANGE: SocketInfo - retry 3 times in case of handshaking error
CHANGE: MySQL - possibility to specify charset in the table definition
FIX: dirac-install, dirac-distribution - removed obsoleted defaults     
NEW: Proxy utility module with executeWithUserProxy decorator function

*Configuration
NEW: CSAPI,dirac-admin-add-shifter - function, and script, for adding or modifying a 
     shifter in the CS

*Framework
FIX: NotificationDB - escape fields for sorting in getNotifications()
NEW: Database, Service, Client, commands for tracking the installed DIRAC components

*Interfaces
CHANGE: Dirac - changed method names, keeping backward compatibility
CHANGE: multiple commands updated to use the new Dirac API method names

*DMS
NEW: Native use of the FTS3 services
CHANGE: Removed the use of current DataLogging service
CHANGE: DataManager - changes to manage URLs inside StorageElement objects only
FIX: DataManager - define SEGroup as accessible at a site
CHANGE: DirectoryListing - extracted from FileCatalogClientCLI as an independent utility
CHANGE: MetaQuery - extracted from FileCatalogClientCLI as an independent utility
CHANGE: FileCatalogClientCLI uses external DirectoryListing, MetaQuery utilities
CHANGE: FileCatalog - replace getDirectoryMetadata by getDirectoryUserMetadata
NEW: FileCatalog - added new getDirectoryMetadata() interface to get standard directory metadata
NEW: FileCatalog - possibility to find files by standard metadata
NEW: FileCatalog - possibility to use wildcards in the metadata values for queries
NEW: DMSHelpers class
NEW: dirac-dms-find-lfns command

*WMS
NEW: SiteDirector - support for the MaxRAM queue description parameter
CHANGE: JobScheduling executor uses the job owner proxy to evaluate which files to stage
FIX: DownloadInputData - localFile was not defined properly
FIX: DownloadInputData - could not find cached files (missing [lfn])

*RMS
CHANGE: Removed files from the previous generation RMS
CHANGE: RMS refactored based on SQLAlchemy 
NEW: ReqClient - added options to putRequest(): useFailoverProxy and retryMainServer
CHANGE: DMSRequestOperationsBase - delay execution or cancel request based on SE statuses 
        from RSS/CS
FIX: Fixes to make use of RequestID as a unique identifier. RequestName can be used in
     commands in case of its uniqueness        

*Resources
NEW: Computing - BatchSystem classes introduced to be used both in Local and SSH Computing Elements
CHANGE: Storage - reworked Storage Element/Plugins to encapsulate physical URLs 
NEW: GFAL2_StorageBase.py, GFAL2_SRM2Storage.py, GFAL2_XROOTStorage.py 

*RSS:
NEW: dirac-admin-allow(ban)-se - added RemoveAccess status
CHANGE: TokenAgent - added more info to the mail

*TS
CHANGE: Task Manager plugins
=======
[v6r12p50]

*Core
FIX: dirac-install - define TERMINFO variable to include local sources as well

*Framework
FIX: SystemAdministratorHandler - show also executors in the log overview

*DMS
FIX: FileCatalogClientCLI - use getPath utility systematically to normalize the
     paths passed by users

*WMS
FIX: PilotStatusAgent - split dynamic and static parts in the log error message

*Resources
NEW: HTCondorCEComputingElement class
>>>>>>> ff154c97

[v6r12p49]

*Resources
FIX: GlobusComputingElement - in killJob added -f switch to globus-job-clean command
FIX: ARCComputingElement - create working directory if it does not exist

*DMS
CHANGE: DataManager - added XROOTD to registration protocols

*TMS
FIX: TransformationCLI - doc string

[v6r12p48]

*DMS
FIX: DirectoryTreeBase - fix in changeDirectoryXXX methods to properly interpret input

[v6r12p47]

*DMS
BUGFIX: FileCatalogClientCLI - wrong signature in the removeMetadata() service call

[v6r12p46]

*Core
FIX: GraphData - check for missing keys in parsed_data in initialize()

*WMS
CHANGE: PilotStatusAgent - kill pilots being deleted; do not delete pilots still
        running jobs
  
*RSS
CHANGE: Instantiate RequestManagementDB/Client taking into account possible extensions        

*Resources
FIX: GlobusComputingElement - evaluate WaitingJobs in getCEStatus()
FIX: SRM2Storage - error 16 of exists call is interpreted as existing file
FIX: XROOTStorage - added Lost, Cached, Unavailable in the output of getSingleMetadata()

*WMS
FIX: pilotCommands - removed unnecessary doOSG() function

[v6r12p45]

*Resources
FIX: SRM2Storage - error 22 of exists call is interpreted as existing file
     ( backport from v6r13 )

[v6r12p44]

*WMS
FIX: SiteDirector - consider also pilots in Waiting status when evaluating
     queue slots available

*Resources
NEW: SRM2Storage - makes use of /Resources/StorageElements/SRMBusyFilesExist option
     to set up the mode of interpreting the 22 error code as existing file

[v6r12p43]

*DMS:
FIX: DirectoryTreeBase - avoid double definition of FC_DirectoryUsage table
     in _rebuildDirectoryUsage()

[v6r12p42]

FIX: added fixes from v6r11p34 patch release

[v6r12p41]

*WMS
CHANGE: dirac-wms-job-submit - "-r" switch to enable job repo

[v6r12p40]

*DMS
FIX: DirectoryTreeBase.py - set database engine to InnoDB 

[v6r12p39]

FIX: imported fixes from rel-v6r11

[v6r12p38]

*DMS
CHANGE: DataManager - enhanced real SE name resolution

*RMS
FIX: Request - fixed bug in the optimization of requests with failover operations

*Resources
CHANGE: StorageFactory - allow for BaseSE option in the SE definition

[v6r12p37]

*Core
FIX: InstallTools - force $HOME/.my.cnf to be the only defaults file

[v6r12p36]

*Configuration
FIX: Utilities.py - bug fix getSiteUpdates()

[v6r12p35]

*Core
CHANGE: VOMSService - add URL for the method to get certificates

*DMS
FIX: DataManager - in __replicate() set do not pass file size to the SE if no
     third party transfer
FIX: RemoveFile, ReplicateAndRegister - regular expression for "no replicas"
     common for both DFC and LFC     
     
*WMS
FIX: WMSHistoryCorrector - make explicit error if no data returned from WMSHistory
     accounting query     

[v6r12p34]

*DMS
BUGFIX: FileCatalogWithFkAndPsDB - fix storage usage calculation

[v6r12p33]

*Core
NEW: VOMSService - added method admListCertificates()

*DMS
BUGFIX: dirac-dms-put-and-register-request - missing Operation in the request

*Resources
FIX: sshce - better interpretation of the "ps" command output

[v6r12p32]

*RMS
FIX: ReqManager - in getRequest() possibility to accept None type
     argument for any request 

[v6r12p31]

*WMS
FIX: pilotCommands - import json module only in case it is needed

[v6r12p30]

*Core
FIX: InstallTools - 't' file is deployed for agents installation only
FIX: GOCDBClient - creates unique DowntimeID using the ENDPOINT

*Framework
FIX: SystemAdministratorHandler - use WebAppDIRAC extension, not just WebApp

*DMS:
FIX: FileCatalogComponents.Utilities - do not allow empty LFN names in
     checkArgumentDict()

[v6r12p29]

*CS
CHANGE: CSCLI - use readline to store and resurrect command history

*WMS
FIX: JobWrapper - bug fixed in the failoverTransfer() call
CHANGE: dirac-wms-job-submit - added -f flag to store ids

*DMS
FIX: DataManager - make successful removeReplica if missing replica 
     in one catalog

*RMS
FIX: Operation, Request - limit the length of the error message

[v6r12p28]

*RMS
FIX: Request - do not optimize requests already in the DB 

[v6r12p27]

*Core
CHANGE: InstallTools - install "t" script to gracefully stop agents

*DMS
FIX: FileCatalog - return GUID in DirectoryParameters

*Resource
CHANGE: DFC/LFC clients - added setReplicaProblematic()

[v6r12p26]

*DMS
BUGFIX: FileCatalog - getDirectoryMetadata was wrongly in ro_meta_methods list 

*RMS
FIX: Operation - temporary fix in catalog names evaluation to smooth
     LFC->DFC migration - not to forget to remove afterwards !

*WMS
CHANGE: JobWrapper - added MasterCatalogOnlyFlag configuration option

[v6r12p25]

*DMS
BUGFIX: PutAndRegister, RegitserFile, RegisterReplica, ReplicateAndRegister - do not
        evaluate the catalog list if None

[v6r12p24]

*DMS:
FIX: DataManager - retry RSS call 5 times - to be reviewed

[v6r12p23]

*DMS
FIX: pass a catalog list to the DataManager methods
FIX: FileCatalog - bug fixed in the catalog list evaluation

[v6r12p22]

*DMS
FIX: RegisterFile, PutAndRegister - pass a list of catalogs to the DataManager instead of a comma separated string
FIX: FTSJob - log when a job is not found in FTS
CHANGE: dropped commands dirac-admin-allow(ban)-catalog

*Interfaces
CHANGE: Dirac, JobMonitoringHandler,dirac-wms-job-get-jdl - possibility to retrieve original JDL

*WMS
CHANGE: JobManifest - make MaxInputData a configurable option

[v6r12p21]

*RMS
BUGFIX: File,Operation,RequestDB - bug making that the request would always show 
        the current time for LastUpdate
  
*WMS
FIX: JobAgent - storing on disk retrieved job JDL as required by VMDIRAC
     ( to be reviewed )        

[v6r12p20]

*DMS
FIX: DataManager - more informative log messages, checking return structure
FIX: FileCatalog - make exists() behave like LFC file catalog client by checking
     the unicity of supplied GUID if any
FIX: StorageElementProxyHandler - do not remove the cache directory

*Framework
FIX: SystemAdministratorClient - increase the timeout to 300 for the software update     

*RMS
FIX: Operation.py - set Operation Scheduled if one file is Scheduled
CHANGE: Request - group ReplicateAndRegister operations together for failover 
        requests: it allows to launch all FTS jobs at once

*Resources
FIX: LcgFileCatalogClient - fix longstanding problem in LFC when several files 
     were not available (only one was returned) 

*TS
BUGFIX: TransformationCleaning,ValidateOutputDataAgent - interpret correctly
        the result of getTransformationParameters() call
FIX: TaskManager - fix exception in RequestTaskAgent        

[v6r12p19]

*Core
FIX: Core.py - check return value of getRecursive() call

*DMS
FIX: FileCatalog - directory removal is successful if does not exist
     special treatment of Delete operation

*WMS
FIX: InputDataByProtocol - fix interpretation of return values

[v6r12p18]

*DMS
FIX: FTSStrategy - config option name
FIX: DataManager - removing dirac_directory flag file only of it is there
     in __cleanDirectory()

*RMS
FIX: Operation - MAX_FILES limit set to 10000
FIX: ReqClient - enhanced log messages

*TMS
FIX: TaskManager - enhanced log messages

*RSS
FIX: DowntimeCommand - fixed mix of SRM.NEARLINE and SRM

*WMS
FIX: InputDataByProtocol - fixed return structure

[v6r12p16]

*DMS
FIX: IRODSStorageElement more complete implementation
FIX: FileCatalogHandler(DB) - make removeMetadata bulk method

*Resources
FIX: FileCatalog - make a special option CatalogList (Operations) to specify catalogs used by a given VO

[v6r12p15]

*Core
FIX: ProcessPool - kill the working process in case of the task timeout
FIX: FileHelper - count transfered bytes in DataSourceToNetwork()

*DMS
BUGFIX: FileCatalogCLI - changed interface in changePathXXX() methods
NEW: IRODSStorageElementHandler class
CHANGE: FileCatalog - separate metadata and file catalog methods, 
        apply metadata methods only to Metadata Catalogs 

*Resources
FIX: SSHTorqueComputingElement - check the status of the ssh call for qstat 

*WMS
FIX: WatchdogLinux - fixed typo

[v6r12p14]

*TS
FIX: TaskManagerAgentBase: avoid race conditions when submitting to WMS

*DMS
NEW: FileCatalog - added new components ( directory tree, file manager ) 
     making use of foreign keys and stored procedures
FIX: DataManager returns properly the FileCatalog errors     

[v6r12p13]

*TS
BUGFIX: TransformationAgent - data member not defined

*WMS
FIX: InputData(Resolution,ByProtocol) - possibility to define RemoteProtocol

[v6r12p12]

*WMS
BUGFIX: pilotTools - missing comma

[v6r12p11]

*WMS
FIX: CPUNormalization - dealing with the case when the maxCPUTime is not set in the queue
     definition
FIX: pilotTools - added option pilotCFGFile

[v6r12p10]

*DMS
FIX: StorageElementProxy - BASE_PATH should be a full path

*Resources
FIX: SRM2Storage - return specific error in putFile

*TS
FIX: TransformationAgent - fix to avoid an exception in finalize and double printing 
     when terminating the agent
BUGFIX: TransformationDB - fix return value in setTransformationParameter()

[v6r12p9]

*Core
CHANGE: SiteCEMapping - getSiteForCE can take site argu

ment to avoid confusion

*Interfaces
FIX: Job - provide optional site name in setDestinationCE()

*WMS
FIX: pilotCommands - check properly the presence of extra cfg files
     when starting job agent
FIX: JobAgent - can pick up local cfg file if extraOptions are specified     

[v6r12p8]

*Core
FIX: dirac-configure - correctly deleting useServerCertificate flag
BUGFIX: InstallTools - in fixMySQLScript()

*DMS
BUGFIX: DatasetManager - bug fixes
CHANGE: StorageElementProxy - internal SE object created with the VO of the requester

*TS
FIX: dirac-transformation-xxx commands - do not check the transformation status
CHANGE: Agents - do not use shifter proxy 
FIX: TransformationAgent - correct handling of replica cache for transformations 
     when there were more files in the transformation than accepted to be executed
FIX: TransformationAgent - do not get replicas for the Removal transformations     

*RMS
NEW: new SetFileStatus Operation

[v6r12p7]

*Core
FIX: dirac-configure - always removing the UseServerCertificate flag before leaving
FIX: ProcessPool - one more check for the executing task ending properly 

*Interfaces 
FIX: Dirac.py - use printTable in loggingInfo()

[v6r12p6]

FIX: fixes from v6r11p26 patch release

[v6r12p5]

*Core
FIX: VOMS.py - do not use obsoleted -dont-verify-ac flag with voms-proxy-info

*TS
FIX: TransformationManager - no status checked at level service

[v6r12p4]

FIX: fixes from v6r11p23 patch release

[v6r12p3]

*Configuration
CHANGE: dirac-admin-add-resources - define VOPath/ option when adding new SE 

*Resources
NEW: StorageFactory - modify protocol Path for VO specific value

*DMS
FIX: FileCatalog - check for empty input in checkArgumentFormat utility
FIX: DataManager - protect against FC queries with empty input

[v6r12p2]

*Core
FIX: dirac-install - svn.cern.ch rather than svnweb.cern.ch is now needed for direct 
     HTTP access to files in SVN

*WMS
FIX: dirac-wms-cpu-normalization - when re-configuring, do not try to dump in the 
     diracConfigFilePath

[v6r12p1]

*Configuration
FIX: Core.Utilities.Grid, dirac-admin-add-resources - fix to make a best effort to 
     guess the proper VO specific path of a new SE
*WMS
FIX: dirac-configure, pilotCommands, pilotTools - fixes to use server certificate

[v6r12]

*Core
CHANGE: ProcessPool - do not stop working processes by default
NEW: ReturnValue - added returnSingleResult() utility 
FIX: MySQL - correctly parse BooleanType
FIX: dirac-install - use python 2.7 by default
FIX: dirac-install-xxx commands - complement installation with the component setup
     in runit
NEW: dirac-configure - added --SkipVOMSDownload switch, added --Output switch
     to define output configuration file
CHANGE: ProcessPool - exit from the working process if a task execution timed out  
NEW: ProcessMonitor - added evaluation of the memory consumed by a process and its children   
NEW: InstallTools - added flag to require MySQL installation
FIX: InstallTools - correctly installing DBs extended (with sql to be sourced) 
FIX: InstallTools - run MySQL commands one by one when creating a new database
FIX: InstallTools - fixMySQLScripts() fixes the mysql start script to ognore /etc/my.cnf file
CHANGE: Os.py - the use of "which" is replaced by distutils.spawn.find_executable
NEW: Grid.py - ldapSA replaced by ldapSE, added getBdiiSE(CE)Info() methods
CHANGE: CFG.py - only lines starting with ^\s*# will be treated as comments
CHANGE: Shifter - Agents will now have longer proxies cached to prevent errors 
        for heavy duty agents, closes #2110
NEW: Bdii2CSAgent - reworked to apply also for SEs and use the same utilities for the
     corresponding command line tool
NEW: dirac-admin-add-resources - an interactive tool to add and update sites, CEs, SEs
     to the DIRAC CS   
CHANGE: dirac-proxy-init - added message in case of impossibility to add VOMS extension   
FIX: GOCDBClient - handle correctly the case of multiple elements in the same DT            


*Accounting
NEW: Allow to have more than one DB for accounting
CHANGE: Accounting - use TypeLoader to load plotters

*Framework
FIX: Logger - fix FileBackend implementation

*WMS
NEW: Refactored pilots ( dirac-pilot-2 ) to become modular following RFC #18, 
     added pilotCommands.py, SiteDirector modified accordingly 
CHANGE: InputData(Executor) - use VO specific catalogs      
NEW: JobWrapper, Watchdog - monitor memory consumption by the job ( in a Warning mode )
FIX: SandboxStoreHandler - treat the case of exception while cleaning sandboxes
CHANGE: JobCleaningAgent - the delays of job removals become CS parameters
BUGFIX: JobDB - %j placeholder not replaced after rescheduling
FIX: JobDB - in the SQL schema description reorder tables to allow foreign keys
BUGFIX: JobAgent, Matcher - logical bug in using PilotInfoReported flag
FIX: OptimizerExecutor - when a job fails the optimization chain set the minor status 
     to the optimiser name and the app status to the fail error

*Resources
NEW: StorageElement - added a cache of already created SE objects
CHANGE: SSHTorqueComputingElement - mv getCEStatus to remote script

*ResourceStatus
NEW: ResourceManagementClient/DB, DowntimeCommand - distinguish Disk and Tape storage 
FIX: GODDBClient  - downTimeXMLParsing() can now handle the "service type" parameter properly
CHANGE: dirac-rss-xxx commands use the printTable standard utility
FIX: dirac-dms-ftsdb-summary - bug fix for #2096

*DMS
NEW: DataManager - add masterCatalogOnly flag in the constructor
FIX: DataManager - fix to protect against non valid SE
CHANGE: FC.DirectoryLevelTree - use SELECT ... FOR UPDATE lock in makeDir()
FIX: FileCatalog - fixes in using file and replica status
CHANGE: DataManager - added a new argument to the constructor - vo
CHANGE: DataManager - removed removeCatalogFile() and dirac-dms-remove-catalog-file adjusted
CHANGE: Several components - field/parameter CheckSumType all changed to ChecksumType
CHANGE: PoolXMLCatalog - add the SE by default in the xml dump and use the XML library 
        for dumping the XML
FIX: XROOTStorageElement - fixes to comply with the interface formalism        

*SMS
FIX: StorageManagementDB - small bugfix to avoid SQL errors

*RMS
NEW: Added 'since' and 'until' parameters for getting requests
NEW: Request - added optimize() method to merge similar operations when
     first inserting the request
NEW: ReqClient, RequestDB - added getBulkRequest() interface. RequestExecutingAgent
     can use it controlled by a special flag     
FIX: Operation, Request - set LastUpdate time stamp when reaching final state
FIX: OperationHandlerBase - don't erase the original message when reaching the max attempts      
FIX: removed some deprecated codes
FIX: RequestTask - always set useServerCerificate flag to tru in case of executing inside
     an agent
CHANGE: gRequestValidator removed to avoid object instantiation at import   
NEW: dirac-rms-cancel-request command and related additions to the db and service classes  

*TMS
NEW: WorkflowTaskAgent is now multi-threaded
NEW: Better use of threads in Transformation Agents
CHANGE: TransformationDB - modified such that the body in a transformation can be updated
FIX: TransformationCleaningAgent - removed non-ASCII characters in a comment

[v6r11p34]

*Resources
NEW: GlobusComputingElement class

[v6r11p33]

*Configuration
FIX: Resources - avoid white spaces in OSCompatibility

[v6r11p32]

*Core
CHANGE: BaseClient, SSLSocketFactory, SocketInfo - enable TLSv1 for outgoing 
        connections via suds, possibility to configure SSL connection details
        per host/IP 

[v6r11p31]

*Core
FIX: CFG - bug fixed in loadFromBuffer() resulting in a loss of comments

*Resources
FIX: SSHTorqueComputingElement - check the status of ssh call for qstat

*DMS
FIX: FileCatalog - return LFN name instead of True from exists() call if LFN
     already in the catalog

[v6r11p30]

*DMS
CHANGE: FileCatalogCLI - add new -D flag for find to print only directories

[v6r11p29]

*DMS
FIX: FTS(Agent,Startegy,Gragh) - make use of MaxActiveJobs parameter, bug fixes

*TMS
FIX: Transformation(Agent,Client) - Operations CS parameters can be defined for each plugin: MaxFiles, SortedBy, NoUnusedDelay. Fixes to facilitate work with large numbers of files.

[v6r11p28]

*Core
FIX: InstallTools - check properly the module availability before installation

*WMS
FIX: JobScheduling - protection against missing dict field RescheduleCounter

*TMS
FIX: TransformationCleaningAgent - execute DM operations with the shifter proxy

[v6r11p27]

*Core
BUGFIX: InstallTools - bug fix in installNewPortal()

*WMS
FIX: Watchdog - disallow cputime and wallclock to be negative

*TS
FIX: TransformationAgent - correct handling of replica caches when more than 5000 files


BUGFIX: ModuleBase - bug fix in execute()
BUGFIX: Workflow - bug fix in createStepInstance()

*DMS
BUGFIX: DiractoryTreeBase - bug fix in getDirectoryPhysicalSizeFromUsage()

*Resources
FIX: XROOTStorage - back ported fixes from #2126: putFile would place file in 
     the wrong location on eos

[v6r11p26]

*Framework
FIX: UserProfileDB.py - add PublishAccess field to the UserProfileDB

*RSS
FIX: Synchronizer.py - fix deletion of old resources

*DMS
FIX: DataManager - allow that permissions are OK for part of a list of LFNs ( __verifyWritePermission() )
     (when testing write access to parent directory). Allows removal of replicas 
     even if one cannot be removed
FIX: DataManager - test SE validity before removing replica     
     
*RMS
FIX: RequestTask - fail requests for users who are no longer in the system
FIX: RequestExecutingAgent - fix request timeout computation

[v6r11p25]

*Interfaces
FIX: Job.py - bring back different logfile names if they have not been specified by the user

[v6r11p24]

*DMS
BUGFIX: SEManagerDB - bug fixed in getting connection in __add/__removeSE

[v6r11p23]

*DMS
CHANGE: FTSRequest is left only to support dirac-dms-fts-XXX commands

[v6r11p22]

*DMS
FIX: FTSJob - fixes in the glite-transfer-status command outpu parsing
FIX: TransformationClient - allow single lfn in setFileStatusForTransformation()

*WMS
FIX: StatesMonitoringAgent - install pika on the fly as a temporary solution

[v6r11p21]

*DMS
BUGFIX: dirac-dms-remove-replicas - continue in case of single replica failure
FIX: dirac-rms-xxx scripts - use Script.getPositionalArgs() instead of sys.argv

*Workflow
FIX: Test_Modules.py - fix in mocking functions, less verbose logging

[v6r11p20]

*DMS
BUGFIX: DataManager - in __SEActive() use resolved SE name to deal with aliases
BUGFIX: FileMetadata - multiple bugs in __buildUserMetaQuery()

[v6r11p19]

*DMS
FIX: FTSJob - fix FTS job monitoring a la FTS2

*RMS
CHANGE: ReqClient - added setServer() method
FIX: File,Operation,Request - call the getters to fetch the up-to-date information 
     from the parent

[v6r11p18]

*DMS
FIX: FTSAgent(Job) - fixes for transfers requiring staging (bringOnline) and adaptation 
     to the FTS3 interface

*WMS
FIX: StatesMonitoringAgent - resend the records in case of failure

[v6r11p17]

*DMS
FIX: FileCatalog - in multi-VO case get common catalogs if even VO is not specified

*Resources
FIX: ComputintgElement - bugfix in available() method

*WMS
FIX: SiteDirector - if not pilots registered in the DB, pass empty list to the ce.available()

[v6r11p16]

*RMS
BUGFIX: Request,Operation,File - do not cast to str None values

[v6r11p15]

*DMS
FIX: ReplicateAndRegister - do not create FTSClient if no FTSMode requested
CHANGE: FTSAgent(Job,File) - allow to define the FTS2 submission command;
        added --copy-pin-lifetime only for a tape backend
        parse output of both commands (FTS2, FTS3)
        consider additional state for FTS retry (Canceled)
        
*RMS
FIX: Operation, Request - treat updates specially for Error fields        

*TMS
FIX: TransformationAgent - fixes in preparing json serialization of requests

*WMS
NEW: StateMonitoringAgent - sends WMS history data through MQ messages 

[v6r11p14]

*WMS
CHANGE: JobDB - removed unused tables and methods
CHANGE: removed obsoleted tests

*DMS
FIX: FTSAgent - recover case when a target is not in FTSDB
CHANGE: FTSAgent(Job) - give possibility to specify a pin life time in CS 

*RMS
FIX: Make RMS objects comply with Python Data Model by adding __nonzero__ methods 

[v6r11p13]

*DMS
BUGFIX: SEManager - in SEManagerDB.__addSE() bad _getConnection call, closes #2062

[v6r11p12]

*Resources
CHANGE: ARCComputingElement - accomodate changes in the ARC job reported states

*Configuration
CHANGE: Resources - define a default FTS server in the CS (only for v6r11 and v6r12)

*DMS
FIX: FTSStrategy - allow to use a given channel more than once in a tree 
FIX: FTSAgent - remove request from cache if not found
FIX: FTSAgent - recover deadlock situations when FTS Files had not been correctly 
     updated or were not in the DB

*RMS
FIX: RequestExecutingAgent - fix a race condition (cache was cleared after the request was put)
FIX: RequestValidator - check that the Operation handlers are defined when inserting a request

[v6r11p11]

*Core
FIX: TransportPool - fixed exception due to uninitialized variable
FIX: HTTPDISETSocket - readline() takes optional argument size ( = 0 )

*DMS
FIX: FTSAgent - check the type of the Operation object ( can be None ) and
     some other protections
FIX: FTSClient - avoid duplicates in the file list

*RMS
FIX: ReqClient - modified log message
CHANGE: dirac-dms-fts-monitor - allow multiple comma separated LFNs in the arguments

[v6r11p10]

*RSS
FIX: DowntimeCommand, Test_RSS_Command_GOCDBStatusCommand - correctly interpreting list of downtimes

*RMS
FIX: ReplicateAndRegister - Create a RegisterReplica (not RegisterFile) if ReplicateAndRegister 
     fails to register
FIX: OperationHandlerBase - handle correctly Attempt counters when SEs are banned
FIX: ReplicateAndRegister - use FC checksum in case of mismatch request/PFN
FIX: FTSAgent - in case a file is Submitted but the FTSJob is unknown, resubmit
FIX: FTSAgent - log exceptions and put request to DB in case of exception
FIX: FTSAgent - handle FTS error "Unknown transfer state NOT_USED", due to same file 
     registered twice (to be fixed in RMS, not clear origin)

*WMS
FIX: JobStateUpdateHandler - status not updated while jobLogging is, due to time skew between 
     WN and DB service
FIX: JobStateUpdateHandler - stager callback not getting the correct status Staging 
     (retry for 10 seconds)     

[v6r11p9]

*Core
NEW: AgentModule - set AGENT_WORKDIRECTORY env variable with the workDirectory
NEW: InstallTools - added methods for the new web portal installation

*DMS
FIX: ReplicateAndRegister - apply same error logic for DM replication as for FTS

*Resources:
FIX: SRM2Storage - fix log message level
FIX: SRM2Storage - avoid useless existence checks 

*RMS
FIX: ForwardDISET - a temporary fix for a special LHCb case, to be removed asap
FIX: ReqClient - prettyPrint is even prettier
FIX: RequestTask - always use server certificates when executed within an agent

[v6r11p8]

*TMS
FIX: TransformationDB - fix default value within ON DUPLICATE KEY UPDATE mysql statement

[v6r11p7]

*Framework
BUGFIX: ProxyDB.py - bug in a MySQL table definition

*DMS
FIX: ReplicateAndRegister.py - FTS client is not instantiated in the c'tor as it 
     might not be used, 

*WMS
FIX: JobWrapper - don't delete the sandbox tar file if upload fails
FIX: JobWrapper - fix in setting the failover request

*RMS
FIX: RequestDB - add protections when trying to get a non existing request

[v6r11p6]

*WMS
FIX: InpudDataResolution - fix the case when some files only have a local replica
FIX: DownloadInputData, InputDataByProtocol - fix the return structure of the
     execute() method
     
*Resources
NEW: LocalComputingElement, CondorComputingElement      

[v6r11p5]

FIX: Incorporated changes from v6r10p25 patch

*Framework
NEW: Added getUserProfileNames() interface

*WMS
NEW: WMSAdministrator - added getPilotStatistics() interface
BUGFIX: JobWrapperTemplate - use sendJobAccounting() instead of sendWMSAccounting()
FIX: JobCleaningAgent - skip if no jobs to remove

*DMS
BUGFIX: FileCatalogClientCLI - bug fix in the metaquery construction

*Resources
CHANGE: StorageElement - enable Storage Element proxy configuration by protocol name

*TMS
NEW: TransformationManager - add Scheduled to task state for monitoring

[v6r11p4]

*Framework
NEW: ProxyDB - added primary key to ProxyDB_Log table
CHANGE: ProxyManagerHandler - purge logs once in 6 hours

*DMS
FIX: DataManager - fix in the accounting report for deletion operation
CHANGE: FTSRequest - print FTS GUID when submitting request
FIX: dirac-dms-fts-monitor - fix for using the new FTS structure
FIX: DataLoggingDB - fix type of the StatusTimeOrder field
FIX: DataLoggingDB - take into account empty date argument in addFileRecord()
FIX: ReplicateAndRegister - use active replicas
FIX: FTS related modules - multiple fixes

*WMS
NEW: SiteDirector - pass the list of already registered pilots to the CE.available() query
FIX: JobCleaningAgent - do not attempt job removal if no eligible jobs

*Resources
FIX: LcgFileCatalogClient - if replica already exists while registration, reregister
NEW: CREAM, SSH, ComputingElement - consider only registered pilots to evaluate queue occupancy

[v6r11p3]

FIX: import gMonitor from it is original location

*Core
FIX: FC.Utilities - treat properly the LFN names starting with /grid ( /gridpp case )

*Configuration
FIX: LocalConfiguration - added exitCode optional argument to showHelp(), closes #1821

*WMS
FIX: StalledJobAgent - extra checks when failing Completed jobs, closes #1944
FIX: JobState - added protection against absent job in getStatus(), closes #1853

[v6r11p2]

*Core
FIX: dirac-install - skip expectedBytes check if Content-Length not returned by server
FIX: AgentModule - demote message "Cycle had an error:" to warning

*Accounting
FIX: BaseReporter - protect against division by zero

*DMS
CHANGE: FileCatalogClientCLI - quite "-q" option in find command
FIX: DataManager - bug fix in __initializeReplication()
FIX: DataManager - less verbose log message 
FIX: DataManager - report the size of removed files only for successfully removed ones
FIX: File, FTSFile, FTSJob - SQL tables schema change: Size filed INTEGER -> BIGINT

*RMS
FIX: dirac-rms-reset-request, dirac-rms-show-request - fixes
FIX: ForwardDISET - execute with trusted host certificate

*Resources
FIX: SSHComputingElement - SSHOptions are parsed at the wrong place
NEW: ComputingElement - evaluate the number of available cores if relevant

*WMS
NEW: JobMonitoringHander - added export_getOwnerGroup() interface

*TMS
CHANGE: TransformationCleaningAgent - instantiation of clients moved in the initialize()

[v6r11p1]

*RMS
FIX: ReqClient - failures due to banned sites are considered to be recoverable

*DMS
BUGFIX: dirac-dms-replicate-and-register-request - minor bug fixes

*Resources
FIX: InProcessComputingElement - stop proxy renewal thread for a finished payload

[v6r11]

*Core
FIX: Client - fix in __getattr__() to provide dir() functionality
CHANGE: dirac-configure - use Registry helper to get VOMS servers information
BUGFIX: ObjectLoader - extensions must be looked up first for plug-ins
CHANGE: Misc.py - removed obsoleted
NEW: added returnSingleResult() generic utility by moving it from Resources/Utils module 

*Configuration
CHANGE: Resources.getDIRACPlatform() returns a list of compatible DIRAC platforms
NEW: Resources.getDIRACPlatforms() used to access platforms from /Resources/Computing/OSCompatibility
     section
NEW: Registry - added getVOs() and getVOMSServerInfo()     
NEW: CE2CSAgent - added VO management

*Accounting
FIX: AccountingDB, Job - extra checks for invalid values

*WMS
NEW: WMS tags to allow jobs require special site/CE/queue properties  
CHANGES: DownloadInputData, InputDataByProtocol, InputDataResolution - allows to get multiple 
         PFNs for the protocol resolution
NEW: JobDB, JobMonitoringHandler - added traceJobParameters(s)() methods     
CHANGE: TaskQueueDirector - use ObjectLoader to load directors    
CHANGE: dirac-pilot - use Python 2.7 by default, 2014-04-09 LCG bundles

*DMS
NEW: DataManager to replace ReplicaManager class ( simplification, streamlining )
FIX: InputDataByProtocol - fix the case where file is only on tape
FIX: FTSAgent - multiple fixes
BUGFIX: ReplicateAndRegister - do not ask SE with explicit SRM2 protocol

*Interfaces
CHANGE: Dirac - instantiate SandboxStoreClient and WMSClient when needed, not in the constructor
CHANGE: Job - removed setSystemConfig() method
NEW: Job.py - added setTag() interface

*Resources
CHANGE: StorageElement - changes to avoid usage PFNs
FIX: XROOTStorage, SRM2Storage - changes in PFN construction 
NEW: PoolComputingElement - a CE allowing to manage multi-core slots
FIX: SSHTorqueComputingElement - specify the SSHUser user for querying running/waiting jobs 

*RSS
NEW: added commands dirac-rss-query-db and dirac-rss-query-dtcache

*RMS
CHANGE: ReqDB - added Foreign Keys to ReqDB tables
NEW: dirac-rms-reset-request command
FIX: RequestTask - always execute operations with owner proxy

*SMS
FIX: few minor fixes to avoid pylint warnings

[v6r10p25]

*DMS
CHANGE: FileCatalog - optimized file selection by metadata

[v6r10p24]

*DMS
FIX: FC.FileMetadata - optimized queries for list interception evaluation

[v6r10p23]

*Resoures
CHANGE: SSHComputingElement - allow SSH options to be passed from CS setup of SSH Computing Element
FIX: SSHComputingElement - use SharedArea path as $HOME by default

[v6r10p22]

*CS
CHANGE: Operations helper - if not given, determine the VO from the current proxy 

*Resources
FIX: glexecComputingElement - allows Application Failed with Errors results to show through, 
     rather than be masked by false "glexec CE submission" errors
     
*DMS     
CHANGE: ReplicaManager - in getReplicas() rebuild PFN if 
        <Operations>/DataManagement/UseCatalogPFN option is set to False ( True by default )

[v6r10p21]

*Configuration
FIX: CSGlobals - allow to specify extensions in xxxDIRAC form in the CS

*Interfaces
FIX: Job - removed self.reqParams
FIX: Job - setSubmitPools renamed to setSubmitPool, fixed parameter definition string

*WMS
FIX: JobMonitorigHandler, JobPolicy - allow JobMonitor property to access job information

[v6r10p20]

*DMS
FIX: FTSAgent/Client, ReplicateAndRegister - fixes to properly process failed
     FTS request scheduling

[v6r10p19]

*DMS
FIX: FTSAgent - putRequest when leaving processRequest
FIX: ReplicaManager - bug in getReplicas() in dictionary creation

[v6r10p18]

*DMS
FIX: ReplicateAndRegister - dictionary items incorrectly called in ftsTransfer()

[v6r10p17]

*RMS
FIX: RequestDB.py - typo in a table name
NEW: ReqManagerHandler - added getDistinctValues() to allow selectors in the web page

*DMS
CHANGE: ReplicaManager - bulk PFN lookup in getReplicas()

[v6r10p16]

*Framework
NEW: PlottingClient - added curveGraph() function

*Transformation
FIX: TaskManagerAgentBase - add the missing Scheduled state

*WMS
FIX: TaskQueueDB - reduced number of lines in the matching parameters printout

*DMS
FIX: dirac-dms-show-se-status - exit on error in the service call, closes #1840

*Interface
FIX: API.Job - removed special interpretation of obsoleted JDLreqt type parameters

*Resources
FIX: SSHComputingElement - increased timeout in getJobStatusOnHost() ssh call, closes #1830

[v6r10p15]

*DMS
FIX: FTSAgent - added missing monitoring activity
FIX: FileCatalog - do not check directory permissions when creating / directory

*Resources
FIX: SSHTorqueComputingElement - removed obsoleted stuff

[v6r10p14]

*SMS
FIX: RequestPreparationAgent - typo fixed

[v6r10p13]

*SMS
FIX: RequestPreparationAgent - use ReplicaManager to get active replicas

*DMS
FIX: ReplicaManager - getReplicas returns all replicas ( in all statuses ) by default
CHANGE: FC/SecurityManager - give full ACL access to the catalog to groups with admin rights

*WMS
CHANGE: SiteDirector - changes to reduce the load on computing elements
FIX: JobWrapper - do not set Completed status for the case with failed application thread

[v6r10p12]

*WMS
CHANGE: Replace consistently everywhere SAM JobType by Test JobType
FIX: JobWrapper - the outputSandbox should be always uploaded (outsized, in failed job)

*DMS
FIX: RemoveFile - bugfix
FIX: ReplicateAndRegister - fixes in the checksum check, retry failed FTS transfer 
     with RM transfer
NEW: RegisterReplica request operation     

*RMS
FIX: ReqClient - fix in the request state machine
FIX: Request - enhance digest string
NEW: dirac-dms-reset-request command
CHANGE: dirac-rms-show-request - allow selection of a request by job ID

*TS
FIX: TransformationDB - in getTransformationParameters() dropped "Submitted" counter 
     in the output

[v6r10p11]

*Core
FIX: X509Chain - cast life time to int before creating cert

*Accounting
FIX: DataStoreClient - self.__maxRecordsInABundle = 5000 instead of 1000
FIX: JobPolicy - allow access for JOB_MONITOR property

*RMS
FIX: ReqClient - fix the case when a job is Completed but in an unknown minor status

*Resources
BUGFIX: ProxyStorage - use checkArgumentFormat() instead of self.__checkArgumentFormatDict()

[v6r10p10]

*DMS
FIX: Several fixes to make FTS accounting working (FTSAgent/Job, ReplicaManager, File )

[v6r10p9]

*Core
BUGFIX: LineGraph - Ymin was set to a minimal plot value rather than 0.

*DMS
CHANGE: FTSJob(Agent) - get correct information for FTS accounting (registration)

[v6r10p8]

*Core
FIX: InstallTools - admin e-mail default location changed

*Framework
FIX: SystemAdministratorClientCLI - allow "set host localhost"
FIX: BundleDelivery - protect against empty bundle

*WMS
FIX: SiteDirector - Pass siteNames and ceList as None if any is accepted
FIX: WorkloadManagement.ConfigTemplate.SiteDorectory - set Site to Any by default 

*DMS
FIX: FileCatalogCLI - ignore Datasets in ls command for backward compatibility

*Resources
FIX: SSH - some platforms use Password instead of password prompt

[v6r10p7]

*Core
FIX: dirac-install - execute dirac-fix-mysql-script and dirac-external-requirements after sourcing the environment
FIX: InstallTools - set basedir variable in fixMySQLScript()
FIX: InstallTools - define user root@host.domain in installMySQL()

*Framework
BUGFIX: SystemAdministratorCLI - bug fixed in default() call signature

*DMS
FIX: FTSRequest - handle properly FTS server in the old system 
FIX: ReplicaManager - check if file is in FC before removing 
FIX: Request/RemovalTask - handle properly proxies for removing files 
BUGFIX: DatasetManager - in the table description

[v6r10p6]

*Core
FIX: X509Certificate - reenabled fix in getDIRACGroup()

*Configuration
FIX: CSAPI - Group should be taken from the X509 chain and not the certificate

*RMS
CHANGE: ReqClient - if the job does not exist, do not try further finalization

[v6r10p5]

*Core
FIX: X509Certificate - reverted fix in getDIRACGroup()

[v6r10p4]

*Core
NEW: dirac-info - extra printout
CHANGE: PrettyPrint - extra options in printTable()
FIX: X509Certificate - bug fixed in getDIRACGroup()

*Framework
NEW: SystemAdministratorCLI - new showall command to show components across hosts
NEW: ProxyDB - allow to upload proxies without DIRAC group

*RMS
CHANGE: ReqClient - requests from failed jobs update job status to Failed
CHANGE: RequestTask - retry in the request finalize()

[v6r10p3]

*Configuration
CHANGE: Registry - allow to define a default group per user

*WMS
BUGFIX: JobReport - typo in generateForwardDISET()

[v6r10p2]

*TMS
CHANGE: Backward compatibility fixes when setting the Transformation files status

*DMS
BUGFIX: ReplicateAndRegister - bugfix when replicating to multiple destination by ReplicaManager

*WMS
BUGFIX: JobManager - bug fix when deleting no-existing jobs

[v6r10p1]

*RMS
FIX: ReqDB.Operations - Arguments field changed type from BLOB to MEDIUMBLOB

*DMS
FIX: FileCatalog - check for non-exiting directories in removeDirectory()

*TMS
FIX: TransformationDB - removed constraint that was making impossible to derive a production

[v6r10]

*Core
FIX: Several fixes on DB classes(AccountingDB, SystemLoggingDB, UserProfileDB, TransformationDB, 
     JobDB, PilotAgentsDB) after the new movement to the new MySQL implementation with a persistent 
     connection per running thread
NEW: SystemAdministratorCLI - better support for executing remote commands 
FIX: DIRAC.__init__.py - avoid re-definition of platform variable    
NEW: Graphs - added CurveGraph class to draw non-stacked lines with markers
NEW: Graphs - allow graphs with negative Y values
NEW: Graphs - allow to provide errors with the data and display them in the CurveGraph
FIX: InstallTools - fix for creation of the root@'host' user in MySQL 
FIX: dirac-install - create links to permanent directories before module installation
CHANGE: InstallTools - use printTable() utility for table printing
CHANGE: move printTable() utility to Core.Utilities.PrettyPrint
NEW: added installation configuration examples
FIX: dirac-install - fixBuildPath() operates only on files in the directory
FIX: VOMSService - added X-VOMS-CSRF-GUARD to the html header to be compliant with EMI-3 servers

*CS
CHANGE: getVOMSVOForGroup() uses the VOMSName option of the VO definition 
NEW: CE2CSAgent - added ARC CE information lookup

*Framework
FIX: SystemAdministratorIntegrator - use Host option to get the host address in addition to the section name, closes #1628
FIX: dirac-proxy-init - uses getVOMSVOForGroup() when adding VOMS extensions

*DMS
CHANGE: DFC - optimization and bug fixes of the bulk file addition
FIX: TransferAgent - protection against badly defined LFNs in collectFiles()
NEW: DFC - added getDirectoryReplicas() service method support similar to the LFC
CHANGE: DFC - added new option VisibleReplicaStatus which is used in replica getting commands
CHANGE: FileCatalogClientCLI client shows number of replicas in the 2nd column rather than 
        unimplemented number of links
CHANGE: DFC - optimizations for the bulk replica look-up
CHANGE: DFC updated scalability testing tool FC_Scaling_test.py        
NEW: DFC - methods returning replicas provide also SE definitions instead of PFNs to construct PFNs on the client side
NEW: DFC - added getReplicasByMetadata() interface
CHANGE: DFC - optimized getDirectoryReplicas()
CHANGE: FileCatalogClient - treat the reduced output from various service queries restoring LFNs and PFNs on the fly
NEW: DFC - LFNPFNConvention flag can be None, Weak or Strong to facilitate compatibility with LFC data 
CHANGE: FileCatalog - do not return PFNs, construct them on the client side
CHANGE: FileCatalog - simplified FC_Scaling_test.py script
NEW: FileCatalog/DatasetManager class to define and manipulate datasets corresponding to meta queries
NEW: FileCatalogHandler - new interface methods to expose DatasetManager functionality
NEW: FileCatalogClientCLI - new dataset family of commands
FIX: StorageFactory, ReplicaManager - resolve SE alias name recursively
FIX: FTSRequest, ReplicaManager, SRM2Storage - use current proxy owner as user name in accounting reports, closes #1602
BUGFIX: FileCatalogClientCLI - bug fix in do_ls, missing argument to addFile() call, closes #1658
NEW: FileCatalog - added new setMetadataBulk() interface, closes #1358
FIX: FileCatalog - initial argument check strips off leading lfn:, LFN:, /grid, closes #448
NEW: FileCatalog - added new setFileStatus() interface, closes #170, valid and visible file and replica statuses can be defined in respective options.
CHANGE: multiple new FTS system fixes
CHANGE: uniform argument checking with checkArgumentFormat() in multiple modules
CHANGE: FileCatalog - add Trash to the default replica valid statuses
CHANGE: ReplicaManager,FTSRequest,StorageElement - no use of PFN as returned by the FC except for file removal,
        rather constructing it always on the fly
        
*SMS
CHANGE: PinRequestAgent, SENamespaceCatalogCheckAgent - removed
CHANGE: Use StorageManagerClient instead of StorageDB directly        

*WMS
CHANGE: JobPolicy - optimization for bulk job verification
NEW: JobPolicy - added getControlledUsers() to get users which jobs can be accessed for 
     a given operation
CHANGE: JobMonitoringHandler - Avoid doing a selection of all Jobs, first count matching jobs 
        and then use "limit" to select only the required JobIDs.
NEW: JobMonitoringHandler - use JobPolicy to filter jobs in getJobSummaryWeb()
NEW: new Operations option /Services/JobMonitoring/GlobalJobsInfo ( True by default ) to 
     allow or not job info lookup by anybody, used in JobMonitoringHandler       
BUGFIX: SiteDirector - take into account the target queue Platform
BUGFIX: JobDB - bug in __insertNewJDL()    
CHANGE: dirac-admin-show-task-queues - enhanced output  
CHANGE: JobLoggingDB.sql - use trigger to manage the new LoggingInfo structure  
CHANGE: JobWrapper - trying several times to upload a request before declaring the job failed
FIX: JobScheduling executor - fix race condition that causes a job to remain in Staging
NEW: SiteDirector - do not touch sites for which there is no work available
NEW: SiteDirector - allow sites not in mask to take jobs with JobType Test
NEW: SiteDirector - allow 1 hour grace period for pilots in Unknown state before aborting them
CHANGE: Allow usage of non-plural form of the job requirement options ( PilotType, GridCE, BannedSite, 
        SubmitPool ), keep backward compatibility with a plural form
        
*RSS
FIX: DowntimeCommand - take the latest Downtime that fits    
NEW: porting new Policies from integration  
NEW: RSS SpaceToken command querying endpoints/tokens that exist  
        
*Resources
NEW: added SSHOARComputingElement class 
NEW: added XROOTStorage class       
FIX: CREAMComputingElement - extra checks for validity of returned pilot references
        
*TS
CHANGE: TransformationClient(DB,Manager) - set file status for transformation as bulk operation 
CHANGE: TransformationClient - applying state machine when changing transformation status
BUGFIX: TransformationClient(Handler) - few minor fixes
NEW: TransformationDB - backported __deleteTransformationFileTask(s) methods
CHANGE: TransformationDB(Client) - fixes to reestablish the FileCatalog interface
FIX: TransformationAgent - added MissingInFC to consider for Removal transformations
BUGFIX: TransformationAgent - in _getTransformationFiles() variable 'now' was not defined
FIX: TransformationDB.sql - DataFiles primary key is changed to (FileID) from (FileID,LFN) 
CHANGE: TransformationDB(.sql) - schema changes suitable for InnoDB
FIX: TaskManager(AgentBase) - consider only submitted tasks for updating status
CHANGE: TransformationDB(.sql) - added index on LFN in DataFiles table

*RMS
NEW: Migrate to use the new Request Management by all the clients
CHANGE: RequestContainer - Retry failed transfers 10 times and avoid sub-requests to be set Done 
        when the files are failed
CHANGE: Use a unique name for storing the proxy as processes may use the same "random" name and 
        give conflicts
NEW: RequestClient(Handler) - add new method readRequest( requestname)                 

*Workflow
NEW: Porting the LHCb Workflow package to DIRAC to make the use of general purpose modules and
     simplify construction of workflows        

[v6r9p33]

*Accounting
BUGFIX: AccountingDB - wrong indentation

[v6r9p32]

*Accounting
FIX: AccountingDB - use old style grouping if the default grouping is altered, e.g. by Country

[v6r9p31]

*Accounting
CHANGE: AccountingDB - changes to speed up queries: use "values" in GROUP By clause;
        drop duplicate indexes; reorder fields in the UniqueConstraint index of the
        "bucket" tables  

[v6r9p30]

*DMS
CHANGE: FileCatalogFactory - construct CatalogURL from CatalogType by default

*SMS
FIX: dirac-stager-stage-files - changed the order of the arguments

[v6r9p29]

*TS
FIX: TaskManager(AgentBase) - fix for considering only submitted tasks 

[v6r9p28]

*TS
FIX: TransformationDB(ManagerHandler) - several portings from v6r10

[v6r9p27]

*SMS
FIX: StorageManagementDB - in removeUnlinkedReplicas() second look for CacheReplicas 
     for which there is no entry in StageRequests

[v6r9p26]

*Resources
CHANGE: CREAMComputigElement - Make sure that pilots submitted to CREAM get a 
        fresh proxy during their complete lifetime
*Framework
FIX: ProxyDB - process properly any SQLi with DNs/groups with 's in the name

[v6r9p25]

*TS
CHANGE: TransformationClient - changed default timeout values for service calls
FIX: TransformationClient - fixes for processing of derived transformations 

[v6r9p24]

*TS
FIX: TransformationClient - in moveFilesToDerivedTransformation() set file status
     to Moved-<prod>

[v6r9p23]

*Core
BUGFIX: InstallTools - improper configuration prevents a fresh new installation

*WMS
BUGFIX: PilotDirector - Operations Helper non-instantiated

[v6r9p22]

*WMS
FIX: PilotDirector - allow to properly define extensions to be installed by the 
     Pilot differently to those installed at the server
FIX: Watchdog - convert pid to string in ProcessMonitor

*TS
FIX: TransformationDB - splitting files in chunks

*DMS
NEW: dirac-dms-create-removal-request command
CHANGE: update dirac-dms-xxx commands to use the new RMS client,
        strip lines when reading LFNs from a file

[v6r9p21]

*TS
FIX: Transformation(Client,DB,Manager) - restored FileCatalog compliant interface
FIX: TransformationDB - fix in __insertIntoExistingTransformationFiles()

[v6r9p20]

*Core
BUGFIX: ProxyUpload - an on the fly upload does not require a proxy to exist

*DMS
CHANGE: TransferAgent - use compareAdler() for checking checksum
FIX: FailoverTransfer - recording the sourceSE in case of failover transfer request 

*WMS
FIX: ProcessMonitor - some fixes added, printout when <1 s of consumed CPU is found

*Transformation
BUGFIX: TransformationClient - fixed return value in moveFilesToDerivedTransformation()

*RMS
BUGFIX: CleanReqDBAgent - now() -> utcnow() in initialize()

*Resources
FIX: ARCComputingElement - fix the parsing of CE status if no jobs are available

[v6r9p19]

*DMS
FIX: FileCatalog/DirectoryMetadata - inherited metadata is used while selecting directories
     in findDirIDsByMetadata()

[v6r9p18]

*DMS
FIX: FTSSubmitAgent, FTSRequest - fixes the staging mechanism in the FTS transfer submission
NEW: TransferDBMonitoringHandler - added getFilesForChannel(), resetFileChannelStatus()

[v6r9p17]

*Accounting
FIX: DataStoreClient - send accounting records in batches of 1000 records instead of 100

*DMS:
FIX: FailoverTransfer - catalog name from list to string
FIX: FTSSubmitAgent, FTSRequest - handle FTS3 as new protocol and fix bad submission time
FIX: FTSSubmitAgent, FTSRequest - do not submit FTS transfers for staging files

*WMS
FIX: TaskQueueDB - do not check enabled when TQs are requested from Directors
FIX: TaskQueueDB - check for Enabled in the TaskQueues when inserting jobs to print an alert
NEW: TaskQueueDB - each TQ can have at most 5k jobs, if beyond the limit create a new TQ 
     to prevent long matching times when there are way too many jobs in a single TQ

[v6r9p16]

*TS
BUGFIX: typos in TransformationCleaningAgent.py

*DMS
CHANGE: DownloadInputData - check the available disk space in the right input data directory
FIX: DownloadInputData - try to download only Cached replicas 

[v6r9p15]

*Core
FIX: MySQL - do not decrease the retry counter after ping failure

*DMS
CHANGE: FC/DirectoryMetadata - Speed up findFilesByMetadataWeb when many files match
FIX: RemovalTask - fix error string when removing a non existing file (was incompatible 
     with the LHCb BK client). 

*WMS
FIX: JobReport - minor fix ( removed unused imports )
FIX: JobMonitoring(JobStateUpdate)Handler - jobID argument can be either string, int or long

*TS
CHANGE: TransformationClient - change status of Moved files to a deterministic value
FIX: FileReport - minor fix ( inherits object ) 

[v6r9p14]

*DMS
CHANGE: FTSDB - changed schema: removing FTSSite table. From now on FTS sites 
        would be read from CS Resources

[v6r9p13]

FIX: included fixes from v6r8p26 patch release

[v6r9p12]

FIX: included fixes from v6r8p25 patch release

[v6r9p11]

*DMS
BUGFIX: FTSRequest - in __resolveFTSServer() type "=" -> "=="

[v6r9p10]

FIX: included fixes from v6r8p24 patch release

*Core
NEW: StateMachine utility

*DMS
BUGFIX: in RegisterFile operation handler

*Interfaces
FIX: Dirac.py - in splitInputData() consider only Active replicas

[v6r9p9]

*RMS
FIX: RequestDB - added getRequestFileStatus(), getRequestName() methods

[v6r9p8]

*DMS
FIX: RequestDB - get correct digest ( short request description ) of a request

[v6r9p7]

FIX: included fixes from v6r8p23 patch release

*RSS
FIX: SpaceTokenOccupancyPolicy - SpaceToken Policy decision was based on 
     percentage by mistake
     
*RMS
NEW: new scripts dirac-dms-ftsdb-summary, dirac-dms-show-ftsjobs    
FIX: FTSAgent - setting space tokens for newly created FTSJobs 

[v6r9p6]

*DMS
BUGFIX: dirac-admin-add-ftssite - missing import

*RMS
NEW: RequestDB, ReqManagerHandler - added getRequestStatus() method

*TS
FIX: fixes when using new RequestClient with the TransformationCleaningAgent

*WMS
BUGFIX: typo in SandboxStoreHandler transfer_fromClient() method

[v6r9p5]

*DMS
BUGFIX: missing proxy in service env in the FTSManager service. By default service 
        will use DataManager proxy refreshed every 6 hours.

*Resources
NEW: StorageElement - new checkAccess policy: split the self.checkMethods in 
     self.okMethods. okMethods are the methods that do not use the physical SE. 
     The isValid returns S_OK for all those immediately

*RSS
FIX: SpaceTokenOccupancyPolicy - Policy that now takes into account absolute values 
     for the space left
     
*TS
FIX: TransformationCleaningAgent - will look for both old and new RMS     

[v6r9p4]

*Stager
NEW: Stager API: dirac-stager-monitor-file, dirac-stager-monitor-jobs, 
     dirac-stager-monitor-requests, dirac-stager-show-stats

[v6r9p3]

*Transformation
FIX: TransformationCleaning Agent status was set to 'Deleted' instead of 'Cleaned'

[v6r9p2]

*RSS
NEW: Added Component family tables and statuses
FIX: removed old & unused code 
NEW: allow RSS policies match wild cards on CS

*WMS
BUGFIX: FailoverTransfer,JobWrapper - proper propagation of file metadata

[v6r9p1]

*RMS
NEW: FTSAgent - update rwAccessValidStamp,
     update ftsGraphValidStamp,
     new option for staging files before submission,
     better log handling here and there
CHANGE: FTSJob - add staging flag in in submitFTS2
CHANGE: Changes in WMS (FailoverTransfer, JobReport, JobWrapper, SandboxStoreHandler) 
        and TS (FileReport) to follow the new RMS.
NEW: Full CRUD support in RMS.

*RSS
NEW: ResourceManagementDB - new table ErrorReportBuffer
NEW: new ResourceManagementClient methods - insertErrorReportBuffer, selectErrorReportBuffer,
     deleteErrorReportBuffer

[v6r9]

NEW: Refactored Request Management System, related DMS agents and FTS management
     components

[v6r8p28]

*Core
BUGFIX: RequestHandler - the lock Name includes ActionType/Action

*DMS
FIX: dirac-dms-filecatalog-cli - prevent exception in case of missing proxy

[v6r8p27]

*DMS
BUGFIX: dirac-dms-add-file - fixed typo item -> items

[v6r8p26]

*Core
NEW: RequestHandler - added getServiceOption() to properly resolve inherited options 
     in the global service handler initialize method
NEW: FileCatalogHandler, StorageElementHandler - use getServiceOption()

[v6r8p25]

FIX: included fixes from v6r7p40 patch release

*Resources
FIX: SRM2Storage - do not account gfal_ls operations

[v6r8p24]

FIX: included fixes from v6r7p39 patch release

*Core
FIX: SiteSEMapping was returning wrong info

*DMS
FIX: FTSRequest - choose explicitly target FTS point for RAL and CERN
BUGFIX: StrategyHandler - wrong return value in __getRWAccessForSE()

*Resources
CHANGE: SRM2Storage - do not account gfal_ls operations any more

[v6r8p23]

FIX: included fixes from v6r7p37 patch release

*TS
FIX: TransformationDB - allow tasks made with ProbInFC files
FIX: TransformationCleaingAgent,Client - correct setting of transformation 
     status while cleaning

[v6r8p22]

FIX: included fixes from v6r7p36 patch release

[v6r8p21]

*DMS
FIX: FileCatalog/DirectoryMetadata - even if there is no meta Selection 
     the path should be considered when getting Compatible Metadata
FIX: FileCatalog/DirectoryNodeTree - findDir will return S_OK( '' ) if dir not 
     found, always return the same error from DirectoryMetadata in this case.     

*RSS
FIX: DowntimeCommand - use UTC time stamps

*TS
FIX: TransformationAgent - in _getTransformationFiles() get also ProbInFC files in 
     addition to Used 

[v6r8p20]

*Stager
NEW: Stager API: dirac-stager-monitor-file, dirac-stager-monitor-jobs, 
     dirac-stager-monitor-requests, dirac-stager-show-stats

[v6r8p19]

*Transformation
FIX: TransformationCleaning Agent status was set to 'Deleted' instead of 'Cleaned'

[v6r8p18]

*TS
BUGFIX: TransformationAgent - regression in __cleanCache()

[v6r8p17]

FIX: included fixes from v6r7p32 patch release

*WMS
FIX: StalledJobAgent - for accidentally stopped jobs ExecTime can be not set, 
     set it to CPUTime for the accounting purposes in this case

[v6r8p16]

FIX: included fixes from v6r7p31 patch release

*WMS
BUGFIX: TaskQueueDB - fixed a bug in the negative matching conditions SQL construction

*RSS
NEW: improved doc strings of PEP, PDP modules ( part of PolicySystem )
FIX: Minor changes to ensure consistency if ElementInspectorAgent and 
     users interact simultaneously with the same element
CHANGE: removed DatabaseCleanerAgent ( to be uninstalled if already installed )
FIX: SummarizeLogsAgent - the logic of the agent was wrong, the agent has been re-written.
     
[v6r8p15]

*Core
FIX: X509Chain - fix invalid information when doing dirac-proxy-info without CS
     ( in getCredentials() )

*RSS
NEW: PDP, PEP - added support for option "doNotCombineResult" on PDP

[v6r8p14]

*Core
FIX: dirac-deploy-scripts - can now work with the system python

*WMS
NEW: dirac-wms-cpu-normalization - added -R option to modify a given configuration file
FIX: Executor/InputData - Add extra check for LFns in InputData optimizer, closes #1472

*Transformation
CHANGE: TransformationAgent - add possibility to kick a transformation (not skip it if no 
        unused files), by touching a file in workDirectory
BUGFIX: TransformationAgent - bug in __cleanCache() dict modified in a loop        

[v6r8p13]

*Transformation
BUGFIX: TransformationDB - restored import of StringType

[v6r8p12]

NEW: Applied patches from v6r7p29

*WMS
FIX: JobDB - check if SystemConfig is present in the job definition and convert it 
     into Platform

*DMS
FIX: ReplicaManager - do not get metadata of files when getting files in a directory 
     if not strictly necessary

*RSS
NEW: ported from LHCb PublisherHandler for RSS web views

[v6r8p11]

NEW: Applied patches from v6r7p27

*RSS
NEW: SpaceTokenOccupancyPolicy - ported from LHCbDIRAC 
NEW: db._checkTable done on service initialization ( removed dirac-rss-setup script doing it )

*Transformation
FIX: TaskManager - reset oJob for each task in prepareTransformationTasks()
BUGFIX: ValidateOutputDataAgent - typo fixed in getTransformationDirectories()
FIX: TransformationManagerHandler - use CS to get files statuses not to include in 
     processed file fraction calculation for the web monitoring pages

[v6r8p10]

NEW: Applied patches from v6r7p27

[v6r8p9]

*DMS
FIX: TransferAgent,dirac-dms-show-se-status, ResourceStatus,TaskManager - fixes
     needed for DMS components to use RSS status information
NEW: ReplicaManager - allow to get metadata for an LFN+SE as well as PFN+SE     

[v6r8p8]

*RSS
BUGFIX: dirac-rss-setup - added missing return of S_OK() result

[v6r8p7]

NEW: Applied patches from v6r7p24

*DMS
BUGFIX: LcgFileCatalogClient - bug in addFile()

*RSS
BUGFIX: fixed script dirac-rss-set-token, broken in the current release.
NEW: Statistics module - will be used in the future to provide detailed information 
     from the History of the elements 

[v6r8p6]

NEW: Applied patches from v6r7p23

*Transformation
FIX: TaskManager - allow prepareTransformationTasks to proceed if no OutputDataModule is defined
FIX: TransformationDB - remove INDEX(TaskID) from TransformationTasks. It produces a single counter 
     for the whole table instead of one per TransformationID
     
*WMS     
FIX: WMSUtilities - to allow support for EMI UI's for pilot submission we drop support for glite 3.1

[v6r8p5]

NEW: Applied patches from v6r7p22

*RSS
CHANGE: removed old tests and commented out files

*WMS
FIX: PoolXMLCatalog - proper addFile usage

*Transformation
CHANGE: TransformationAgent - clear replica cache when flushing or setting a file in the workdirectory

[v6r8p4]

*Transformation
FIX: The connection to the jobManager is done only at submission time
FIX: Jenkins complaints fixes

*WMS
BUGFIX: JobDB - CPUtime -> CPUTime
FIX: Jenkins complaints fixes

[v6r8p3]

*DMS
BUGFIX: LcgFileCatalogClient

[v6r8p2]

*DMS:
FIX: LcgFileCatalogClient - remove check for opening a session in __init__ as credentials are not yet set 

*Transformation
CHANGE: reuse RPC clients in Transformation System 

[v6r8p1]

*Core
FIX: dirac-deploy-scripts - restored regression w.r.t. support of scripts starting with "d"

*DMS
BUGFIX: LcgFileCatalogClient - two typos fixed

[v6r8]

CHANGE: Several fixes backported from the v7r0 integration branch

*Core
CHANGE: DictCache - uses global LockRing to avoid locks in multiprocessing
FIX: X509Chain - proxy-info showing an error when there's no CS

*DMS
FIX: TransferAgent - inside loop filter out waiting files dictionary
BUGFIX: dirac-admin-allow-se - there was a continue that was skipping the complete loop for 
        ARCHIVE elements
NEW: LcgFileCatalogClient - test return code in startsess lfc calls       

*WMS:
FIX: OptimizerExecutor, InputData, JobScheduling - check that site candidates have all the 
     replicas

*RSS: 
BUGFIX: ResourceStatus, RSSCacheNoThread - ensure that locks are always released

*Transformation
FIX: TaskManager - site in the job definition is taken into account when submitting
NEW: Transformation - get the allowed plugins from the CS /Operations/Transformations/AllowedPlugins
FIX: ValidateOutputDataAgent - self not needed for static methods

[v6r7p40]

*Resources
FIX: StorageElement class was not properly passing the lifetime argument for prestageFile method

[v6r7p39]

*Core
CHANGE: Grid - in executeGridCommand() allow environment script with arguments needed for ARC client

*DMS
FIX: DFC SEManager - DIP Storage can have a list of ports now

*Resources
FIX: ARCComputingElement - few fixes after debugging

[v6r7p38]

*Core
NEW: DISET FileHelper, TransferClient - possibility to switch off check sum

*Resources
NEW: ARCComputingElement - first version
NEW: StorageFactory - possibility to pass extra protocol parameters to storage object
NEW: DIPStorage - added CheckSum configuration option
BUGFIX: SSHComputingElement - use CE name in the pilot reference construction

*WMS
FIX: StalledJobAgent - if ExecTime < CPUTime make it equal to CPUTime

[v6r7p37]

*Framework
BUGFIX: NotificationDB - typos in SQL statement in purgeExpiredNotifications() 

*WMS
NEW: JobCleaningAgent - added scheduling sandbox LFN removal request 
     when deleting jobs
CHANGE: JobWrapper - report only error code as ApplicationError parameter 
        when payload finishes with errors    
NEW: SiteDirector - possibility to specify extensions to be installed in 
     pilots in /Operations/Pilots/Extensions option in order not to install
     all the server side extensions        

*DMS
CHANGE: FileCatalogFactory - use service path as default URL
CHANGE: FileCatalogFactory - use ObjectLoader to import catalog clients

*SMS
BUGFIX: StorageManagementDB, dirac-stager-monitor-jobs - small bug fixes ( sic, Daniela )

*Resources
CHANGE: DIPStorage - added possibility to specify a list of ports for multiple
        service end-points
CHANGE: InProcessComputingElement - demote log message when payload failure 
        to warning, the job will fail anyway
FIX: StalledJobAgent - if pilot reference is not registered, this is not an 
     error of the StalledJobAgent, no log.error() in  this case                
        
*RMS
CHANGE: RequestTask - ensure that tasks are executed with user credentials 
        even with respect to queries to DIRAC services ( useServerCertificate 
        flag set to false )        

[v6r7p36]

*WMS
FIX: CREAMCE, SiteDirector - make sure that the tmp executable is removed
CHANGE: JobWrapper - remove sending mails via Notification Service in case
        of job rescheduling
        
*SMS
FIX: StorageManagementDB - fix a race condition when old tasks are set failed 
     between stage submission and update.        

[v6r7p35]

*Stager
NEW: Stager API: dirac-stager-monitor-file, dirac-stager-monitor-jobs, 
     dirac-stager-monitor-requests, dirac-stager-show-stats

[v6r7p34]

*Transformation
FIX: TransformationCleaning Agent status was set to 'Deleted' instead of 'Cleaned'

[v6r7p33]

*Interfaces
FIX: Job.py - in setExecutable() - prevent changing the log file name string type

*StorageManagement
NEW: StorageManagementDB(Handler) - kill staging requests at the same time as 
     killing related jobs, closes #1510
FIX: StorageManagementDB - demote the level of several log messages       

[v6r7p32]

*DMS
FIX: StorageElementHandler - do not use getDiskSpace utility, use os.statvfs instead
CHANGE: StorageManagementDB - in getStageRequests() make MySQL do an UNIQUE selection 
        and use implicit loop to speed up queries for large results

*Resources
FIX: lsfce remote script - use re.search instead of re.match in submitJob() to cope with
     multipline output

[v6r7p31]

*WMS
FIX: SiteDirector - make possible more than one SiteDirector (with different pilot identity) attached 
     to a CE, ie sgm and pilot roles. Otherwise one is declaring Aborted the pilots from the other.

[v6r7p30]

*Core
CHANGE: X509Chain - added groupProperties field to the getCredentials() report
BUGFIX: InstallTools - in getSetupComponents() typo fixed: agent -> executor

[v6r7p29]

*DMS
CHANGE: FileCatalog - selection metadata is also returned as compatible metadata in the result
        of getCompatibleMetadata() call
NEW: FileCatalog - added path argument to getCompatibleMetadata() call
NEW: FileCatalogClient - added getFileUserMetadata()
BUGFIX: dirac-dms-fts-monitor - exit with code -1 in case of error

*Resources
FIX: CREAMComputingElement - check globus-url-copy result for errors when retrieving job output

[v6r7p28]

*DMS
BUGFIX: FileCatalog/DirectoryMetadata - wrong MySQL syntax 

[v6r7p27]

*Core
FIX: Mail.py - fix of the problem of colons in the mail's body

*Interfaces
NEW: Job API - added setSubmitPools(), setPlatform() sets ... "Platform"

*WMS
FIX: TaskQueueDB - use SystemConfig as Platform for matching ( if Platform is not set explicitly

*Resources
FIX: SSHComputingElement - use ssh host ( and not CE name ) in the pilot reference
BUGFIX: SSHGEComputingElement - forgotten return statement in _getJobOutputFiles()

*Framework
NEW: dirac-sys-sendmail - email's body can be taken from pipe. Command's argument 
     in this case will be interpreted as a destination address     

[v6r7p26]

*DMS
FIX: ReplicaManager - status names Read/Write -> ReadAccess/WriteAccess

[v6r7p25]

*Core
CHANGE: X509Chain - in getCredentials() failure to contact CS is not fatal, 
        can happen when calling dirac-proxy-init -x, for example

[v6r7p24]

*DMS
NEW: FileCatalog - added getFilesByMetadataWeb() to allow pagination in the Web 
     catalog browser
     
*WMS
CHANGE: WMSAdministrator, DiracAdmin - get banned sites list by specifying the status
        to the respective jobDB call     

[v6r7p23]

*Transformation
BUGFIX: TransformationDB - badly formatted error log message

*RMS
CHANGE: RequestDBMySQL - speedup the lookup of requests

*WMS
BUGFIX: dirac-dms-job-delete - in job selection by group

*DMS
FIX: LcgFileCatalogClient - getDirectorySize made compatible with DFC
BUGFIX: LcgFileCatalogClient - proper call of __getClientCertInfo()

[v6r7p22]

*Transformation
CHANGE: InputDataAgent - treats only suitable transformations, e.g. not the extendable ones. 
CHANGE: TransformationAgent - make some methods more public for easy overload

[v6r7p21]

*Core
FIX: Shifter - pass filePath argument when downloading proxy

[v6r7p20]

*DMS
CHANGE: StrategyHandler - move out SourceSE checking to TransferAgent
CHANGE: ReplicaManager, InputDataAgent - get active replicas
FIX: StorageElement, SRM2Storage - support for 'xxxAccess' statuses, checking results
     of return structures
     
*RSS
NEW: set configurable email address on the CS to send the RSS emails
NEW: RSSCache without thread in background
FIX: Synchronizer - moved to ResourceManager handler     

[v6r7p19]

*DMS
BUGFIX: ReplicaManager - in putAndRegister() SE.putFile() singleFile argument not used explicitly

[v6r7p18]

*WMS
FIX: StalledJobAgent - do not exit the loop over Completed jobs if accounting sending fails
NEW: dirac-wms-job-delete - allow to specify jobs to delete by job group and/or in a file
FIX: JobManifest - If CPUTime is not set, set it to MaxCPUTime value

[v6r7p17]

*Resources
FIX: SRM2Storage - treat properly "22 SRM_REQUEST_QUEUED" result code

[v6r7p16]

*DMS
FIX: StrategyHandler - do not proceed when the source SE is not valid for read 
BUGFIX: StorageElement - putFile can take an optional sourceSize argument
BUGFIX: ReplicaManager - in removeFile() proper loop on failed replicas

*RSS
FIX: SpaceTokenOccupancyCommand, CacheFeederAgent - add timeout when calling lcg_util commands

*WMS
FIX: JobManifest - take all the SubmitPools defined in the TaskQueueAgent 
NEW: StalledJobAgent - declare jobs stuck in Completed status as Failed

[v6r7p15]

*Core
BUGFIX: SocketInfo - in host identity evaluation

*DMS
BUGFIX: FileCatalogHandler - missing import os

*Transformation
CHANGE: JobManifest - getting allowed job types from operations() section 

[v6r7p14]

*DMS
CHANGE: StorageElementProxy - removed getParameters(), closes #1280
FIX: StorageElementProxy - free the getFile space before the next file
FIX: StorageElement - added getPFNBase() to comply with the interface

*Interfaces
CHANGE: Dirac API - allow lists of LFNs in removeFile() and removeReplica()

*WMS
CHANGE: JobSchedulingAgent(Executor) - allow both BannedSite and BannedSites JDL option

*RSS
FIX: ElementInspectorAgent - should only pick elements with rss token ( rs_svc ).
FIX: TokenAgent - using 4th element instead of the 5th. Added option to set admin email on the CS.

[v6r7p13]

*Core
FIX: Resources - in getStorageElementSiteMapping() return only sites with non-empty list of SEs

*DMS
FIX: StorageElement - restored the dropped logic of using proxy SEs
FIX: FileCatalog - fix the UseProxy /LocalSite/Catalog option

*Transformation
FIX: TransformationDB - use lower() string comparison in extendTransformation()

[v6r7p12]

*WMS
BUGFIX: JobManifest - get AllowedSubmitPools from the /Systems section, not from /Operations

*Core
NEW: Resources helper - added getSites(), getStorageElementSiteMapping()

*DMS
CHANGE: StrategyHandler - use getStorageElementSiteMapping helper function
BUGFIX: ReplicaManager - do not modify the loop dictionary inside the loop

[v6r7p11]

*Core
CHANGE: Subprocess - put the use of watchdog in flagging

[v6r7p10]

*Core
NEW: Logger - added getLevel() method, closes #1292
FIX: Subprocess - returns correct structure in case of timeout, closes #1295, #1294
CHANGE: TimeOutExec - dropped unused utility
FIX: Logger - cleaned unused imports

*RSS
CHANGE: ElementInspectorAgent - do not use mangled name and removed shifterProxy agentOption

[v6r7p9]

*Core
BUGFIX: InstallTools - MySQL Port should be an integer

[v6r7p8]

*Core
FIX: Subprocess - consistent timeout error message

*DMS
NEW: RemovalTask - added bulk removal
FIX: StrategyHandler - check file source CEs
CHANGE: DataIntegrityClient - code beautification
CHANGE: ReplicaManager - do not check file existence if replica information is queried anyway,
        do not fail if file to be removed does not exist already. 

[v6r7p7]

FIX: Several fixes to allow automatic code documentation

*Core
NEW: InstallTools - added mysqlPort and mysqlRootUser

*DMS
CHANGE: ReplicaManager - set possibility to force the deletion of non existing files
CHANGE: StrategyHandler - better handling of checksum check during scheduling 

[v6r7p6]

*Core
FIX: dirac-install - restore signal alarm if downloadable file is not found
FIX: Subprocess - using Manager proxy object to pass results from the working process

*DMS:
CHANGE: StorageElement - removed overwride mode
CHANGE: removed obsoleted dirac-dms-remove-lfn-replica, dirac-dms-remove-lfn
NEW: FTSMonitorAgent - filter out sources with checksum mismatch
FIX: FTSMonitorAgent, TransferAgent - fix the names of the RSS states

*RSS
NEW: ElementInspectorAgent runs with a variable number of threads which are automatically adjusted
NEW: Added policies to force a particular state, can be very convenient to keep something Banned for example.
NEW: policy system upgrade, added finer granularity when setting policies and actions

*WMS
NEW: SiteDirector- allow to define pilot DN/Group in the agent options
CHANGE: JobDescription, JobManifest - take values for job parameter verification from Operations CS section

[v6r7p5]

*Interfaces
BUGFIX: dirac-wms-job-get-output - properly treat the case when output directory is not specified 

[v6r7p4]

*Core
FIX: Subprocess - avoid that watchdog kills the executor process before it returns itself

*Framework
BUGFIX: ProxuManagerClient - wrong time for caching proxies

*RSS
FIX: removed obsoleted methods

*DMS
NEW: FileCatalog - added findFilesByMetadataDetailed - provides detailed metadata for 
     selected files

[v6r7p3]

*DMS
FIX: FTSMonitorAgent - logging less verbose

*Transformation
FIX: TransformationAgent - use the new CS defaults locations
FIX: Proper agent initialization
NEW: TransformationPlaugin - in Broadcast plugin added file groupings by number of files, 
     make the TargetSE always defined, even if the SourceSE list contains it 

*ResourceStatus
FIX: Added the shifter's proxy to several agents

*RMS
FIX: RequestContainer - the execution order was not properly set for the single files 

*Framework:
BUGFIX: ProxyManagerClient - proxy time can not be shorter than what was requested

[v6r7p2]

*Core
FIX: dirac-configure - switch to use CS before checking proxy info

*Framework
NEW: dirac-sys-sendmail new command
NEW: SystemAdmininistratorCLI - added show host, uninstall, revert commands
NEW: SystemAdmininistratorHandler - added more info in getHostInfo()
NEW: SystemAdmininistratorHandler - added revertSoftware() interface

*Transformation
FIX: TransformationCleaningAgent - check the status of returned results

[v6r7p1]

*Core
FIX: Subprocess - finalize the Watchdog closing internal connections after a command execution
CHANGE: add timeout for py(shell,system)Call calls where appropriate
CHANGE: Shifter - use gProxyManager in a way that allows proxy caching

*Framework
NEW: ProxyManagerClient - allow to specify validity and caching time separately
FIX: ProxyDB - replace instead of delete+insert proxy in __storeVOMSProxy

*DMS
NEW: FTSMonitorAgent - made multithreaded for better efficiency
FIX: dirac-dms-add-file - allow LFN: prefix for lfn argument

*WMS
NEW: dirac-wms-job-get-output, dirac-wms-job-status - allow to retrieve output for a job group
FIX: TaskQueueDB - fixed selection SQL in __generateTQMatchSQL()
CHANGE: OptimizerExecutor - reduce diversity of MinorStatuses for failed executors

*Resources
FIX: CREAMComputingElement - remove temporary JDL right after the submission 

[v6r6p21]

*DMS
BUGFIX: TransformationCleaningAgent - use the right signature of cleanMetadataCatalogFiles() call

[v6r6p20]

*DMS
FIX: RegistrationTask - properly escaped error messages
BUGFIX: DirectoryMetadata - use getFileMetadataFields from FileMetadata in addMetadataField()
NEW: When there is a missing source error spotted during FTS transfer, file should be reset 
     and rescheduled again until maxAttempt (set to 100) is reached

*WMS
FIX: JobScheduling - fix the site group logic in case of Tier0

[v6r6p19]

*DMS
BUGFIX: All DMS agents  - set up agent name in the initialization

*Core
NEW: Subprocess - timeout wrapper for subprocess calls
BUGFIX: Time - proper interpreting of 0's instead of None
CHANGE: DISET - use cStringIO for ANY read that's longer than 16k (speed improvement) 
        + Less mem when writing data to the net
FIX: Os.py - protection against failed "df" command execution       
NEW: dirac-info prints lcg bindings versions
CHANGE: PlotBase - made a new style class 
NEW: Subprocess - added debug level log message

*Framework
NEW: SystemAdministratorIntegrator client for collecting info from several hosts
NEW: SystemAdministrator - added getHostInfo()
FIX: dirac-proxy-init - always check for errors in S_OK/ERROR returned structures
CHANGE: Do not accept VOMS proxies when uploading a proxy to the proxy manager

*Configuration
FIX: CE2CSAgent - get a fresh copy of the cs data before attempting to modify it, closes #1151
FIX: Do not create useless backups due to slaves connecting and disconnecting
FIX: Refresher - prevent retrying with 'Insane environment'

*Accounting
NEW: Accounting/Job - added validation of reported values to cope with the weird Yandex case
FIX: DBUtils - take into account invalid values, closes #949

*DMS
FIX: FTSSubmitAgent - file for some reason rejected from submission should stay in 'Waiting' in 
     TransferDB.Channel table
FIX: FTSRequest - fix in the log printout     
CHANGE: dirac-dms-add-file removed, dirac-dms-add-files renamed to dirac-dms-add-file
FIX: FileCatalogCLI - check the result of removeFile call
FIX: LcgFileCatalogClient - get rid of LHCb specific VO evaluation
NEW: New FileCatalogProxy service - a generalization of a deprecated LcgFileCatalog service
FIX: Restored StorageElementProxy functionality
CHANGE: dirac-dms-add-file - added printout
NEW: FileCatalog(Factory), StorageElement(Factory) - UseProxy flag moved to /Operations and /LocalSite sections

*RSS
NEW:  general reimplementation: 
      New DB schema using python definition of tables, having three big blocks: Site, Resource and Node.
      MySQLMonkey functionality almost fully covered by DB module, eventually will disappear.
      Services updated to use new database.
      Clients updated to use new database.
      Synchronizer updated to fill the new database. When helpers will be ready, it will need an update.
      One ElementInspectorAgent, configurable now is hardcoded.
      New Generic StateMachine using OOP.
      Commands and Policies simplified.
      ResourceStatus using internal cache, needs to be tested with real load.
      Fixes for the state machine
      Replaced Bad with Degraded status ( outside RSS ).
      Added "Access" to Read|Write|Check|Remove SE statuses wherever it applies.
      ResourceStatus returns by default "Active" instead of "Allowed" for CS calls.
      Caching parameters are defined in the CS
FIX: dirac-admin-allow/ban-se - allow a SE on Degraded ( Degraded->Active ) and ban a SE on Probing 
     ( Probing -> Banned ). In practice, Active and Degraded are "usable" states anyway.            
      
*WMS
FIX: OptimizerExecutor - failed optimizations will still update the job     
NEW: JobWrapper - added LFNUserPrefix VO specific Operations option used for building user LFNs
CHANGE: JobDB - do not interpret SystemConfig in the WMS/JobDB
CHANGE: JobDB - Use CPUTime JDL only, keep MaxCPUTime for backward compatibility
CHANGE: JobWrapper - use CPUTime job parameter instead of MaxCPUTime
CHANGE: JobAgent - use CEType option instead of CEUniqueID
FIX: JobWrapper - do not attempt to untar directories before having checked if they are tarfiles 
NEW: dirac-wms-job-status - get job statuses for jobs in a given job group
 
*SMS
FIX: StorageManagementDB - when removing unlinked replicas, take into account the case where a
     staging request had been submitted, but failed
      
*Resources    
NEW: glexecCE - add new possible locations of the glexec binary: OSG specific stuff and in last resort 
     looking in the PATH    
NEW: LcgFileCatalogClient - in removeReplica() get the needed PFN inside instead of providing it as an argument     
      
*TS      
CHANGE: Transformation types definition are moved to the Operations CS section

*Interfaces
FIX: Dirac.py - CS option Scratchdir was in LocalSite/LocalSite
FIX: Dirac.py - do not define default catalog, use FileCatalog utility instead

[v6r6p19]

*DMS
BUGFIX: All DMS agents  - set up agent name in the initialization

[v6r6p18]

*Transformation
CHANGE: /DIRAC/VOPolicy/OutputDataModule option moved to <Operations>/Transformations/OutputDataModule

*Resources
FIX: ComputingElement - properly check if the pilot proxy has VOMS before adding it to the payload 
     when updating it

*WMS
BUGFIX: JobSanity - fixed misspelled method call SetParam -> SetParameter

[v6r6p17]

*Transformation
BUGFIX: TransformationAgent - corrected  __getDataReplicasRM()

[v6r6p16]

*DMS
FIX: Agents - proper __init__ implementation with arguments passing to the super class
FIX: LcgFileCatalogClient - in removeReplica() reload PFN in case it has changed

[v6r6p15]

*Framework
BUGFIX: ErrorMessageMonitor - corrected updateFields call 

*DMS:
NEW: FTSMonitorAgent completely rewritten in a multithreaded way

*Transformation
FIX: InputDataAgent - proper instantiation of TransformationClient
CHANGE: Transformation - several log message promoted from info to notice level

[v6r6p14]

*Transformation
FIX: Correct instantiation of agents inside several scripts
CHANGE: TransformationCleaningAgent - added verbosity to logs
CHANGE: TransformationAgent - missingLFC to MissingInFC as it could be the DFC as well
FIX: TransformationAgent - return an entry for all LFNs in __getDataReplicasRM

*DMS
FIX: TransferAgent - fix exception reason in registerFiles()

[v6r6p13]

*DMS
CHANGE: TransferAgent - change RM call from getCatalogueReplicas to getActiveReplicas. 
        Lowering log printouts here and there

[v6r6p12]

*DMS
BUGFIX: RemovalTask - Replacing "'" by "" in error str set as attribute for a subRequest file. 
        Without that request cannot be updated when some nasty error occurs.

[v6r6p11]

*RMS:
BUGFIX: RequestClient - log string formatting

*DMS
BUGFIX: RemovalTask - handling for files not existing in the catalogue

*Transformation
FIX: TransformationManager - ignore files in NotProcessed status to get the % of processed files

*Interfaces
FIX: Fixes due to the recent changes in PromptUser utility

[v6r6p10]

*RMS
FIX: RequestDBMySQL - better escaping of queries 

*WMS
FIX: SiteDirector - get compatible platforms before checking Task Queues for a site

[v6r6p9]

*Core
FIX: Utilities/PromptUser.py - better user prompt

*Accounting
NEW: Add some validation to the job records because of weird data coming from YANDEX.ru

*DMS
BUGFIX: ReplicaManager - typo errStr -> infoStr in __replicate()
FIX: FTSRequest - fixed log message

*WMS
FIX: SiteDirector - use CSGlobals.getVO() call instead of explicit CS option

[v6r6p8]

*Transformation
BUGFIX: TransformationDB - typo in getTransformationFiles(): iterValues -> itervalues

[v6r6p7]

*Resources
FIX: StorageFactory - uncommented line that was preventing the status to be returned 
BUGFIX: CE remote scripts - should return status and not call exit()
BUGFIX: SSHComputingElement - wrong pilot ID reference

[v6r6p6]

*WMS
FIX: TaskQueueDB - in findOrphanJobs() retrieve orphaned jobs as list of ints instead of list of tuples
FIX: OptimizerExecutor - added import of datetime to cope with the old style optimizer parameters

*Transformation
FIX: TransformationAgent - fix finalization entering in an infinite loop
NEW: TransformationCLI - added resetProcessedFile command
FIX: TransformationCleaningAgent - treating the archiving delay 
FIX: TransformationDB - fix in getTransformationFiles() in case of empty file list

[v6r6p5]

*Transformation
FIX: TransformationAgent - type( transClient -> transfClient )
FIX: TransformationAgent - self._logInfo -> self.log.info
FIX: TransformationAgent - skip if no Unused files
FIX: TransformationAgent - Use CS option for replica cache lifetime
CHANGE: TransformationAgent - accept No new Unused files every [6] hours

[v6r6p4]

*DMS
FIX: TransferAgent - protection for files that can not be scheduled
BUGFIX: TransferDB - typo (instIDList - > idList ) fixed

*Transformation
BUGFIX: TransformationAgent - typo ( loginfo -> logInfo )

[v6r6p3]

FIX: merged in patch v6r5p14

*Core
BUGFIX: X509Chain - return the right structure in getCredentials() in case of failure
FIX: dirac-deploy-scripts.py - allow short scripts starting from "d"
FIX: dirac-deploy-scripts.py - added DCOMMANDS_PPID env variable in the script wrapper
FIX: ExecutorReactor - reduced error message dropping redundant Task ID 

*Interfaces
BUGFIX: Dirac.py - allow to pass LFN list to replicateFile()

*DMS
FIX: FileManager - extra check if all files are available in _findFiles()
BUGFIX: FileCatalogClientCLI - bug in DirectoryListing

[v6r6p2]

FIX: merged in patch v6r5p13

*WMS
FIX: SiteDirector - if no community set, look for DIRAC/VirtualOrganization setting

*Framework
FIX: SystemLoggingDB - LogLevel made VARCHAR in the MessageRepository table
FIX: Logging - several log messages are split in fixed and variable parts
FIX: SystemLoggingDB - in insertMessage() do not insert new records in auxiliary tables if they 
     are already there

[v6r6p1]

*Core:
CHANGE: PromptUser - changed log level of the printout to NOTICE
NEW: Base Client constructor arguments are passed to the RPCClient constructor

*DMS:
NEW: FTSRequest - added a prestage mechanism for source files
NEW: FileCatalogClientCLI - added -f switch to the size command to use raw faile tables 
     instead of storage usage tables
NEW: FileCatalog - added orphan directory repair tool
NEW: FIleCatalog - more counters to control the catalog sanity     

*WMS:
FIX: SandboxStoreClient - no more kwargs tricks
FIX: SandboxStoreClient returns sandbox file name in case of upload failure to allow failover
FIX: dirac-pilot - fixed VO_%s_SW_DIR env variable in case of OSG

*TS:
FIX: TransformationManagerHandler - avoid multiple Operations() instantiation in 
     getTransformationSummaryWeb()

[v6r6]

*Core
CHANGE: getDNForUsername helper migrated from Core.Security.CS to Registry helper
NEW: SiteSEMapping - new utilities getSitesGroupedByTierLevel(), getTier1WithAttachedTier2(),
     getTier1WithTier2
CHANGE: The DIRAC.Core.Security.CS is replaced by the Registry helper     
BUGFIX: dirac-install - properly parse += in .cfg files
FIX: Graphs.Utilities - allow two lines input in makeDataFromCVS()
FIX: Graphs - allow Graphs package usage if even matplotlib is not installed
NEW: dirac-compile-externals will retrieve the Externals compilation scripts from it's new location 
     in github (DIRACGrid/Externals)
NEW: Possibility to define a thread-global credentials for DISET connections (for web framework)
NEW: Logger - color output ( configurable )
NEW: dirac-admin-sort-cs-sites - to sort sites in the CS
CHANGE: MessageClient(Factor) - added msgClient attribute to messages
NEW: Core.Security.Properties - added JOB_MONITOR and USER_MANAGER properties

*Configuration
NEW: Registry - added getAllGroups() method

*Framework
NEW: SystemAdministratorClientCLI - possibility to define roothPath and lcgVersion when updating software

*Accounting
NEW: JobPlotter - added Normalized CPU plots to Job accounting
FIX: DBUtils - plots going to greater granularity

*DMS
NEW: FileCatalog - storage usage info stored in all the directories, not only those with files
NEW: FileCatalog - added utility to rebuild storage usage info from scratch
FIX: FileCatalog - addMetadataField() allow generic types, e.g. string
FIX: FileCatalog - path argument is normalized before usage in multiple methods
FIX: FileCatalog - new metadata for files(directories) should not be there before for directories(files)
NEW: FileCatalog - added method for rebuilding DirectoryUsage data from scratch 
NEW: FileCatalog - Use DirectoryUsage mechanism for both logical and physical storage
CHANGE: FileCatalog - forbid removing non-empty directories
BUGFIX: FileCatalogClientCLI - in do_ls() check properly the path existence
FIX: FileCatalogClientCLI - protection against non-existing getCatalogCounters method in the LFC client
FIX: DMS Agents - properly call superclass constructor with loadName argument
FIX: ReplicaManager - in removeFile() non-existent file is marked as failed
FIX: Make several classes pylint compliant: DataIntegrityHandler, DataLoggingHandler,
     FileCatalogHandler, StorageElementHandler, StorageElementProxyHandler, TransferDBMonitoringHandler
FIX: LogUploadAgent - remove the OSError exception in __replicate()
FIX: FileCatalogClientCLI - multiple check of proper command inputs,
     automatic completion of several commands with subcommands,
     automatic completion of file names
CHANGE: FileCatalogClientCLI - reformat the output of size command 
FIX: dirac-admin-ban-se - allow to go over all options read/write/check for each SE      
NEW: StrategyHandler - new implementation to speed up file scheduling + better error reporting
NEW: LcgFileCatalogProxy - moved from from LHCbDirac to DIRAC
FIX: ReplicaManager - removed usage of obsolete "/Resources/StorageElements/BannedTarget" 
CHANGE: removed StorageUsageClient.py
CHANGE: removed obsoleted ProcessingDBAgent.py

*WMS
CHANGE: RunNumber job parameter was removed from all the relevant places ( JDL, JobDB, etc )
NEW: dirac-pilot - add environment setting for SSH and BOINC CEs
NEW: WMSAdministrator - get output for non-grid CEs if not yet in the DB
NEW: JobAgent - job publishes BOINC parameters if any
CHANGE: Get rid of LHCbPlatform everywhere except TaskQueueDB
FIX: SiteDirector - provide list of sites to the Matcher in the initial query
FIX: SiteDirector - present a list of all groups of a community to match TQs
CHANGE: dirac-boinc-pilot dropped
CHANGE: TaskQueueDirector does not depend on /LocalSite section any more
CHANGE: reduced default delays for JobCleaningAgent
CHANGE: limit the number of jobs received by JobCleaningAgent
CHANGE: JobDB - use insertFields instead of _insert
CHANGE: Matcher, TaskQueueDB - switch to use Platform rather than LHCbPlatform retaining LHCbPlatform compatibility
BUGFIX: Matcher - proper reporting pilot site and CE
CHANGE: JobManager - improved job Killing/Deleting logic
CHANGE: dirac-pilot - treat the OSG case when jobs on the same WN all run in the same directory
NEW: JobWrapper - added more status reports on different failures
FIX: PilotStatusAgent - use getPilotProxyFromDIRACGroup() instead of getPilotProxyFromVOMSGroup()
CHANGE: JobMonitoringHandler - add cutDate and condDict parameters to getJobGroup()
NEW: JobMonitoringHandler - check access rights with JobPolicy when accessing job info from the web
NEW: JobManager,JobWrapper - report to accounting jobs in Rescheduled final state if rescheduling is successful
FIX: WMSAdministrator, SiteDirector - store only non-empty pilot output to the PilotDB
NEW: added killPilot() to the WMSAdministrator interface, DiracAdmin and dirac-admin-kill-pilot command
NEW: TimeLeft - renormalize time left using DIRAC Normalization if available
FIX: JobManager - reconnect to the OptimizationMind in background if not yet connected
CHANGE: JobManifest - use Operations helper
NEW: JobCleaningAgent - delete logging records from JobLoggingDB when deleting jobs

*RMS
FIX: RequestDBFile - better exception handling in case no JobID supplied
FIX: RequestManagerHandler - make it pylint compliant
NEW: RequestProxyHandler - is forwarding requests from voboxes to central RequestManager. 
     If central RequestManager is down, requests are dumped into file cache and a separate thread 
     running in background is trying to push them into the central. 
CHANGE: Major revision of the code      
CHANGE: RequestDB - added index on SubRequestID in the Files table
CHANGE: RequestClient - readRequestForJobs updated to the new RequetsClient structure

*RSS
NEW: CS.py - Space Tokens were hardcoded, now are obtained after scanning the StorageElements.

*Resources
FIX: SSHComputingElement - enabled multiple hosts in one queue, more debugging
CHANGE: SSHXXX Computing Elements - define SSH class once in the SSHComputingElement
NEW: SSHComputingElement - added option to define private key location
CHANGE: Get rid of legacy methods in ComputingElement
NEW: enable definition of ChecksumType per SE
NEW: SSHBatch, SSHCondor Computing Elements
NEW: SSHxxx Computing Elements - using remote control scripts to better capture remote command errors
CHANGE: put common functionality into SSHComputingElement base class for all SSHxxx CEs
NEW: added killJob() method tp all the CEs
NEW: FileCatalog - take the catalog information info from /Operations CS section, if defined there, 
     to allow specifications per VO 

*Interfaces
CHANGE: Removed Script.initialize() from the API initialization
CHANGE: Some general API polishing
FIX: Dirac.py - when running in mode="local" any directory in the ISB would not get untarred, 
     contrary to what is done in the JobWrapper

*TS
BUGFIX: TaskManager - bug fixed in treating tasks with input data
FIX: TransformationCleaningAgent - properly call superclass constructor with loadName argument
NEW: TransformationCleaningAgent - added _addExtraDirectories() method to extend the list of
     directories to clean in a subclass if needed
CHANGE: TransformationCleaningAgent - removed usage of StorageUsageClient     
NEW: TransformationAgent is multithreaded now ( implementation moved from LHCbDIRAC )
NEW: added unit tests
NEW: InputDataAgent - possibility to refresh only data registered in the last predefined period of time 
NEW: TransformationAgent(Client) - management of derived transformations and more ported from LHCbDIRAC
BUGFIX: TransformationDB - wrong SQL statement generation in setFileStatusForTransformation()

[v6r5p14]

*Core
NEW: Utilities - added Backports utility

*WMS
FIX: Use /Operations/JobScheduling section consistently, drop /Operations/Matching section
NEW: Allow VO specific share correction plugins from extensions
FIX: Executors - several fixes

[v6r5p13]

*WMS
FIX: Executors - VOPlugin will properly send and receive the params
NEW: Correctors can be defined in an extension
FIX: Correctors - Properly retrieve info from the CS using the ops helper

[v6r5p12]

FIX: merged in patch v6r4p34

[v6r5p11]

FIX: merged in patch v6r4p33

*Core
FIX: MySQL - added offset argument to buildConditions()

[v6r5p10]

FIX: merged in patch v6r4p32

[v6r5p9]

FIX: merged in patch v6r4p30

[v6r5p8]

FIX: merged in patch v6r4p29

[v6r5p7]

FIX: merged in patch v6r4p28

[v6r5p6]

FIX: merged in patch v6r4p27

*Transformation
BUGFIX: TransformationDB - StringType must be imported before it can be used

*RSS
NEW: CS.py - Space Tokens were hardcoded, now are obtained after scanning the StorageElements.

[v6r5p5]

FIX: merged in patch v6r4p26

[v6r5p4]

FIX: merged in patch v6r4p25

[v6r5p3]

*Transformation
FIX: merged in patch v6r4p24

[v6r5p2]

*Web
NEW: includes DIRACWeb tag web2012092101

[v6r5p1]

*Core
BUGFIX: ExecutorMindHandler - return S_OK() in the initializeHandler
FIX: OptimizationMindHandler - if the manifest is not dirty it will not be updated by the Mind

*Configuration
NEW: Resources helper - added getCompatiblePlatform(), getDIRACPlatform() methods

*Resources
FIX: SSHComputingElement - add -q option to ssh command to avoid banners in the output
FIX: BOINCComputingElement - removed debugging printout
FIX: ComputingElement - use Platform CS option which will be converted to LHCbPlatform for legacy compatibility

*DMS
FIX: RequestAgentBase - lowering loglevel from ALWAYS to INFO to avoid flooding SystemLogging

*WMS:
FIX: SiteDirector - provide CE platform parameter when interrogating the TQ
FIX: GridPilotDirector - publish pilot OwnerGroup rather than VOMS role
FIX: WMSUtilities - add new error string into the parsing of the job output retrieval

[v6r5]

NEW: Executor framework

*Core
NEW: MySQL.py - added Test case for Time.dateTime time stamps
NEW: MySQL.py - insertFields and updateFields can get values via Lists or Dicts
NEW: DataIntegrityDB - use the new methods from MySQL and add test cases
NEW: DataIntegrityHandler - check connection to DB and create tables (or update their schema)
NEW: DataLoggingDB - use the new methods from MySQL and add test cases
NEW: DataLoggingHandler - check connection to DB and create tables (or update their schema)
FIX: ProcessPool - killing stuck workers after timeout
CHANGE: DB will throw a RuntimeException instead of a sys.exit in case it can't contact the DB
CHANGE: Several improvements on DISET
CHANGE: Fixed all DOS endings to UNIX
CHANGE: Agents, Services and Executors know how to react to CSSection/Module and react accordingly
NEW: install tools are updated to deal with executors
FIX: dirac-install - add -T/--Timeout option to define timeout for distribution downloads
NEW: dirac-install - added possibility of defining dirac-install's global defaults by command line switch
BUGFIX: avoid PathFinder.getServiceURL and use Client class ( DataLoggingClient,LfcFileCatalogProxyClient ) 
FIX: MySQL - added TIMESTAMPADD and TIMESTAMPDIFF to special values not to be scaped by MySQL
NEW: ObjectLoader utility
CHANGE: dirac-distribution - added global defaults flag and changed the flag to -M or --defaultsURL
FIX: Convert to string before trying to escape value in MySQL
NEW: DISET Services - added PacketTimeout option
NEW: SystemLoggingDB - updated to use the renewed MySQL interface and SQL schema
NEW: Added support for multiple entries in /Registry/DefaultGroup, for multi-VO installations
CHANGE: Component installation procedure updated to cope with components inheriting Modules
CHANGE: InstallTools - use dirac- command in runit run scripts
FIX: X509Chain - avoid a return of error when the group is not valid
FIX: MySQL - reduce verbosity of log messages when high level methods are used
CHANGE: Several DB classes have been updated to use the MySQL buildCondition method
NEW: MySQL - provide support for greater and smaller arguments to all MySQL high level methods
FIX: Service.py - check all return values from all initializers

*Configuration
CHANGE: By default return option and section lists ordered as in the CS
NEW: ConfigurationClient - added function to refresh remote configuration

*Framework
FIX: Registry.findDefaultGroup will never return False
CHANGE: ProxyManager does not accept proxies without explicit group
CHANGE: SystemAdministratorHandler - force refreshing the configuration after new component setup

*RSS
CHANGE: removed code execution from __init__
CHANGE: removed unused methods
NEW: Log all policy results 

*Resources
NEW: updated SSHComputingElement which allows multiple job submission
FIX: SGETimeLeft - better parsing of the batch system commands output
FIX: InProcessComputingElement - when starting a new job discard renewal of the previous proxy
NEW: BOINCComputingElement - new CE client to work with the BOINC desktop grid infrastructure 

*WMS
CHANGE: WMS Optimizers are now executors
CHANGE: SandboxStoreClient can directly access the DB if available
CHANGE: Moved JobDescription and improved into JobManifest
FIX: typo in JobLoggingDB
NEW: JobState/CachedJobState allow access to the Job via DB/JobStateSync Service automatically
BUGFIX: DownloadInputData - when not enough disk space, message was using "buffer" while it should be using "data"
FIX: the sandboxmetadataDB explosion when using the sandboxclient without direct access to the DB
NEW: Added support for reset/reschedule in the OptimizationMind
CHANGE: Whenever a DB is not properly initialized it will raise a catchable RuntimeError exception 
        instead of silently returning
FIX: InputDataResolution - just quick mod for easier extensibility, plus removed some LHCb specific stuff
NEW: allow jobids in a file in dirac-wms-job-get-output
NEW: JobManager - zfill in %n parameter substitution to allow alphabetical sorting
NEW: Directors - added checking of the TaskQueue limits when getting eligible queues
CHANGE: Natcher - refactor to simpify the logic, introduced Limiter class
CHANGE: Treat MaxCPUTime and CPUTime the same way in the JDL to avoid confusion
NEW: SiteDirector - added options PilotScript, MaxPilotsToSubmit, MaxJobsInFillMode
BUGFIX: StalledJobAgent - use cpuNormalization as float, not string 
FIX: Don't kill an executor if a task has been taken out from it
NEW: dirac-boinc-pilot - pilot script to be used on the BOINC volunteer nodes
FIX: SiteDirector - better handling of tokens and filling mode 
NEW: Generic pilot identities are automatically selected by the TQD and the SiteDirector 
     if not explicitly defined in /Pilot/GenericDN and GenericGroup
NEW: Generic pilot groups can have a VO that will be taken into account when selecting generic 
     credentials to submit pilots
NEW: Generic pilots that belong to a VO can only match jobs from that VO
NEW: StalledJobAgent - added rescheduling of jobs stuck in Matched or Rescheduled status
BUGFIX: StalledJobAgent - default startTime and endTime to "now", avoid None value
NEW: JobAgent - stop after N failed matching attempts (nothing to do), use StopAfterFailedMatches option
CHANGE: JobAgent - provide resource description as a dictionary to avoid extra JDL parsing by the Matcher
CHANGE: Matcher - report pilot info once instead of sending it several times from the job
CHANGE: Matcher - set the job site instead of making a separate call to JobStateUpdate
NEW: Matcher - added Matches done and matches OK statistics
NEW: TaskQueue - don't delete fresh task queues. Wait 5 minutes to do so.
CHANGE: Disabled TQs can also be matched, if no jobs are there, a retry will be triggered

*Transformation
FIX: TransformationAgent - a small improvement: now can pick the prods status to handle from the CS, 
     plus few minor corrections (e.g. logger messages)
FIX: TransformationCLI - take into accout possible failures in resetFile command     

*Accounting
NEW: AccountingDB - added retrieving RAW records for internal stuff
FIX: AccountingDB - fixed some logic for readonly cases
CHANGE: Added new simpler and faster bucket insertion mechanism
NEW: Added more info when rebucketing
FIX: Calculate the rebucket ETA using remaining records to be processed instead of the total records to be processed
FIX: Plots with no data still carry the plot name

*DMS
NEW: SRM2Storage - added retry in the gfal calls
NEW: added new FTSCleaningAgent cleaning up TransferDB tables
FIX: DataLoggingClient and DataLoggingDB - tests moved to separate files
CHANGE: request agents cleanup

*RMS
CHANGE: Stop using RequestAgentMixIn in the request agents

[v6r4p34]

*DMS
BUGFIX: FileCatalogCLI - fixed wrong indentation
CHANGE: RegistrationTask - removed some LHCb specific defaults

[v6r4p33]

*DMS
CHANGE: FTSRequest - be more verbose if something is wrong with file

[v6r4p32]

*WMS
FIX: StalledJobAgent - avoid exceptions in the stalled job accounting reporting

*DMS
NEW: FTSMonitorAgent - handling of expired FTS jobs 

*Interfaces
CHANGE: Dirac.py - attempt to retrieve output sandbox also for Completed jobs in retrieveRepositorySandboxes()

[v6r4p30]

*Core
BUGFIX: dirac-admin-bdii-ce-voview - proper check of the result structure

*Interfaces
FIX: Dirac.py, Job.py - allow to pass environment variables with special characters

*DMS
NEW: FileCatalogCLI - possibility to sort output in the ls command

*WMS:
FIX: JobWrapper - interpret environment variables with special characters 

[v6r4p29]

*RMS
BUGFIX: RequestDBMySQL - wrong indentation in __updateSubRequestFiles()

[v6r4p28]

*Interfaces
CHANGE: Dirac.py, DiracAdmin.py - remove explicit timeout on RPC client instantiation

*RSS
FIX: CS.py - fix for updated CS location (backward compatible)

*DMS
BUGFIX: StrategyHandler - bug fixed determineReplicationTree()
FIX: FTSRequest - add checksum string to SURLs file before submitting an FTS job

*WMS
FIX: JobWrapper - protection for double quotes in JobName
CHANGE: SiteDirector - switched some logging messages from verbose to info level

*RMS
NEW: Request(Client,DBMySQL,Manager) - added readRequestsForJobs() method

[v6r4p27]

*DMS
FIX: SRM2Storage - removed hack for EOS (fixed server-side)

*Transformation
CHANGE: TransformationClient - limit to 100 the number of transformations in getTransformations()
NEW: TransformationAgent - define the transformations type to use in the configuration

*Interfaces
FIX: Job.py -  fix for empty environmentDict (setExecutionEnv)

[v6r4p26]

*Transformation
BUGFIX: TransformationClient - fixed calling sequence in rpcClient.getTransformationTasks()
NEW: TransformationClient - added log messages in verbose level.

[v6r4p25]

*DMS
BUGFIX: StrategyHandler - sanity check for wrong replication tree 

[v6r4p24]

*Core
NEW: MySQL - add 'offset' argument to the buildCondition()

*Transformation
FIX: TransformationAgent - randomize the LFNs for removal/replication case when large number of those
CHANGE: TransformationClient(DB,Manager) - get transformation files in smaller chunks to
        improve performance
FIX: TransformationAgent(DB) - do not return redundant LFNs in getTransformationFiles()    

[v6r4p23]

*Web
NEW: includes DIRACWeb tag web2012092101

[v6r4p22]

*DMS
FIX: SRM2Storage - fix the problem with the CERN-EOS storage 

[v6r4p21]

*Core
BUGFIX: SGETimeLeft - take into account dd:hh:mm:ss format of the cpu consumed

[v6r4p20]

*WMS
BUGFIX: PilotDirector, GridPilotDirector - make sure that at least 1 pilot is to be submitted
BUGFIX: GridPilotDirector - bug on how pilots are counted when there is an error in the submit loop.
BUGFIX: dirac-pilot - proper install script installation on OSG sites

[v6r4p19]

*RMS
FIX: RequestDBMySQL - optimized request selection query 

[v6r4p18]

*Configuration
BUGFIX: CE2CSAgent.py - the default value must be set outside the loop

*DMS
NEW: dirac-dms-create-replication-request
BUGFIX: dirac-dms-fts-submit, dirac-dms-fts-monitor - print out error messages

*Resources
BUGFIX: TorqueComputingElement.py, plus add UserName for shared Queues

*WMS
BUGFIX: JobManagerHandler - default value for pStart (to avoid Exception)

[v6r4p17]

*Core
FIX: dirac-configure - setup was not updated in dirac.cfg even with -F option
FIX: RequestHandler - added fix for Missing ConnectionError

*DMS
FIX: dirac-dms-clean-directory - command fails with `KeyError: 'Replicas'`.

*WMS
FIX: SiteDirector - adapt to the new method in the Matcher getMatchingTaskQueue 
FIX: SiteDirector - added all SubmitPools to TQ requests

[v6r4p16]

*Core:
FIX: dirac-install - bashrc/cshrc were wrongly created when using versionsDir

*Accounting
CHANGE: Added new simpler and faster bucket insertion mechanism
NEW: Added more info when rebucketing

*WMS
CHANGE: Matcher - refactored to take into account job limits when providing info to directors
NEW: JoAgent - reports SubmitPool parameter if applicable
FIX: Matcher - bad codition if invalid result

[v6r4p15]

*WMS
FIX: gLitePilotDirector - fix the name of the MyProxy server to avoid crasehs of the gLite WMS

*Transformation
FIX: TaskManager - when the file is on many SEs, wrong results were generated

[v6r4p13]

*DMS
FIX: dirac-admin-allow-se - added missing interpreter line

[v6r4p12]

*DMS
CHANGE: RemovalTask - for DataManager shifter change creds after failure of removal with her/his proxy.

*RSS
NEW: Added RssConfiguration class
FIX: ResourceManagementClient  - Fixed wrong method name

[v6r4p11]

*Core
FIX: GGUSTicketsClient - GGUS SOAP URL updated

*DMS
BUGFIX: ReplicaManager - wrong for loop

*RequestManagement
BUGFIX: RequestClient - bug fix in finalizeRequest()

*Transformation
FIX: TaskManager - fix for correctly setting the sites (as list)

[v6r4p10]

*RequestManagement
BUGFIX: RequestContainer - in addSubrequest() function

*Resources
BUGFIX: SRM2Storage - in checksum type evaluation

*ResourceStatusSystem
BUGFIX: InfoGetter - wrong import statement

*WMS
BUGFIX: SandboxMetadataDB - __init__() can not return a value

[v6r4p9]

*DMS
CHANGE: FailoverTransfer - ensure the correct execution order of the subrequests

[v6r4p8]

Bring in fixes from v6r3p17

*Core:
FIX: Don't have the __init__ return True for all DBs
NEW: Added more protection for exceptions thrown in callbacks for the ProcessPool
FIX: Operations will now look in 'Defaults' instead of 'Default'

*DataManagement:
FIX: Put more protection in StrategyHandler for neither channels  not throughput read out of TransferDB
FIX: No JobIDs supplied in getRequestForJobs function for RequestDBMySQL taken into account
FIX: Fix on getRequestStatus
CHANGE: RequestClient proper use of getRequestStatus in finalizeRequest
CHANGE: Refactored RequestDBFile

[v6r4p7]

*WorkloadManagement
FIX: SandboxMetadataDB won't explode DIRAC when there's no access to the DB 
CHANGE: Whenever a DB fails to initialize it raises a catchable exception instead of just returning silently

*DataManagement
CHANGE: Added Lost and Unavailable to the file metadata

[v6r4p6]

Bring fixes from v6r4p6

[v6r4p5]

*Configuration
NEW: Added function to generate Operations CS paths

*Core
FIX: Added proper ProcessPool checks and finalisation

*DataManagement
FIX: don't set Files.Status to Failed for non-existign files, failover transfers won't go
FIX: remove classmethods here and there to unblock requestHolder
CHANGE: RAB, TA: change task timeout: 180 and 600 (was 600 and 900 respectively)
FIX: sorting replication tree by Ancestor, not hopAncestorgit add DataManagementSystem/Agent/TransferAgent.py
NEW: TA: add finalize
CHANGE: TransferAgent: add AcceptableFailedFiles to StrategyHandler to ban FTS channel from scheduling
FIX: if there is no failed files, put an empty dict


*RSS
FIX: RSS is setting Allowed but the StorageElement checks for Active

*Workflows
FIX: Part of WorfklowTask rewritten to fix some issues and allow 'ANY' as site

*Transformation
FIX: Wrong calls to TCA::cleanMetadataCatalogFiles

[v6r4p4]

*Core
FIX: Platform.py - check if Popen.terminate is available (only from 2.6)

[v6r4p3]

*Core
FIX: ProcessPool with watchdog and timeouts - applied in v6r3 first

[v6r4p2]

*StorageManagement
BUGFIX: StorageElement - staging is a Read operation and should be allowed as such

*WMS
BUGFIX: InProcessComputingElement, JobAgent - proper return status code from the job wrapper

*Core
FIX: Platform - manage properly the case of exception in the ldconfig execution

[v6r4p1]

*DMS
FIX: TransferDB.getChannelObservedThroughput - the channelDict was created in a wrong way

*RSS
FIX: ResourceStatus was not returning Allowed by default

[v6r4]

*Core
FIX: dirac-install-db.py: addDatabaseOptionsToCS has added a new keyed argument
NEW: SGETimeLeft.py: Support for SGE backend
FIX: If several extensions are installed, merge ConfigTemplate.cfg
NEW: Service framework - added monitoring of file descriptors open
NEW: Service framework - Reduced handshake timeout to prevent stuck threads
NEW: MySQL class with new high level methods - buildCondition,insertFields,updateFields
     deleteEntries, getFields, getCounters, getDistinctAttributeValues
FIX: ProcessPool - fixes in the locking mechanism with LockRing, stopping workers when the
     parent process is finished     
FIX: Added more locks to the LockRing
NEW: The installation tools are updated to install components by name with the components module specified as an option

*DMS
FIX: TransferDB.py - speed up the Throughput determination
NEW: dirac-dms-add-files: script similar to dirac-dms-remove-files, 
     allows for 1 file specification on the command line, using the usual dirac-dms-add-file options, 
     but also can take a text file in input to upload a bunch of files. Exit code is 0 only if all 
     was fine and is different for every error found. 
NEW: StorageElementProxy- support for data downloading with http protocol from arbitrary storage, 
     needed for the web data download
BUGFIX: FileCatalogCLI - replicate operation does a proper replica registration ( closes #5 )     
FIX: ReplicaManager - __cleanDirectory now working and thus dirac-dms-clean-directory

*WMS
NEW: CPU normalization script to run a quick test in the pilot, used by the JobWrapper
     to report the CPU consumption to the accounting
FIX: StalledJobAgent - StalledTimeHours and FailedTimeHours are read each cycle, refer to the 
     Watchdog heartBeat period (should be renamed); add NormCPUTime to Accounting record
NEW: SiteDirector - support for the operation per VO in multi-VO installations
FIX: StalledJobAgent - get ProcessingType from JDL if defined
BUGFIX: dirac-wms-job-peek - missing printout in the command
NEW: SiteDirector - take into account the number of already waiting pilots when evaluating the number of pilots to submit
FIX: properly report CPU usage when the Watchdog kill the payload.

*RSS
BUGFIX: Result in ClientCache table is a varchar, but the method was getting a datetime
NEW: CacheFeederAgent - VOBOX and SpaceTokenOccupancy commands added (ported from LHCbDIRAC)
CHANGE: RSS components get operational parameters from the Operations handler

*DataManagement
FIX: if there is no failed files, put an empty dict

*Transformation
FIX: Wrong calls to TCA::cleanMetadataCatalogFiles

[v6r3p19]

*WMS
FIX: gLitePilotDirector - fix the name of the MyProxy server to avoid crashes of the gLite WMS

[v6r3p18]

*Resources
BUGFIX: SRM2Storage - in checksum type evaluation

[v6r3p17]

*DataManagement
FIX: Fixes issues #783 and #781. Bugs in ReplicaManager removePhisicalReplica and getFilesFromDirectory
FIX: Return S_ERROR if missing jobid arguments
NEW: Checksum can be verified during FTS and SRM2Storage 

[v6r3p16]

*DataManagement
FIX: better monitoring of FTS channels 
FIX: Handle properly None value for channels and bandwidths

*Core
FIX: Properly calculate the release notes if there are newer releases in the release.notes file

[v6r3p15]

*DataManagement
FIX: if there is no failed files, put an empty dict

*Transformation
FIX: Wrong calls to TCA::cleanMetadataCatalogFiles


[v6r3p14]

* Core

BUGFIX: ProcessPool.py: clean processing and finalisation
BUGFIX: Pfn.py: don't check for 'FileName' in pfnDict

* DMS

NEW: dirac-dms-show-fts-status.py: script showing last hour history for FTS channels
NEW: TransferDBMonitoringHandler.py: new function exporting FST channel queues
BUGFIX: TransferAgent.py,RemovalAgent.py,RegistrationAgent.py - unlinking of temp proxy files, corection of values sent to gMonitor
BUGFIX: StrategyHandler - new config option 'AcceptableFailedFiles' to unblock scheduling for channels if problematic transfers occured for few files
NEW: TransferAgent,RemovalAgent,RegistrationAgent - new confing options for setting timeouts for tasks and ProcessPool finalisation
BUGFIX: ReplicaManager.py - reverse sort of LFNs when deleting files and directories to avoid blocks
NEW: moved StrategyHandler class def to separate file under DMS/private

* TMS

FIX: TransformationCleaningAgent.py: some refactoring, new way of disabling/enabline execution by 'EnableFlag' config option

[v6r3p13]

*Core
FIX: Added proper ProcessPool checks and finalisation

*DataManagement
FIX: don't set Files.Status to Failed for non-existign files, failover transfers won't go
FIX: remove classmethods here and there to unblock requestHolder
CHANGE: RAB, TA: change task timeout: 180 and 600 (was 600 and 900 respectively)
FIX: sorting replication tree by Ancestor, not hopAncestorgit add DataManagementSystem/Agent/TransferAgent.py
NEW: TA: add finalize
CHANGE: TransferAgent: add AcceptableFailedFiles to StrategyHandler to ban FTS channel from scheduling

[v6r3p12]

*Core
FIX: Platform.py - check if Popen.terminate is available (only from 2.6)

[v6r3p11]

*Core
FIX: ProcessPool with watchdog and timeouts

[v6r3p10]

*StorageManagement
BUGFIX: StorageElement - staging is a Read operation and should be allowed as such

*WMS
BUGFIX: InProcessComputingElement, JobAgent - proper return status code from the job wrapper

*Core
FIX: Platform - manage properly the case of exception in the ldconfig execution

[v6r3p9]

*DMS
FIX: TransferDB.getChannelObservedThroughput - the channelDict was created in a wrong way

[v6r3p8]

*Web
CHANGE: return back to the release web2012041601

[v6r3p7]

*Transformation
FIX: TransformationCleaningAgent - protection from deleting requests with jobID 0 

[v6r3p6]

*Core
FIX: dirac-install-db - proper key argument (follow change in InstallTools)
FIX: ProcessPool - release all locks every time WorkignProcess.run is executed, more fixes to come
FIX: dirac-configure - for Multi-Community installations, all vomsdir/vomses files are now created

*WMS
NEW: SiteDirector - add pilot option with CE name to allow matching of SAM jobs.
BUGFIX: dirac-pilot - SGE batch ID was overwriting the CREAM ID
FIX: PilotDirector - protect the CS master if there are at least 3 slaves
NEW: Watchdog - set LocalJobID in the SGE case

[v6r3p5]

*Core:
BUGFIX: ProcessPool - bug making TaskAgents hang after max cycles
BUGFIX: Graphs - proper handling plots with data containing empty string labels
FIX: GateWay - transfers were using an old API
FIX: GateWay - properly calculate the gateway URL
BUGFIX: Utilities/Pfn.py - bug in pfnunparse() when concatenating Path and FileName

*Accounting
NEW: ReportGenerator - make AccountingDB readonly
FIX: DataCache - set daemon the datacache thread
BUGFIX: BasePlotter - proper handling of the Petabyte scale data

*DMS:
BUGFIX: TransferAgent, RegistrationTask - typos 

[v6r3p4]

*DMS:
BUGFIX: TransferAgent - wrong value for failback in TA:execute

[v6r3p3]

*Configuration
BUGFIX: Operations helper - typo

*DMS:
FIX: TransferAgent - change the way of redirecting request to task

[v6r3p2]

*DMS
FIX: FTSRequest - updating metadata for accouting when finalizing FTS requests

*Core
FIX: DIRAC/__init__.py - default version is set to v6r3

[v6r3p1]

*WMS
CHANGE: Use ResourcesStatus and Resources helpers in the InputDataAgent logic

*Configuration
NEW: added getStorageElementOptions in Resources helper

*DMS
FIX: resourceStatus object created in TransferAgent instead of StrategyHandler

[v6r3]

*Core
NEW: Added protections due to the process pool usage in the locking logic

*Resources
FIX: LcgFileCatalogClient - reduce the number of retries: LFC_CONRETRY = 5 to 
     avoid combined catalog to be stuck on a faulty LFC server
     
*RSS
BUGFIX: ResourceStatus - reworked helper to keep DB connections     

*DMS
BUGFIX: ReplicaManager::CatalogBase::_callFileCatalogFcnSingleFile() - wrong argument

*RequestManagement
FIX: TaskAgents - set timeOut for task to 10 min (15 min)
NEW: TaskAgents - fill in Error fields in case of failing operations

*Interfaces
BUGFIX: dirac-wms-select-jobs - wrong use of the Dirac API

[v6r2p9]

*Core
FIX: dirac-configure - make use of getSEsForSite() method to determine LocalSEs

*WMS
NEW: DownloadInputData,InputDataByProtocol - check Files on Tape SEs are on Disk cache 
     before Download or getturl calls from Wrapper
CHANGE: Matcher - add Stalled to "Running" Jobs when JobLimits are applied   
CHANGE: JobDB - allow to specify required platform as Platform JDL parameter,
        the specified platform is taken into account even without /Resources/Computing/OSCompatibility section

*DMS
CHANGE: dirac-admin-allow(ban)-se - removed lhcb-grid email account by default, 
        and added switch to avoid sending email
FIX: TaskAgents - fix for non-existing files
FIX: change verbosity in failoverReplication 
FIX: FileCatalog - remove properly metadata indices 
BUGFIX: FileManagerBase - bugfix in the descendants evaluation logic  
FIX: TransferAgent and TransferTask - update Files.Status to Failed when ReplicaManager.replicateAndRegister 
     will fail completely; when no replica is available at all.

*Core
FIX: dirac-pilot - default lcg bindings version set to 2012-02-20

[v6r2p8]

*DMS:
CHANGE: TransferAgent - fallback to task execution if replication tree is not found

[v6r2p7]

*WMS
BUGFIX: SiteDirector - wrong CS option use: BundleProxy -> HttpProxy
FIX: SiteDirector - use short lines in compressed/encoded files in the executable
     python script

[v6r2p6]

*DataManagement
FIX: Bad logic in StrategyHandler:MinimiseTotalWait

*Core
CHANGE: updated GGUS web portal URL

*RSS
BUGFIX: meta key cannot be reused, it is popped from dictionary

*Framework
FIX: The Gateway service does not have a handler
NEW: ConfingTemplate entry for Gateway
FIX: distribution notes allow for word wrap

*WorkloadManagement
FIX: avoid unnecessary call if no LFN is left in one of the SEs
FIX: When Uploading job outputs, try first Local SEs, if any


[v6r2p5]

*RSS
BUGFIX: several minor bug fixes

*RequestManagement
BUGFIX: RequestDBMySQL - removed unnecessary request type check

*DMS
BUGFIX: FileCatalogClienctCLI - wrong evaluation of the operation in the find command
NEW: FileCatalog - added possibility to remove specified metadata for a given path 
BUGFIX: ReplicaManager - wrong operation order causing failure of UploadLogFile module

*Core
NEW: dirac-install - generate cshrc DIRAC environment setting file for the (t)csh 

*Interfaces
CHANGE: Job - added InputData to each element in the ParametricInputData

*WMS
CHANGE: dirac-jobexec - pass ParametericInputData to the workflow as a semicolon separated string

[v6r2p4]

*WMS
BUGFIX: StalledJobAgent - protection against jobs with no PilotReference in their parameters
BUGFIX: WMSAdministratorHandler - wrong argument type specification for getPilotInfo method

*StorageManagement
BUGFIX: RequestFinalizationAgent - no method existence check when calling RPC method

[v6r2p3]

*WMS
CHANGE: Matcher - fixed the credentials check in requestJob() to simplify it

*ConfigurationSystem
CHANGE: Operations helper - fix that allow no VO to be defined for components that do not need it

*Core
BUGFIX: InstallTools - when applying runsvctrl to a list of components make sure that the config server is treated first and the sysadmin service - last
        
[v6r2p2]

*WMS
BUGFIX: Matcher - restored logic for checking private pilot asking for a given DN for belonging to the same group with JOB_SHARING property.

[v6r2p1]

*RequestManagementSystem
BUGFIX: RequestCleaningAgent - missing import of the "second" interval definition 

[v6r2]

*General
FIX: replaced use of exec() python statement in favor of object method execution

*Accounting
CHANGE: Accounting 'byte' units are in powers of 1000 instead of powers of 1024 (closes #457)

*Core
CHANGE: Pfn.py - pfnparse function rewritten for speed up and mem usage, unit test case added
FIX: DISET Clients are now thread-safe. Same clients used twice in different threads was not 
closing the previous connection
NEW: reduce wait times in DISET protocol machinery to improve performance    
NEW: dirac-fix-mysql-script command to fix the mysql start-up script for the given installation
FIX: TransferClient closes connections properly
FIX: DISET Clients are now thread-safe. Same client used twice in different threads will not close the previous connection
CHANGE: Beautification and reduce wait times to improve performance
NEW: ProcessPool - added functionality to kill all children processes properly when destroying ProcessPool objects
NEW: CS Helper for LocalSite section, with gridEnv method
NEW: Grid module will use Local.gridEnv if nothing passed in the arguments
CHANGE: Add deprecated sections in the CS Operations helper to ease the transition
FIX: dirac-install - execute dirac-fix-mysql-script, if available, to fix the mysql.server startup script
FIX: dirac-distribution - Changed obsoleted tar.list file URL
FIX: typo in dirac-admin-add-host in case of error
CHANGE: dirac-admin-allow(ban)-se - use diracAdmin.sendMail() instead of NotificationClient.sendMail()

*Framework
BUGFIX: UserProfileDB - no more use of "type" variable as it is a reserved keyword 

*RequestManagement:
FIX: RequestDBFile - more consistent treatment of requestDB Path
FIX: RequestMySQL - Execution order is evaluated based on not Done state of subrequests
NEW: RequestCleaningAgent - resetting Assigned requests to Waiting after a configurable period of time

*RSS
CHANGE: RSS Action now inherits from a base class, and Actions are more homogeneous, they all take a uniform set of arguments. The name of modules has been changed from PolType to Action as well.
FIX: CacheFeederAgent - too verbose messages moved to debug instead of info level
BUGFIX: fixed a bug preventing RSS clients to connect to the services     
FIX: Proper services synchronization
FIX: Better handling of exceptions due to timeouts in GOCDBClient   
FIX: RSS.Notification emails are sent again
FIX: Commands have been modified to return S_OK, S_ERROR inside the Result dict. This way, policies get a S_ERROR / S_OK object. CacheFeederAgent has been updated accordingly.
FIX: allow clients, if db connection fails, to reconnect ( or at least try ) to the servers.
CHANGE: access control using CS Authentication options. Default is SiteManager, and get methods are all.
BUGFIX: MySQLMonkey - properly escaped all parameters of the SQL queries, other fixes.
NEW: CleanerAgent renamed to CacheCleanerAgent
NEW: Updated RSS scripts, to set element statuses and / or tokens.
NEW: Added a new script, dirac-rss-synch
BUGFIX: Minor bugfixes spotted on the Web development
FIX: Removed useless decorator from RSS handlers
CHANGE: ResourceStatus helper tool moved to RSS/Client directory, no RSS objects created if the system is InActive
CHANGE: Removed ClientFastDec decorator, using a more verbose alternative.
CHANGE: Removed useless usage of kwargs on helper functions.  
NEW: added getSESitesList method to RSSClient      
FIX: _checkFloat() checks INTEGERS, not datetimes

*DataManagement
CHANGE: refactoring of DMS agents executing requests, allow requests from arbitrary users
NEW: DFC - allow to specify multiple replicas, owner, mode when adding files
CHANGE: DFC - optimization of the directory size evaluation
NEW: Added CREATE TEMPORARY TABLES privilege to FileCatalogDB
CHANGE: DFC - getCatalogCounters() update to show numbers of directories
NEW: lfc_dfc_copy script to migrate data from LFC to DFC
FIX: dirac-dms-user-lfns - fixed the case when the baseDir is specified
FIX: FTS testing scripts were using sys.argv and getting confused if options are passed
NEW: DFC - use DirectoryUsage tables for the storage usage evaluations
NEW: DFC - search by metadata can be limited to a given directory subtree
NEW: DFC - search by both directory and file indexed metadata
BUGFIX: DFC - avoid crash if no directories or files found in metadata query
NEW: DFC FileCatalogHandler - define database location in the configuration
NEW: DFC - new FileCatalogFactory class, possibility to use named DFC services
FIX: FTSMonitor, FTSRequest - fixes in handling replica registration, setting registration requests in FileToCat table for later retry
FIX: Failover registration request in the FTS agents.      
FIX: FTSMonitor - enabled to register new replicas if even the corresponding request were removed from the RequestManagement 
FIX: StorageElement - check if SE has been properly initialized before executing any method     
CHANGE: LFC client getReplica() - make use of the new bulk method lfc.lfc_getreplicasl()
FIX: LFC client - protect against getting None in lfc.lfc_readdirxr( oDirectory, "" )  
FIX: add extra protection in dump method of StorageElement base class
CHANGE: FailoverTransfer - create subrequest per catalog if more than one catalog

*Interface
NEW: Job.py - added method to handle the parametric parameters in the workflow. They are made available to the workflow_commons via the key 'GenericParameters'.
FIX: Dirac.py - fix some type checking things
FIX: Dirac.py - the addFile() method can now register to more than 1 catalog.

*WMS
FIX: removed dependency of the JobSchedulingAgent on RSS. Move the getSiteTier functionality to a new CS Helper.
FIX: WMSAdministratorHandler - Replace StringType by StringTypes in the export methods argument type
FIX: JobAgent - Set explicitly UseServerCertificate to "no" for the job executable
NEW: dirac-pilot - change directory to $OSG_WN_TMP on OSG sites
FIX: SiteDirector passes jobExecDir to pilot, this defaults to "." for CREAM CEs. It can be set in the CS. It will not make use of $TMPDIR in this case.
FIX: Set proper project and release version to the SiteDirector     
NEW: Added "JobDelay" option for the matching, refactored and added CS options to the matcher
FIX: Added installation as an option to the pilots and random MyProxyServer
NEW: Support for parametric jobs with parameters that can be of List type

*Resources
NEW: Added SSH Grid Engine Computing Element
NEW: Added SSH Computing Element
FIX: make sure lfc client will not try to connect for several days

*Transformation
FIX: TransformationDB - in setFileStatusForTransformation() reset ErrorCount to zero if "force" flag and    the new status is "unused"
NEW: TransformationDB - added support for dictionary in metadata for the InputDataQuery mechanism     

[v6r1p13]

*WMS
FIX: JobSchedulingAgent - backported from v6r2 use of Resources helper

[v6r1p12]

*Accounting
FIX: Properly delete cached plots

*Core
FIX: dirac-install - run externals post install after generating the versions dir

[v6r1p11]

*Core
NEW: dirac-install - caches locally the externals and the grid bundle
FIX: dirac-distribution - properly generate releasehistory and releasenotes

[v6r1p10]

*WorloadManagement
FIX: JobAgent - set UseServerCertificate option "no" for the job executable

[v6r1p9]

*Core
FIX: dirac-configure - set the proper /DIRAC/Hostname when defining /LocalInstallation/Host

*DataManagement
FIX: dirac-dms-user-lfns - fixed the case when the baseDir is specified
BUGFIX: dirac-dms-remove-files - fixed crash in case of returned error report in a form of dictionary 

[v6r1p8]

*Web
FIX: restored Run panel in the production monitor

*Resources
FIX: FileCatalog - do not check existence of the catalog client module file

[v6r1p7]

*Web
BUGFIX: fixed scroll bar in the Monitoring plots view

[v6r1p6]

*Core
FIX: TransferClient closes connections properly

[v6r1p5]

*Core
FIX: DISET Clients are now thread-safe. Same clients used twice in different threads was not 
     closing the previous connection
NEW: reduce wait times in DISET protocol machinery to improve performance   

[v6r1p4]

*RequestManagement
BUGFIX: RequestContainer - in isSubRequestDone() treat special case for subrequests with files

*Transformation
BUGFIX: TransformationCleaningAgent - do not clear requests for tasks with no associated jobs

[v6r1p3]

*Framework
NEW: Pass the monitor down to the request RequestHandler
FIX: Define the service location for the monitor
FIX: Close some connections that DISET was leaving open

[v6r1p2]

*WorkloadManagement
BUGFIX: JobSchedulingAgent - use getSiteTiers() with returned direct value and not S_OK

*Transformation
BUGFIX: Uniform use of the TaskManager in the RequestTaskAgent and WorkflowTaskAgent

[v6r1p1]

*RSS
BUGFIX: Alarm_PolType now really send mails instead of crashing silently.

[v6r1]

*RSS
CHANGE: Major refactoring of the RSS system
CHANGE: DB.ResourceStatusDB has been refactored, making it a simple wrapper round ResourceStatusDB.sql with only four methods by table ( insert, update, get & delete )
CHANGE: DB.ResourceStatusDB.sql has been modified to support different statuses per granularity.
CHANGE: DB.ResourceManagementDB has been refactored, making it a simple wrapper round ResourceStatusDB.sql with only four methods by table ( insert, update, get & delete )
CHANGE: Service.ResourceStatusHandler has been refactored, removing all data processing, making it an intermediary between client and DB.
CHANGE: Service.ResourceManagementHandler has been refactored, removing all data processing, making it an intermediary between client and DB.
NEW: Utilities.ResourceStatusBooster makes use of the 'DB primitives' exposed on the client and does some useful data processing, exposing the new functions on the client.
NEW: Utilities.ResourceManagementBooster makes use of the 'DB primitives' exposed on the client and does some useful data processing, exposing the new functions on the client.
CHANGE: Client.ResourceStatusClient has been refactorerd. It connects automatically to DB or to the Service. Exposes DB and booster functions.
CHANGE: Client.ResourceManagementClient has been refactorerd. It connects automatically to DB or to the Service. Exposes DB and booster functions.
CHANGE: Agent.ClientsCacheFeederAgent renamed to CacheFeederAgent. The name was not accurate, as it also feeds Accouting Cache tables.
CHANGE: Agent.InspectorAgent, makes use of automatic API initialization.
CHANGE: Command. refactor and usage of automatic API initialization.
CHANGE: PolicySystem.PEP has reusable client connections, which increase significantly performance.
CHANGE: PolicySystem.PDP has reusable client connections, which increase significantly performance.
NEW: Utilities.Decorators are syntactic sugar for DB, Handler and Clients.
NEW: Utilities.MySQLMonkey is a mixture of laziness and refactoring, in order to generate the SQL statements automatically. Not anymore sqlStatemens hardcoded on the RSS.
NEW: Utilities.Validator are common checks done through RSS modules
CHANGE: Utilities.Synchronizer syncs users and DIRAC sites
CHANGE: cosmetic changes everywhere, added HeadURL and RCSID
CHANGE: Removed all the VOExtension logic on RSS
BUGFIX: ResourceStatusHandler - getStorageElementStatusWeb(), access mode by default is Read
FIX: RSS __init__.py will not crash anymore if no CS info provided
BUGFIX: CS.getSiteTier now behaves correctly when a site is passed as a string

*dirac-setup-site
BUGFIX: fixed typos in the Script class name

*Transformation
FIX: Missing logger in the TaskManager Client (was using agent's one)
NEW: Added UnitTest class for TaskManager Client

*DIRAC API
BUGFIX: Dirac.py. If /LocalSite/FileCatalog is not define the default Catalog was not properly set.
FIX: Dirac.py - fixed __printOutput to properly interpret the first argument: 0:stdout, 1:stderr
NEW: Dirac.py - added getConfigurationValue() method

*Framework
NEW: UsersAndGroups agent to synchronize users from VOMRS server.

*dirac-install
FIX: make Platform.py able to run with python2.3 to be used inside dirac-install
FIX: protection against the old or pro links pointing to non-existent directories
NEW: make use of the HTTP proxies if available
FIX: fixed the logic of creating links to /opt/dirac directories to take into account webRoot subdirs

*WorkloadManagement
FIX: SiteDirector - change getVO() function call to getVOForGroup()

*Core:
FIX: Pfn.py - check the sanity of the pfn and catch the erroneous case

*RequestManagement:
BUGFIX: RequestContainer.isSubrequestDone() - return 0 if Done check fails

*DataManagement
NEW: FileCatalog - possibility to configure multiple FileCatalog services of the same type

[v6r0p4]

*Framework
NEW: Pass the monitor down to the request RequestHandler
FIX: Define the service location for the monitor
FIX: Close some connections that DISET was leaving open

[v6r0p3]

*Framework
FIX: ProxyManager - Registry.groupHasProperties() wasn't returning a result 
CHANGE: Groups without AutoUploadProxy won't receive expiration notifications 
FIX: typo dirac-proxy-info -> dirac-proxy-init in the expiration mail contents
CHANGE: DISET - directly close the connection after a failed handshake

[v6r0p2]

*Framework
FIX: in services logs change ALWAYS log level for query messages to NOTICE

[v6r0p1]

*Core
BUGFIX: List.uniqueElements() preserves the other of the remaining elements

*Framework
CHANGE: By default set authorization rules to authenticated instead of all
FIX: Use all required arguments in read access data for UserProfileDB
FIX: NotificationClient - dropped LHCb-Production setup by default in the __getRPSClient()

[v6r0]

*Framework
NEW: DISET Framework modified client/server protocol, messaging mechanism to be used for optimizers
NEW: move functions in DIRAC.Core.Security.Misc to DIRAC.Core.Security.ProxyInfo
CHANGE: By default log level for agents and services is INFO
CHANGE: Disable the log headers by default before initializing
NEW: dirac-proxy-init modification according to issue #29: 
     -U flag will upload a long lived proxy to the ProxyManager
     If /Registry/DefaultGroup is defined, try to generate a proxy that has that group
     Replaced params.debugMessage by gLogger.verbose. Closes #65
     If AutoUploadProxy = true in the CS, the proxy will automatically be uploaded
CHANGE: Proxy upload by default is one month with dirac-proxy-upload
NEW: Added upload of pilot proxies automatically
NEW: Print info after creating a proxy
NEW: Added setting VOMS extensions automatically
NEW: dirac-proxy-info can also print the information of the uploaded proxies
NEW: dirac-proxy-init will check that the lifetime of the certificate is less than one month and advise to renew it
NEW: dirac-proxy-init will check that the certificate has at least one month of validity
FIX: Never use the host certificate if there is one for dirac-proxy-init
NEW: Proxy manager will send notifications when the uploaded proxies are about to expire (configurable via CS)
NEW: Now the proxyDB also has a knowledge of user names. Queries can use the user name as a query key
FIX: ProxyManager - calculate properly the dates for credentials about to expire
CHANGE: ProxyManager will autoexpire old proxies, also auto purge logs
CHANGE: Rename dirac-proxy-upload to dirac-admin-proxy-upload
NEW: dirac-proxy-init will complain if the user certificate has less than 30 days
CHANGE: SecurityLogging - security log level to verbose
NEW: OracleDB - added Array type 
NEW: MySQL - allow definition of the port number in the configuration
FIX: Utilities/Security - hash VOMS Attributes as string
FIX: Utilities/Security - Generate a chain hash to discover if two chains are equal
NEW: Use chain has to discover if it has already been dumped
FIX: SystemAdministrator - Do not set  a default lcg version
NEW: SystemAdministrator - added Project support for the sysadmin
CHANGE: SysAdmin CLI - will try to connect to the service when setting the host
NEW: SysAdmin CLI - colorization of errors in the cli
NEW: Logger - added showing the thread id in the logger if enabled
     
*Configuration
NEW: added getVOfromProxyGroup() utility
NEW: added getVoForGroup() utility, use it in the code as appropriate
NEW: added Registry and Operations Configuration helpers
NEW: dirac-configuration-shell - a configuration script for CS that behaves like an UNIX shellCHANGE: CSAPI - added more functionality required by updated configuration console
NEW: Added possibility to define LocalSE to any Site using the SiteLocalSEMapping 
     section on the Operations Section     
NEW: introduce Registry/VO section, associate groups to VOs, define SubmitPools per VO
FIX: CE2CSAgent - update the CEType only if there is a relevant info in the BDII  

*ReleaseManagement
NEW: release preparations and installation tools based on installation packages
NEW: dirac-compile-externals will try go get a DIRAC-free environment before compiling
NEW: dirac-disctribution - upload command can be defined via defaults file
NEW: dirac-disctribution - try to find if the version name is a branch or a tag in git and act accordingly
NEW: dirac-disctribution - added keyword substitution when creating a a distribution from git
FIX: Install tools won't write HostDN to the configuration if the Admin username is not set 
FIX: Properly set /DIRAC/Configuration/Servers when installing a CS Master
FIX: install_site.sh - missing option in wget for https download: --no-check-certificate
FIX: dirac-install-agent(service) - If the component being installed already has corresponding 
     CS section, it is not overwritten unless explicitly asked for
NEW: dirac-install functionality enhancement: start using the switches as defined in issue #26;
CHANGE: dirac-install - write the defaults if any under defaults-.cfg so dirac-configure can 
        pick it up
FIX: dirac-install - define DYLD_LIBRARY_PATH ( for Mac installations )     
NEW: dirac-install - put all the goodness under a function so scripts like lhcb-proxy-init can use it easily
FIX: dirac-install - Properly search for the LcgVer
NEW: dirac-install will write down the releases files in -d mode   
CHANGE: use new dirac_install from gothub/integration branch in install_site.sh
NEW: Extensions can request custom external dependencies to be installed via pip when 
     installing DIRAC.
NEW: LCG bundle version can be defined on a per release basis in the releases.cfg 
NEW: dirac-deploy-scripts - when setting the lib path in the deploy scripts. 
     Also search for subpaths of the libdir and include them
NEW: Install tools - plainly separate projects from installations

*Accounting
CHANGE: For the WMSHistory type, send as JobSplitType the JobType
CHANGE: Reduced the size of the max key length to workaround mysql max bytes for index problem
FIX: Modified buckets width of 1week to 1 week + 1 day to fix summer time end week (1 hour more )

*WorkloadManagement
CHANGE: SiteDirector - simplified executable generation
NEW: SiteDirector - few more checks of error conditions   
NEW: SiteDirector - limit the queue max length to the value of MaxQueueLengthOption 
     ( 3 days be default )
BUGFIX: SiteDirector - do not download pilot output if the flag getPilotOutput is not set     
NEW: JobDB will extract the VO when applying DIRAC/VOPolicy from the proper VO
FIX: SSHTorque - retrieve job status by chunks of 100 jobs to avoid too long
NEW: glexecComputingElement - allow glexecComputingElement to "Reschedule" jobs if the Test of
     the glexec fails, instead of defaulting to InProcess. Controlled by
     RescheduleOnError Option of the glexecComputingElement
NEW: SandboxStore - create a different SBPath with the group included     
FIX: JobDB - properly treat Site parameter in the job JDL while rescheduling jobs
NEW: JobSchedulingAgent - set the job Site attribute to the name of a group of sites corresponding 
     to a SE chosen by the data staging procedure 
CHANGE: TimeLeft - call batch system commands with the ( default ) timeout 120 sec
CHANGE: PBSTimeLeft - uses default CPU/WallClock if not present in the output  
FIX: PBSTimeLeft - proper handling of (p)cput parameter in the batch system output, recovery of the
     incomplete batch system output      
NEW: automatically add SubmitPools JDL option of the job owner's VO defines it     
NEW: JobManager - add MaxParametericJobs option to the service configuration
NEW: PilotDirector - each SubmitPool or Middleware can define TargetGrids
NEW: JobAgent - new StopOnApplicationFailure option to make the agent exiting the loop on application failure
NEW: PilotAgentsDB - on demand retrieval of the CREAM pilot output
NEW: Pilot - proper job ID evaluation for the OSG sites
FIX: ComputingElement - fixed proxy renewal logic for generic and private pilots
NEW: JDL - added %j placeholder in the JDL to be replaced by the JobID
BUGFIX: DownloadInputData - bug fixed in the naming of downloaded files
FIX: Matcher - set the group and DN when a request gets to the matcher if the request is not 
     coming from a pilot
FIX: Matcher = take into account JobSharing when checking the owner for the request
CHANGE: PilotDirector, dirac-pilot - interpret -V flag of the pilot as Installation name

*DataManagement
FIX: FileCatalog/DiractoryLevelTree - consistent application of the max directory level using global 
     MAX_LEVELS variable
FIX: FileCatalog - Directory metadata is deleted together with the directory deletion, issue #40    
CHANGE: FileCatalog - the logic of the files query by metadata revisited to increase efficiency 
FIX: LcgFileCatalog - use lfcthr and call lfcthr.init() to allow multithread
     try the import only once and just when LcgFileCatalogClient class is intantiated
NEW: LcgFileCatalogClient - new version of getPathPermissions relying on the lfc_access method to solve the problem
     of multiple user DNs in LFC.     
FIX: StorageElement - get service CS options with getCSOption() method ( closes #97 )
FIX: retrieve FileCatalogs as ordered list, to have a proper default.
CHANGE: FileCatalog - allow up to 15 levels of directories
BUGFIX: FileCatalog - bug fixes in the directory removal methods (closes #98)
BUGFIX: RemovalAgent - TypeError when getting JobID in RemovalAgent
BUGFIX: RemovalAgent - put a limit to be sure the execute method will end after a certain number of iterations
FIX: DownloadInputData - when files have been uploaded with lcg_util, the PFN filename
     might not match the LFN file name
FIX: putting FTSMonitor web page back
NEW: The default file catalog is now determined using /LocalSite/FileCatalog. The old behavior 
     is provided as a fallback solution
NEW: ReplicaManager - can now deal with multiple catalogs. Makes sure the surl used for removal is 
the same as the one used for registration.   
NEW: PoolXMLCatalog - added getTypeByPfn() function to get the type of the given PFN  
NEW: dirac-dms-ban(allow)-se - added possibility to use CheckAccess property of the SE

*StorageManagement
FIX: Stager - updateJobFromStager(): only return S_ERROR if the Status sent is not
recognized or if a state update fails. If the jobs has been removed or
has moved forward to another status, the Stager will get an S_OK and
should forget about the job.
NEW: new option in the StorageElement configuration "CheckAccess"
FIX: Requests older than 1 day, which haven't been staged are retried. Tasks older than "daysOld" 
     number of days are set to Failed. These tasks have already been retried "daysOld" times for staging.
FIX: CacheReplicas and StageRequests records are kept until the pin has expired. This way the 
     StageRequest agent will have proper accounting of the amount of staged data in cache.
NEW: FTSCleaningAgent will allow to fix transient errors in RequestDB. At the moment it's 
     only fixing Requests for which SourceTURL is equal to TargetSURL.
NEW: Stager - added new command dirac-stager-stage-files          
FIX: Update Stager code in v6 to the same point as v5r13p37
FIX: StorageManager - avoid race condition by ensuring that Links=0 in the query while removing replicas

*RequestManagement
FIX: RequestDBFile - get request in chronological order (closes issue #84)
BUGFIX: RequestDBFile - make getRequest return value for getRequest the same as for

*ResourceStatusSystem
NEW: Major code refacoring. First refactoring of RSS's PEP. Actions are now function 
     defined in modules residing in directory "Actions".
NEW: methods to store cached environment on a DB and ge them.
CHANGE: command caller looks on the extension for commands.
CHANGE: RSS use now the CS instead of getting info from Python modules.
BUGFIX: Cleaned RSS scripts, they are still prototypes
CHANGE: PEP actions now reside in separate modules outside PEP module.
NEW: RSS CS module add facilities to extract info from CS.
CHANGE: Updating various RSS tests to make them compatible with
changes in the system.
NEW: CS is used instead of ad-hoc configuration module in most places.
NEW: Adding various helper functions in RSS Utils module. These are
functions used by RSS developers, including mainly myself, and are
totally independant from the rest of DIRAC.
CHANGE: Mostly trivial changes, typos, etc in various files in RSS     
CHANGE: TokenAgent sends e-mails with current status   

*Transformation
CHANGE: allow Target SE specification for jobs, Site parameter is not set in this case
CHANGE: TransformationAgent  - add new file statuses in production monitoring display
CHANGE: TransformationAgent - limit the number of files to be treated in TransformationAgent 
        for replication and removal (default 5000)
BUGFIX: TransformationDB - not removing task when site is not set
BUGFIX: TransformationCleaningAgent - archiving instead of cleaning Removal and Replication 
        transformations 
FIX: TransformationCleaningAgent - kill jobs before deleting them        

*Workflow
NEW: allow modules to define Input and Output parameters that can be
     used instead of the step_commons/workflow_commons (Workflow.py, Step.py, Module.py)

*Various fixes
BUGFIX: Mail.py uses SMTP class rather than inheriting it
FIX: Platform utility will properly discover libc version even for the new Ubuntu
FIX: Removed old sandbox and other obsoleted components<|MERGE_RESOLUTION|>--- conflicted
+++ resolved
@@ -1,4 +1,7 @@
-<<<<<<< HEAD
+[v6r13p15]
+
+Included patches from v6r12p50 release 
+
 [v6r13p14]
 
 *DMS
@@ -304,7 +307,7 @@
 
 *TS
 CHANGE: Task Manager plugins
-=======
+
 [v6r12p50]
 
 *Core
@@ -322,7 +325,6 @@
 
 *Resources
 NEW: HTCondorCEComputingElement class
->>>>>>> ff154c97
 
 [v6r12p49]
 
