--- conflicted
+++ resolved
@@ -1,4 +1,3 @@
-<<<<<<< HEAD
 [v6r14p6]
 
 *Configuration
@@ -179,11 +178,10 @@
 
 *Transformation
 NEW: New ported plugins from LHCb, added unit tests
-=======
+
 [v6r13p16]
 
 FIX: changes incorporated from v6r12p51 patch
->>>>>>> 961e7a93
 
 [v6r13p15]
 
