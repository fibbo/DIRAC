--- conflicted
+++ resolved
@@ -20,7 +20,6 @@
 # @brief Definition of FTSDB class.
 
 # # imports
-<<<<<<< HEAD
 # Get rid of the annoying Deprecation warning of the current MySQLdb
 # FIXME: compile a newer MySQLdb version
 import warnings
@@ -28,9 +27,6 @@
   warnings.simplefilter( 'ignore', DeprecationWarning )
   import MySQLdb.cursors
 
-=======
-from MySQLdb import cursors
->>>>>>> 3ab03341
 import decimal
 from MySQLdb import Error as MySQLdbError
 # # from DIRAC
