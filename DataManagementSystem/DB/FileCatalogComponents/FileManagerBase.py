########################################################################
# $Id$
########################################################################

__RCSID__ = "$Id$"

from DIRAC                                  import S_OK, S_ERROR, gLogger
from DIRAC.Core.Utilities.List              import intListToString
from DIRAC.Core.Utilities.Pfn               import pfnparse, pfnunparse

<<<<<<< HEAD
import time, os, stat
from types import StringTypes
=======
import os, stat
from types import ListType, StringTypes
>>>>>>> 60e91868

class FileManagerBase:

  def __init__( self, database = None ):
    self.db = database
    self.statusDict = {}

  def _getConnection( self, connection ):
    if connection:
      return connection
    res = self.db._getConnection()
    if res['OK']:
      return res['Value']
    gLogger.warn( "Failed to get MySQL connection", res['Message'] )
    return connection

  def setDatabase( self, database ):
    self.db = database

  def getFileCounters( self, connection = False ):
    connection = self._getConnection( connection )
  
    resultDict = {}
    req = "SELECT COUNT(*) FROM FC_Files;"
    res = self.db._query( req, connection )
    if not res['OK']:
      return res
    resultDict['Files'] = res['Value'][0][0]

    req = "SELECT COUNT(FileID) FROM FC_Files WHERE FileID NOT IN ( SELECT FileID FROM FC_Replicas )"
    res = self.db._query( req, connection )
    if not res['OK']:
      return res
    resultDict['Files w/o Replicas'] = res['Value'][0][0]
    
    req = "SELECT COUNT(RepID) FROM FC_Replicas WHERE FileID NOT IN ( SELECT FileID FROM FC_Files )"
    res = self.db._query( req, connection )
    if not res['OK']:
      return res
    resultDict['Replicas w/o Files'] = res['Value'][0][0]

    treeTable = self.db.dtree.getTreeTable()
    req = "SELECT COUNT(FileID) FROM FC_Files WHERE DirID NOT IN ( SELECT DirID FROM %s)" % treeTable
    res = self.db._query( req, connection )
    if not res['OK']:
      return res
    resultDict['Orphan Files'] = res['Value'][0][0]

    req = "SELECT COUNT(FileID) FROM FC_Files WHERE FileID NOT IN ( SELECT FileID FROM FC_FileInfo)"
    res = self.db._query( req, connection )
    if not res['OK']:
      return res
    resultDict['Files w/o FileInfo'] = res['Value'][0][0]

    req = "SELECT COUNT(FileID) FROM FC_FileInfo WHERE FileID NOT IN ( SELECT FileID FROM FC_Files)"
    res = self.db._query( req, connection )
    if not res['OK']:
      return res
    resultDict['FileInfo w/o Files'] = res['Value'][0][0]

    return S_OK( resultDict )

  def getReplicaCounters( self, connection = False ):
    connection = self._getConnection( connection )
    req = "SELECT COUNT(*) FROM FC_Replicas;"
    res = self.db._query( req, connection )
    if not res['OK']:
      return res
    return S_OK( {'Replicas':res['Value'][0][0]} )

  ######################################################
  #
  # File write methods
  #

  def _insertFiles( self, lfns, uid, gid, connection = False ):
    """To be implemented on derived class
    """
    return S_ERROR( "To be implemented on derived class" )

  def _deleteFiles( self, toPurge, connection = False ):
    """To be implemented on derived class
    """
    return S_ERROR( "To be implemented on derived class" )

  def _insertReplicas( self, lfns, master = False, connection = False ):
    """To be implemented on derived class
    """
    return S_ERROR( "To be implemented on derived class" )

  def _findFiles( self, lfns, metadata = ["FileID"], connection = False ):
    """To be implemented on derived class
    """
    return S_ERROR( "To be implemented on derived class" )

  def _getFileReplicas( self, fileIDs, fields_input = ['PFN'], connection = False ):
    """To be implemented on derived class
    """
    return S_ERROR( "To be implemented on derived class" )

  def _getFileIDFromGUID( self, guid, connection = False ):
    """To be implemented on derived class
    """
    return S_ERROR( "To be implemented on derived class" )

  def _setFileParameter( self, fileID, paramName, paramValue, connection = False ):
    """To be implemented on derived class
    """
    return S_ERROR( "To be implemented on derived class" )

  def _deleteReplicas( self, lfns, connection = False ):
    """To be implemented on derived class
    """
    return S_ERROR( "To be implemented on derived class" )

  def _setReplicaStatus( self, fileID, se, status, connection = False ):
    """To be implemented on derived class
    """
    return S_ERROR( "To be implemented on derived class" )

  def _setReplicaHost( self, fileID, se, newSE, connection = False ):
    """To be implemented on derived class
    """
    return S_ERROR( "To be implemented on derived class" )

  def _getDirectoryFiles( self, dirID, fileNames, metadata, allStatus = False, connection = False ):
    """To be implemented on derived class
    """
    return S_ERROR( "To be implemented on derived class" )

  def _getFileLFNs(self,fileIDs):
    """ Get the file LFNs for a given list of file IDs
    """
    stringIDs = intListToString(fileIDs)
    treeTable = self.db.dtree.getTreeTable()

    req = "SELECT F.FileID, CONCAT(D.DirName,'/',F.FileName) from FC_Files as F, %s as D WHERE F.FileID IN ( %s ) AND F.DirID=D.DirID" % (treeTable,stringIDs)
    result = self.db._query(req)
    if not result['OK']:
      return result

    fileNameDict = {}
    for row in result['Value']:
      fileNameDict[row[0]] = row[1]
    
    failed = {}
    successful = fileNameDict
    if len(fileNameDict) != len(fileIDs):
      for id_ in fileIDs:
        if not id_ in fileNameDict:
          failed[id_] = "File ID not found"

    return S_OK({'Successful':successful,'Failed':failed})
    
  def _getFileLFNs_old(self,fileIDs):
    """ Get the file LFNs for a given list of file IDs
    """            
    stringIDs = intListToString(fileIDs)
    req = "SELECT DirID, FileID, FileName from FC_Files WHERE FileID IN ( %s )" % stringIDs
    result = self.db._query(req)
    if not result['OK']:
      return result

    dirPathDict = {}  
    fileNameDict = {}
    for row in result['Value']:
      if not row[0] in dirPathDict:
        dirPathDict[row[0]] = self.db.dtree.getDirectoryPath(row[0])['Value']      
      fileNameDict[row[1]] = '%s/%s' % (dirPathDict[row[0]],row[2])

    failed = {}
    successful = fileNameDict
    for id_ in fileIDs:
      if not id_ in fileNameDict:
        failed[id_] = "File ID not found"

    return S_OK({'Successful':successful,'Failed':failed})          
                                    

  def addFile( self, lfns, credDict, connection = False ):
    """ Add files to the catalog """
    connection = self._getConnection( connection )
    successful = {}
    failed = {}
    for lfn, info in lfns.items():
      res = self._checkInfo( info, ['PFN', 'SE', 'Size', 'Checksum'] )
      if not res['OK']:
        failed[lfn] = res['Message']
        lfns.pop( lfn )
    res = self._addFiles( lfns, credDict, connection = connection )
    if not res['OK']:
      for lfn in lfns.keys():
        failed[lfn] = res['Message']
    else:
      failed.update( res['Value']['Failed'] )
      successful.update( res['Value']['Successful'] )
    return S_OK( {'Successful':successful, 'Failed':failed} )

  def _addFiles( self, lfns, credDict, connection = False ):
    """ Main file adding method
    """
    connection = self._getConnection( connection )
    successful = {}
    result = self.db.ugManager.getUserAndGroupID( credDict )
    if not result['OK']:
      return result
    uid, gid = result['Value']

    # prepare lfns with master replicas - the first in the list or a unique replica
    masterLfns = {}
    extraLfns = {}
    for lfn in lfns:
      masterLfns[lfn] = dict( lfns[lfn] )
      if 'SE' in lfns[lfn] and type( lfns[lfn]['SE'] ) == ListType:
        masterLfns[lfn]['SE'] = lfns[lfn]['SE'][0]  
        if len( lfns[lfn]['SE'] ) > 1:
          extraLfns[lfn] = dict( lfns[lfn] )
          extraLfns[lfn]['SE'] = lfns[lfn]['SE'][1:]

    # Check whether the supplied files have been registered already
    existingMetadata, failed = self._getExistingMetadata( masterLfns.keys(), connection = connection )
    if existingMetadata:
      success, fail = self._checkExistingMetadata( existingMetadata, masterLfns )
      successful.update( success )
      failed.update( fail )
      for lfn in ( success.keys() + fail.keys() ):
        masterLfns.pop( lfn )

    # If GUIDs are supposed to be unique check their pre-existance 
    if self.db.uniqueGUID:
      fail = self._checkUniqueGUID( masterLfns, connection = connection )
      failed.update( fail )
      for lfn in fail:
        masterLfns.pop( lfn )

    # If we have files left to register
    if masterLfns:
      # Create the directories for the supplied files and store their IDs
      directories = self._getFileDirectories( masterLfns.keys() )
      for directory, fileNames in directories.items():
        res = self.db.dtree.makeDirectories( directory, credDict )
        for fileName in fileNames:
          lfn = "%s/%s" % ( directory, fileName )
          lfn = lfn.replace( '//', '/' )
          if not res['OK']:
            failed[lfn] = "Failed to create directory for file"
            masterLfns.pop( lfn )
          else:
            masterLfns[lfn]['DirID'] = res['Value']

    # If we still have files left to register
    if masterLfns:
      res = self._insertFiles( masterLfns, uid, gid, connection = connection )
      if not res['OK']:
        for lfn in masterLfns.keys():
          failed[lfn] = res['Message']
          masterLfns.pop( lfn )
      else:
        for lfn, error in res['Value']['Failed'].items():
          failed[lfn] = error
          masterLfns.pop( lfn )
        masterLfns = res['Value']['Successful']

    # Add the ancestors
    if masterLfns:
      res = self._populateFileAncestors( masterLfns, connection = connection )
      toPurge = []
      if not res['OK']:
        for lfn in masterLfns.keys():
          failed[lfn] = "Failed while registering ancestors"
          toPurge.append( masterLfns[lfn]['FileID'] )
      else:
        failed.update( res['Value']['Failed'] )
        for lfn, error in res['Value']['Failed'].items():
          toPurge.append( masterLfns[lfn]['FileID'] )
      if toPurge:
        self._removeFileAncestors( toPurge, connection = connection )
        self._deleteFiles( toPurge, connection = connection )

    # Register the replicas
    newlyRegistered = {}
    if masterLfns:
      res = self._insertReplicas( masterLfns, master = True, connection = connection )
      toPurge = []
      if not res['OK']:
        for lfn in masterLfns.keys():
          failed[lfn] = "Failed while registering replica"
          toPurge.append( masterLfns[lfn]['FileID'] )
      else:
        newlyRegistered = res['Value']['Successful']
        successful.update( newlyRegistered )
        failed.update( res['Value']['Failed'] )
        for lfn, error in res['Value']['Failed'].items():
          toPurge.append( masterLfns[lfn]['FileID'] )
      if toPurge:
        self._removeFileAncestors( toPurge, connection = connection )
        self._deleteFiles( toPurge, connection = connection )
   
    # Add extra replicas for successfully registered LFNs
    for lfn in extraLfns.keys():
      if not lfn in successful:
        extraLfns.pop( lfn )

    if extraLfns:
      res = self._findFiles( extraLfns.keys(), ['FileID','DirID'], connection=connection )
      if not res['OK']:
        for lfn in lfns.keys():
          failed[lfn] = 'Failed while registering extra replicas'
          successful.pop( lfn )
          extraLfns.pop( lfn )
      else:
        failed.update(res['Value']['Failed'])
        for lfn in res['Value']['Failed'].keys():
          successful.pop(lfn)
          extraLfns.pop( lfn )
        for lfn,fileDict in res['Value']['Successful'].items():
          extraLfns[lfn]['FileID'] = fileDict['FileID']
          extraLfns[lfn]['DirID'] = fileDict['DirID']
 
      if extraLfns:
        res = self._insertReplicas( extraLfns, master = False, connection = connection )
        if not res['OK']:
          for lfn in extraLfns.keys():
            failed[lfn] = "Failed while registering extra replicas"
            successful.pop( lfn )
        else:
          newlyRegistered = res['Value']['Successful']
          successful.update( newlyRegistered )
          failed.update( res['Value']['Failed'] )

    return S_OK( {'Successful':successful, 'Failed':failed} )

  def _updateDirectoryUsage( self, directorySEDict, change, connection = False ):
    connection = self._getConnection( connection )
    for directoryID in directorySEDict.keys():
      result = self.db.dtree.getPathIDsByID( directoryID )
      if not result['OK']:
        return result
      parentIDs = result['Value']
      dirDict = directorySEDict[directoryID]
      for seID in dirDict.keys() :
        seDict = dirDict[seID]
        files = seDict['Files']
        size = seDict['Size']
        insertTuples = []
        for dirID in parentIDs:
          insertTuples.append( '(%d,%d,%d,%d,UTC_TIMESTAMP())' % ( dirID, seID, size, files ) )
    
        req = "INSERT INTO FC_DirectoryUsage (DirID,SEID,SESize,SEFiles,LastUpdate) "
        req += "VALUES %s" % ','.join( insertTuples )
        req += " ON DUPLICATE KEY UPDATE SESize=SESize%s%d, SEFiles=SEFiles%s%d, LastUpdate=UTC_TIMESTAMP() " \
                                                           % ( change, size, change, files )
        res = self.db._update( req )
        if not res['OK']:
          gLogger.warn( "Failed to update FC_DirectoryUsage", res['Message'] )
    return S_OK()
    
  def _populateFileAncestors( self, lfns, connection = False ):
    connection = self._getConnection( connection )
    successful = {}
    failed = {}
    for lfn, lfnDict in lfns.items():
      originalFileID = lfnDict['FileID']
      originalDepth = lfnDict.get( 'AncestorDepth', 1 )
      ancestors = lfnDict.get( 'Ancestors', [] )
      if type( ancestors ) == type( ' ' ):
        ancestors = [ancestors]
      if lfn in ancestors:
        ancestors.remove( lfn )
      if not ancestors:
        successful[lfn] = True
        continue
      res = self._findFiles( ancestors, connection = connection )
      if res['Value']['Failed']:
        failed[lfn] = "Failed to resolve ancestor files"
        continue
      ancestorIDs = res['Value']['Successful']
      fileIDLFNs = {}
      toInsert = {}
      for ancestor in ancestorIDs.keys():
        fileIDLFNs[ancestorIDs[ancestor]['FileID']] = ancestor
        toInsert[ancestorIDs[ancestor]['FileID']] = originalDepth
      res = self._getFileAncestors( fileIDLFNs.keys() )
      if not res['OK']:
        failed[lfn] = "Failed to obtain all ancestors"
        continue
      fileIDAncestorDict = res['Value']
      for fileIDDict in fileIDAncestorDict.values():
        for ancestorID, relativeDepth in fileIDDict.items():
          toInsert[ancestorID] = relativeDepth + originalDepth
      res = self._insertFileAncestors( originalFileID, toInsert, connection = connection )
      if not res['OK']:
        if "Duplicate" in res['Message']:
          failed[lfn] = "Failed to insert ancestor files: duplicate entry"
        else:              
          failed[lfn] = "Failed to insert ancestor files"
      else:
        successful[lfn] = True
    return S_OK( {'Successful':successful, 'Failed':failed} )

  def _insertFileAncestors( self, fileID, ancestorDict, connection = False ):
    connection = self._getConnection( connection )
    ancestorTuples = []
    for ancestorID, depth in ancestorDict.items():
      ancestorTuples.append( "(%d,%d,%d)" % ( fileID, ancestorID, depth ) )
    if not ancestorTuples:
      return S_OK()
    req = "INSERT INTO FC_FileAncestors (FileID, AncestorID, AncestorDepth) VALUES %s" \
                              % intListToString( ancestorTuples )
    return self.db._update( req, connection )

  def _getFileAncestors( self, fileIDs, depths = [], connection = False ):
    connection = self._getConnection( connection )
    req = "SELECT FileID, AncestorID, AncestorDepth FROM FC_FileAncestors WHERE FileID IN (%s)" \
                              % intListToString( fileIDs )
    if depths:
      req = "%s AND AncestorDepth IN (%s);" % ( req, intListToString( depths ) )
    res = self.db._query( req, connection )
    if not res['OK']:
      return res
    fileIDAncestors = {}
    for fileID, ancestorID, depth in res['Value']:
      if not fileIDAncestors.has_key( fileID ):
        fileIDAncestors[fileID] = {}
      fileIDAncestors[fileID][ancestorID] = depth
    return S_OK( fileIDAncestors )

  def _getFileDescendents( self, fileIDs, depths, connection = False ):
    connection = self._getConnection( connection )
    req = "SELECT AncestorID, FileID, AncestorDepth FROM FC_FileAncestors WHERE AncestorID IN (%s)" \
                                % intListToString( fileIDs )
    if depths:
      req = "%s AND AncestorDepth IN (%s);" % ( req, intListToString( depths ) )
    res = self.db._query( req, connection )
    if not res['OK']:
      return res
    fileIDAncestors = {}
    for ancestorID, fileID, depth in res['Value']:
      if not fileIDAncestors.has_key( ancestorID ):
        fileIDAncestors[ancestorID] = {}
      fileIDAncestors[ancestorID][fileID] = depth
    return S_OK( fileIDAncestors )

  def addFileAncestors(self,lfns, connection = False ):
    """ Add file ancestors to the catalog """
    connection = self._getConnection( connection )
    failed = {}
    successful = {}
    result = self._findFiles( lfns.keys(), connection = connection )
    if not result['OK']:
      return result
    if result['Value']['Failed']:
      failed.update(result['Value']['Failed'])
      for lfn in result['Value']['Failed']:
        lfns.pop(lfn)
    if not lfns:
      return S_OK({'Successful':successful,'Failed':failed})
    
    for lfn in  result['Value']['Successful']:
      lfns[lfn]['FileID'] = result['Value']['Successful'][lfn]['FileID']
    
    result = self._populateFileAncestors(lfns, connection)
    if not result['OK']:
      return result
    failed.update(result['Value']['Failed'])
    successful = result['Value']['Successful']
    return S_OK({'Successful':successful,'Failed':failed})                                           

  def _removeFileAncestors(self, fileIDs, connection = False ):
    """ Remove from the FC_FileAncestors the entries corresponding to the input files"""
    connection = self._getConnection( connection )
    successful = {}
    failed = {}
    for FileID in fileIDs:
      res = self.db.deleteEntries( "FC_FileAncestors" , { 'AncestorID' : FileID } )
      if not res[ 'OK' ]:
        failed[FileID] = res['Message']
        continue
      res = self.db.deleteEntries( "FC_FileAncestors" , { 'FileID' : FileID } )
      if not res[ 'OK' ]:
        failed[FileID] = res['Message']
        continue
      successful[FileID] = 'OK'
    #Once could/should? fix the depth of related files.  
    return S_OK( {'Successful' : successful, 'Failed' : failed} )
    
  def _getFileRelatives( self, lfns, depths, relation, connection = False ):
    connection = self._getConnection( connection )
    failed = {}
    successful = {}
    result = self._findFiles( lfns.keys(), connection = connection )
    if not result['OK']:
      return result
    if result['Value']['Failed']:
      failed.update(result['Value']['Failed'])
      for lfn in result['Value']['Failed']:
        lfns.pop(lfn)
    if not lfns:
      return S_OK({'Successful':successful,'Failed':failed})
    
    inputIDDict = {}
    for lfn in result['Value']['Successful']:
      inputIDDict[ result['Value']['Successful'][lfn]['FileID'] ] = lfn
  
    inputIDs = inputIDDict.keys()
    if relation == 'ancestor':
      result = self._getFileAncestors(inputIDs,depths, connection)
    else:
      result = self._getFileDescendents(inputIDs,depths, connection)      
            
    if not result['OK']:
      return result
   
    failed = {}
    successful = {}
    relDict = result['Value']
    for id_ in inputIDs:
      if id_ in relDict:
        aList = relDict[id_].keys()
        result = self._getFileLFNs(aList)       
        if not result['OK']:
          failed[inputIDDict[id]] = "Failed to find %s" % relation    
        else:
          if result['Value']['Successful']:
            resDict = {}
            for aID in result['Value']['Successful']:        
              resDict[ result['Value']['Successful'][aID] ] = relDict[id_][aID]         
            successful[inputIDDict[id_]] = resDict
          for aID in result['Value']['Failed']:
            failed[inputIDDict[id_]] = "Failed to get the ancestor LFN"             
      else:
        successful[inputIDDict[id_]] = {}                                     
      
    return S_OK({'Successful':successful,'Failed':failed})
    
  def getFileAncestors( self, lfns, depths, connection = False ):
    return self._getFileRelatives(lfns, depths, 'ancestor', connection)

  def getFileDescendents( self, lfns, depths, connection = False ):
    return self._getFileRelatives(lfns, depths, 'descendent', connection)


  def _getExistingMetadata( self, lfns, connection = False ):
    connection = self._getConnection( connection )
    # Check whether the files already exist before adding
    res = self._findFiles( lfns, ['FileID', 'Size', 'Checksum', 'GUID'], connection = connection )
    successful = res['Value']['Successful']
    failed = res['Value']['Failed']
    for lfn, error in res['Value']['Failed'].items():
      if error == 'No such file or directory':
        failed.pop( lfn )
    return successful, failed

  def _checkExistingMetadata( self, existingLfns, lfns ):
    failed = {}
    successful = {}
    fileIDLFNs = {}
    for lfn, fileDict in existingLfns.items():
      fileIDLFNs[fileDict['FileID']] = lfn
    # For those that exist get the replicas to determine whether they are already registered
    res = self._getFileReplicas( fileIDLFNs.keys() )
    if not res['OK']:
      for lfn in fileIDLFNs.values():
        failed[lfn] = 'Failed checking pre-existing replicas'
    else:
      replicaDict = res['Value']
      for fileID, lfn in fileIDLFNs.items():
        fileMetadata = existingLfns[lfn]
        existingGuid = fileMetadata['GUID']
        existingSize = fileMetadata['Size']
        existingChecksum = fileMetadata['Checksum']
        newGuid = lfns[lfn]['GUID']
        newSize = lfns[lfn]['Size']
        newChecksum = lfns[lfn]['Checksum']
        # Ensure that the key file metadata is the same
        if ( existingGuid != newGuid ) or \
           ( existingSize != newSize ) or \
           ( existingChecksum != newChecksum ):
          failed[lfn] = "File already registered with alternative metadata"
        # If the DB does not have replicas for this file return an error
        elif not fileID in replicaDict or not replicaDict[fileID]:
          failed[lfn] = "File already registered with no replicas"
        # If the supplied SE is not in the existing replicas return an error
        elif not lfns[lfn]['SE'] in replicaDict[fileID].keys():
          failed[lfn] = "File already registered with alternative replicas"
        # If we get here the file being registered already exists exactly in the DB
        else:
          successful[lfn] = True
    return successful, failed

  def _checkUniqueGUID( self, lfns, connection = False ):
    connection = self._getConnection( connection )
    guidLFNs = {}
    failed = {}
    for lfn, fileDict in lfns.items():
      guidLFNs[fileDict['GUID']] = lfn
    res = self._getFileIDFromGUID( guidLFNs.keys(), connection = connection )
    if not res['OK']:
      return dict.fromkeys( lfns, res['Message'] )
    for guid, fileID in res['Value'].items():
      failed[guidLFNs[guid]] = "GUID already registered for another file %s" % fileID # resolve this to LFN
    return failed

  def removeFile( self, lfns, connection = False ):
    connection = self._getConnection( connection )
    """ Remove file from the catalog """
    successful = {}
    failed = {}
    res = self._findFiles( lfns, ['DirID', 'FileID', 'Size'], connection = connection )
    for lfn, error in res['Value']['Failed'].items():
      if error == 'No such file or directory':
        successful[lfn] = True
      else:
        failed[lfn] = error
    fileIDLfns = {}
    lfns = res['Value']['Successful']
    for lfn, lfnDict in lfns.items():
      fileIDLfns[lfnDict['FileID']] = lfn

    # Resolve the replicas to calculate reduction in storage usage
    res = self._getFileReplicas( fileIDLfns.keys(), connection = connection )
    if not res['OK']:
      return res
    directorySESizeDict = {}
    for fileID, seDict in res['Value'].items():
      dirID = lfns[fileIDLfns[fileID]]['DirID']
      size = lfns[lfn]['Size']
      directorySESizeDict.setdefault( dirID, {} )
      directorySESizeDict[dirID].setdefault( 0, {'Files':0,'Size':0} )
      directorySESizeDict[dirID][0]['Size'] += size
      directorySESizeDict[dirID][0]['Files'] += 1
      for seName in seDict.keys():
        res = self.db.seManager.findSE( seName )
        if not res['OK']:
          return res
        seID = res['Value']
        size = lfns[fileIDLfns[fileID]]['Size']
        directorySESizeDict[dirID].setdefault( seID, {'Files':0,'Size':0} )
        directorySESizeDict[dirID][seID]['Size'] += size
        directorySESizeDict[dirID][seID]['Files'] += 1

    #Remove files from Ancestor tables
    res = self._removeFileAncestors(fileIDLfns.keys(), connection = connection )
    if res['OK'] and res['Value']:
      for fid in res['Value']['Successful'].keys():
        successful[fileIDLfns[fid]] = True
      for fid, reason in res['Value']['Failed'].items():
        failed[fileIDLfns[fid]] = reason
        
    # Now do removal  
    res = self._deleteFiles( fileIDLfns.keys(), connection = connection )
    if not res['OK']:
      for lfn in fileIDLfns.values():
        failed[lfn] = res['Message']
    else:
      # Update the directory usage
      self._updateDirectoryUsage( directorySESizeDict, '-', connection = connection )
      for lfn in fileIDLfns.values():
        successful[lfn] = True
    return S_OK( {"Successful":successful, "Failed":failed} )

  def _setFileOwner( self, fileID, owner, connection = False ):
    """ Set the file owner """
    connection = self._getConnection( connection )
    if type( owner ) in StringTypes:
      result = self.db.ugManager.findUser( owner )
      if not result['OK']:
        return result
      owner = result['Value']
    return self._setFileParameter( fileID, 'UID', owner, connection = connection )

  def _setFileGroup( self, fileID, group, connection = False ):
    """ Set the file group """
    connection = self._getConnection( connection )
    if type( group ) in StringTypes:
      result = self.db.ugManager.findGroup( group )
      if not result['OK']:
        return result
      group = result['Value']
    return self._setFileParameter( fileID, 'GID', group, connection = connection )

  def _setFileMode( self, fileID, mode, connection = False ):
    """ Set the file mode """
    connection = self._getConnection( connection )
    return self._setFileParameter( fileID, 'Mode', mode, connection = connection )

  ######################################################
  #
  # Replica write methods
  #

  def addReplica( self, lfns, connection = False ):
    """ Add replica to the catalog """
    connection = self._getConnection( connection )
    successful = {}
    failed = {}
    for lfn, info in lfns.items():
      res = self._checkInfo( info, ['PFN', 'SE'] )
      if not res['OK']:
        failed[lfn] = res['Message']
        lfns.pop( lfn )
    res = self._addReplicas( lfns, connection = connection )
    if not res['OK']:
      for lfn in lfns.keys():
        failed[lfn] = res['Message']
    else:
      failed.update( res['Value']['Failed'] )
      successful.update( res['Value']['Successful'] )
    return S_OK( {'Successful':successful, 'Failed':failed} )

  def _addReplicas( self, lfns, connection = False ):

    connection = self._getConnection( connection )
    successful = {}
    res = self._findFiles( lfns.keys(), ['DirID', 'FileID', 'Size'], connection = connection )
    failed = res['Value']['Failed']
    for lfn in failed.keys():
      lfns.pop( lfn )
    lfnFileIDDict = res['Value']['Successful']
    for lfn, fileDict in lfnFileIDDict.items():
      lfns[lfn].update( fileDict )
    res = self._insertReplicas( lfns, connection = connection )
    if not res['OK']:
      for lfn in lfns.keys():
        failed[lfn] = res['Message']
    else:
      successful = res['Value']['Successful']
      failed.update( res['Value']['Failed'] )
    return S_OK( {'Successful':successful, 'Failed':failed} )

  def removeReplica( self, lfns, connection = False ):
    """ Remove replica from catalog """
    connection = self._getConnection( connection )
    successful = {}
    failed = {}
    for lfn, info in lfns.items():
      res = self._checkInfo( info, ['SE'] )
      if not res['OK']:
        failed[lfn] = res['Message']
        lfns.pop( lfn )
    res = self._deleteReplicas( lfns, connection = connection )
    if not res['OK']:
      for lfn in lfns.keys():
        failed[lfn] = res['Message']
    else:
      failed.update( res['Value']['Failed'] )
      successful.update( res['Value']['Successful'] )
    return S_OK( {'Successful':successful, 'Failed':failed} )

  def setReplicaStatus( self, lfns, connection = False ):
    """ Set replica status in the catalog """
    connection = self._getConnection( connection )
    successful = {}
    failed = {}
    for lfn, info in lfns.items():
      res = self._checkInfo( info, ['SE', 'Status'] )
      if not res['OK']:
        failed[lfn] = res['Message']
        continue
      status = info['Status']
      se = info['SE']
      res = self._findFiles( [lfn], ['FileID'], connection = connection )
      if not res['Value']['Successful'].has_key( lfn ):
        failed[lfn] = res['Value']['Failed'][lfn]
        continue
      fileID = res['Value']['Successful'][lfn]['FileID']
      res = self._setReplicaStatus( fileID, se, status, connection = connection )
      if res['OK']:
        successful[lfn] = res['Value']
      else:
        failed[lfn] = res['Message']
    return S_OK( {'Successful':successful, 'Failed':failed} )

  def setReplicaHost( self, lfns, connection = False ):
    """ Set replica host in the catalog """
    connection = self._getConnection( connection )
    successful = {}
    failed = {}
    for lfn, info in lfns.items():
      res = self._checkInfo( info, ['SE', 'NewSE'] )
      if not res['OK']:
        failed[lfn] = res['Message']
        continue
      newSE = info['NewSE']
      se = info['SE']
      res = self._findFiles( [lfn], ['FileID'], connection = connection )
      if not res['Value']['Successful'].has_key( lfn ):
        failed[lfn] = res['Value']['Failed'][lfn]
        continue
      fileID = res['Value']['Successful'][lfn]['FileID']
      res = self._setReplicaHost( fileID, se, newSE, connection = connection )
      if res['OK']:
        successful[lfn] = res['Value']
      else:
        failed[lfn] = res['Message']
    return S_OK( {'Successful':successful, 'Failed':failed} )

  ######################################################
  #
  # File read methods
  #

  def exists( self, lfns, connection = False ):
    """ Determine whether a file exists in the catalog """
    connection = self._getConnection( connection )
    res = self._findFiles( lfns, connection = connection )
    successful = dict.fromkeys( res['Value']['Successful'], True )
    failed = {}
    for lfn, error in res['Value']['Failed'].items():
      if error == 'No such file or directory':
        successful[lfn] = False
      else:
        failed[lfn] = error
    return S_OK( {"Successful":successful, "Failed":failed} )

  def isFile( self, lfns, connection = False ):
    """ Determine whether a path is a file in the catalog """
    connection = self._getConnection( connection )
    #TO DO, should check whether it is a directory if it fails
    return self.exists( lfns, connection = connection )

  def getFileSize( self, lfns, connection = False ):
    """ Get file size from the catalog """
    connection = self._getConnection( connection )
    #TO DO, should check whether it is a directory if it fails
    res = self._findFiles( lfns, ['Size'], connection = connection )
    if not res['OK']:
      return res
    for lfn in res['Value']['Successful'].keys():
      size = res['Value']['Successful'][lfn]['Size']
      res['Value']['Successful'][lfn] = size
    return res

  def getFileMetadata( self, lfns, connection = False ):
    """ Get file metadata from the catalog """
    connection = self._getConnection( connection )
    #TO DO, should check whether it is a directory if it fails
    return self._findFiles( lfns, ['Size', 'Checksum',
                                   'ChecksumType', 'UID',
                                   'GID', 'GUID',
                                   'CreationDate', 'ModificationDate',
                                   'Mode', 'Status'], connection = connection )

  def getPathPermissions( self, paths, credDict, connection = False ):
    """ Get the permissions for the supplied paths """
    connection = self._getConnection( connection )
    res = self.db.ugManager.getUserAndGroupID( credDict )
    if not res['OK']:
      return res
    uid, gid = res['Value']
    res = self._findFiles( paths, metadata = ['Mode', 'UID', 'GID'], connection = connection )
    if not res['OK']:
      return res
    successful = {}
    for dirName, dirDict in res['Value']['Successful'].items():
      mode = dirDict['Mode']
      p_uid = dirDict['UID']
      p_gid = dirDict['GID']
      successful[dirName] = {}
      if p_uid == uid:
        successful[dirName]['Read'] = mode & stat.S_IRUSR
        successful[dirName]['Write'] = mode & stat.S_IWUSR
        successful[dirName]['Execute'] = mode & stat.S_IXUSR
      elif p_gid == gid:
        successful[dirName]['Read'] = mode & stat.S_IRGRP
        successful[dirName]['Write'] = mode & stat.S_IWGRP
        successful[dirName]['Execute'] = mode & stat.S_IXGRP
      else:
        successful[dirName]['Read'] = mode & stat.S_IROTH
        successful[dirName]['Write'] = mode & stat.S_IWOTH
        successful[dirName]['Execute'] = mode & stat.S_IXOTH
    return S_OK( {'Successful':successful, 'Failed':res['Value']['Failed']} )


  ######################################################
  #
  # Replica read methods
  #

  def getReplicas( self, lfns, allStatus, connection = False ):
    """ Get file replicas from the catalog """
    connection = self._getConnection( connection )
    res = self._findFiles( lfns, connection = connection )
    #print 'findFiles',time.time()-startTime
    failed = res['Value']['Failed']
    fileIDLFNs = {}
    for lfn, fileDict in res['Value']['Successful'].items():
      fileID = fileDict['FileID']
      fileIDLFNs[fileID] = lfn
    replicas = {}
    if fileIDLFNs:
      fields = []
      if not self.db.lfnPfnConvention:
        fields = ['PFN']
      res = self._getFileReplicas( fileIDLFNs.keys(), fields_input=fields, connection = connection )
      #print '_getFileReplicas',time.time()-startTime
      if not res['OK']:
        return res
      for fileID, seDict in res['Value'].items():
        lfn = fileIDLFNs[fileID]
        replicas[lfn] = {}
        for se, repDict in seDict.items():
          repStatus = repDict['Status']
          if ( repStatus in self.db.visibleStatus ) or ( allStatus ):
            pfn = repDict.get('PFN','')
            if not pfn or self.db.lfnPfnConvention:
              res = self._resolvePFN( lfn, se )
              if res['OK']:
                pfn = res['Value']
            replicas[lfn][se] = pfn
    return S_OK( {'Successful':replicas, 'Failed':failed} )

  def _resolvePFN(self,lfn,se):
    resSE = self.db.seManager.getSEDefinition(se)
    if not resSE['OK']:
      return resSE
    pfnDict = dict(resSE['Value']['SEDict'])
    if "PFNPrefix" in pfnDict:
      return S_OK(pfnDict['PFNPrefix']+lfn)
    else:
      pfnDict['FileName'] = lfn
      return pfnunparse(pfnDict)

  def getReplicaStatus( self, lfns, connection = False ):
    """ Get replica status from the catalog """
    connection = self._getConnection( connection )
    res = self._findFiles( lfns, connection = connection )
    failed = res['Value']['Failed']
    fileIDLFNs = {}
    for lfn, fileDict in res['Value']['Successful'].items():
      fileID = fileDict['FileID']
      fileIDLFNs[fileID] = lfn
    successful = {}
    if fileIDLFNs:
      res = self._getFileReplicas( fileIDLFNs.keys(), connection = connection )
      if not res['OK']:
        return res
      for fileID, seDict in res['Value'].items():
        lfn = fileIDLFNs[fileID]
        requestedSE = lfns[lfn]
        if not requestedSE:
          failed[lfn] = "Replica info not supplied"
        elif requestedSE not in seDict.keys():
          failed[lfn] = "No replica at supplied site"
        else:
          successful[lfn] = seDict[requestedSE]['Status']
    return S_OK( {'Successful':successful, 'Failed':failed} )

  ######################################################
  #
  # General usage methods
  #

  def _getStatusInt( self, status, connection = False ):
    connection = self._getConnection( connection )
    req = "SELECT StatusID FROM FC_Statuses WHERE Status = '%s';" % status
    res = self.db._query( req, connection )
    if not res['OK']:
      return res
    if res['Value']:
      return S_OK( res['Value'][0][0] )
    req = "INSERT INTO FC_Statuses (Status) VALUES ('%s');" % status
    res = self.db._update( req, connection )
    if not res['OK']:
      return res
    return S_OK( res['lastRowId'] )

  def _getIntStatus(self,statusID,connection=False):
    if statusID in self.statusDict:
      return S_OK(self.statusDict[statusID])
    connection = self._getConnection(connection)
    req = "SELECT StatusID,Status FROM FC_Statuses" 
    res = self.db._query(req,connection)
    if not res['OK']:
      return res
    if res['Value']:
      for row in res['Value']:
        self.statusDict[int(row[0])] = row[1]
    if statusID in self.statusDict:
      return S_OK(self.statusDict[statusID])
    return S_OK('Unknown')

  def getFilesInDirectory( self, dirID, path, verbose = False, connection = False ):
    connection = self._getConnection( connection )
    files = {}
    res = self._getDirectoryFiles( dirID, [], ['FileID', 'Size',
                                               'Checksum', 'ChecksumType',
                                               'Type', 'UID',
                                               'GID', 'CreationDate',
                                               'ModificationDate', 'Mode',
                                               'Status'], connection = connection )
    if not res['OK']:
      return res
    if not res['Value']:
      return S_OK( files )
    fileIDLFNs = {}
    for fileName, fileDict in res['Value'].items():
      lfn = "%s/%s" % ( path, fileName )
      files[lfn] = {}
      files[lfn]['MetaData'] = fileDict
      fileIDLFNs[fileDict['FileID']] = lfn
    if verbose:
      result = self._getFileReplicas( fileIDLFNs.keys(), connection = connection )
      if not result['OK']:
        return result
      for fileID, seDict in result['Value'].items():
        lfn = fileIDLFNs[fileID]
        files[lfn]['Replicas'] = seDict
    return S_OK( files )

  def _getFileDirectories( self, lfns ):
    dirDict = {}
    for lfn in lfns:
      lfnDir = os.path.dirname( lfn )
      lfnFile = os.path.basename( lfn )
      dirDict.setdefault( lfnDir, [] )
      dirDict[lfnDir].append( lfnFile )
    return dirDict

  def _checkInfo( self, info, requiredKeys ):
    if not info:
      return S_ERROR( "Missing parameters" )
    for key in requiredKeys:
      if not key in info:
        return S_ERROR( "Missing '%s' parameter" % key )
    return S_OK()

  # def _checkLFNPFNConvention( self, lfn, pfn, se ):
  #   """ Check that the PFN corresponds to the LFN-PFN convention """
  #   if pfn == lfn:
  #     return S_OK()
  #   if ( len( pfn ) < len( lfn ) ) or ( pfn[-len( lfn ):] != lfn ) :
  #     return S_ERROR( 'PFN does not correspond to the LFN convention' )
  #  return S_OK()

  def _checkLFNPFNConvention( self, lfn, pfn, se ):
    """ Check that the PFN corresponds to the LFN-PFN convention
    """
    # Check if the PFN corresponds to the LFN convention
    if pfn == lfn:
      return S_OK()
    lfn_pfn = True   # flag that the lfn is contained in the pfn
    if ( len( pfn ) < len( lfn ) ) or ( pfn[-len( lfn ):] != lfn ) :
      return S_ERROR( 'PFN does not correspond to the LFN convention' )
    if not pfn.endswith( lfn ):
      return S_ERROR()
    # Check if the pfn corresponds to the SE definition
    result = self._getStorageElement( se )
    if not result['OK']:
      return result
    selement = result['Value']
    res = pfnparse( pfn )
    if not res['OK']:
      return res
    pfnDict = res['Value']
    protocol = pfnDict['Protocol']
    pfnpath = pfnDict['Path']
    result = selement.getStorageParameters( protocol )
    if not result['OK']:
      return result
    seDict = result['Value']
    sePath = seDict['Path']
    ind = pfnpath.find( sePath )
    if ind == -1:
      return S_ERROR( 'The given PFN %s does not correspond to the %s SE definition' % ( pfn, se ) )
    # Check the full LFN-PFN-SE convention
    if lfn_pfn:
      seAccessDict = dict( seDict )
      seAccessDict['Path'] = sePath + '/' + lfn
      check_pfn = pfnunparse( seAccessDict )
      if check_pfn != pfn:
        return S_ERROR( 'PFN does not correspond to the LFN convention' )
    return S_OK()

  def _getStorageElement( self, seName ):
    from DIRAC.Resources.Storage.StorageElement              import StorageElement
    storageElement = StorageElement( seName )
    if not storageElement.valid:
      return S_ERROR( storageElement.errorReason )
    return S_OK( storageElement )

  def setFileGroup( self, lfns, uid=0, gid=0, connection = False ):
    """ Get set the group for the supplied files """
    connection = self._getConnection( connection )
    res = self._findFiles( lfns, ['FileID', 'GID'], connection = connection )
    if not res['OK']:
      return res
    failed = res['Value']['Failed']
    successful = {}
    for lfn in res['Value']['Successful'].keys():
      group = lfns[lfn]['Group']
      if type( group ) in StringTypes:
        groupRes = self.db.ugManager.findGroup( group )
        if not groupRes['OK']:
          return groupRes
        group = groupRes['Value']
      currentGroup = res['Value']['Successful'][lfn]['GID']
      if int( group ) == int( currentGroup ):
        successful[lfn] = True
      else:
        fileID = res['Value']['Successful'][lfn]['FileID']
        res = self._setFileGroup( fileID, group, connection = connection )
        if not res['OK']:
          failed[lfn] = res['Message']
        else:
          successful[lfn] = True
    return S_OK( {'Successful':successful, 'Failed':failed} )

  def setFileOwner( self, lfns, uid=0, gid=0, connection = False ):
    """ Get set the group for the supplied files """
    connection = self._getConnection( connection )
    res = self._findFiles( lfns, ['FileID', 'UID'], connection = connection )
    if not res['OK']:
      return res
    failed = res['Value']['Failed']
    successful = {}
    for lfn in res['Value']['Successful'].keys():
      owner = lfns[lfn]['Owner']
      if type( owner ) in StringTypes:
        userRes = self.db.ugManager.findUser( owner )
        if not userRes['OK']:
          return userRes
        owner = userRes['Value']
      currentOwner = res['Value']['Successful'][lfn]['UID']
      if int( owner ) == int( currentOwner ):
        successful[lfn] = True
      else:
        fileID = res['Value']['Successful'][lfn]['FileID']
        res = self._setFileOwner( fileID, owner, connection = connection )
        if not res['OK']:
          failed[lfn] = res['Message']
        else:
          successful[lfn] = True
    return S_OK( {'Successful':successful, 'Failed':failed} )

  def setFileMode( self, lfns, uid=0, gid=0, connection = False ):
    """ Get set the mode for the supplied files """
    connection = self._getConnection( connection )
    res = self._findFiles( lfns, ['FileID', 'Mode'], connection = connection )
    if not res['OK']:
      return res
    failed = res['Value']['Failed']
    successful = {}
    for lfn in res['Value']['Successful'].keys():
      mode = lfns[lfn]['Mode']
      currentMode = res['Value']['Successful'][lfn]['Mode']
      if int( currentMode ) == int( mode ):
        successful[lfn] = True
      else:
        fileID = res['Value']['Successful'][lfn]['FileID']
        res = self._setFileMode( fileID, mode, connection = connection )
        if not res['OK']:
          failed[lfn] = res['Message']
        else:
          successful[lfn] = True
    return S_OK( {'Successful':successful, 'Failed':failed} )

  def changePathOwner( self, paths, credDict, recursive = False ):
    """ Bulk method to change Owner for the given paths """
    return self._changePathFunction( paths, credDict, self.db.dtree.changeDirectoryOwner,
                                    self.setFileOwner, recursive )

  def changePathGroup( self, paths, credDict, recursive = False ):
    """ Bulk method to change Owner for the given paths """
    return self._changePathFunction( paths, credDict, self.db.dtree.changeDirectoryGroup,
                                    self.setFileGroup, recursive )

  def changePathMode( self, paths, credDict, recursive = False ):
    """ Bulk method to change Owner for the given paths """
    return self._changePathFunction( paths, credDict, self.db.dtree.changeDirectoryMode,
                                    self.setFileMode, recursive )

  def _changePathFunction( self, paths, credDict, change_function_directory, change_function_file, recursive = False ):
    """ A generic function to change Owner, Group or Mode for the given paths """
    result = self.db.ugManager.getUserAndGroupID( credDict )
    if not result['OK']:
      return result
    uid, gid = result['Value']

    dirList = []
    result = self.db.isDirectory( paths, credDict )
    if not result['OK']:
      return result
    for p in result['Value']['Successful']:
      if result['Value']['Successful'][p]:
        dirList.append( p )
    fileList = []
    if len( dirList ) < len( paths ):
      result = self.isFile( paths )
      if not result['OK']:
        return result
      fileList = result['Value']['Successful'].keys()

    successful = {}
    failed = {}

    dirArgs = {}
    fileArgs = {}

    for path in paths:
      if ( not path in dirList ) and ( not path in fileList ):
        failed[path] = 'Path not found'
      if path in dirList:
        dirArgs[path] = paths[path]
      elif path in fileList:
        fileArgs[path] = paths[path]
    if dirArgs:
      result = change_function_directory( dirArgs, uid, gid )
      if not result['OK']:
        return result
      successful.update( result['Value']['Successful'] )
      failed.update( result['Value']['Failed'] )
    if fileArgs:
      result = change_function_file( fileArgs, uid, gid )
      if not result['OK']:
        return result
      successful.update( result['Value']['Successful'] )
      failed.update( result['Value']['Failed'] )
    return S_OK( {'Successful':successful, 'Failed':failed} )
  <|MERGE_RESOLUTION|>--- conflicted
+++ resolved
@@ -8,13 +8,8 @@
 from DIRAC.Core.Utilities.List              import intListToString
 from DIRAC.Core.Utilities.Pfn               import pfnparse, pfnunparse
 
-<<<<<<< HEAD
-import time, os, stat
-from types import StringTypes
-=======
 import os, stat
 from types import ListType, StringTypes
->>>>>>> 60e91868
 
 class FileManagerBase:
 
