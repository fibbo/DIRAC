########################################################################
# $Id$
########################################################################
""" DIRAC DirectoryTree base class """

__RCSID__ = "$Id$"

from DIRAC.DataManagementSystem.DB.FileCatalogComponents.Utilities  import checkArgumentFormat
from DIRAC                                                          import S_OK, S_ERROR, gLogger
import time, threading, os
from types import StringTypes, ListType
import stat

DEBUG = 0

#############################################################################
class DirectoryTreeBase:

  _base_tables = {}
  _base_tables["FC_DirectoryUsage"] = { "Fields":
                                        {
                                          "DirID": "INTEGER NOT NULL",
                                          "SEID": "INTEGER NOT NULL",
                                          "SESize": "BIGINT NOT NULL",
                                          "SEFiles": "BIGINT NOT NULL",
                                          "LastUpdate": "DATETIME NOT NULL"
                                        },
                                        "UniqueIndexes" : {"DirID_SEID": ["DirID","SEID"]},
                                        "Indexes": {
                                                     "DirID": ["DirID"],
                                                     "SEID": ["SEID"]
                                                   }  
                                       }
  _base_tables["FC_DirectoryInfo"] = { "Fields": {
                                                    "DirID": "INTEGER NOT NULL",
                                                    "UID": "SMALLINT UNSIGNED NOT NULL DEFAULT 0",
                                                    "GID": "SMALLINT UNSIGNED NOT NULL DEFAULT 0",
                                                    "CreationDate": "DATETIME",
                                                    "ModificationDate": "DATETIME",
                                                    "Mode": "SMALLINT UNSIGNED NOT NULL DEFAULT 775",
                                                    "Status": "SMALLINT UNSIGNED NOT NULL DEFAULT 0"
                                                  }, 
                                        "PrimaryKey": "DirID"
                                       }
  
  def __init__( self, database = None ):
    self.db = None
    if database is not None:
      self.setDatabase( database )
    self.lock = threading.Lock()
    self.treeTable = ''

  def _getConnection( self, connection ):
    if connection:
      return connection
    res = self.db._getConnection()
    if res['OK']:
      return res['Value']
    gLogger.warn( "Failed to get MySQL connection", res['Message'] )
    return connection

  def getTreeTable( self ):
    """ Get the string of the Directory Tree type
    """
    return self.treeTable
    
  def setDatabase( self, database ):
    self.db = database
    result = self.db._createTables( self._base_tables )
    if not result['OK']:
      gLogger.error( "Failed to create tables", str( self._base_tables.keys() ) )
      return result
    if result['Value']:
      gLogger.info( "Tables created: %s" % ','.join( result['Value'] ) )
    result = self.db._createTables( self._tables )
    if not result['OK']:
      gLogger.error( "Failed to create tables", str( self._tables.keys() ) )
    elif result['Value']:
      gLogger.info( "Tables created: %s" % ','.join( result['Value'] ) )  
    return result

  def makeDir( self, path ):    
    return S_ERROR( 'Should be implemented in a derived class' )
  
  def removeDir( self, path ):    
    return S_ERROR( 'Should be implemented in a derived class' )
  
  def findDir( self, path ):    
    return S_ERROR( 'Should be implemented in a derived class' )
  
  def getChildren( self, path ):    
    return S_ERROR( 'Should be implemented in a derived class' )
    
  def getDirectoryPath( self, path ):    
    return S_ERROR( 'Should be implemented in a derived class' )  

  def getSubdirectoriesByID( self, path, requestString, includeParent ):    
    return S_ERROR( 'Should be implemented in a derived class' )  

  def makeDirectory(self,path,credDict,status=0):
    """Create a new directory. The return value is the dictionary
       containing all the parameters of the newly created directory
    """
    if path[0] != '/':
      return S_ERROR( 'Not an absolute path' )
    # Strip off the trailing slash if necessary
    if len( path ) > 1 and path[-1] == '/':
      path = path[:-1]

    if path == '/':
      # Create the root directory
      l_uid = 0
      l_gid = 0
    else:
      result = self.db.ugManager.getUserAndGroupID( credDict )
      if not result['OK']:
        return result
      ( l_uid, l_gid ) = result['Value']

    dirDict = {}
    result = self.makeDir( path )
    if not result['OK']:
      return result
    dirID = result['Value']
    if result['NewDirectory']:
      req = "INSERT INTO FC_DirectoryInfo (DirID,UID,GID,CreationDate,ModificationDate,Mode,Status) Values "
      req = req + "(%d,%d,%d,UTC_TIMESTAMP(),UTC_TIMESTAMP(),%d,%d)" % ( dirID, l_uid, l_gid, self.db.umask, status )
      result = self.db._update( req )
      if result['OK']:
        resGet = self.getDirectoryParameters( dirID )
        if resGet['OK']:
          dirDict = resGet['Value']
    else:
      return S_OK( dirID )

    if not dirDict:
      self.removeDir( path )
      return S_ERROR( 'Failed to create directory %s' % path )
    return S_OK( dirID )

#####################################################################
  def makeDirectories( self, path, credDict ):
    """Make all the directories recursively in the path. The return value
       is the dictionary containing all the parameters of the newly created
       directory
    """
    result = self.existsDir( path )
    if not result['OK']:
      return result
    result = result['Value']
    if result['Exists']:
      return S_OK( result['DirID'] )

    if path == '/':
      result = self.makeDirectory( path, credDict )
      return result

    parentDir = os.path.dirname( path )
    result = self.existsDir( parentDir )
    if not result['OK']:
      return result
    result = result['Value']
    if result['Exists']:
      result = self.makeDirectory( path, credDict )
    else:
      result = self.makeDirectories( parentDir, credDict )
      if not result['OK']:
        return result
      result = self.makeDirectory( path, credDict )

    return result

#####################################################################
  def exists( self, lfns ):
    successful = {}
    failed = {}
    for lfn in lfns:
      res = self.findDir( lfn )
      if not res['OK']:
        failed[lfn] = res['Message']
      if not res['Value']:
        successful[lfn] = False
      else:
        successful[lfn] = True
    return S_OK( {'Successful':successful, 'Failed':failed} )

  def existsDir( self, path ):
    """ Check the existence of the directory path
    """
    result = self.findDir( path )
    if not result['OK']:
      return result
    if result['Value']:
      result = S_OK( int( result['Value'] ) )
      result['Exists'] = True
    else:
      result = S_OK( 0 )
      result['Exists'] = False

    return result

  #####################################################################
  def isDirectory( self, paths ):
    """ Checking for existence of directories
    """
    dirs = paths.keys()
    successful = {}
    failed = {}
    for dir_ in dirs:
      result = self.existsDir( dir_ )
      if not result['OK']:
        failed[dir_] = result['Message']
      elif result['Value']['Exists']:
        successful[dir_] = True
      else: 
        successful[dir_] = False  
          
    return S_OK({'Successful':successful,'Failed':failed})
  
  #####################################################################
  def createDirectory( self, dirs, credDict ):
    """ Checking for existence of directories
    """
    successful = {}
    failed = {}
    for dir_ in dirs:
      result = self.makeDirectories( dir_, credDict )
      if not result['OK']:
        failed[dir_] = result['Message']
      else: 
        successful[dir_] = True  
          
    return S_OK({'Successful':successful,'Failed':failed}) 

  #####################################################################
  def isEmpty( self, path ):
    """ Find out if the given directory is empty
    """
    # Check if there are subdirectories
    result = self.getChildren( path )
    if not result['OK']:
      return result
    childIDs = result['Value']
    if childIDs:
      return S_OK( False )

    #Check if there are files
    result = self.__getDirID( path )
    if not result['OK']:
      return result
    dirID = result['Value']
    result = self.db.fileManager.getFilesInDirectory( dirID )
    if not result['OK']:
      return result
    files = result['Value']
    if files:
      return S_OK( False )

    return S_OK( True )

#####################################################################
  def removeDirectory( self, dirs, force = False ):
    """Remove an empty directory from the catalog """
    successful = {}
    failed = {}
<<<<<<< HEAD
    for dir_ in dirs:
      result = self.isEmpty( dir_ )
=======
    
    # Check if requested directories exist in the catalog
    result = self.findDirs( dirs )
    if not result['OK']:
      return result
    dirDict = result['Value']
    for d in dirs:
      if not d in dirDict:
        failed[d] = "Directory does not exist" 
    dirList = dirDict.keys()

    for dir in dirList:
      result = self.isEmpty( dir )
>>>>>>> 7f035a4e
      if not result['OK']:
        return result
      if not result['Value']:
        failed[dir_] = 'Failed to remove non-empty directory'
        continue
      result = self.removeDir(dir_)
      if not result['OK']:
        failed[dir_] = result['Message']
      else: 
        successful[dir_] = result
    return S_OK({'Successful':successful,'Failed':failed}) 

#####################################################################
  def __getDirID( self, path ):
    """ Get directory ID from the given path or already evaluated ID
    """

    if type( path ) in StringTypes:
      result = self.findDir( path )
      if not result['OK']:
        return result
      dirID = result['Value']
      if not dirID:
        return S_ERROR( '%s: not found' % str( path ) )
      return S_OK( dirID )
    else:
      return S_OK( path )

#####################################################################
  def getDirectoryParameters( self, path ):
    """ Get the given directory parameters
    """

    result = self.__getDirID( path )
    if not result['OK']:
      return result
    dirID = result['Value']

    query = "SELECT DirID,UID,GID,Status,Mode,CreationDate,ModificationDate from FC_DirectoryInfo"
    query = query + " WHERE DirID=%d" % dirID
    resQuery = self.db._query( query )
    if not resQuery['OK']:
      return resQuery

    if not resQuery['Value']:
      return S_ERROR( 'Directory not found' )

    dirDict = {}
    dirDict['DirID'] = int( resQuery['Value'][0][0] )
    uid = int( resQuery['Value'][0][1] )
    dirDict['UID'] = uid
    owner = 'unknown'
    result = self.db.ugManager.getUserName( uid )
    if result['OK']:
      owner = result['Value']
    dirDict['Owner'] = owner
    gid = int( resQuery['Value'][0][2] )
    dirDict['GID'] = int( resQuery['Value'][0][2] )
    group = 'unknown'
    result = self.db.ugManager.getGroupName( gid )
    if result['OK']:
      group = result['Value']
    dirDict['OwnerGroup'] = group
    dirDict['Status'] = int( resQuery['Value'][0][3] )
    dirDict['Mode'] = int( resQuery['Value'][0][4] )
    dirDict['CreationDate'] = resQuery['Value'][0][5]
    dirDict['ModificationDate'] = resQuery['Value'][0][6]

    return S_OK( dirDict )

#####################################################################
  def __setDirectoryParameter( self, path, pname, pvalue ):
    """ Set a numerical directory parameter
    """
    result = self.__getDirID( path )
    if not result['OK']:
      return result
    dirID = result['Value']
    req = "UPDATE FC_DirectoryInfo SET %s=%d WHERE DirID=%d" % ( pname, pvalue, dirID )
    result = self.db._update( req )
    return result

#####################################################################
  def _setDirectoryUid( self, path, uid ):
    """ Set the directory owner
    """
    return self.__setDirectoryParameter( path, 'UID', uid )

#####################################################################
  def _setDirectoryGid( self, path, gid ):
    """ Set the directory group
    """
    return self.__setDirectoryParameter( path, 'GID', gid )

#####################################################################
  def setDirectoryOwner( self, path, owner ):
    """ Set the directory owner
    """

    result = self.__getDirID( path )
    if not result['OK']:
      return result
    dirID = result['Value']
    result = self.db.ugManager.findUser( owner )
    uid = result['Value']
    result = self._setDirectoryUid( dirID, uid )
    return result

#####################################################################
  def changeDirectoryOwner( self, paths, s_uid = 0, s_gid = 0 ):
    """ Bulk setting of the directory owner
    """
    result = self.db.ugManager.findUser( s_uid )
    if not result['OK']:
      return result
    uid = result['Value']
    result = self.db.ugManager.findGroup( s_gid )
    if not result['OK']:
      return result
    gid = result['Value']

    result = checkArgumentFormat( paths )
    if not result['OK']:
      return result
    arguments = result['Value']
    successful = {}
    failed = {}
    for path,dict_ in arguments.items():
      owner = dict_['Owner']
      result = self.setDirectoryOwner(path,owner)
      if not result['OK']:
        failed[path] = result['Message']
      else:
        successful[path] = True

    return S_OK( {'Successful':successful, 'Failed':failed} )

#####################################################################
  def setDirectoryGroup( self, path, gname ):
    """ Set the directory owner
    """

    result = self.__getDirID( path )
    if not result['OK']:
      return result
    dirID = result['Value']
    result = self.db.ugManager.findGroup( gname )
    gid = result['Value']
    result = self._setDirectoryGid( dirID, gid )
    return result

#####################################################################
  def changeDirectoryGroup( self, paths, s_uid = 0, s_gid = 0 ):
    """ Bulk setting of the directory owner
    """
    result = self.db.ugManager.findUser( s_uid )
    if not result['OK']:
      return result
    uid = result['Value']
    result = self.db.ugManager.findGroup( s_gid )
    if not result['OK']:
      return result
    gid = result['Value']

    result = checkArgumentFormat( paths )
    if not result['OK']:
      return result
    arguments = result['Value']
    successful = {}
    failed = {}
    for path, dict_ in arguments.items():
      group = dict_['Group']
      result = self.setDirectoryGroup( path, group )
      if not result['OK']:
        failed[path] = result['Message']
      else:
        successful[path] = True

    return S_OK( {'Successful':successful, 'Failed':failed} )

#####################################################################
  def setDirectoryMode( self, path, mode ):
    """ set the directory mask
    """
    return self.__setDirectoryParameter( path, 'Mode', mode )

#####################################################################
  def changeDirectoryMode( self, paths, s_uid = 0, s_gid = 0 ):
    """ Bulk setting of the directory owner
    """
    result = self.db.ugManager.findUser( s_uid )
    if not result['OK']:
      return result
    uid = result['Value']
    result = self.db.ugManager.findGroup( s_gid )
    if not result['OK']:
      return result
    gid = result['Value']

    result = checkArgumentFormat( paths )
    if not result['OK']:
      return result
    arguments = result['Value']
    successful = {}
    failed = {}
    for path, dict_ in arguments.items():
      mode = dict_['Mode']
      result = self.setDirectoryMode( path, mode )
      if not result['OK']:
        failed[path] = result['Message']
      else:
        successful[path] = True

    return S_OK( {'Successful':successful, 'Failed':failed} )

  #####################################################################
  def setDirectoryStatus( self, path, status ):
    """ set the directory mask
    """
    return self.__setDirectoryParameter( path, 'Status', status )

  def getPathPermissions( self, lfns, credDict ):
    """ Get permissions for the given user/group to manipulate the given lfns 
    """
    successful = {}
    failed = {}
    for path in lfns:
      result = self.getDirectoryPermissions( path, credDict )
      if not result['OK']:
        failed[path] = result['Message']
      else:
        successful[path] = result['Value']

    return S_OK( {'Successful':successful, 'Failed':failed} )

  #####################################################################
  def getDirectoryPermissions( self, path, credDict ):
    """ Get permissions for the given user/group to manipulate the given directory 
    """
    result = self.db.ugManager.getUserAndGroupID( credDict )
    if not result['OK']:
      return result
    uid, gid = result['Value']

    result = self.getDirectoryParameters( path )
    if not result['OK']:
      if "not found" in result['Message']:
        # If the directory does not exist, check the nearest parent for the permissions
        pDir = os.path.dirname( path )
        result = self.getDirectoryPermissions( pDir, credDict )
        return result
      else:
        return result

    dUid = result['Value']['UID']
    dGid = result['Value']['GID']
    mode = result['Value']['Mode']

    owner = uid == dUid
    group = gid == dGid

    resultDict = {}
    if self.db.globalReadAccess:
      resultDict['Read'] = True
    else:
      resultDict['Read'] = ( owner and mode & stat.S_IRUSR > 0 ) or ( group and mode & stat.S_IRGRP > 0 ) or mode & stat.S_IROTH > 0
    resultDict['Write'] = ( owner and mode & stat.S_IWUSR > 0 ) or ( group and mode & stat.S_IWGRP > 0 ) or mode & stat.S_IWOTH > 0
    resultDict['Execute'] = ( owner and mode & stat.S_IXUSR > 0 ) or ( group and mode & stat.S_IXGRP > 0 ) or mode & stat.S_IXOTH > 0
    return S_OK( resultDict )

  def getFileIDsInDirectory( self, dirID, credDict, startItem = 1, maxItems = 25 ):
    """ Get file IDs for the given directory
    """
    dirs = dirID
    if type( dirID ) != ListType:
      dirs = [dirID]

    if not dirs:
      dirs = [ -1 ]

    dirListString = ','.join( [ str( dir_ ) for dir_ in dirs ] )

    req = "SELECT COUNT( DirID ) FROM FC_Files USE INDEX (DirID) WHERE DirID IN ( %s )" % dirListString
    result = self.db._query( req )
    if not result['OK']:
      return result

    totalRecords = result['Value'][0][0]

    if not totalRecords:
      result = S_OK( [] )
      result['TotalRecords'] = totalRecords
      return result

    req = "SELECT FileID FROM FC_Files WHERE DirID IN ( %s ) LIMIT %s, %s " % ( dirListString, startItem, maxItems )
    result = self.db._query( req )
    if not result['OK']:
      return result
    result = S_OK( [ fileId[0] for fileId in result['Value'] ] )
    result['TotalRecords'] = totalRecords
    return result


  def getFilesInDirectory( self, dirID, credDict ):
    """ Get file IDs for the given directory
    """
    dirs = dirID
    if type( dirID ) != ListType:
      dirs = [dirID]
      
    dirListString = ','.join( [ str(dir_) for dir_ in dirs ] )
    req = "SELECT FileID,DirID,FileName FROM FC_Files WHERE DirID IN ( %s )" % dirListString
    result = self.db._query( req )
    return result

  def getFileLFNsInDirectory( self, dirID, credDict ):
    """ Get file lfns for the given directory or directory list 
    """
    dirs = dirID
    if type( dirID ) != ListType:
      dirs = [dirID]
      
    dirListString = ','.join( [ str(dir_) for dir_ in dirs ] )
    treeTable = self.getTreeTable()
    req = "SELECT CONCAT(D.DirName,'/',F.FileName) FROM FC_Files as F, %s as D WHERE D.DirID IN ( %s ) and D.DirID=F.DirID"
    req = req % ( treeTable, dirListString )
    result = self.db._query( req )
    if not result['OK']:
      return result
    lfnList = [ x[0] for x in result['Value'] ]
    return S_OK( lfnList )

  def getFileLFNsInDirectoryByDirectory( self, dirID, credDict ):
    """ Get file lfns for the given directory or directory list 
    """
    dirs = dirID
    if type( dirID ) != ListType:
      dirs = [dirID]

    dirListString = ','.join( [ str( dir_ ) for dir_ in dirs ] )
    treeTable = self.getTreeTable()
    req = "SELECT D.DirName,F.FileName,F.FileID FROM FC_Files as F, %s as D WHERE D.DirID IN ( %s ) and D.DirID=F.DirID"
    req = req % ( treeTable, dirListString )
    result = self.db._query( req )
    if not result['OK']:
      return result

    lfnDict = {}
    lfnIDList = []
    for dir_, fname, fileID in result['Value']:
      lfnDict.setdefault( dir_, [] )
      lfnDict[dir_].append( fname )
      lfnIDList.append( fileID )

    result = S_OK( lfnDict )
    result['LFNIDList'] = lfnIDList
    return result

  def __getDirectoryContents( self, path, details = False ):
    """ Get contents of a given directory
    """
    result = self.findDir( path )
    if not result['OK']:
      return result
    directoryID = result['Value']
    directories = {}
    links = {}
    result = self.getChildren( path )
    if not result['OK']:
      return result

    # Get subdirectories
    dirIDList = result['Value']
    for dirID in dirIDList:
      result = self.getDirectoryPath( dirID )
      if not result['OK']:
        return result
      dirName = result['Value']
      if details:
        result = self.getDirectoryParameters( dirID )
        if not result['OK']:
          directories[dirName] = False
        else:
          directories[dirName] = result['Value']
      else:
        directories[dirName] = True
    result = self.db.fileManager.getFilesInDirectory( directoryID, verbose = details )
    if not result['OK']:
      return result
    files = result['Value']
    result = self.db.datasetManager.getDatasetsInDirectory( directoryID, verbose = details )
    if not result['OK']:
      return result
    datasets = result['Value']
    pathDict = {'Files': files, 'SubDirs':directories, 'Links':links, 'Datasets':datasets }

    return S_OK( pathDict )

  def listDirectory( self, lfns, verbose = False ):
    """ Get the directory listing
    """
    paths = lfns.keys()
    successful = {}
    failed = {}
    for path in paths:
      result = self.__getDirectoryContents( path, details = verbose )
      if not result['OK']:
        failed[path] = result['Message']
      else:
        successful[path] = result['Value']

    return S_OK( {'Successful':successful, 'Failed':failed} )
  
  def getDirectoryReplicas( self, lfns, allStatus = False ):
    """ Get replicas for files in the given directories
    """
    paths = lfns.keys()
    successful = {}
    failed = {}
    for path in paths:
      result = self.findDir( path )
      if not result['OK']:
        failed[path] = result['Message']
        continue
      directoryID = result['Value']
      result = self.db.fileManager.getDirectoryReplicas( directoryID, path, allStatus )
      if not result['OK']:
        failed[path] = result['Message']
        continue
      fileDict = result['Value']
      successful[path] = {} 
      for fileName in fileDict:
        successful[path][fileName] = fileDict[fileName]  
        
    result = S_OK( {'Successful':successful, 'Failed':failed} )
    
    if self.db.lfnPfnConvention:
      sePrefixDict = {}
      resSE = self.db.seManager.getSEPrefixes()
      if resSE['OK']:
        sePrefixDict = resSE['Value']
      result['Value']['SEPrefixes'] = sePrefixDict
      
    return result

  def getDirectorySize( self, lfns, longOutput = False, rawFileTables = False ):
    """ Get the total size of the requested directories. If long flag
        is True, get also physical size per Storage Element
    """
    start = time.time()

    result = self.db._getConnection()
    if not result['OK']:
      return result
    connection = result['Value']

    if rawFileTables:
      resultLogical = self._getDirectoryLogicalSize( lfns, connection )
    else:
      resultLogical = self._getDirectoryLogicalSizeFromUsage( lfns, connection )
    if not resultLogical['OK']:
      connection.close()
      return resultLogical

    resultDict = resultLogical['Value']
    if not resultDict['Successful']:
      connection.close()
      return resultLogical

    if longOutput:
      # Continue with only successful directories
      if rawFileTables:
        resultPhysical = self._getDirectoryPhysicalSize( resultDict['Successful'], connection )
      else:
        resultPhysical = self._getDirectoryPhysicalSizeFromUsage( resultDict['Successful'], connection )
      if not resultPhysical['OK']:
        resultDict['QueryTime'] = time.time() - start
        result = S_OK( resultDict )
        result['Message'] = "Failed to get the physical size on storage"
        connection.close()
        return result
      for lfn in resultPhysical['Value']['Successful']:
        resultDict['Successful'][lfn]['PhysicalSize'] = resultPhysical['Value']['Successful'][lfn]
    connection.close()
    resultDict['QueryTime'] = time.time() - start
    return S_OK( resultDict )

  def _getDirectoryLogicalSizeFromUsage( self, lfns, connection ):
    """ Get the total "logical" size of the requested directories
    """
    paths = lfns.keys()
    successful = {}
    failed = {}
    for path in paths:
      result = self.findDir( path )
      if not result['OK']:
        failed[path] = "Directory not found"
        continue
      if not result['Value']:
        failed[path] = "Directory not found"
        continue
      dirID = result['Value']
      result = self.getSubdirectoriesByID( dirID, requestString = True, includeParent = True )
      if not result['OK']:
        failed[path] = result['Message']
        continue
      else:
        dirString = result['Value']
        req = "SELECT SESize, SEFiles FROM FC_DirectoryUsage WHERE SEID=0 AND DirID=%d" % dirID
        reqDir = dirString.replace( 'SELECT DirID FROM', 'SELECT count(*) FROM' )

      result = self.db._query( req, connection )
      if not result['OK']:
        failed[path] = result['Message']
      elif not result['Value']:
        successful[path] = {"LogicalSize":0, "LogicalFiles":0, 'LogicalDirectories':0}
      elif result['Value'][0][0]:
        successful[path] = {"LogicalSize":int( result['Value'][0][0] ),
                            "LogicalFiles":int( result['Value'][0][1] )}
        result = self.db._query( reqDir, connection )
        if result['OK'] and result['Value']:
          successful[path]['LogicalDirectories'] = result['Value'][0][0] - 1
        else:
          successful[path]['LogicalDirectories'] = -1


      else:
        successful[path] = {"LogicalSize":0, "LogicalFiles":0, 'LogicalDirectories':0}

    return S_OK( {'Successful':successful, 'Failed':failed} )


  def _getDirectoryLogicalSize( self, lfns, connection ):
    """ Get the total "logical" size of the requested directories
    """
    paths = lfns.keys()
    successful = {}
    failed = {}
    treeTable = self.getTreeTable()
    for path in paths:

      if path == "/":
        req = "SELECT SUM(Size),COUNT(*) FROM FC_Files"
        reqDir = "SELECT count(*) FROM %s" % treeTable
      else:
        result = self.findDir( path )
        if not result['OK']:
          failed[path] = "Directory not found"
          continue
        if not result['Value']:
          failed[path] = "Directory not found"
          continue
        dirID = result['Value']
        result = self.getSubdirectoriesByID( dirID, requestString = True, includeParent = True )
        if not result['OK']:
          failed[path] = result['Message']
          continue
        else:
          dirString = result['Value']
          req = "SELECT SUM(F.Size),COUNT(*) FROM FC_Files as F JOIN (%s) as T WHERE F.DirID=T.DirID" % dirString
          reqDir = dirString.replace( 'SELECT DirID FROM', 'SELECT count(*) FROM' )

      result = self.db._query( req, connection )
      if not result['OK']:
        failed[path] = result['Message']
      elif not result['Value']:
        successful[path] = {"LogicalSize":0, "LogicalFiles":0, 'LogicalDirectories':0}
      elif result['Value'][0][0]:
        successful[path] = {"LogicalSize":int( result['Value'][0][0] ),
                            "LogicalFiles":int( result['Value'][0][1] )}
        result = self.db._query( reqDir, connection )
        if result['OK'] and result['Value']:
          successful[path]['LogicalDirectories'] = result['Value'][0][0] - 1
        else:
          successful[path]['LogicalDirectories'] = -1


      else:
        successful[path] = {"LogicalSize":0, "LogicalFiles":0, 'LogicalDirectories':0}

    return S_OK( {'Successful':successful, 'Failed':failed} )

  def _getDirectoryPhysicalSizeFromUsage( self, lfns, connection ):
    """ Get the total size of the requested directories
    """
    paths = lfns.keys()
    successful = {}
    failed = {}
    for path in paths:
      result = self.findDir( path )
      if not result['OK']:
        failed[path] = "Directory not found"
        continue
      if not result['Value']:
        failed[path] = "Directory not found"
        continue
      dirID = result['Value']

      req = "SELECT S.SEID, S.SEName, D.SESize, D.SEFiles FROM FC_DirectoryUsage as D, FC_StorageElements as S"
      req += "  WHERE S.SEID=D.SEID AND D.DirID=%d" % dirID
      result = self.db._query( req, connection )
      if not result['OK']:
        failed[path] = result['Message']
      elif not result['Value']:
        successful[path] = {}
      elif result['Value'][0][0]:
        seDict = {}
        totalSize = 0
        totalFiles = 0
        for seID, seName, seSize, seFiles in result['Value']:
          if seSize or seFiles:
            seDict[seName] = {'Size':seSize, 'Files':seFiles}
            totalSize += seSize
            totalFiles += seFiles
          else:
            req = 'DELETE FROM FC_DirectoryUsage WHERE SEID=%d AND DirID=%d' % ( seID, dirID )
            result = self.db._update( req )
            if not result['OK']:
              gLogger.error( 'Failed to delete entry from FC_DirectoryUsage', result['Message'] )
        seDict['TotalSize'] = int( totalSize )
        seDict['TotalFiles'] = int( totalFiles )
        successful[path] = seDict
      else:
        successful[path] = {}

    return S_OK( {'Successful':successful, 'Failed':failed} )


  def _getDirectoryPhysicalSizeFromUsage_old( self, lfns, connection ):
    """ Get the total size of the requested directories
    """
    paths = lfns.keys()
    successful = {}
    failed = {}
    for path in paths:

      if path == '/':
        req = "SELECT S.SEName, D.SESize, D.SEFiles FROM FC_DirectoryUsage as D, FC_StorageElements as S"
        req += "  WHERE S.SEID=D.SEID"
      else:
        result = self.findDir( path )
        if not result['OK']:
          failed[path] = "Directory not found"
          continue
        if not result['Value']:
          failed[path] = "Directory not found"
          continue
        dirID = result['Value']
        result = self.getSubdirectoriesByID( dirID, requestString = True, includeParent = True )
        if not result['OK']:
          return result
        subDirString = result['Value']
        req = "SELECT S.SEName, D.SESize, D.SEFiles FROM FC_DirectoryUsage as D, FC_StorageElements as S"
        req += " JOIN (%s) AS F" % subDirString
        req += " WHERE S.SEID=D.SEID AND D.DirID=F.DirID"

      result = self.db._query( req, connection )
      if not result['OK']:
        failed[path] = result['Message']
      elif not result['Value']:
        successful[path] = {}
      elif result['Value'][0][0]:
        seDict = {}
        totalSize = 0
        totalFiles = 0
        for seName, seSize, seFiles in result['Value']:
          sfDict = seDict.get( seName, {'Size':0, 'Files':0} )
          sfDict['Size'] += seSize
          sfDict['Files'] += seFiles
          seDict[seName] = sfDict
          totalSize += seSize
          totalFiles += seFiles
        seDict['TotalSize'] = int( totalSize )
        seDict['TotalFiles'] = int( totalFiles )
        successful[path] = seDict
      else:
        successful[path] = {}

    return S_OK( {'Successful':successful, 'Failed':failed} )

  def _getDirectoryPhysicalSize( self, lfns, connection ):
    """ Get the total size of the requested directories
    """
    paths = lfns.keys()
    successful = {}
    failed = {}
    for path in paths:
      if path == '/':
        req = "SELECT SUM(F.Size),COUNT(F.Size),S.SEName from FC_Files as F, FC_Replicas as R, FC_StorageElements as S "
        req += "WHERE R.SEID=S.SEID AND F.FileID=R.FileID "
        req += "GROUP BY S.SEID"
      else:
        result = self.findDir( path )
        if not result['OK']:
          failed[path] = "Directory not found"
          continue
        if not result['Value']:
          failed[path] = "Directory not found"
          continue
        dirID = result['Value']
        result = self.getSubdirectoriesByID( dirID, requestString = True, includeParent = True )
        if not result['OK']:
          failed[path] = result['Message']
          continue
        else:
          dirString = result['Value']

          req = "SELECT SUM(F.Size),COUNT(F.Size),S.SEName from FC_Files as F, FC_Replicas as R, FC_StorageElements as S JOIN (%s) as T " % dirString
          req += "WHERE R.SEID=S.SEID AND F.FileID=R.FileID AND F.DirID=T.DirID "
          req += "GROUP BY S.SEID"

      result = self.db._query( req, connection )
      if not result['OK']:
        failed[path] = result['Message']
      elif not result['Value']:
        successful[path] = {}
      elif result['Value'][0][0]:
        seDict = {}
        totalSize = 0
        totalFiles = 0
        for size, files, seName in result['Value']:
          seDict[seName] = {"Size":int( size ), "Files":int( files )}
          totalSize += size
          totalFiles += files
        seDict['TotalSize'] = int( totalSize )
        seDict['TotalFiles'] = int( totalFiles )
        successful[path] = seDict
      else:
        successful[path] = {}

    return S_OK( {'Successful':successful, 'Failed':failed} )

  def _rebuildDirectoryUsage( self ):
    """ Recreate and replenish the Storage Usage tables
    """

    req = "DROP TABLE IF EXISTS FC_DirectoryUsage_backup"
    self.db._update( req )
    req = "RENAME TABLE FC_DirectoryUsage TO FC_DirectoryUsage_backup"
    self.db._update( req )
    
    tableDict = { "FC_DirectoryUsage": self._base_tables['FC_DirectoryUsage'] }
    result = self.db._createTables( tableDict )
    if not result['OK']:
      return result

    result = self.__rebuildDirectoryUsageLeaves()
    if not result['OK']:
      return result

    result = self.db.dtree.findDir( '/' )
    if not result['OK']:
      return result
    if not result['Value']:
      return S_ERROR( 'Directory / not found' )
    dirID = result['Value']
    result = self.__rebuildDirectoryUsage( dirID )
    gLogger.verbose( 'Finished rebuilding Directory Usage' )
    return result

  def __rebuildDirectoryUsageLeaves( self ):
    """ Rebuild DirectoryUsage entries for directories having files
    """
    req = 'SELECT DISTINCT(DirID) FROM FC_Files'
    result = self.db._query( req )
    if not result['OK']:
      return result

    dirIDs = [ x[0] for x in result['Value'] ]
    gLogger.verbose( 'Starting rebuilding Directory Usage, number of visible directories %d' % len( dirIDs ) )

    insertFields = ['DirID', 'SEID', 'SESize', 'SEFiles', 'LastUpdate']
    insertValues = []

    count = 0
    empty = 0

    for dirID in dirIDs:

      count += 1

      # Get the physical size
      req = "SELECT SUM(F.Size),COUNT(F.Size),R.SEID from FC_Files as F, FC_Replicas as R "
      req += "WHERE F.FileID=R.FileID AND F.DirID=%d GROUP BY R.SEID" % int( dirID )
      result = self.db._query( req )
      if not result['OK']:
        return result
      if not result['Value']:
        empty += 1

      for seSize, seFiles, seID in result['Value']:
        insertValues = [dirID, seID, seSize, seFiles, 'UTC_TIMESTAMP()']
        result = self.db.insertFields( 'FC_DirectoryUsage', insertFields, insertValues )
        if not result['OK']:
          if "Duplicate" in result['Message']:
            req = "UPDATE FC_DirectoryUsage SET SESize=%d, SEFiles=%d, LastUpdate=UTC_TIMESTAMP()" % ( seSize, seFiles )
            req += " WHERE DirID=%s AND SEID=%s" % ( dirID, seID )
            result = self.db._update( req )
            if not result['OK']:
              return result
          return result

      # Get the logical size
      req = "SELECT SUM(Size),COUNT(Size) from FC_Files WHERE DirID=%d " % int( dirID )
      result = self.db._query( req )
      if not result['OK']:
        return result
      if not result['Value']:
        return S_ERROR( 'Empty directory' )
      seSize, seFiles = result['Value'][0]
      insertValues = [dirID, 0, seSize, seFiles, 'UTC_TIMESTAMP()']
      result = self.db.insertFields( 'FC_DirectoryUsage', insertFields, insertValues )
      if not result['OK']:
        if "Duplicate" in result['Message']:
          req = "UPDATE FC_DirectoryUsage SET SESize=%d, SEFiles=%d, LastUpdate=UTC_TIMESTAMP()" % ( seSize, seFiles )
          req += " WHERE DirID=%s AND SEID=0" % dirID
          result = self.db._update( req )
          if not result['OK']:
            return result
        else:
          return result

    gLogger.verbose( "Processed %d directories, %d empty " % ( count, empty ) )

    return S_OK()

  def __rebuildDirectoryUsage( self, directoryID ):
    """ Rebuild DirectoryUsage entries recursively for the given path
    """
    result = self.getChildren( directoryID )
    if not result['OK']:
      return result
    dirIDs = result['Value']
    resultDict = {}
    for dirID in dirIDs:
      result = self.__rebuildDirectoryUsage( dirID )
      if not result['OK']:
        return result
      dirDict = result['Value']
      for seID in dirDict:
        resultDict.setdefault( seID, {'Size':0, 'Files':0} )
        resultDict[seID]['Size'] += dirDict[seID]['Size']
        resultDict[seID]['Files'] += dirDict[seID]['Files']

    insertFields = ['DirID', 'SEID', 'SESize', 'SEFiles', 'LastUpdate']
    insertValues = []
    for seID in resultDict:
      size = resultDict[seID]['Size']
      files = resultDict[seID]['Files']
      req = "UPDATE FC_DirectoryUsage SET SESize=SESize+%d, SEFiles=SEFiles+%d WHERE DirID=%d AND SEID=%d"
      req = req % ( size, files, directoryID, seID )
      result = self.db._update( req )
      if not result['OK']:
        return result
      if not result['Value']:
        insertValues = [directoryID, seID, size, files, 'UTC_TIMESTAMP()']
        result = self.db.insertFields( 'FC_DirectoryUsage', insertFields, insertValues )
        if not result['OK']:
          return result

    req = "SELECT SEID,SESize,SEFiles from FC_DirectoryUsage WHERE DirID=%d" % directoryID
    result = self.db._query( req )
    if not result['OK']:
      return result

    resultDict = {}
    for seid, size, files in result['Value']:
      resultDict[seid] = {'Size':size, 'Files':files}

    return S_OK( resultDict )

  def getDirectoryCounters( self, connection = False ):
    """ Get the total number of directories
    """
    connection = self._getConnection( connection )
    resultDict = {}
    req = "SELECT COUNT(*) from FC_DirectoryInfo"
    res = self.db._query( req, connection )
    if not res['OK']:
      return res
    resultDict['Directories'] = res['Value'][0][0]

    treeTable = self.getTreeTable()

    req = "SELECT COUNT(DirID) FROM %s WHERE Parent NOT IN ( SELECT DirID from %s )" % ( treeTable, treeTable )
    req += " AND DirID <> 1"
    res = self.db._query( req, connection )
    if not res['OK']:
      return res
    resultDict['Orphan Directories'] = res['Value'][0][0]

    req = "SELECT COUNT(DirID) FROM %s WHERE DirID NOT IN ( SELECT Parent from %s )" % ( treeTable, treeTable )
    req += " AND DirID NOT IN ( SELECT DirID from FC_Files ) "
    res = self.db._query( req, connection )
    if not res['OK']:
      return res
    resultDict['Empty Directories'] = res['Value'][0][0]

    req = "SELECT COUNT(DirID) FROM %s WHERE DirID NOT IN ( SELECT DirID FROM FC_DirectoryInfo )" % treeTable
    res = self.db._query( req, connection )
    if not res['OK']:
      return res
    resultDict['DirTree w/o DirInfo'] = res['Value'][0][0]

    req = "SELECT COUNT(DirID) FROM FC_DirectoryInfo WHERE DirID NOT IN ( SELECT DirID FROM %s )" % treeTable
    res = self.db._query( req, connection )
    if not res['OK']:
      return res
    resultDict['DirInfo w/o DirTree'] = res['Value'][0][0]

    return S_OK( resultDict )<|MERGE_RESOLUTION|>--- conflicted
+++ resolved
@@ -263,10 +263,6 @@
     """Remove an empty directory from the catalog """
     successful = {}
     failed = {}
-<<<<<<< HEAD
-    for dir_ in dirs:
-      result = self.isEmpty( dir_ )
-=======
     
     # Check if requested directories exist in the catalog
     result = self.findDirs( dirs )
@@ -278,9 +274,8 @@
         failed[d] = "Directory does not exist" 
     dirList = dirDict.keys()
 
-    for dir in dirList:
-      result = self.isEmpty( dir )
->>>>>>> 7f035a4e
+    for dir_ in dirList:
+      result = self.isEmpty( dir_ )
       if not result['OK']:
         return result
       if not result['Value']:
