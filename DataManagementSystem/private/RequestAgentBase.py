--- conflicted
+++ resolved
@@ -153,11 +153,7 @@
 
     :param self: self reference
     """
-<<<<<<< HEAD
-    self.log.info("resetRequest: will put %s back requests" % len(self.__requestHolder) )
-=======
     self.log.info("resetAllRequests: will put %s back requests" % len(self.__requestHolder) )
->>>>>>> e87646a6
     for requestName, requestTuple  in self.__requestHolder.items():
       requestString, requestServer = requestTuple
       reset = self.requestClient().updateRequest( requestName, requestString, requestServer )
