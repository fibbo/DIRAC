--- conflicted
+++ resolved
@@ -255,11 +255,7 @@
 
     ftsHistory = self.ftsClient().getFTSHistory()
     if not ftsHistory["OK"]:
-<<<<<<< HEAD
-      self.log.error( "unable to get FTS history: %s" % ftsHistory["Message"] )
-=======
-      log.error( "unable to get FTS history:", ftsHistory["Message"] )
->>>>>>> d83e9e26
+      self.log.error( "unable to get FTS history:", ftsHistory["Message"] )
       return ftsHistory
     ftsHistory = ftsHistory["Value"]
 
@@ -273,11 +269,9 @@
     finally:
       self.updateLock().release()
 
-<<<<<<< HEAD
     # # save time stamp
     self.__ftsPlacementValidStamp = datetime.datetime.now() + datetime.timedelta( seconds = self.FTSPLACEMENT_REFRESH )
 
-=======
     log.debug( "FTSSites:", len( self.__ftsGraph.nodes() ) )
     for i, site in enumerate( self.__ftsGraph.nodes() ):
       log.debug( " [%02d] FTSSite: %-25s FTSServer: %s" % ( i, site.name, site.FTSServer ) )
@@ -298,7 +292,6 @@
       self.updateLock().release()
     # # save rw access stamp
     self.__rwAccessValidStamp = datetime.datetime.now() + datetime.timedelta( seconds = self.RW_REFRESH )
->>>>>>> d83e9e26
 
     return S_OK()
 
@@ -338,7 +331,6 @@
     log.info( "ThreadPool min threads         = ", str( self.MIN_THREADS ) )
     log.info( "ThreadPool max threads         = ", str( self.MAX_THREADS ) )
 
-<<<<<<< HEAD
     self.__ftsVersion = Operations().getValue( 'DataManagement/FTSVersion', 'FTS2' )
     log.info( "FTSVersion : %s" % self.__ftsVersion )
     log.info( "initialize: creation of FTSPlacement..." )
@@ -346,13 +338,6 @@
     if not createPlacement["OK"]:
       log.error( "initialize: %s" % createPlacement["Message"] )
       return createPlacement
-=======
-    log.info( "initialize: creation of FTSGraph..." )
-    createGraph = self.resetFTSGraph()
-    if not createGraph["OK"]:
-      log.error( "initialize: ", createGraph["Message"] )
-      return createGraph
->>>>>>> d83e9e26
 
     # This sets the Default Proxy to used as that defined under
     # /Operations/Shifter/DataManager
@@ -420,7 +405,6 @@
     log = gLogger.getSubLogger( "execute" )
     # # reset FTSPlacement if expired
     now = datetime.datetime.now()
-<<<<<<< HEAD
     if now > self.__ftsPlacementValidStamp:
       log.info( "resetting expired FTS placement..." )
       resetFTSPlacement = self.resetFTSPlacement()
@@ -435,36 +419,10 @@
       return requestIDs
     if not requestIDs["Value"]:
       requestIDs = self.__reqCache.keys()
-=======
-    if now > self.__ftsGraphValidStamp:
-      log.info( "resetting expired FTS graph..." )
-      resetFTSGraph = self.resetFTSGraph()
-      if not resetFTSGraph["OK"]:
-        log.error( "FTSGraph recreation error: ", resetFTSGraph["Message"] )
-        return resetFTSGraph
-      self.__ftsGraphValidStamp = now + datetime.timedelta( seconds = self.FTSGRAPH_REFRESH )
-    # # update R/W access in FTSGraph if expired
-    if now > self.__rwAccessValidStamp:
-      log.info( "updating expired R/W access for SEs..." )
-      try:
-        self.updateLock().acquire()
-        self.__ftsGraph.updateRWAccess()
-      finally:
-        self.updateLock().release()
-        self.__rwAccessValidStamp = now + datetime.timedelta( seconds = self.RW_REFRESH )
-
-    requestNames = self.requestClient().getRequestNamesList( [ "Scheduled" ] )
-    if not requestNames["OK"]:
-      log.error( "Unable to read scheduled request names: ", requestNames["Message"] )
-      return requestNames
-    if not requestNames["Value"]:
-      requestNames = self.__reqCache.keys()
->>>>>>> d83e9e26
     else:
       requestIDs = [ req[0] for req in requestIDs["Value"] ]
       requestIDs = list( set ( requestIDs + self.__reqCache.keys() ) )
 
-<<<<<<< HEAD
     if not requestIDs:
       log.info( "no 'Scheduled' requests to process" )
       return S_OK()
@@ -472,15 +430,6 @@
     log.info( "found %s requests to process:" % len( requestIDs ) )
     log.info( " => from internal cache: %s" % ( len( self.__reqCache ) ) )
     log.info( " =>   new read from RMS: %s" % ( len( requestIDs ) - len( self.__reqCache ) ) )
-=======
-    if not requestNames:
-      log.info( "No 'Scheduled' requests to process" )
-      return S_OK()
-
-    log.info( "Found requests to process:", str( len( requestNames ) ) )
-    log.info( " => from internal cache:", str( ( len( self.__reqCache ) ) ) )
-    log.info( " =>   new read from RMS:", str( ( len( requestNames ) - len( self.__reqCache ) ) ) )
->>>>>>> d83e9e26
 
     for requestID in requestIDs:
       request = self.getRequest( requestID )
@@ -838,25 +787,10 @@
           continue
         route = route["Value"]
 
-<<<<<<< HEAD
         routeValid = self.__ftsPlacement.isRouteValid( route )
         
         if not routeValid['OK']:
           log.error( "Route invalid : %s" % routeValid['Message'] )
-=======
-        sourceRead = route.fromNode.SEs[source]["read"]
-        if not sourceRead:
-          log.warn( "SourceSE %s is banned for reading right now" % source )
-          continue
-
-        targetWrite = route.toNode.SEs[target]["write"]
-        if not targetWrite:
-          log.warn( "TargetSE %s is banned for writing right now" % target )
-          continue
-
-        if route.ActiveJobs > route.toNode.MaxActiveJobs:
-          log.warn( "unable to submit new FTS job, max active jobs reached" )
->>>>>>> d83e9e26
           continue
 
         sourceSE = self.getSE( source )
