--- conflicted
+++ resolved
@@ -1754,7 +1754,6 @@
       return S_ERROR( errStr )
     self.log.info( "%s File size determined to be %s." % ( logStr, catalogueSize ) )
 
-<<<<<<< HEAD
     ###########################################################
     # Check whether the destination storage element is banned
 
@@ -1786,8 +1785,6 @@
         self.log.info( infoStr, sourceSE )
         return S_ERROR( infoStr )
 
-=======
->>>>>>> 5082ffab
     self.log.info( "%s Replication initialization successful." % logStr )
 
     resDict = {
@@ -1815,7 +1812,6 @@
         self.log.info( "%s %s replica not requested." % ( logStr, diracSE ) )
         continue
 
-<<<<<<< HEAD
       usableDiracSE = self.resourceStatus.isUsableStorage( diracSE, 'ReadAccess' )
 
       if not usableDiracSE:
@@ -1823,10 +1819,6 @@
 
       # elif diracSE in bannedSources:
       #  self.log.info( "__resolveBestReplicas: %s is currently banned as a source." % diracSE )
-=======
-      if not self.__SEActive( diracSE ).get( 'Value', {} ).get( 'Read' ):
-        self.log.info( "%s %s is currently not allowed as a source." % ( logStr, diracSE ) )
->>>>>>> 5082ffab
       else:
         self.log.info( "%s %s is available for use." % ( logStr, diracSE ) )
         storageElement = StorageElement( diracSE )
@@ -2468,7 +2460,6 @@
         replicaDict['Failed'][lfn] = 'Wrong replica info'
         continue
       for se in replicas.keys():
-<<<<<<< HEAD
         if se not in seReadStatus:
           res = self.getSEStatus( se )
           if res['OK']:
@@ -2476,9 +2467,6 @@
           else:
             seReadStatus[se] = False
         if not seReadStatus[se]:
-=======
-        if not seReadStatus.setdefault( se, self.__SEActive( se ).get( 'Value', {} ).get( 'Read', False ) ):
->>>>>>> 5082ffab
           replicas.pop( se )
 
     return S_OK( replicaDict )
