--- conflicted
+++ resolved
@@ -240,14 +240,10 @@
     :param list catalogs: catalogs' names
     """
     catalogs = catalogs if catalogs else list()
-<<<<<<< HEAD
-    return self._fcFuncWrapper( singleFile )( lfn, "removeFile", catalogs = catalogs )
-=======
     ## make sure lfns are sorted from the longest to the shortest  
     if type(lfn) == ListType:
       lfn = sorted( lfn, reverse = True )
     return self._fcFuncWrapper(singleFile)( lfn, "removeFile", catalogs=catalogs )
->>>>>>> 9baeb9fb
 
 class CatalogReplica( CatalogBase ):
   """
