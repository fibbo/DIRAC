########################################################################
# File: FTSClient.py
# Author: Krzysztof.Ciba@NOSPAMgmail.com
# Date: 2013/04/08 14:29:43
########################################################################

""" :mod: FTSClient
    ===============

    .. module: FTSClient
    :synopsis: FTS client
    .. moduleauthor:: Krzysztof.Ciba@NOSPAMgmail.com

    FTS client
"""

# #
# @file FTSClient.py
# @author Krzysztof.Ciba@NOSPAMgmail.com
# @date 2013/04/08 14:29:47
# @brief Definition of FTSClient class.

# # imports
from DIRAC import gLogger, S_OK, S_ERROR

from DIRAC.Core.DISET.RPCClient           import RPCClient
from DIRAC.ConfigurationSystem.Client     import PathFinder
from DIRAC.Core.Base.Client               import Client
# # from DMS
from DIRAC.DataManagementSystem.Client.FTSJob             import FTSJob
from DIRAC.DataManagementSystem.Client.FTSFile            import FTSFile
from DIRAC.DataManagementSystem.private.FTSHistoryView    import FTSHistoryView
from DIRAC.DataManagementSystem.private.FTSValidator      import FTSValidator
from DIRAC.DataManagementSystem.Client.DataManager     import DataManager
# # from Resources
from DIRAC.Resources.Storage.StorageFactory   import StorageFactory
from DIRAC.Resources.Storage.StorageElement import StorageElement

########################################################################
class FTSClient( Client ):
  """
  .. class:: FTSClient

  """

  def __init__( self, useCertificates = False ):
    """c'tor

    :param self: self reference
    :param bool useCertificates: flag to enable/disable certificates
    """
    Client.__init__( self )
    self.log = gLogger.getSubLogger( "DataManagement/FTSClient" )
    self.setServer( "DataManagement/FTSManager" )

    # getting other clients
    self.ftsValidator = FTSValidator()
    self.dataManager = DataManager()
    self.storageFactory = StorageFactory()

    url = PathFinder.getServiceURL( "DataManagement/FTSManager" )
    if not url:
      raise RuntimeError( "CS option DataManagement/FTSManager URL is not set!" )
    self.ftsManager = RPCClient( url )

  def getFTSFileList( self, statusList = None, limit = None ):
    """ get list of FTSFiles with status in statusList """
    statusList = statusList if statusList else [ "Waiting" ]
    limit = limit if limit else 1000
    getFTSFileList = self.ftsManager.getFTSFileList( statusList, limit )
    if not getFTSFileList['OK']:
      self.log.error( "getFTSFileList: %s" % getFTSFileList['Message'] )
      return getFTSFileList
    getFTSFileList = getFTSFileList['Value']
    return S_OK( [ FTSFile( ftsFile ) for ftsFile in getFTSFileList ] )

  def getFTSJobList( self, statusList = None, limit = None ):
    """ get FTSJobs wit statues in :statusList: """
    statusList = statusList if statusList else list( FTSJob.INITSTATES + FTSJob.TRANSSTATES )
    limit = limit if limit else 500
    getFTSJobList = self.ftsManager.getFTSJobList( statusList, limit )
    if not getFTSJobList['OK']:
      self.log.error( "getFTSJobList: %s" % getFTSJobList['Message'] )
      return getFTSJobList
    getFTSJobList = getFTSJobList['Value']
    return S_OK( [ FTSJob( ftsJobDict ) for ftsJobDict in getFTSJobList ] )

  def getFTSFilesForRequest( self, requestID, operationID = None ):
    """ read FTSFiles for a given :requestID:

    :param int requestID: ReqDB.Request.RequestID
    :param int operationID: ReqDB.Operation.OperationID
    """
    ftsFiles = self.ftsManager.getFTSFilesForRequest( requestID, operationID )
    if not ftsFiles['OK']:
      self.log.error( "getFTSFilesForRequest: %s" % ftsFiles['Message'] )
      return ftsFiles
    return S_OK( [ FTSFile( ftsFileDict ) for ftsFileDict in ftsFiles['Value'] ] )

  def getFTSJobsForRequest( self, requestID, statusList = None ):
    """ get list of FTSJobs with statues in :statusList: given requestID

    :param int requestID: ReqDB.Request.RequestID
    :param list statusList: list with FTSJob statuses

    :return: [ FTSJob, FTSJob, ... ]
    """
    statusList = statusList if statusList else list( FTSJob.INITSTATES + FTSJob.TRANSSTATES )
    getJobs = self.ftsManager.getFTSJobsForRequest( requestID, statusList )
    if not getJobs['OK']:
      self.log.error( "getFTSJobsForRequest: %s" % getJobs['Message'] )
      return getJobs
    return S_OK( [ FTSJob( ftsJobDict ) for ftsJobDict in getJobs['Value'] ] )

  def getFTSFile( self, ftsFileID = None ):
    """ get FTSFile

    :param int ftsFileID: FTSFileID
    """
    getFile = self.ftsManager.getFTSFile( ftsFileID )
    if not getFile['OK']:
      self.log.error( getFile['Message'] )
    # # de-serialize
    if getFile['Value']:
      ftsFile = FTSFile( getFile['Value'] )
    return S_OK( ftsFile )

  def putFTSJob( self, ftsJob ):
    """ put FTSJob into FTSDB

    :param FTSJob ftsJob: FTSJob instance
    """
    isValid = self.ftsValidator.validate( ftsJob )
    if not isValid['OK']:
      self.log.error( isValid['Message'] )
      return isValid
    ftsJobJSON = ftsJob.toJSON()
    if not ftsJobJSON['OK']:
      self.log.error( ftsJobJSON['Message'] )
      return ftsJobJSON
    return self.ftsManager.putFTSJob( ftsJobJSON['Value'] )

  def getFTSJob( self, ftsJobID ):
    """ get FTS job, change its status to 'Assigned'

    :param int ftsJobID: FTSJobID
    """
    getJob = self.ftsManager.getFTSJob( ftsJobID )
    if not getJob['OK']:
      self.log.error( getJob['Message'] )
      return getJob
    setStatus = self.ftsManager.setFTSJobStatus( ftsJobID, 'Assigned' )
    if not setStatus['OK']:
      self.log.error( setStatus['Message'] )
    # # de-serialize
#    if getJob['Value']:
#      getJob = FTSJob( getJob['Value'] )
    return getJob

  def peekFTSJob( self, ftsJobID ):
    """ just peek FTSJob

    :param int ftsJobID: FTSJobID
    """
    getJob = self.ftsManager.getFTSJob( ftsJobID )
    if not getJob['OK']:
      self.log.error( getJob['Message'] )
      return getJob
    return getJob

  def deleteFTSJob( self, ftsJobID ):
    """ delete FTSJob into FTSDB

    :param int ftsJob: FTSJobID
    """
    deleteJob = self.ftsManager.deleteFTSJob( ftsJobID )
    if not deleteJob['OK']:
      self.log.error( deleteJob['Message'] )
    return deleteJob

  def getFTSJobIDs( self, statusList = None ):
    """ get list of FTSJobIDs for a given status list """
    statusList = statusList if statusList else [ "Submitted", "Ready", "Active" ]
    ftsJobIDs = self.ftsManager.getFTSJobIDs( statusList )
    if not ftsJobIDs['OK']:
      self.log.error( ftsJobIDs['Message'] )
    return ftsJobIDs

  def getFTSFileIDs( self, statusList = None ):
    """ get list of FTSFileIDs for a given status list """
    statusList = statusList if statusList else [ "Waiting" ]
    ftsFileIDs = self.ftsManager.getFTSFileIDs( statusList )
    if not ftsFileIDs['OK']:
      self.log.error( ftsFileIDs['Message'] )
    return ftsFileIDs

  def getFTSHistory( self ):
    """ get FTS history snapshot """
    getFTSHistory = self.ftsManager.getFTSHistory()
    if not getFTSHistory['OK']:
      self.log.error( getFTSHistory['Message'] )
      return getFTSHistory
    getFTSHistory = getFTSHistory['Value']
    return S_OK( [ FTSHistoryView( ftsHistory ) for ftsHistory in getFTSHistory ] )

  def getDBSummary( self ):
    """ get FTDB summary """
    dbSummary = self.ftsManager.getDBSummary()
    if not dbSummary['OK']:
      self.log.error( "getDBSummary: %s" % dbSummary['Message'] )
    return dbSummary

  def setFTSFilesWaiting( self, operationID, sourceSE, opFileIDList = None ):
    """ update status for waiting FTSFiles from 'Waiting#SourceSE' to 'Waiting'

    :param int operationID: ReqDB.Operation.OperationID
    :param str sourceSE: source SE name
    :param opFileIDList: [ ReqDB.File.FileID, ... ]
    """
    return self.ftsManager.setFTSFilesWaiting( operationID, sourceSE, opFileIDList )

  def deleteFTSFiles( self, operationID, opFileIDList = None ):
    """ delete FTSFiles for rescheduling

    :param int operationID: ReqDB.Operation.OperationID
    :param list opFileIDList: [ ReqDB.File.FileID, ... ]
    """
    return self.ftsManager.deleteFTSFiles( operationID, opFileIDList )

  def ftsSchedule( self, requestID, operationID, opFileList ):
    """ schedule lfn for FTS job

    :param int requestID: RequestDB.Request.RequestID
    :param int operationID: RequestDB.Operation.OperationID
    :param list opFileList: list of tuples ( File.toJSON()['Value'], sourcesList, targetList )
    """

    fileIDs = [int( fileJSON.get( 'FileID', 0 ) ) for fileJSON, _sourceSEs, _targetSEs in opFileList ]
    res = self.ftsManager.cleanUpFTSFiles( requestID, fileIDs )
    if not res['OK']:
      self.log.error( "ftsSchedule: %s" % res['Message'] )
      return S_ERROR( "ftsSchedule: %s" % res['Message'] )

    ftsFiles = []

    # # this will be returned on success
    ret = { "Successful": [], "Failed": {} }

    for fileJSON, sourceSEs, targetSEs in opFileList:

      lfn = fileJSON.get( "LFN", "" )
      size = int( fileJSON.get( "Size", 0 ) )
      fileID = int( fileJSON.get( "FileID", 0 ) )
      opID = int( fileJSON.get( "OperationID", 0 ) )

      self.log.verbose( "ftsSchedule: LFN=%s FileID=%s OperationID=%s sources=%s targets=%s" % ( lfn, fileID, opID,
                                                                                                 sourceSEs,
                                                                                                 targetSEs ) )

      res = self.dataManager.getActiveReplicas( lfn )
      if not res['OK']:
        self.log.error( "ftsSchedule: %s" % res['Message'] )
        ret["Failed"][fileID] = res['Message']
        continue
      replicaDict = res['Value']

      if lfn in replicaDict["Failed"] and lfn not in replicaDict["Successful"]:
        ret["Failed"][fileID] = "no active replicas found"
        continue
      replicaDict = replicaDict["Successful"].get( lfn, {} )
      # # use valid replicas only
      validReplicasDict = dict( [ ( se, pfn ) for se, pfn in replicaDict.items() if se in sourceSEs ] )

      if not validReplicasDict:
        self.log.warn( "No active replicas found in sources" )
        ret["Failed"][fileID] = "no active replicas found in sources"
        continue

      tree = self.ftsManager.getReplicationTree( sourceSEs, targetSEs, size )
      if not tree['OK']:
        self.log.error( "ftsSchedule: %s cannot be scheduled: %s" % ( lfn, tree['Message'] ) )
        ret["Failed"][fileID] = tree['Message']
        continue
      tree = tree['Value']

      self.log.verbose( "LFN=%s tree=%s" % ( lfn, tree ) )

      for repDict in tree.values():
        self.log.verbose( "Strategy=%s Ancestor=%s SourceSE=%s TargetSE=%s" % ( repDict["Strategy"],
                                                                                repDict["Ancestor"],
                                                                                repDict["SourceSE"],
                                                                                repDict["TargetSE"] ) )
        transferSURLs = self._getTransferURLs( lfn, repDict, sourceSEs, validReplicasDict )
        if not transferSURLs['OK']:
          ret["Failed"][fileID] = transferSURLs['Message']
          continue

        sourceSURL, targetSURL, fileStatus = transferSURLs['Value']
        if sourceSURL == targetSURL:
          ret["Failed"][fileID] = "sourceSURL equals to targetSURL for %s" % lfn
          continue

        self.log.verbose( "sourceURL=%s targetURL=%s FTSFile.Status=%s" % ( sourceSURL, targetSURL, fileStatus ) )

        ftsFile = FTSFile()
        for key in ( "LFN", "FileID", "OperationID", "Checksum", "ChecksumType", "Size" ):
          if fileJSON.get( key ):
            setattr( ftsFile, key, fileJSON.get( key ) )
        ftsFile.RequestID = requestID
        ftsFile.OperationID = operationID
        ftsFile.SourceSURL = sourceSURL
        ftsFile.TargetSURL = targetSURL
        ftsFile.SourceSE = repDict["SourceSE"]
        ftsFile.TargetSE = repDict["TargetSE"]
        ftsFile.Status = fileStatus
        ftsFiles.append( ftsFile )

    if not ftsFiles:
      self.log.info( "ftsSchedule: no FTSFiles to put for request %d" % requestID )
      return S_OK()

    ftsFilesJSONList = []
    for ftsFile in ftsFiles:
      ftsFilesJSONList.append( ftsFile.toJSON()['Value'] )
    res = self.ftsManager.putFTSFileList( ftsFilesJSONList )
    if not res['OK']:
      self.log.error( "ftsSchedule: %s" % res['Message'] )
      return S_ERROR( "ftsSchedule: %s" % res['Message'] )

    ret['Successful'] += [ fileID for fileID in fileIDs if fileID not in ret['Failed']]

    # # if we land here some files have been properly scheduled
    return S_OK( ret )

  ################################################################################################################
  # Some utilities function

  def _getSurlForLFN( self, targetSE, lfn ):
    """ Get the targetSURL for the storage and LFN supplied.

    :param self: self reference
    :param str targetSE: target SE
    :param str lfn: LFN
    """
    res = self.storageFactory.getStorages( targetSE, protocolList = ["SRM2"] )
    if not res['OK']:
      errStr = "_getSurlForLFN: Failed to create SRM2 storage for %s: %s" % ( targetSE, res['Message'] )
      self.log.error( errStr )
      return S_ERROR( errStr )
    storageObjects = res['Value']["StorageObjects"]
    for storageObject in storageObjects:
      res = storageObject.getCurrentURL( lfn )
      if res['OK']:
        return res
    self.log.error( "_getSurlForLFN: Failed to get SRM compliant storage.", targetSE )
    return S_ERROR( "_getSurlForLFN: Failed to get SRM compliant storage." )

<<<<<<< HEAD
  def _getSurlForPFN( self, sourceSE, pfn ):
    """Creates the targetSURL for the storage and PFN supplied.

    :param self: self reference
    :param str sourceSE: source storage element
    :param str pfn: physical file name
    """
    res = StorageElement( sourceSE ).getPfnForProtocol( [pfn] )
    if not res['OK']:
      return res
    if pfn in res['Value']["Failed"]:
      return S_ERROR( res['Value']["Failed"][pfn] )
    return S_OK( res['Value']["Successful"][pfn] )

=======
>>>>>>> 9bf067c0
  def _getTransferURLs( self, lfn, repDict, replicas, replicaDict ):
    """ prepare TURLs for given LFN and replication tree

    :param self: self reference
    :param str lfn: LFN
    :param dict repDict: replication dictionary
    :param dict replicas: LFN replicas
    """
    hopSourceSE = repDict["SourceSE"]
    hopTargetSE = repDict["TargetSE"]
    hopAncestor = repDict["Ancestor"]

    # # get targetSURL
    res = self._getSurlForLFN( hopTargetSE, lfn )
    if not res['OK']:
      self.log.error( "_getTransferURLs: %s" % res['Message'] )
      return res
    targetSURL = res['Value']

    status = "Waiting"

    # # get the sourceSURL
    if hopAncestor:
      status = "Waiting#%s" % ( hopAncestor )
    res = self._getSurlForLFN( hopSourceSE, lfn )
    sourceSURL = res.get( 'Value', replicaDict.get( hopSourceSE, None ) )
    if not sourceSURL:
      self.log.error( "_getTransferURLs: %s" % res['Message'] )
      return res

    return S_OK( ( sourceSURL, targetSURL, status ) )
<|MERGE_RESOLUTION|>--- conflicted
+++ resolved
@@ -355,23 +355,6 @@
     self.log.error( "_getSurlForLFN: Failed to get SRM compliant storage.", targetSE )
     return S_ERROR( "_getSurlForLFN: Failed to get SRM compliant storage." )
 
-<<<<<<< HEAD
-  def _getSurlForPFN( self, sourceSE, pfn ):
-    """Creates the targetSURL for the storage and PFN supplied.
-
-    :param self: self reference
-    :param str sourceSE: source storage element
-    :param str pfn: physical file name
-    """
-    res = StorageElement( sourceSE ).getPfnForProtocol( [pfn] )
-    if not res['OK']:
-      return res
-    if pfn in res['Value']["Failed"]:
-      return S_ERROR( res['Value']["Failed"][pfn] )
-    return S_OK( res['Value']["Successful"][pfn] )
-
-=======
->>>>>>> 9bf067c0
   def _getTransferURLs( self, lfn, repDict, replicas, replicaDict ):
     """ prepare TURLs for given LFN and replication tree
 
