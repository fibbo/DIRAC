--- conflicted
+++ resolved
@@ -749,20 +749,6 @@
     res = self.__updateReplicaCache( toResolve )
     if not res['OK']:
       return res
-<<<<<<< HEAD
-    atTarget = []
-    # overwrite is allowed by default
-    #for lfn in sortList( toResolve ):
-    #  if self.fileDict[lfn].get( 'Status' ) == 'Failed':
-    #    continue
-    #  replicas = self.catalogReplicas.get( lfn, {} )
-    #  if self.targetSE in replicas:
-    #    gLogger.warn("resolveTarget: skipping %s - file already at target %s" % ( lfn, self.targetSE ) )
-    #    self.__setFileParameter( lfn, 'Reason', "File already at Target" )
-    #    self.__setFileParameter( lfn, 'Status', 'Done' )
-    #    atTarget.append( lfn )
-=======
->>>>>>> 046d3266
     for lfn in toResolve:
       if ( self.fileDict[lfn].get( 'Status' ) == 'Failed' ):
         continue
