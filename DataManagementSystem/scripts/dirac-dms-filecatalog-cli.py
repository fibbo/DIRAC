--- conflicted
+++ resolved
@@ -20,7 +20,6 @@
   
 import sys, os
 import DIRAC
-<<<<<<< HEAD
 from DIRAC import gLogger, gConfig
 from DIRAC.Resources.Catalog.FileCatalogFactory import FileCatalogFactory
 from DIRAC.Core.Security.ProxyInfo import getVOfromProxyGroup
@@ -71,40 +70,4 @@
     print "   %s read enabled catalogs" % ','.join( readCatalogs )      
   
   cli = FileCatalogClientCLI( catalog )
-  cli.cmdloop()
-=======
-from DIRAC import gLogger, gConfig, exit as dexit
-
-fcType = gConfig.getValue("/LocalSite/FileCatalog","")
-
-res = gConfig.getSections("/Resources/FileCatalogs",listOrdered = True)
-if not res['OK']:
-  dexit(1)
-fcList = res['Value']
-if not fcType:
-  if res['OK']:
-    fcType = res['Value'][0]
-
-for switch in Script.getUnprocessedSwitches():
-  if switch[0].lower() == "f" or switch[0].lower() == "file-catalog":
-    fcType = switch[1]
-
-if not fcType:
-  print "No file catalog given and defaults could not be obtained"
-  sys.exit(1)
-
-from DIRAC.DataManagementSystem.Client.FileCatalogClientCLI import FileCatalogClientCLI
-
-result = FileCatalogFactory().createCatalog(fcType)
-if not result['OK']:
-  print result['Message']
-  if fcList:
-    print "Possible choices are:"
-    for fc in fcList:
-      print ' '*5,fc
-  sys.exit(1)
-print "Starting %s client" % fcType
-catalog = result['Value']
-cli = FileCatalogClientCLI( catalog )
-cli.cmdloop()
->>>>>>> 60e91868
+  cli.cmdloop()