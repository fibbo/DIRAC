########################################################################
# $HeadURL $
# File: TransferDBMonitoringHandler.py
########################################################################

""" 
:mod: TransferDBMonitoringHandler
<<<<<<< HEAD

.. module: TransferDBMonitoringHandler

:synopsis: Implementation of the TransferDB monitoring service in the DISET framework.

=======
=================================

.. module: TransferDBMonitoringHandler
  :synopsis: Implementation of the TransferDB monitoring service in the DISET framework.

>>>>>>> 9338b1f7
:deprecated:

"""

__RCSID__ = "$Id"

# # imports
from types import IntType, StringType, DictType, ListType
# # fro DIARC
from DIRAC import S_OK, S_ERROR
from DIRAC.Core.DISET.RequestHandler import RequestHandler
from DIRAC.DataManagementSystem.DB.TransferDB import TransferDB

# These are global instances of the DB classes
gTransferDB = False

# this should also select the SourceSite,DestinationSite
SUMMARY = [ 'Status',
            'NumberOfFiles',
            'PercentageComplete',
            'TotalSize',
            'SubmitTime',
            'LastMonitor' ]

REQUEST_COLS = [ 'RequestID',
                 'RequestName',
                 'JobID',
                 'OwnerDN',
                 'DIRACInstance',
                 'Status',
                 'CreationTime',
                 'SubmissionTime' ]

SUBREQUEST_COLS = [ 'RequestID',
                    'SubRequestID',
                    'RequestType',
                    'Status',
                    'Operation',
                    'SourceSE',
                    'TargetSE',
                    'Catalogue',
                    'SubmissionTime',
                    'LastUpdate' ]

FILES_COLS = [ 'SubRequestID',
               'FileID',
               'LFN',
               'Size',
               'PFN',
               'GUID',
               'Md5',
               'Addler',
               'Attempt',
               'Status' ]

DATASET_COLS = [ 'SubRequestID',
                 'Dataset',
                 'Status' ]

def initializeTransferDBMonitoringHandler( serviceInfo ):
  """ handler initialization

  :param tuple serviceInfo: service info
  """
  global gTransferDB
  gTransferDB = TransferDB()
  return S_OK()

class TransferDBMonitoringHandler( RequestHandler ):
  """
  .. class:: TransferDBMonitoringHandler
  """

  types_getChannels = []
  @staticmethod
  def export_getChannels():
    """ Get the details of the channels """
    return gTransferDB.getChannels()

  types_increaseChannelFiles = [ IntType ]
  @staticmethod
  def export_increaseChannelFiles( channelID ):
    """ Increase the number of files on a channel """
    return gTransferDB.increaseChannelFiles( channelID )

  types_decreaseChannelFiles = [ IntType ]
  @staticmethod
  def export_decreaseChannelFiles( channelID ):
    """ Decrease the numner of files on a channel """
    return gTransferDB.decreaseChannelFiles( channelID )

  types_getSites = []
  @staticmethod
  def export_getSites():
    """ Get the details of the sites """
    return gTransferDB.getSites()

  types_getFTSInfo = [ IntType ]
  @staticmethod
  def export_getFTSInfo( ftsReqID ):
    """ Get the details of a particular FTS job """
    return gTransferDB.getFTSJobDetail( ftsReqID )

  types_getFTSJobs = []
  @staticmethod
  def export_getFTSJobs():
    """ Get all the FTS jobs from the DB """
    return gTransferDB.getFTSJobs()

  types_getChannelObservedThroughput = [ IntType ]
  @staticmethod
  def export_getChannelObservedThroughput( interval ):
    """ Get the observed throughput on the channels defined """
    return gTransferDB.getChannelObservedThroughput( interval )

  types_getChannelQueues = [ StringType]
  @staticmethod
  def export_getChannelQueues( status ):
    """ Get the channel queues """
    return gTransferDB.getChannelQueues( status )

  types_getCountFileToFTS = [ IntType, StringType ]
  @staticmethod
  def export_getCountFileToFTS( interval, status ):
    """ Get the count of distinct failed files in FileToFTS per channel """
    return gTransferDB.getCountFileToFTS( interval, status )

  ##############################################################################
  types_getReqPageSummary = [ DictType, StringType, IntType, IntType ]
  @staticmethod
  def export_getReqPageSummary( attrDict, orderAttribute, pageNumber, numberPerPage ):
    """ Get the summary of the fts req information for a given page in the fts monitor
    """
    last_update = None
    if attrDict.has_key( 'LastUpdate' ):
      last_update = attrDict['LastUpdate']
      del attrDict['LastUpdate']
    res = gTransferDB.selectFTSReqs( attrDict, orderAttribute = orderAttribute, newer = last_update )
    if not res['OK']:
      return S_ERROR( 'Failed to select FTS requests: ' + res['Message'] )

    ftsReqList = res['Value']
    nFTSReqs = len( ftsReqList )
    if nFTSReqs == 0:
      resDict = {'TotalFTSReq':nFTSReqs}
      return S_OK( resDict )
    iniReq = pageNumber * numberPerPage
    lastReq = iniReq + numberPerPage
    if iniReq >= nFTSReqs:
      return S_ERROR( 'Page number out of range' )
    if lastReq > nFTSReqs:
      lastReq = nFTSReqs

    summaryReqList = ftsReqList[iniReq:lastReq]
    res = gTransferDB.getAttributesForReqList( summaryReqList, SUMMARY )
    if not res['OK']:
      return S_ERROR( 'Failed to get request summary: ' + res['Message'] )
    summaryDict = res['Value']

    resDict = {}
    resDict['TotalFTSReq'] = nFTSReqs
    resDict['SummaryDict'] = summaryDict
    return S_OK( resDict )


######################################################################################
######################################################################################



  types_getRequestPageSummaryWeb = [DictType, ListType, IntType, IntType]
  @staticmethod
  def export_getRequestPageSummaryWeb( selectDict, sortList, startItem, maxItems ):
    """ Get the summary of the request information for a given page in the
        request monitor in a generic format
    """
    resultDict = {}
    last_update = None
    if selectDict.has_key( 'LastUpdate' ):
      last_update = selectDict['LastUpdate']
      del selectDict['LastUpdate']
    # Sorting instructions. Only one for the moment.
    if sortList:
      orderAttribute = sortList[0][0] + ":" + sortList[0][1]
    else:
      orderAttribute = None

    result = gTransferDB.selectRequests( selectDict, orderAttribute = orderAttribute, newer = last_update )
    if not result['OK']:
      return S_ERROR( 'Failed to select jobs: ' + result['Message'] )

    requestList = result['Value']
    nRequests = len( requestList )
    resultDict['TotalRecords'] = nRequests
    if nRequests == 0:
      return S_OK( resultDict )

    iniRequest = startItem
    lastRequest = iniRequest + maxItems
    if iniRequest >= nRequests:
      return S_ERROR( 'Item number out of range' )

    if lastRequest > nRequests:
      lastRequest = nRequests

    summaryRequestList = requestList[iniRequest:lastRequest]
    result = gTransferDB.getAttributesForRequestList( summaryRequestList, REQUEST_COLS )
    if not result['OK']:
      return S_ERROR( 'Failed to get request summary: ' + result['Message'] )

    summaryDict = result['Value']

    # prepare the standard structure now
    key = summaryDict.keys()[0]
    paramNames = summaryDict[key].keys()

    records = []
    for requestDict in summaryDict.values():
      rParList = []
      for pname in paramNames:
        rParList.append( requestDict[pname] )
      records.append( rParList )

    resultDict['ParameterNames'] = paramNames
    resultDict['Records'] = records
    return S_OK( resultDict )



  types_getSubRequestPageSummaryWeb = [DictType, ListType, IntType, IntType]
  @staticmethod
  def export_getSubRequestPageSummaryWeb( selectDict, sortList, startItem, maxItems ):
    """ Get the summary of the request information for a given page in the
        request monitor in a generic format
    """
    resultDict = {}
    last_update = None
    if selectDict.has_key( 'LastUpdate' ):
      last_update = selectDict['LastUpdate']
      del selectDict['LastUpdate']
    # Sorting instructions. Only one for the moment.
    if sortList:
      orderAttribute = sortList[0][0] + ":" + sortList[0][1]
    else:
      orderAttribute = None

    result = gTransferDB.selectSubRequests( selectDict, orderAttribute = orderAttribute, newer = last_update )
    if not result['OK']:
      return S_ERROR( 'Failed to select jobs: ' + result['Message'] )

    requestList = result['Value']
    nRequests = len( requestList )
    resultDict['TotalRecords'] = nRequests
    if nRequests == 0:
      return S_OK( resultDict )

    iniRequest = startItem
    lastRequest = iniRequest + maxItems
    if iniRequest >= nRequests:
      return S_ERROR( 'Item number out of range' )

    if lastRequest > nRequests:
      lastRequest = nRequests

    summaryRequestList = requestList[iniRequest:lastRequest]
    result = gTransferDB.getAttributesForSubRequestList( summaryRequestList, SUBREQUEST_COLS )
    if not result['OK']:
      return S_ERROR( 'Failed to get request summary: ' + result['Message'] )

    summaryDict = result['Value']

    # prepare the standard structure now
    key = summaryDict.keys()[0]
    paramNames = summaryDict[key].keys()

    records = []
    for requestDict in summaryDict.values():
      rParList = []
      for pname in paramNames:
        rParList.append( requestDict[pname] )
      records.append( rParList )

    resultDict['ParameterNames'] = paramNames
    resultDict['Records'] = records
    return S_OK( resultDict )


  types_getFilesPageSummaryWeb = [DictType, ListType, IntType, IntType]
  @staticmethod
  def export_getFilesPageSummaryWeb( selectDict, sortList, startItem, maxItems ):
    """ Get the summary of the request information for a given page in the
        request monitor in a generic format
    """
    resultDict = {}
    last_update = None
    if selectDict.has_key( 'LastUpdate' ):
      last_update = selectDict['LastUpdate']
      del selectDict['LastUpdate']
    # Sorting instructions. Only one for the moment.
    if sortList:
      orderAttribute = sortList[0][0] + ":" + sortList[0][1]
    else:
      orderAttribute = None

    result = gTransferDB.selectFiles( selectDict, orderAttribute = orderAttribute, newer = last_update )
    if not result['OK']:
      return S_ERROR( 'Failed to select jobs: ' + result['Message'] )

    requestList = result['Value']
    nRequests = len( requestList )
    resultDict['TotalRecords'] = nRequests
    if nRequests == 0:
      return S_OK( resultDict )

    iniRequest = startItem
    lastRequest = iniRequest + maxItems
    if iniRequest >= nRequests:
      return S_ERROR( 'Item number out of range' )

    if lastRequest > nRequests:
      lastRequest = nRequests
    summaryRequestList = requestList[iniRequest:lastRequest]
    result = gTransferDB.getAttributesForFilesList( summaryRequestList, FILES_COLS )
    if not result['OK']:
      return S_ERROR( 'Failed to get request summary: ' + result['Message'] )

    summaryDict = result['Value']

    # prepare the standard structure now
    key = summaryDict.keys()[0]
    paramNames = summaryDict[key].keys()

    records = []
    for requestDict in summaryDict.values():
      rParList = []
      for pname in paramNames:
        rParList.append( requestDict[pname] )
      records.append( rParList )

    resultDict['ParameterNames'] = paramNames
    resultDict['Records'] = records
    return S_OK( resultDict )

  ########################################################################
  #
  # Sub Request monitor methods
  #
  types_getSubRequestStatuses = []
  @staticmethod
  def export_getSubRequestStatuses():
    """ get distict sub-request's statuses """
    return gTransferDB.getDistinctSubRequestAttributes( 'Status' )

  types_getSubRequestTypes = []
  @staticmethod
  def export_getSubRequestTypes():
    """ get distinct sub-request's types"""
    return gTransferDB.getDistinctSubRequestAttributes( 'RequestType' )

  types_getSubRequestOperations = []
  @staticmethod
  def export_getSubRequestOperations():
    """ get distinct sub-request's operations """
    return gTransferDB.getDistinctSubRequestAttributes( 'Operation' )

  types_getSubRequestSourceSEs = []
  @staticmethod
  def export_getSubRequestSourceSEs():
    """ get distinct sub-request's source SE """
    return gTransferDB.getDistinctSubRequestAttributes( 'SourceSE' )

  types_getSubRequestTargetSEs = []
  @staticmethod
  def export_getSubRequestTargetSEs():
    """ get distinct sub-request's target SE """
    return gTransferDB.getDistinctSubRequestAttributes( 'TargetSE' )

  ########################################################################
  #
  # Request monitor methods
  #
  types_getRequestStatuses = []
  @staticmethod
  def export_getRequestStatuses():
    """ get disticnt request's statuses """
    return gTransferDB.getDistinctRequestAttributes( 'Status' )

  ########################################################################
  #
  # File monitor methods
  #
  types_getFilesStatuses = []
  @staticmethod
  def export_getFilesStatuses():
    """ get distinct file's statuses """
    return gTransferDB.getDistinctFilesAttributes( 'Status' )

  ########################################################################
  #
  # Channels monitor methods
  #
  types_getChannelSources = []
  @staticmethod
  def export_getChannelSources():
    """ get distinct channel's sources"""
    return gTransferDB.getDistinctChannelsAttributes( 'SourceSite' )

  types_getChannelDestinations = []
  @staticmethod
  def export_getChannelDestinations():
    """ get distinct channel's destinations """
    return gTransferDB.getDistinctChannelsAttributes( 'DestinationSite' )

  types_getChannelStatus = []
  @staticmethod
  def export_getChannelStatus():
    """ get distinct channel's statuses """
    return gTransferDB.getDistinctChannelsAttributes( 'Status' )

  types_getFilesForChannel = [IntType, IntType, StringType, StringType, StringType]
  @staticmethod
  def export_getFilesForChannel( channelID, nFiles, status, sourceSE, targetSE ):
    """ get files for a given channel and a given status"""
    return gTransferDB.getFilesForChannel( channelID, nFiles, status, sourceSE, targetSE )

  types_resetFileChannelStatus = [IntType, ListType]
  @staticmethod
  def export_resetFileChannelStatus( channelID, fileIDs ):
    """ reset files for a given channel """
    return gTransferDB.resetFileChannelStatus( channelID, fileIDs )<|MERGE_RESOLUTION|>--- conflicted
+++ resolved
@@ -5,19 +5,10 @@
 
 """ 
 :mod: TransferDBMonitoringHandler
-<<<<<<< HEAD
-
-.. module: TransferDBMonitoringHandler
-
-:synopsis: Implementation of the TransferDB monitoring service in the DISET framework.
-
-=======
-=================================
 
 .. module: TransferDBMonitoringHandler
   :synopsis: Implementation of the TransferDB monitoring service in the DISET framework.
 
->>>>>>> 9338b1f7
 :deprecated:
 
 """
