--- conflicted
+++ resolved
@@ -199,11 +199,7 @@
        executables may be placed in the lib/ directory if desired. The lib/ directory
        is transferred to the Grid Worker Node before the job executes.
 
-<<<<<<< HEAD
-       Files / directories can be specified using the '*' character e.g. \*.txt  these
-=======
        Files / directories can be specified using the `*` character e.g. `*.txt`  these
->>>>>>> 9338b1f7
        are resolved correctly before job execution on the WN.
 
        Example usage:
