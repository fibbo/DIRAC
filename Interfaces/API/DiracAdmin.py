--- conflicted
+++ resolved
@@ -177,7 +177,6 @@
     return result
 
   #############################################################################
-<<<<<<< HEAD
   def getCSDict( self, sectionPath ):
     """Retrieve a dictionary from the CS for the specified path.
 
@@ -193,8 +192,6 @@
     return result
 
   #############################################################################
-=======
->>>>>>> db859f01
   def addSiteInMask( self, site, comment, printOutput = False ):
     """Adds the site to the site mask.
 
