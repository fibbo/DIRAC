--- conflicted
+++ resolved
@@ -17,13 +17,9 @@
 from DIRAC.FrameworkSystem.Client.NotificationClient          import NotificationClient
 from DIRAC                                                    import gConfig, gLogger, S_OK, S_ERROR
 from DIRAC.Core.Utilities.Grid                                import ldapSite, ldapCluster, ldapCE, ldapService
-<<<<<<< HEAD
-from DIRAC.Core.Utilities.Grid                                import ldapCEState, ldapCEVOView, ldapSA
+from DIRAC.Core.Utilities.Grid                                import ldapCEState, ldapCEVOView, ldapSE
 from DIRAC.ResourceStatusSystem.Client.SiteStatus             import SiteStatus
 from DIRAC.ResourceStatusSystem.Client.ResourceStatusClient   import ResourceStatusClient
-=======
-from DIRAC.Core.Utilities.Grid                                import ldapCEState, ldapCEVOView, ldapSE
->>>>>>> f2cf2b04
 
 import os, types
 from datetime import datetime, timedelta
