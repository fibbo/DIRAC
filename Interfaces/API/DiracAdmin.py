"""DIRAC Administrator API Class

All administrative functionality is exposed through the DIRAC Admin API.  Examples include
site banning and unbanning, WMS proxy uploading etc.

"""

import DIRAC
from DIRAC.Core.Utilities.PromptUser                          import promptUser
from DIRAC.Core.Base.API                                      import API
from DIRAC.ConfigurationSystem.Client.CSAPI                   import CSAPI
from DIRAC.Core.Security.ProxyInfo                            import getProxyInfo
from DIRAC.ConfigurationSystem.Client.Helpers.Registry        import getVOForGroup
from DIRAC.ConfigurationSystem.Client.Helpers.Resources       import getSites, getSiteFullNames
from DIRAC.Core.DISET.RPCClient                               import RPCClient
from DIRAC.FrameworkSystem.Client.ProxyManagerClient          import gProxyManager
from DIRAC.FrameworkSystem.Client.NotificationClient          import NotificationClient
from DIRAC                                                    import gConfig, gLogger, S_OK, S_ERROR
from DIRAC.Core.Utilities.Grid                                import ldapSite, ldapCluster, ldapCE, ldapService
from DIRAC.Core.Utilities.Grid                                import ldapCEState, ldapCEVOView, ldapSA
from DIRAC.ResourceStatusSystem.Client.SiteStatus             import SiteStatus
from DIRAC.ResourceStatusSystem.Client.ResourceStatusClient   import ResourceStatusClient

import os, types
from datetime import datetime, timedelta

voName = ''
ret = getProxyInfo( disableVOMS = True )
if ret['OK'] and 'group' in ret['Value']:
  voName = getVOForGroup( ret['Value']['group'] )

COMPONENT_NAME = '/Interfaces/API/DiracAdmin'

class DiracAdmin( API ):
  """ Administrative functionalities
  """

  #############################################################################
  def __init__( self ):
    """Internal initialization of the DIRAC Admin API.
    """
    super( DiracAdmin, self ).__init__()

    self.csAPI = CSAPI()

    self.dbg = False
    if gConfig.getValue( self.section + '/LogLevel', 'DEBUG' ) == 'DEBUG':
      self.dbg = True

    self.scratchDir = gConfig.getValue( self.section + '/ScratchDir', '/tmp' )
    self.currentDir = os.getcwd()

  #############################################################################
  def uploadProxy( self, group ):
    """Upload a proxy to the DIRAC WMS.  This method

       Example usage:

         >>> print diracAdmin.uploadProxy('lhcb_pilot')
         {'OK': True, 'Value': 0L}

       :param group: DIRAC Group
       :type job: string
       :returns: S_OK,S_ERROR

       :param permanent: Indefinitely update proxy
       :type permanent: boolean

    """
    return gProxyManager.uploadProxy( diracGroup = group )

  #############################################################################
  def setProxyPersistency( self, userDN, userGroup, persistent = True ):
    """Set the persistence of a proxy in the Proxy Manager

       Example usage:

         >>> print diracAdmin.setProxyPersistency( 'some DN', 'dirac group', True )
         {'OK': True }

       :param userDN: User DN
       :type userDN: string
       :param userGroup: DIRAC Group
       :type userGroup: string
       :param persistent: Persistent flag
       :type persistent: boolean
       :returns: S_OK,S_ERROR
    """
    return gProxyManager.setPersistency( userDN, userGroup, persistent )

  #############################################################################
  def checkProxyUploaded( self, userDN, userGroup, requiredTime ):
    """Set the persistence of a proxy in the Proxy Manager

       Example usage:

         >>> print diracAdmin.setProxyPersistency( 'some DN', 'dirac group', True )
         {'OK': True, 'Value' : True/False }

       :param userDN: User DN
       :type userDN: string
       :param userGroup: DIRAC Group
       :type userGroup: string
       :param requiredTime: Required life time of the uploaded proxy
       :type requiredTime: boolean
       :returns: S_OK,S_ERROR
    """
    return gProxyManager.userHasProxy( userDN, userGroup, requiredTime )

  #############################################################################
  def getSiteMask( self, printOutput = False ):
    """Retrieve current site mask from WMS Administrator service.

       Example usage:

         >>> print diracAdmin.getSiteMask()
         {'OK': True, 'Value': 0L}

       :returns: S_OK,S_ERROR

    """
    
    siteStatus = SiteStatus()
    result = siteStatus.getUsableSites( 'ComputingAccess' )
    if result['OK']:
      sites = result['Value']
      if printOutput:
        sites.sort()
        for site in sites:
          print site

    return result

  #############################################################################
  def getBannedSites( self, printOutput = False ):
    """Retrieve current list of banned sites.

       Example usage:

         >>> print diracAdmin.getBannedSites()
         {'OK': True, 'Value': []}

       :returns: S_OK,S_ERROR

    """
    siteStatus = SiteStatus()

    result = siteStatus.getUnusableSites( 'ComputingAccess' )
    if not result['OK']:
      self.log.warn( result['Message'] )
      return result
    bannedSites = result['Value']

    bannedSites.sort()
    if printOutput:
      print '\n'.join( bannedSites )
    return S_OK( bannedSites )

  #############################################################################
  def getSiteSection( self, site, printOutput = False ):
    """Simple utility to get the list of CEs for DIRAC site name.

       Example usage:

         >>> print diracAdmin.getSiteSection('LCG.CERN.ch')
         {'OK': True, 'Value':}

       :returns: S_OK,S_ERROR
    """
    gridType = site.split( '.' )[0]
    if not gConfig.getSections( '/Resources/Sites/%s' % ( gridType ) )['OK']:
      return S_ERROR( '/Resources/Sites/%s is not a valid site section' % ( gridType ) )

    result = gConfig.getOptionsDict( '/Resources/Sites/%s/%s' % ( gridType, site ) )
    if printOutput and result['OK']:
      print self.pPrint.pformat( result['Value'] )
    return result

  #############################################################################
  def getCSDict( self, sectionPath ):
    """Retrieve a dictionary from the CS for the specified path.

       Example usage:

       >>> print diracAdmin.getCSDict('Resources/Computing/OSCompatibility')
       {'OK': True, 'Value': {'slc4_amd64_gcc34': 'slc4_ia32_gcc34,slc4_amd64_gcc34', 'slc4_ia32_gcc34': 'slc4_ia32_gcc34'}}

       :returns: S_OK,S_ERROR

    """
    result = gConfig.getOptionsDict( sectionPath )
    return result

  #############################################################################
  def addSiteInMask( self, site, comment, printOutput = False ):
    """Adds the site to the site mask.

       Example usage:

         >>> print diracAdmin.addSiteInMask()
         {'OK': True, 'Value': }

       :returns: S_OK,S_ERROR

    """
    
    mask = self.getSiteMask()
    if not mask['OK']:
      return mask
    siteMask = mask['Value']
    if site in siteMask:
      return S_ERROR( 'Site %s already in mask of allowed sites' % site )
    
    result = self.__changeSiteStatus( site, comment, 'ComputingAccess', 
                                      'Active', printOutput=printOutput)
    if printOutput:
      if result['OK']:
        print 'Allowing %s in site mask' % site
      else:
        print "Failed to update status for site %s" % site
        
    return result    

  #############################################################################
  def __changeSiteStatus( self, site, comment, statusType, status, printOutput = False ):
    """
      Change the RSS status of the given site
    """
    result = self.__checkSiteIsValid( site )
    if not result['OK']:
      return result

    wmsAdmin = RPCClient( 'WorkloadManagement/WMSAdministrator' )
    result = wmsAdmin.allowSite( site, comment )
    if not result['OK']:
      return result
    
    rsc = ResourceStatusClient()
    proxyInfo = getProxyInfo()
    if not proxyInfo[ 'OK' ]:
      return proxyInfo
    userName = proxyInfo[ 'Value' ][ 'username' ]   
    
    tomorrow = datetime.utcnow().replace( microsecond = 0 ) + timedelta( days = 1 )
  
    result = rsc.modifyStatusElement( 'Site', 'Status', 
                                      name = site, 
                                      statusType = statusType,
                                      status     = status,
                                      reason     = comment,  
                                      tokenOwner = userName, 
                                      tokenExpiration = tomorrow )

    return result

  #############################################################################
  def getSiteMaskLogging( self, site = None, printOutput = False ):
    """Retrieves site mask logging information.

       Example usage:

         >>> print diracAdmin.getSiteMaskLogging('LCG.AUVER.fr')
         {'OK': True, 'Value': }

       :returns: S_OK,S_ERROR
    """
    result = self.__checkSiteIsValid( site )
    if not result['OK']:
      return result
    
    rssClient = ResourceStatusClient()
    result = rssClient.selectStatusElement( 'Site', 'History', name = site, 
                                            statusType = 'ComputingAccess' )
    
    if not result['OK']:
      return result

    siteDict = {}
    for logTuple in result['Value']:
      status,reason,siteName,dateEffective,dateTokenExpiration,eType,sType,eID,lastCheckTime,author = logTuple
      result = getSiteFullNames( siteName )
      if not result['OK']:
        continue
      for sName in result['Value']:
        if site is None or (site and site == sName):
          siteDict.setdefault( sName, [] )
          siteDict[sName].append( (status,reason,dateEffective,author,dateTokenExpiration) )

    if printOutput:
      if site:
        print '\nSite Mask Logging Info for %s\n' % site
      else:
        print '\nAll Site Mask Logging Info\n'

      for site, tupleList in siteDict.items():
        if not site:
          print '\n===> %s\n' % site
        for tup in tupleList:
          print str( tup[0] ).ljust( 8 ) + str( tup[1] ).ljust( 20 ) + \
               '( ' + str( tup[2] ).ljust( len( str( tup[2] ) ) ) + ' )  "' + str( tup[3] ) + '"'
        print ' '
        
    return S_OK( siteDict )

  #############################################################################
  def banSiteFromMask( self, site, comment, printOutput = False ):
    """Removes the site from the site mask.

       Example usage:

<<<<<<< HEAD
       >>> print diracAdmin.banSiteFromMask("LCG.CERN.ch", "Job can't access their data")
       {'OK': True, 'Value': }
=======
         >>> print diracAdmin.banSiteFromMask()
         {'OK': True, 'Value': }
>>>>>>> 00c1c790

       :returns: S_OK,S_ERROR

    """
    result = self.__changeSiteStatus( site, comment, 'ComputingAccess', 
                                     'Banned', printOutput=printOutput)
    
    if printOutput:
      if result['OK']:
        print 'Banning %s in site mask' % site
      else:
        print "Failed to update status for site %s" % site
        
    return result    

  #############################################################################
  @classmethod
  def __checkSiteIsValid( self, site ):
    """Internal function to check that a site name is valid.
    """
    result = getSites()
    if not result['OK']:
      return S_ERROR( 'Could not get site CE mapping' )
<<<<<<< HEAD
    siteList = result['Value']
    if site in siteList:
      return S_OK( '%s is valid' % site )
    
    result = getSites( fullName = True )    
    if not result['OK']:
      return S_ERROR( 'Could not get site CE mapping' )
    siteList = result['Value']
    if site in siteList:
      return S_OK( '%s is valid' % site )
    
    return S_ERROR( 'Specified site %s is not in list of defined sites' % site )
=======
    siteList = sites['Value'].keys()
    if not site in siteList:
      return S_ERROR( 'Specified site %s is not in list of defined sites' % site )

    return S_OK( '%s is valid' % site )

  #############################################################################
  def clearMask( self ):
    """Removes all sites from the site mask.  Should be used with care.

       Example usage:

         >>> print diracAdmin.clearMask()
         {'OK': True, 'Value':''}

       @return: S_OK,S_ERROR

    """
    wmsAdmin = RPCClient( 'WorkloadManagement/WMSAdministrator' )
    result = wmsAdmin.clearMask()
    return result
>>>>>>> 00c1c790

  #############################################################################
  def getServicePorts( self, setup = '', printOutput = False ):
    """Checks the service ports for the specified setup.  If not given this is
       taken from the current installation (/DIRAC/Setup)

       Example usage:

         >>> print diracAdmin.getServicePorts()
         {'OK': True, 'Value':''}

       :returns: S_OK,S_ERROR

    """
    if not setup:
      setup = gConfig.getValue( '/DIRAC/Setup', '' )

    setupList = gConfig.getSections( '/DIRAC/Setups', [] )
    if not setupList['OK']:
      return S_ERROR( 'Could not get /DIRAC/Setups sections' )
    setupList = setupList['Value']
    if not setup in setupList:
      return S_ERROR( 'Setup %s is not in allowed list: %s' % ( setup, ', '.join( setupList ) ) )

    serviceSetups = gConfig.getOptionsDict( '/DIRAC/Setups/%s' % setup )
    if not serviceSetups['OK']:
      return S_ERROR( 'Could not get /DIRAC/Setups/%s options' % setup )
    serviceSetups = serviceSetups['Value'] #dict
    systemList = gConfig.getSections( '/Systems' )
    if not systemList['OK']:
      return S_ERROR( 'Could not get Systems sections' )
    systemList = systemList['Value']
    result = {}
    for system in systemList:
      if serviceSetups.has_key( system ):
        path = '/Systems/%s/%s/Services' % ( system, serviceSetups[system] )
        servicesList = gConfig.getSections( path )
        if not servicesList['OK']:
          self.log.warn( 'Could not get sections in %s' % path )
        else:
          servicesList = servicesList['Value']
          if not servicesList:
            servicesList = []
          self.log.verbose( 'System: %s ServicesList: %s' % ( system, ', '.join( servicesList ) ) )
          for service in servicesList:
            spath = '%s/%s/Port' % ( path, service )
            servicePort = gConfig.getValue( spath, 0 )
            if servicePort:
              self.log.verbose( 'Found port for %s/%s = %s' % ( system, service, servicePort ) )
              result['%s/%s' % ( system, service )] = servicePort
            else:
              self.log.warn( 'No port found for %s' % spath )
      else:
        self.log.warn( '%s is not defined in /DIRAC/Setups/%s' % ( system, setup ) )

    if printOutput:
      print self.pPrint.pformat( result )

    return S_OK( result )

  #############################################################################
  def getProxy( self, userDN, userGroup, validity = 43200, limited = False ):
    """Retrieves a proxy with default 12hr validity and stores
       this in a file in the local directory by default.

       Example usage:

         >>> print diracAdmin.getProxy()
         {'OK': True, 'Value': }

       :returns: S_OK,S_ERROR

    """
    return gProxyManager.downloadProxy( userDN, userGroup, limited = limited,
                                        requiredTimeLeft = validity )

  #############################################################################
  def getVOMSProxy( self, userDN, userGroup, vomsAttr = False, validity = 43200, limited = False ):
    """Retrieves a proxy with default 12hr validity and VOMS extensions and stores
       this in a file in the local directory by default.

       Example usage:

         >>> print diracAdmin.getVOMSProxy()
         {'OK': True, 'Value': }

       :returns: S_OK,S_ERROR

    """
    return gProxyManager.downloadVOMSProxy( userDN, userGroup, limited = limited,
                                            requiredVOMSAttribute = vomsAttr,
                                            requiredTimeLeft = validity )

  #############################################################################
  def getPilotProxy( self, userDN, userGroup, validity = 43200 ):
    """Retrieves a pilot proxy with default 12hr validity and stores
       this in a file in the local directory by default.

       Example usage:

         >>> print diracAdmin.getVOMSProxy()
         {'OK': True, 'Value': }

       :returns: S_OK,S_ERROR

    """

    return gProxyManager.getPilotProxyFromDIRACGroup( userDN, userGroup, requiredTimeLeft = validity )

  #############################################################################
  def resetJob( self, jobID ):
    """Reset a job or list of jobs in the WMS.  This operation resets the reschedule
       counter for a job or list of jobs and allows them to run as new.

       Example::
       
         >>> print dirac.reset(12345)
         {'OK': True, 'Value': [12345]}

       :param job: JobID
       :type job: integer or list of integers
       :returns: S_OK,S_ERROR

    """
    if type( jobID ) == type( " " ):
      try:
        jobID = int( jobID )
      except Exception, x:
        return self._errorReport( str( x ), 'Expected integer or convertible integer for existing jobID' )
    elif type( jobID ) == type( [] ):
      try:
        jobID = [int( job ) for job in jobID]
      except Exception, x:
        return self._errorReport( str( x ), 'Expected integer or convertible integer for existing jobIDs' )

    jobManager = RPCClient( 'WorkloadManagement/JobManager', useCertificates = False )
    result = jobManager.resetJob( jobID )
    return result

  #############################################################################
  def getJobPilotOutput( self, jobID, directory = '' ):
    """Retrieve the pilot output for an existing job in the WMS.
       The output will be retrieved in a local directory unless
       otherwise specified.

         >>> print dirac.getJobPilotOutput(12345)
         {'OK': True, StdOut:'',StdError:''}

       :param job: JobID
       :type job: integer or string
       :returns: S_OK,S_ERROR
    """
    if not directory:
      directory = self.currentDir

    if not os.path.exists( directory ):
      return self._errorReport( 'Directory %s does not exist' % directory )

    wmsAdmin = RPCClient( 'WorkloadManagement/WMSAdministrator' )
    result = wmsAdmin.getJobPilotOutput( jobID )
    if not result['OK']:
      return result

    outputPath = '%s/pilot_%s' % ( directory, jobID )
    if os.path.exists( outputPath ):
      self.log.info( 'Remove %s and retry to continue' % outputPath )
      return S_ERROR( 'Remove %s and retry to continue' % outputPath )

    if not os.path.exists( outputPath ):
      self.log.verbose( 'Creating directory %s' % outputPath )
      os.mkdir( outputPath )

    outputs = result['Value']
    if outputs.has_key( 'StdOut' ):
      stdout = '%s/std.out' % ( outputPath )
      fopen = open( stdout, 'w' )
      fopen.write( outputs['StdOut'] )
      fopen.close()
      self.log.verbose( 'Standard output written to %s' % ( stdout ) )
    else:
      self.log.warn( 'No standard output returned' )

    if outputs.has_key( 'StdError' ):
      stderr = '%s/std.err' % ( outputPath )
      fopen = open( stderr, 'w' )
      fopen.write( outputs['StdError'] )
      fopen.close()
      self.log.verbose( 'Standard error written to %s' % ( stderr ) )
    else:
      self.log.warn( 'No standard error returned' )

    self.log.info( 'Outputs retrieved in %s' % outputPath )
    return result

  #############################################################################
  def getPilotOutput( self, gridReference, directory = '' ):
    """Retrieve the pilot output  (std.out and std.err) for an existing job in the WMS.

         >>> print dirac.getJobPilotOutput(12345)
         {'OK': True, 'Value': {}}

       :param job: JobID
       :type job: integer or string
       :returns: S_OK,S_ERROR
    """
    if not type( gridReference ) == type( " " ):
      return self._errorReport( 'Expected string for pilot reference' )

    if not directory:
      directory = self.currentDir

    if not os.path.exists( directory ):
      return self._errorReport( 'Directory %s does not exist' % directory )

    wmsAdmin = RPCClient( 'WorkloadManagement/WMSAdministrator' )
    result = wmsAdmin.getPilotOutput( gridReference )
    if not result['OK']:
      return result

    gridReferenceSmall = gridReference.split( '/' )[-1]
    if not gridReferenceSmall:
      gridReferenceSmall = 'reference'
    outputPath = '%s/pilot_%s' % ( directory, gridReferenceSmall )

    if os.path.exists( outputPath ):
      self.log.info( 'Remove %s and retry to continue' % outputPath )
      return S_ERROR( 'Remove %s and retry to continue' % outputPath )

    if not os.path.exists( outputPath ):
      self.log.verbose( 'Creating directory %s' % outputPath )
      os.mkdir( outputPath )

    outputs = result['Value']
    if outputs.has_key( 'StdOut' ):
      stdout = '%s/std.out' % ( outputPath )
      fopen = open( stdout, 'w' )
      fopen.write( outputs['StdOut'] )
      fopen.close()
      self.log.info( 'Standard output written to %s' % ( stdout ) )
    else:
      self.log.warn( 'No standard output returned' )

    if outputs.has_key( 'StdErr' ):
      stderr = '%s/std.err' % ( outputPath )
      fopen = open( stderr, 'w' )
      fopen.write( outputs['StdErr'] )
      fopen.close()
      self.log.info( 'Standard error written to %s' % ( stderr ) )
    else:
      self.log.warn( 'No standard error returned' )

    self.log.notice( 'Outputs retrieved in %s' % outputPath )
    return result

  #############################################################################
  def getPilotInfo( self, gridReference ):
    """Retrieve info relative to a pilot reference

         >>> print dirac.getPilotInfo(12345)
         {'OK': True, 'Value': {}}

       :param gridReference: Pilot Job Reference
       :type gridReference: string
       :returns: S_OK,S_ERROR
    """
    if not type( gridReference ) == type( " " ):
      return self._errorReport( 'Expected string for pilot reference' )

    wmsAdmin = RPCClient( 'WorkloadManagement/WMSAdministrator' )
    result = wmsAdmin.getPilotInfo( gridReference )
    return result
  
  #############################################################################
  def killPilot( self, gridReference ):
    """Kill the pilot specified

         >>> print dirac.getPilotInfo(12345)
         {'OK': True, 'Value': {}}

       :param gridReference: Pilot Job Reference
       :returns: S_OK,S_ERROR
    """
    if not type( gridReference ) == type( " " ):
      return self._errorReport( 'Expected string for pilot reference' )

    wmsAdmin = RPCClient( 'WorkloadManagement/WMSAdministrator' )
    result = wmsAdmin.killPilot( gridReference )
    return result

  #############################################################################
  def getPilotLoggingInfo( self, gridReference ):
    """Retrieve the pilot logging info for an existing job in the WMS.

         >>> print dirac.getPilotLoggingInfo(12345)
         {'OK': True, 'Value': {"The output of the command"}}

       :param gridReference: Gridp pilot job reference Id
       :type gridReference: string
       :returns: S_OK,S_ERROR
    """
    if type( gridReference ) not in types.StringTypes:
      return self._errorReport( 'Expected string for pilot reference' )

    wmsAdmin = RPCClient( 'WorkloadManagement/WMSAdministrator' )
    return wmsAdmin.getPilotLoggingInfo( gridReference )

  #############################################################################
  def getJobPilots( self, jobID ):
    """Extract the list of submitted pilots and their status for a given
       jobID from the WMS.  Useful information is printed to the screen.

         >>> print dirac.getJobPilots()
         {'OK': True, 'Value': {PilotID:{StatusDict}}}

       :param job: JobID
       :type job: integer or string
       :returns: S_OK,S_ERROR

    """
    if type( jobID ) == type( " " ):
      try:
        jobID = int( jobID )
      except Exception, x:
        return self._errorReport( str( x ), 'Expected integer or string for existing jobID' )

    wmsAdmin = RPCClient( 'WorkloadManagement/WMSAdministrator' )
    result = wmsAdmin.getPilots( jobID )
    if result['OK']:
      print self.pPrint.pformat( result['Value'] )
    return result

  #############################################################################
  def getPilotSummary( self, startDate = '', endDate = '' ):
    """Retrieve the pilot output for an existing job in the WMS.  Summary is
       printed at INFO level, full dictionary of results also returned.

         >>> print dirac.getPilotSummary()
         {'OK': True, 'Value': {CE:{Status:Count}}}

       :param job: JobID
       :type job: integer or string
       :returns: S_OK,S_ERROR
    """
    wmsAdmin = RPCClient( 'WorkloadManagement/WMSAdministrator' )
    result = wmsAdmin.getPilotSummary( startDate, endDate )
    if not result['OK']:
      return result

    ceDict = result['Value']
    headers = 'CE'.ljust( 28 )
    i = 0
    for ce, summary in ceDict.items():
      states = summary.keys()
      if len( states ) > i:
        i = len( states )

    for i in xrange( i ):
      headers += 'Status'.ljust( 12 ) + 'Count'.ljust( 12 )
    print headers

    for ce, summary in ceDict.items():
      line = ce.ljust( 28 )
      states = summary.keys()
      states.sort()
      for state in states:
        count = str( summary[state] )
        line += state.ljust( 12 ) + count.ljust( 12 )
      print line

    return result

  #############################################################################
  def selectRequests( self, jobID = None, requestID = None, requestName = None,
                      requestType = None, status = None, operation = None, ownerDN = None,
                      ownerGroup = None, requestStart = 0, limit = 100, printOutput = False ):
    """Select requests from the request management system. A few notes on the selection criteria:
    
         - jobID is the WMS JobID for the request (if applicable)
         - requestID is assigned during submission of the request
         - requestName is the corresponding XML file name
         - requestType e.g. 'transfer'
         - status e.g. Done
         - operation e.g. replicateAndRegister
         - requestStart e.g. the first request to consider (start from 0 by default)
         - limit e.g. selection limit (default 100)

       >>> dirac.selectRequests(jobID='4894')
       {'OK': True, 'Value': [[<Requests>]]}
       
    """
    options = {'RequestID':requestID, 'RequestName':requestName, 'JobID':jobID, 'OwnerDN':ownerDN,
               'OwnerGroup':ownerGroup, 'RequestType':requestType, 'Status':status, 'Operation':operation}

    conditions = {}
    for key, value in options.items():
      if value:
        try:
          conditions[key] = str( value )
        except Exception, x:
          return self._errorReport( str( x ), 'Expected string for %s field' % key )

    try:
      requestStart = int( requestStart )
      limit = int( limit )
    except Exception, x:
      return self._errorReport( str( x ), 'Expected integer for %s field' % limit )

    self.log.verbose( 'Will select requests with the following conditions' )
    self.log.verbose( self.pPrint.pformat( conditions ) )
    requestClient = RPCClient( "RequestManagement/centralURL" )
    result = requestClient.getRequestSummaryWeb( conditions, [], requestStart, limit )
    if not result['OK']:
      self.log.warn( result['Message'] )
      return result

    requestIDs = result['Value']
    conds = []
    for key, value in conditions.items():
      if value:
        conds.append( '%s = %s' % ( key, value ) )
    self.log.verbose( '%s request(s) selected with conditions %s and limit %s' % ( len( requestIDs['Records'] ),
                                                                                   ', '.join( conds ), limit ) )
    if printOutput:
      requests = []
      if len( requestIDs['Records'] ) > limit:
        requestList = requestIDs['Records']
        requests = requestList[:limit]
      else:
        requests = requestIDs['Records']
      print '%s request(s) selected with conditions %s and limit %s' % ( len( requestIDs['Records'] ),
                                                                         ', '.join( conds ), limit )
      print requestIDs['ParameterNames']
      for request in requests:
        print request
    if not requestIDs:
      return S_ERROR( 'No requests selected for conditions: %s' % conditions )
    else:
      return result

  #############################################################################
  def getRequestSummary( self, printOutput = False ):
    """ 
    Get a summary of the requests in the request DB.
    """
    requestClient = RPCClient( "RequestManagement/centralURL", timeout = 120 )
    result = requestClient.getDBSummary()
    if not result['OK']:
      self.log.warn( result['Message'] )
      return result

    if printOutput:
      print self.pPrint.pformat( result['Value'] )

    return result

  #############################################################################
  def getExternalPackageVersions( self ):
    """ 
    Simple function that attempts to obtain the external versions for
    the local DIRAC installation (frequently needed for debugging purposes).
    """
    gLogger.info( 'DIRAC version v%dr%d build %d' % ( DIRAC.majorVersion, DIRAC.minorVersion, DIRAC.patchLevel ) )
    try:
      import lcg_util
      infoStr = 'Using lcg_util from: \n%s' % lcg_util.__file__
      gLogger.info( infoStr )
      infoStr = "The version of lcg_utils is %s" % lcg_util.lcg_util_version()
      gLogger.info( infoStr )
    except Exception, x:
      errStr = "SRM2Storage.__init__: Failed to import lcg_util: %s" % ( x )
      gLogger.exception( errStr )

    try:
      import gfalthr as gfal
      infoStr = "Using gfalthr from: \n%s" % gfal.__file__
      gLogger.info( infoStr )
      infoStr = "The version of gfalthr is %s" % gfal.gfal_version()
      gLogger.info( infoStr )
    except Exception, x:
      errStr = "SRM2Storage.__init__: Failed to import gfalthr: %s." % ( x )
      gLogger.warn( errStr )
      try:
        import gfal
        infoStr = "Using gfal from: %s" % gfal.__file__
        gLogger.info( infoStr )
        infoStr = "The version of gfal is %s" % gfal.gfal_version()
        gLogger.info( infoStr )
      except Exception, x:
        errStr = "SRM2Storage.__init__: Failed to import gfal: %s" % ( x )
        gLogger.exception( errStr )


    defaultProtocols = gConfig.getValue( '/Resources/StorageElements/DefaultProtocols', [] )
    gLogger.info( 'Default list of protocols are: %s' % ( ', '.join( defaultProtocols ) ) )
    return S_OK()

  #############################################################################
  def getSiteProtocols( self, site, printOutput = False ):
    """
    Allows to check the defined protocols for each site SE.
    """
    result = self.__checkSiteIsValid( site )
    if not result['OK']:
      return result

    siteSection = '/Resources/Sites/%s/%s/SE' % ( site.split( '.' )[0], site )
    siteSEs = gConfig.getValue( siteSection, [] )
    if not siteSEs:
      return S_ERROR( 'No SEs found for site %s in section %s' % ( site, siteSection ) )

    defaultProtocols = gConfig.getValue( '/Resources/StorageElements/DefaultProtocols', [] )
    self.log.verbose( 'Default list of protocols are' ', '.join( defaultProtocols ) )
    seInfo = {}
    siteSEs.sort()
    for se in siteSEs:
      sections = gConfig.getSections( '/Resources/StorageElements/%s/' % ( se ) )
      if not sections['OK']:
        return sections
      for section in sections['Value']:
        if gConfig.getValue( '/Resources/StorageElements/%s/%s/ProtocolName' % ( se, section ), '' ) == 'SRM2':
          path = '/Resources/StorageElements/%s/%s/ProtocolsList' % ( se, section )
          seProtocols = gConfig.getValue( path, [] )
          if not seProtocols:
            seProtocols = defaultProtocols
          seInfo[se] = seProtocols

    if printOutput:
      print '\nSummary of protocols for StorageElements at site %s' % site
      print '\nStorageElement'.ljust( 30 ) + 'ProtocolsList'.ljust( 30 ) + '\n'
      for se, protocols in seInfo.items():
        print se.ljust( 30 ) + ', '.join( protocols ).ljust( 30 )

    return S_OK( seInfo )

  #############################################################################
  def setSiteProtocols( self, site, protocolsList, printOutput = False ):
    """
    Allows to set the defined protocols for each SE for a given site.
    """
    result = self.__checkSiteIsValid( site )
    if not result['OK']:
      return result

    siteSection = '/Resources/Sites/%s/%s/SE' % ( site.split( '.' )[0], site )
    siteSEs = gConfig.getValue( siteSection, [] )
    if not siteSEs:
      return S_ERROR( 'No SEs found for site %s in section %s' % ( site, siteSection ) )

    defaultProtocols = gConfig.getValue( '/Resources/StorageElements/DefaultProtocols', [] )
    self.log.verbose( 'Default list of protocols are', ', '.join( defaultProtocols ) )

    for protocol in protocolsList:
      if not protocol in defaultProtocols:
        return S_ERROR( 'Requested to set protocol %s in list but %s is not '
                        'in default list of protocols:\n%s' % ( protocol, protocol, ', '.join( defaultProtocols ) ) )

    modifiedCS = False
    result = promptUser( 'Do you want to add the following default protocols:'
                         ' %s for SE(s):\n%s' % ( ', '.join( protocolsList ), ', '.join( siteSEs ) ) )
    if not result['OK']:
      return result
    if result['Value'].lower() != 'y':
      self.log.always( 'No protocols will be added' )
      return S_OK()

    for se in siteSEs:
      sections = gConfig.getSections( '/Resources/StorageElements/%s/' % ( se ) )
      if not sections['OK']:
        return sections
      for section in sections['Value']:
        if gConfig.getValue( '/Resources/StorageElements/%s/%s/ProtocolName' % ( se, section ), '' ) == 'SRM2':
          path = '/Resources/StorageElements/%s/%s/ProtocolsList' % ( se, section )
          self.log.verbose( 'Setting %s to %s' % ( path, ', '.join( protocolsList ) ) )
          result = self.csSetOption( path, ', '.join( protocolsList ) )
          if not result['OK']:
            return result
          modifiedCS = True

    if modifiedCS:
      result = self.csCommitChanges( False )
      if not result[ 'OK' ]:
        return S_ERROR( 'CS Commit failed with message = %s' % ( result[ 'Message' ] ) )
      else:
        if printOutput:
          print 'Successfully committed changes to CS'
    else:
      if printOutput:
        print 'No modifications to CS required'

    return S_OK()

  #############################################################################
  def csSetOption( self, optionPath, optionValue ):
    """
    Function to modify an existing value in the CS.
    """
    return self.csAPI.setOption( optionPath, optionValue )

  #############################################################################
  def csSetOptionComment( self, optionPath, comment ):
    """
    Function to modify an existing value in the CS.
    """
    return self.csAPI.setOptionComment( optionPath, comment )

  #############################################################################
  def csModifyValue( self, optionPath, newValue ):
    """
    Function to modify an existing value in the CS.
    """
    return self.csAPI.modifyValue( optionPath, newValue )

  #############################################################################
  def csRegisterUser( self, username, properties ):
    """
    Registers a user in the CS.
    
        - username: Username of the user (easy;)
        - properties: Dict containing:
            - DN
            - groups : list/tuple of groups the user belongs to
            - <others> : More properties of the user, like mail
    
    """
    return self.csAPI.addUser( username, properties )

  #############################################################################
  def csDeleteUser( self, user ):
    """
    Deletes a user from the CS. Can take a list of users
    """
    return self.csAPI.deleteUsers( user )

  #############################################################################
  def csModifyUser( self, username, properties, createIfNonExistant = False ):
    """
    Modify a user in the CS. Takes the same params as in addUser and 
    applies the changes
    """
    return self.csAPI.modifyUser( username, properties, createIfNonExistant )

  #############################################################################
  def csListUsers( self, group = False ):
    """
    Lists the users in the CS. If no group is specified return all users.
    """
    return self.csAPI.listUsers( group )

  #############################################################################
  def csDescribeUsers( self, mask = False ):
    """
    List users and their properties in the CS.
    If a mask is given, only users in the mask will be returned
    """
    return self.csAPI.describeUsers( mask )

  #############################################################################
  def csModifyGroup( self, groupname, properties, createIfNonExistant = False ):
    """
    Modify a user in the CS. Takes the same params as in addGroup and applies
    the changes
    """
    return self.csAPI.modifyGroup( groupname, properties, createIfNonExistant )

  #############################################################################
  def csListHosts( self ):
    """
    Lists the hosts in the CS
    """
    return self.csAPI.listHosts()

  #############################################################################
  def csDescribeHosts( self, mask = False ):
    """
    Gets extended info for the hosts in the CS
    """
    return self.csAPI.describeHosts( mask )

  #############################################################################
  def csModifyHost( self, hostname, properties, createIfNonExistant = False ):
    """
    Modify a host in the CS. Takes the same params as in addHost and applies
    the changes
    """
    return self.csAPI.modifyHost( hostname, properties, createIfNonExistant )

  #############################################################################
  def csListGroups( self ):
    """
    Lists groups in the CS
    """
    return self.csAPI.listGroups()

  #############################################################################
  def csDescribeGroups( self, mask = False ):
    """
    List groups and their properties in the CS.
    If a mask is given, only groups in the mask will be returned
    """
    return self.csAPI.describeGroups( mask )

  #############################################################################
  def csSyncUsersWithCFG( self, usersCFG ):
    """
    Synchronize users in cfg with its contents
    """
    return self.csAPI.syncUsersWithCFG( usersCFG )

  #############################################################################
  def csCommitChanges( self, sortUsers = True ):
    """
    Commit the changes in the CS
    """
    return self.csAPI.commitChanges( sortUsers = False )

  #############################################################################
  def sendMail( self, address, subject, body, fromAddress = None, localAttempt = True ):
    """ 
    Send mail to specified address with body.
    """
    notification = NotificationClient()
    return notification.sendMail( address, subject, body, fromAddress, localAttempt )

  #############################################################################
  def sendSMS( self, userName, body, fromAddress = None ):
    """ 
    Send mail to specified address with body.
    """
    if len( body ) > 160:
      return S_ERROR( 'Exceeded maximum SMS length of 160 characters' )
    notification = NotificationClient()
    return notification.sendSMS( userName, body, fromAddress )

  #############################################################################
  def getBDIISite( self, site, host = None ):
    """
    Get information about site from BDII at host
    """
    return ldapSite( site, host = host )

  #############################################################################
  def getBDIICluster( self, ce, host = None ):
    """
    Get information about ce from BDII at host
    """
    return ldapCluster( ce, host = host )

  #############################################################################
  def getBDIICE( self, ce, host = None ):
    """
    Get information about ce from BDII at host
    """
    return ldapCE( ce, host = host )

  #############################################################################
  def getBDIIService( self, ce, host = None ):
    """
    Get information about ce from BDII at host
    """
    return ldapService( ce, host = host )

  #############################################################################
  def getBDIICEState( self, ce, useVO = voName, host = None ):
    """
    Get information about ce state from BDII at host
    """
    return ldapCEState( ce, useVO, host = host )

  #############################################################################
  def getBDIICEVOView( self, ce, useVO = voName, host = None ):
    """
    Get information about ce voview from BDII at host
    """
    return ldapCEVOView( ce, useVO, host = host )

  #############################################################################
  def getBDIISA( self, site, useVO = voName, host = None ):
    """
    Get information about SA  from BDII at host
    """
    return ldapSA( site, useVO, host = host )

#EOF#EOF#EOF#EOF#EOF#EOF#EOF#EOF#EOF#EOF#EOF#EOF#EOF#EOF#EOF#EOF#EOF#EOF#EOF#<|MERGE_RESOLUTION|>--- conflicted
+++ resolved
@@ -308,13 +308,8 @@
 
        Example usage:
 
-<<<<<<< HEAD
        >>> print diracAdmin.banSiteFromMask("LCG.CERN.ch", "Job can't access their data")
        {'OK': True, 'Value': }
-=======
-         >>> print diracAdmin.banSiteFromMask()
-         {'OK': True, 'Value': }
->>>>>>> 00c1c790
 
        :returns: S_OK,S_ERROR
 
@@ -338,7 +333,6 @@
     result = getSites()
     if not result['OK']:
       return S_ERROR( 'Could not get site CE mapping' )
-<<<<<<< HEAD
     siteList = result['Value']
     if site in siteList:
       return S_OK( '%s is valid' % site )
@@ -351,12 +345,6 @@
       return S_OK( '%s is valid' % site )
     
     return S_ERROR( 'Specified site %s is not in list of defined sites' % site )
-=======
-    siteList = sites['Value'].keys()
-    if not site in siteList:
-      return S_ERROR( 'Specified site %s is not in list of defined sites' % site )
-
-    return S_OK( '%s is valid' % site )
 
   #############################################################################
   def clearMask( self ):
@@ -373,7 +361,6 @@
     wmsAdmin = RPCClient( 'WorkloadManagement/WMSAdministrator' )
     result = wmsAdmin.clearMask()
     return result
->>>>>>> 00c1c790
 
   #############################################################################
   def getServicePorts( self, setup = '', printOutput = False ):
