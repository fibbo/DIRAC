########################################################################
# $HeadURL:  $
########################################################################

__RCSID__ = "$Id:  $"

import copy

from DIRAC.ResourceStatusSystem.Utilities.CS import getTypedDictRootedAt
from DIRAC.ResourceStatusSystem.Utilities    import Utils
from DIRAC.ResourceStatusSystem              import views_panels

class InfoGetter:
  """ Class InfoGetter is in charge of getting information from the RSS Configurations
  """

#############################################################################

  def __init__(self, VOExtension):
    """
    Standard constructor

    :params:
      :attr:`VOExtension`: string - VO extension (e.g. 'LHCb')
    """

    configModule    = Utils.voimport("DIRAC.ResourceStatusSystem.Policy.Configurations", VOExtension)
    self.C_Policies = copy.deepcopy(configModule.Policies)

#############################################################################

  def getInfoToApply(self, args, granularity, status = None, formerStatus = None,
                     siteType = None, serviceType = None, resourceType = None, useNewRes = False):
    """ Main method. Use internal methods to parse information regarding:
        policies to be applied, policy types, panel and view info.

        :params:
          :attr:`args`: a tuple. Can contain: 'policy', 'policyType', 'panel_info', 'view_info'

          :attr:`granularity`: a ValidRes

          :attr:`status`: a ValidStatus

          :attr:`formerStatus`: a ValidStatus

          :attr:`siteType`: a ValidSiteType

          :attr:`serviceType`: a ValidServiceType

          :attr:`resourceType`: a ValidSiteType
    """

    EVAL = {}

    if 'policy' in args:
      EVAL['Policies'] = self.__getPolToEval( granularity = granularity, status = status,
                                              formerStatus = formerStatus, siteType = siteType,
                                              serviceType = serviceType, resourceType = resourceType,
                                              useNewRes = useNewRes)

    if 'policyType' in args:
      EVAL['PolicyType'] = self.__getPolTypes(granularity = granularity, status = status,
                                              formerStatus = formerStatus, siteType = siteType,
                                              serviceType = serviceType, resourceType = resourceType)

    if 'panel_info' in args:
      if granularity in ('Site', 'Sites'):
        info = 'Site_Panel'
      elif granularity in ('Service', 'Services'):
        if serviceType == 'Storage':
          info = 'Service_Storage_Panel'
        elif serviceType == 'Computing':
          info = 'Service_Computing_Panel'
        elif serviceType == 'VO-BOX':
          info = 'Service_VO-BOX_Panel'
        elif serviceType == 'VOMS':
          info = 'Service_VOMS_Panel'
      elif granularity in ('Resource', 'Resources'):
        info = 'Resource_Panel'
      elif granularity in ('StorageElementRead', 'StorageElementsRead'):
        info = 'SE_Panel'
      elif granularity in ('StorageElementWrite', 'StorageElementsWrite'):
        info = 'SE_Panel'
      EVAL['Info'] = self.__getPanelsInfo(granularity = granularity, status = status,
                                          formerStatus = formerStatus, siteType = siteType,
                                          serviceType = serviceType, resourceType = resourceType,
                                          panel_name = info, useNewRes = useNewRes)

    if 'view_info' in args:
      panels_info_dict = {}

      if granularity in ('Site', 'Sites'):
        granularity = None

      view_panels = self.__getViewPanels(granularity)
      for panel in view_panels:
        panel_info = self.__getPanelsInfo(granularity = granularity, status = status,
                                          formerStatus = formerStatus, siteType = siteType,
                                          serviceType = serviceType, resourceType = resourceType,
                                          panel_name = panel, useNewRes = useNewRes)
        panels_info_dict[panel] = panel_info

      EVAL['Panels'] = panels_info_dict

    return [EVAL]


#############################################################################

  def getNewPolicyType(self, granularity, newStatus):
    return self.__getPolTypes(granularity = granularity, newStatus = newStatus)

#############################################################################

  def __getPolToEval(self, granularity, status=None, formerStatus=None, siteType=None,
                     serviceType=None, resourceType=None, useNewRes=False):
<<<<<<< HEAD

    # This dict is constructed to be used with function dictMatch that
    # helps selecting policies. **kwargs are not used due to the fact
    # that it's too dangerous here.
    argsdict = {'Granularity': granularity,
                'Status': status,
                'FormerStatus': formerStatus,
                'SiteType': siteType,
                'ServiceType': serviceType,
                'ResourceType': resourceType}

=======

    # This dict is constructed to be used with function dictMatch that
    # helps selecting policies. **kwargs are not used due to the fact
    # that it's too dangerous here.
    argsdict = {'Granularity': granularity,
                'Status': status,
                'FormerStatus': formerStatus,
                'SiteType': siteType,
                'ServiceType': serviceType,
                'ResourceType': resourceType}

>>>>>>> 24cb9344
    pConfig = getTypedDictRootedAt("Policies")
    pol_to_eval = []

    for p in pConfig:
      if Utils.dictMatch(argsdict, pConfig[p]):
        pol_to_eval.append(p)

    polToEval_Args = []

    for p in pol_to_eval:
      try:
        moduleName = self.C_Policies[p]['module']
      except KeyError:
        moduleName = None
      try:
        ConfirmationPolicy = self.C_Policies[p]['ConfirmationPolicy']
      except KeyError:
        ConfirmationPolicy = None

      if useNewRes:
        try:
          commandIn = self.C_Policies[p]['commandInNewRes']
        except KeyError:
          commandIn = self.C_Policies[p]['commandIn']
        try:
          args = self.C_Policies[p]['argsNewRes']
        except KeyError:
          args = self.C_Policies[p]['args']
      else:
        commandIn = self.C_Policies[p]['commandIn']
        args = self.C_Policies[p]['args']

      polToEval_Args.append({'Name' : p, 'Module' : moduleName, 'args' : args,
                             'ConfirmationPolicy' : ConfirmationPolicy,
                             'commandIn' : commandIn})

    return polToEval_Args


#############################################################################

  def __getPolTypes(self, granularity, status=None, formerStatus=None, newStatus=None,
                    siteType=None, serviceType=None, resourceType=None):
    """Get Policy Types from config that match the given keyword
    arguments"""

    # This dict is constructed to be used with function dictMatch that
    # helps selecting policies. **kwargs are not used due to the fact
    # that it's too dangerous here.
    argsdict = {'Granularity': granularity,
                'Status': status,
                'FormerStatus': formerStatus,
                'NewStatus': newStatus,
                'SiteType': siteType,
                'ServiceType': serviceType,
                'ResourceType': resourceType}

    pTconfig = getTypedDictRootedAt("PolicyTypes")

    pTypes = []

    for pt in pTconfig:
      if Utils.dictMatch(argsdict, pTconfig[pt]):
        pTypes.append(pt)

    for pt_name in pTypes:
      if 'Alarm_PolType' in pt_name:
        pTypes.remove(pt_name)
        pTypes.append('Alarm_PolType')

    return pTypes

#############################################################################

  def __getPanelsInfo(self, granularity, status = None, formerStatus = None, siteType = None,
                      serviceType = None, resourceType = None, panel_name = None, useNewRes = False):

    info = []
<<<<<<< HEAD

    for p in self.C_Policies.keys():
      if panel_name in self.C_Policies[p].keys():
=======
>>>>>>> 24cb9344

    # First, select only policies we want.
    argsdict = {'Granularity': granularity,
                'Status': status,
                'FormerStatus': formerStatus,
                'SiteType': siteType,
                'ServiceType': serviceType,
                'ResourceType': resourceType}

    all_policies = getTypedDictRootedAt("Policies")
    selected_policies = []
    for p in all_policies:
      if Utils.dictMatch(argsdict, all_policies[p]):
        selected_policies.append(p)

    for p in selected_policies:                   # For selected policies
      if panel_name in self.C_Policies[p].keys(): # For selected panel_name (arguments)

        toAppend = copy.deepcopy(self.C_Policies[p][panel_name]) # type(toAppend) = list

<<<<<<< HEAD
        if not useNewRes:
          for i in range(len(toAppend)):
            for info_type in toAppend[i].keys():

=======
        # Put CommandIn and args to correct values according to useNewRes
        if useNewRes:
          for panel in toAppend:
            for info_type in panel.keys():

              if type(panel[info_type]) == dict:
                try:
                  panel[info_type]['CommandIn'] = panel[info_type]['CommandInNewRes']
                  del panel[info_type]['CommandInNewRes']
                except KeyError:
                  pass
                try:
                  panel[info_type]['args'] = panel[info_type]['argsNewRes']
                  del panel[info_type]['argsNewRes']
                except KeyError:
                  pass
        else:
          for panel in toAppend:
            for info_type in panel.keys():
>>>>>>> 24cb9344
              try:
                del panel[info_type]['CommandInNewRes']
              except KeyError:
                pass
              try:
                del panel[info_type]['argsNewRes']
              except KeyError:
                pass
<<<<<<< HEAD

        else:
          for i in range(len(toAppend)):
            for info_type in toAppend[i].keys():

              if isinstance(toAppend[i][info_type], dict):
                try:
                  command = toAppend[i][info_type]['CommandInNewRes']
                  del toAppend[i][info_type]['CommandInNewRes']
                except:
                  command = toAppend[i][info_type]['CommandIn']
                toAppend[i][info_type]['CommandIn'] = command


                try:
                  args = toAppend[i][info_type]['argsNewRes']
                  del toAppend[i][info_type]['argsNewRes']
                except:
                  args = toAppend[i][info_type]['args']
                toAppend[i][info_type]['args'] = args

        info.append({p:toAppend})

        if granularity is not None:
          if granularity not in self.C_Policies[p]['Granularity']:
            try:
              for x in info:
                if p in x.keys():
                  toRemove = x
              info.remove(toRemove)
            except Exception:
              continue

        if status is not None:
          if status not in self.C_Policies[p]['Status']:
            try:
              for x in info:
                if p in x.keys():
                  toRemove = x
              info.remove(toRemove)
            except Exception:
              continue

        if formerStatus is not None:
          if formerStatus not in self.C_Policies[p]['FormerStatus']:
            try:
              for x in info:
                if p in x.keys():
                  toRemove = x
              info.remove(toRemove)
            except Exception:
              continue

        if siteType is not None:
          if siteType not in self.C_Policies[p]['SiteType']:
            try:
              for x in info:
                if p in x.keys():
                  toRemove = x
              info.remove(toRemove)
            except Exception:
              continue

        if serviceType is not None:
          if serviceType not in self.C_Policies[p]['ServiceType']:
            try:
              for x in info:
                if p in x.keys():
                  toRemove = x
              info.remove(toRemove)
            except Exception:
              continue

        if resourceType is not None:
          if resourceType not in self.C_Policies[p]['ResourceType']:
            try:
              for x in info:
                if p in x.keys():
                  toRemove = x
              info.remove(toRemove)
            except Exception:
              continue

=======

        info.append({p:toAppend})

>>>>>>> 24cb9344
    return info

#############################################################################

  def __getViewPanels(self, granularity):
    if granularity is None:
      granularity = 'Site'
    return views_panels[granularity]

#############################################################################<|MERGE_RESOLUTION|>--- conflicted
+++ resolved
@@ -114,7 +114,6 @@
 
   def __getPolToEval(self, granularity, status=None, formerStatus=None, siteType=None,
                      serviceType=None, resourceType=None, useNewRes=False):
-<<<<<<< HEAD
 
     # This dict is constructed to be used with function dictMatch that
     # helps selecting policies. **kwargs are not used due to the fact
@@ -126,19 +125,6 @@
                 'ServiceType': serviceType,
                 'ResourceType': resourceType}
 
-=======
-
-    # This dict is constructed to be used with function dictMatch that
-    # helps selecting policies. **kwargs are not used due to the fact
-    # that it's too dangerous here.
-    argsdict = {'Granularity': granularity,
-                'Status': status,
-                'FormerStatus': formerStatus,
-                'SiteType': siteType,
-                'ServiceType': serviceType,
-                'ResourceType': resourceType}
-
->>>>>>> 24cb9344
     pConfig = getTypedDictRootedAt("Policies")
     pol_to_eval = []
 
@@ -217,12 +203,6 @@
                       serviceType = None, resourceType = None, panel_name = None, useNewRes = False):
 
     info = []
-<<<<<<< HEAD
-
-    for p in self.C_Policies.keys():
-      if panel_name in self.C_Policies[p].keys():
-=======
->>>>>>> 24cb9344
 
     # First, select only policies we want.
     argsdict = {'Granularity': granularity,
@@ -243,12 +223,6 @@
 
         toAppend = copy.deepcopy(self.C_Policies[p][panel_name]) # type(toAppend) = list
 
-<<<<<<< HEAD
-        if not useNewRes:
-          for i in range(len(toAppend)):
-            for info_type in toAppend[i].keys():
-
-=======
         # Put CommandIn and args to correct values according to useNewRes
         if useNewRes:
           for panel in toAppend:
@@ -268,7 +242,6 @@
         else:
           for panel in toAppend:
             for info_type in panel.keys():
->>>>>>> 24cb9344
               try:
                 del panel[info_type]['CommandInNewRes']
               except KeyError:
@@ -277,95 +250,9 @@
                 del panel[info_type]['argsNewRes']
               except KeyError:
                 pass
-<<<<<<< HEAD
-
-        else:
-          for i in range(len(toAppend)):
-            for info_type in toAppend[i].keys():
-
-              if isinstance(toAppend[i][info_type], dict):
-                try:
-                  command = toAppend[i][info_type]['CommandInNewRes']
-                  del toAppend[i][info_type]['CommandInNewRes']
-                except:
-                  command = toAppend[i][info_type]['CommandIn']
-                toAppend[i][info_type]['CommandIn'] = command
-
-
-                try:
-                  args = toAppend[i][info_type]['argsNewRes']
-                  del toAppend[i][info_type]['argsNewRes']
-                except:
-                  args = toAppend[i][info_type]['args']
-                toAppend[i][info_type]['args'] = args
 
         info.append({p:toAppend})
 
-        if granularity is not None:
-          if granularity not in self.C_Policies[p]['Granularity']:
-            try:
-              for x in info:
-                if p in x.keys():
-                  toRemove = x
-              info.remove(toRemove)
-            except Exception:
-              continue
-
-        if status is not None:
-          if status not in self.C_Policies[p]['Status']:
-            try:
-              for x in info:
-                if p in x.keys():
-                  toRemove = x
-              info.remove(toRemove)
-            except Exception:
-              continue
-
-        if formerStatus is not None:
-          if formerStatus not in self.C_Policies[p]['FormerStatus']:
-            try:
-              for x in info:
-                if p in x.keys():
-                  toRemove = x
-              info.remove(toRemove)
-            except Exception:
-              continue
-
-        if siteType is not None:
-          if siteType not in self.C_Policies[p]['SiteType']:
-            try:
-              for x in info:
-                if p in x.keys():
-                  toRemove = x
-              info.remove(toRemove)
-            except Exception:
-              continue
-
-        if serviceType is not None:
-          if serviceType not in self.C_Policies[p]['ServiceType']:
-            try:
-              for x in info:
-                if p in x.keys():
-                  toRemove = x
-              info.remove(toRemove)
-            except Exception:
-              continue
-
-        if resourceType is not None:
-          if resourceType not in self.C_Policies[p]['ResourceType']:
-            try:
-              for x in info:
-                if p in x.keys():
-                  toRemove = x
-              info.remove(toRemove)
-            except Exception:
-              continue
-
-=======
-
-        info.append({p:toAppend})
-
->>>>>>> 24cb9344
     return info
 
 #############################################################################
