--- conflicted
+++ resolved
@@ -10,18 +10,12 @@
 
 from datetime import datetime, timedelta
 
-<<<<<<< HEAD
-from DIRAC                                     import gLogger, exit as DIRACExit, S_OK, version
-from DIRAC.Core.Base                           import Script
-=======
 from DIRAC                                                  import gConfig, gLogger, exit as DIRACExit, S_OK, version
 from DIRAC.Core.Base                                        import Script
 from DIRAC.Core.Security.ProxyInfo                          import getProxyInfo
 from DIRAC.ResourceStatusSystem.Client                      import ResourceStatusClient
 from DIRAC.ResourceStatusSystem.PolicySystem                import StateMachine
 from DIRAC.ConfigurationSystem.Client.Helpers.Operations    import Operations
-
->>>>>>> 3df1fe9c
 
 __RCSID__  = '$Id:$'
 
