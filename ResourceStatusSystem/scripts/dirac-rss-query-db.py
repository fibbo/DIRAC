#!/usr/bin/env python
"""
  dirac-rss-query-db

    Script that dumps the DB information for the elements into the standard output.
    If returns information concerning the StatusType and Status attributes.

    Usage:
        dirac-rss-query-db [option] <query> <element> <tableType>

    Queries:
        [select|add|modify|delete]

    Elements:
        [site|resource|component|node]

    TableTypes:
        [status|log|history]

    Options:
        --name=               ElementName (it admits a comma-separated list of element names); None by default
        --statusType=         A valid StatusType argument (it admits a comma-separated list of statusTypes
                              e.g. ReadAccess, WriteAccess, RemoveAccess ); None by default
        --status=             A valid Status argument ( Active, Probing, Degraded, Banned, Unknown, Error );
                              None by default
        --elementType=        ElementType narrows the search (string, list); None by default
        --reason=             Decision that triggered the assigned status
        --lastCheckTime=      Time-stamp setting last time the status & status were checked
        --tokenOwner=         Owner of the token ( to specify only with select/delete queries )

    Verbosity:
        -o LogLevel=LEVEL     NOTICE by default, levels available: INFO, DEBUG, VERBOSE..
"""

from DIRAC                                                  import gConfig, gLogger, exit as DIRACExit, S_OK, version
from DIRAC.Core.Base                                        import Script
from DIRAC.ResourceStatusSystem.Client                      import ResourceStatusClient
from DIRAC.ConfigurationSystem.Client.Helpers.Operations    import Operations
from DIRAC.Core.Security.ProxyInfo                          import getProxyInfo
from DIRAC.Core.Utilities                                   import Time
from DIRAC.Core.Utilities.PrettyPrint                       import printTable 
import datetime


__RCSID__ = '$Id:$'

subLogger = None
switchDict = {}

def registerSwitches():
  '''
    Registers all switches that can be used while calling the script from the
    command line interface.
  '''

  switches = ( 
    ( 'element=', 'Element family to be Synchronized ( Site, Resource, Node )' ),
    ( 'tableType=', 'A valid table type (Status, Log, History)' ),
    ( 'name=', 'ElementName; None if default' ),
    ( 'statusType=', 'A valid StatusType argument (it admits a comma-separated list of statusTypes); None if default' ),
    ( 'status=', 'A valid Status argument ( Active, Probing, Degraded, Banned, Unknown, Error ); None if default' ),
    ( 'elementType=', 'ElementType narrows the search; None if default' ),
    ( 'reason=', 'Decision that triggered the assigned status' ),
    ( 'lastCheckTime=', 'Time-stamp setting last time the status & status were checked' ),
    ( 'tokenOwner=', 'Owner of the token ( to specify only with select/delete queries )' ),
             )

  for switch in switches:
    Script.registerSwitch( '', switch[ 0 ], switch[ 1 ] )


def registerUsageMessage():
  '''
    Takes the script __doc__ and adds the DIRAC version to it
  '''

  usageMessage = 'DIRAC version: %s \n' % version
  usageMessage += __doc__

  Script.setUsageMessage( usageMessage )


def parseSwitches():
  '''
    Parses the arguments passed by the user
  '''

  Script.parseCommandLine( ignoreErrors = True )
  args = Script.getPositionalArgs()
  if len( args ) < 3:
    error( "Missing all mandatory 'query', 'element', 'tableType' arguments" )
  elif not args[0].lower() in ( 'select', 'add', 'modify', 'delete' ):
    error( "Incorrect 'query' argument" )
  elif not args[1].lower() in ( 'site', 'resource', 'component', 'node' ):
    error( "Incorrect 'element' argument" )
  elif not args[2].lower() in ( 'status', 'log', 'history' ):
    error( "Incorrect 'tableType' argument" )
  else:
    query = args[0].lower()

  switches = dict( Script.getUnprocessedSwitches() )

  # Default values
  switches.setdefault( 'name', None )
  switches.setdefault( 'statusType', None )
  switches.setdefault( 'status', None )
  switches.setdefault( 'elementType', None )
  switches.setdefault( 'reason', None )
  switches.setdefault( 'lastCheckTime', None )
  switches.setdefault( 'tokenOwner', None )

  if 'status' in switches and switches[ 'status' ] is not None:
    switches[ 'status' ] = switches[ 'status' ].title()
    if not switches[ 'status' ] in ( 'Active', 'Probing', 'Degraded', 'Banned', 'Unknown', 'Error' ):
      error( "'%s' is an invalid argument for switch 'status'" % switches[ 'status' ] )

  # when it's a add/modify query and status/reason/statusType are not specified 
  #then some specific defaults are set up
  if query == 'add' or query == 'modify':
    if not 'status' in switches or switches[ 'status' ] is None:
      switches[ 'status' ] = 'Unknown'
    if not 'reason' in switches or switches[ 'reason' ] is None:
      switches[ 'reason' ] = 'Unknown reason'
    if not 'statusType' in switches or switches[ 'statusType' ] is None:
      switches[ 'statusType' ] = 'all'


  subLogger.debug( "The switches used are:" )
  map( subLogger.debug, switches.iteritems() )
  
  return args, switches


#...............................................................................
# UTILS: to check and unpack

def getToken( key ):
  '''
    Function that gets the userName from the proxy
  '''

  proxyInfo = getProxyInfo()
  if not proxyInfo[ 'OK' ]:
    error( str( proxyInfo ) )

  if key.lower() == 'owner':
    userName = proxyInfo[ 'Value' ][ 'username' ]  
    tokenOwner = S_OK( userName )
    if not tokenOwner[ 'OK' ]:
      error( tokenOwner[ 'Message' ] )
    return tokenOwner[ 'Value' ]

  elif key.lower() == 'expiration':
    expiration = proxyInfo[ 'Value' ][ 'secondsLeft' ]
    tokenExpiration = S_OK( expiration )  
    if not tokenExpiration[ 'OK' ]:
      error( tokenExpiration[ 'Message' ] )

    now = Time.dateTime()   
    #datetime.datetime.utcnow()
    expirationDate = now + datetime.timedelta( seconds=tokenExpiration['Value'] )
    expirationDate = Time.toString( expirationDate )
    expirationDate = expirationDate.split('.')[0]
    return expirationDate 

def checkStatusTypes( statusTypes ):
  '''
    To check if values for 'statusType' are valid
  '''

  opsH = Operations().getValue( 'ResourceStatus/Config/StatusTypes/StorageElement' )
  acceptableStatusTypes = opsH.replace( ',', '' ).split()

  for statusType in statusTypes:
    if not statusType in acceptableStatusTypes and statusType != 'all':
      acceptableStatusTypes.append('all')
      error( "'%s' is a wrong value for switch 'statusType'.\n\tThe acceptable values are:\n\t%s"
             % ( statusType, str( acceptableStatusTypes ) ) )


  if 'all' in statusType:
    return acceptableStatusTypes
  else:
    return statusTypes


def unpack( switchDict ):
  '''
    To split and process comma-separated list of values for 'name' and 'statusType'
  '''

  switchDictSet = []
  names = []
  statusTypes = []

  if switchDict[ 'name' ] is not None:
    names = filter( None, switchDict[ 'name' ].split( ',' ) )

  if switchDict[ 'statusType' ] is not None:
    statusTypes = filter( None, switchDict[ 'statusType' ].split( ',' ) )
    statusTypes = checkStatusTypes( statusTypes )


  if len( names ) > 0 and len( statusTypes ) > 0:
    combinations = [ ( a, b ) for a in names for b in statusTypes ]
    for combination in combinations:
      n, s = combination
      switchDictClone = switchDict.copy()
      switchDictClone[ 'name' ] = n
      switchDictClone[ 'statusType' ] = s
      switchDictSet.append( switchDictClone )
  elif len( names ) > 0 and len( statusTypes ) == 0:
    for name in names:
      switchDictClone = switchDict.copy()
      switchDictClone[ 'name' ] = name
      switchDictSet.append( switchDictClone )
  elif len( names ) == 0 and len( statusTypes ) > 0:
    for statusType in statusTypes:
      switchDictClone = switchDict.copy()
      switchDictClone[ 'statusType' ] = statusType
      switchDictSet.append( switchDictClone )
  elif len( names ) == 0 and len( statusTypes ) == 0:
    switchDictClone = switchDict.copy()
    switchDictClone[ 'name' ] = None
    switchDictClone[ 'statusType' ] = None
    switchDictSet.append( switchDictClone )

  return switchDictSet



#...............................................................................
# UTILS: for filtering 'select' output

def filterReason( selectOutput, reason ):
  '''
    Selects all the elements that match 'reason'
  '''

  elements = selectOutput
  elementsFiltered = []
  if reason is not None:
    for e in elements:
      if reason in e[ 'reason' ]:
        elementsFiltered.append( e )
  else:
    elementsFiltered = elements

  return elementsFiltered

#...............................................................................
# Utils: for formatting query output and notifications

def error( msg ):
  '''
    Format error messages
  '''

  subLogger.error( "\nERROR:" )
  subLogger.error( "\t" + msg )
  subLogger.error( "\tPlease, check documentation below" )
  Script.showHelp()
  DIRACExit( 1 )


def confirm( query, matches ):
  '''
    Format confirmation messages
  '''

  subLogger.notice( "\nNOTICE: '%s' request successfully executed ( matches' number: %s )! \n" % ( query, matches ) )

def tabularPrint( table ):
  
  columns_names = table[0].keys()
  records = []
  for row in table:
<<<<<<< HEAD
    for j, key in enumerate( row ):
      if type( row[key] ) == datetime.datetime:
        row[key] = Time.toString( row[key] )
      if row[key] is None:
        row[key] = ''
      columns[j].append( row[key] )

  columns_width = []
  for column in columns:
    columns_width.append( max( [ len( str( value ) ) for value in column ] ) )

  columns_separator = True
  for i in range( len( table ) + 1 ):
    row = ''
    for j in range( len( columns ) ):
      row = row + "{:{}}".format( columns[j][i], columns_width[j] ) + " | "
    row = "| " + row
    line = "-" * ( len( row ) - 1 )

    if columns_separator:
      subLogger.notice( line )

    subLogger.notice( row )

    if columns_separator:
      subLogger.notice( line )
      columns_separator = False

  subLogger.notice( line )
=======
    record = []
    for k,v in row.items():
      if type( v ) == datetime.datetime:
        record.append( Time.toString( v ) )
      elif v is None:
        record.append( '' )
      else:
        record.append( v )  
    records.append( record )    

  output = printTable( columns_names, records, numbering = False, 
                       columnSeparator = " | ", printOut = False )
  
  subLogger.notice( output )
>>>>>>> 86b13dde

#...............................................................................

def select( args, switchDict ):
  '''
    Given the switches, request a query 'select' on the ResourceStatusDB
    that gets from <element><tableType> all rows that match the parameters given.
  '''

  rssClient = ResourceStatusClient.ResourceStatusClient()

  meta = { 'columns' : [ 'name', 'statusType', 'status', 'elementType', 'reason',
                         'dateEffective', 'lastCheckTime', 'tokenOwner', 'tokenExpiration' ] }
   
  result = { 'output': None, 'successful': None, 'message': None, 'match': None }
  output = rssClient.selectStatusElement( element = args[1].title(),
                                          tableType = args[2].title(),
                                          name = switchDict[ 'name' ],
                                          statusType = switchDict[ 'statusType' ],
                                          status = switchDict[ 'status' ],
                                          elementType = switchDict[ 'elementType' ],
                                          #reason = switchDict[ 'reason' ],
                                          #dateEffective = switchDict[ 'dateEffective' ],
                                          lastCheckTime = switchDict[ 'lastCheckTime' ],
                                          tokenOwner = switchDict[ 'tokenOwner' ],
                                          #tokenExpiration = switchDict[ 'tokenExpiration' ],
                                          meta = meta )
  result['output'] = [ dict( zip( output[ 'Columns' ], e ) ) for e in output[ 'Value' ] ]
  result['output'] = filterReason( result['output'], switchDict[ 'reason' ] )
  result['match'] = len( result['output'] )
  result['successful'] = output['OK']
  result['message'] = output['Message'] if 'Message' in output else None

  return result


def add( args, switchDict ):
  '''
    Given the switches, request a query 'addOrModify' on the ResourceStatusDB
    that inserts or updates-if-duplicated from <element><tableType> and also adds
    a log if flag is active.
  '''

  rssClient = ResourceStatusClient.ResourceStatusClient()

  result = { 'output': None, 'successful': None, 'message': None, 'match': None }
  output = rssClient.addOrModifyStatusElement( element = args[1].title(),
                                               tableType = args[2].title(),
                                               name = switchDict[ 'name' ],
                                               statusType = switchDict[ 'statusType' ],
                                               status = switchDict[ 'status' ],
                                               elementType = switchDict[ 'elementType' ],
                                               reason = switchDict[ 'reason' ],
                                               #dateEffective = switchDict[ 'dateEffective' ],
                                               #lastCheckTime = switchDict[ 'lastCheckTime' ],
                                               tokenOwner = getToken( 'owner' ),
                                               tokenExpiration = getToken( 'expiration' )
                                              )

  if 'Value' in output:
    result['match'] = int( output['Value'] )
  result['successful'] = output['OK']
  result['message'] = output['Message'] if 'Message' in output else None

  return result

def modify( args, switchDict ):
  '''
    Given the switches, request a query 'modify' on the ResourceStatusDB
    that updates from <element><tableType> and also adds a log if flag is active.
  '''

  rssClient = ResourceStatusClient.ResourceStatusClient()

  result = { 'output': None, 'successful': None, 'message': None, 'match': None }
  output = rssClient.modifyStatusElement( element = args[1].title(),
                                          tableType = args[2].title(),
                                          name = switchDict[ 'name' ],
                                          statusType = switchDict[ 'statusType' ],
                                          status = switchDict[ 'status' ],
                                          elementType = switchDict[ 'elementType' ],
                                          reason = switchDict[ 'reason' ],
                                          #dateEffective = switchDict[ 'dateEffective' ],
                                          #lastCheckTime = switchDict[ 'lastCheckTime' ],
                                          tokenOwner = getToken( 'owner' ),
                                          tokenExpiration = getToken( 'expiration' )
                                         )

  if 'Value' in output:
    result['match'] = int( output['Value'] )
  result['successful'] = output['OK']
  result['message'] = output['Message'] if 'Message' in output else None

  return result


def delete( args, switchDict ):
  '''
    Given the switches, request a query 'delete' on the ResourceStatusDB
    that deletes from <element><tableType> all rows that match the parameters given.
  '''

  rssClient = ResourceStatusClient.ResourceStatusClient()


  result = { 'output': None, 'successful': None, 'message': None, 'match': None }
  output = rssClient.deleteStatusElement( element = args[1].title(),
                                          tableType = args[2].title(),
                                          name = switchDict[ 'name' ],
                                          statusType = switchDict[ 'statusType' ],
                                          status = switchDict[ 'status' ],
                                          elementType = switchDict[ 'elementType' ],
                                          reason = switchDict[ 'reason' ],
                                          #dateEffective = switchDict[ 'dateEffective' ],
                                          #lastCheckTime = switchDict[ 'lastCheckTime' ],
                                          tokenOwner = switchDict[ 'tokenOwner' ],
                                          #tokenExpiration = switchDict[ 'tokenExpiration' ]
                                        )

  if 'Value' in output:
    result['match'] = int( output['Value'] )
  result['successful'] = output['OK']
  result['message'] = output['Message'] if 'Message' in output else None

  return result


#...............................................................................

def run( args, switchDictSet ):
  '''
    Main function of the script
  '''

  query = args[0]

  matches = 0
  table = []
  
  for switchDict in switchDictSet:
    # exectue the query request: e.g. if it's a 'select' it executes 'select()'
    # the same if it is insert, update, add, modify, delete
    result = eval( query + '( args, switchDict )' )

    if result[ 'successful' ]:
      if query == 'select' and result['match'] > 0:
        table.extend( result[ 'output' ] )
      matches = matches + result[ 'match' ]
    else:
      error( result[ 'message' ] )

  if query == 'select' and matches > 0:
    tabularPrint( table )
  confirm( query, matches )

#...............................................................................

if __name__ == "__main__":

  subLogger = gLogger.getSubLogger( __file__ )

  #Script initialization
  registerSwitches()
  registerUsageMessage()
  args, switchDict = parseSwitches()

  #Unpack switchDict if 'name' or 'statusType' have multiple values
  switchDictSet = unpack( switchDict )

  #Run script
  run( args, switchDictSet )

  #Bye
  DIRACExit( 0 )

################################################################################
#EOF#EOF#EOF#EOF#EOF#EOF#EOF#EOF#EOF#EOF#EOF#EOF#EOF#EOF#EOF#EOF#EOF#EOF#EOF#EOF<|MERGE_RESOLUTION|>--- conflicted
+++ resolved
@@ -275,37 +275,6 @@
   columns_names = table[0].keys()
   records = []
   for row in table:
-<<<<<<< HEAD
-    for j, key in enumerate( row ):
-      if type( row[key] ) == datetime.datetime:
-        row[key] = Time.toString( row[key] )
-      if row[key] is None:
-        row[key] = ''
-      columns[j].append( row[key] )
-
-  columns_width = []
-  for column in columns:
-    columns_width.append( max( [ len( str( value ) ) for value in column ] ) )
-
-  columns_separator = True
-  for i in range( len( table ) + 1 ):
-    row = ''
-    for j in range( len( columns ) ):
-      row = row + "{:{}}".format( columns[j][i], columns_width[j] ) + " | "
-    row = "| " + row
-    line = "-" * ( len( row ) - 1 )
-
-    if columns_separator:
-      subLogger.notice( line )
-
-    subLogger.notice( row )
-
-    if columns_separator:
-      subLogger.notice( line )
-      columns_separator = False
-
-  subLogger.notice( line )
-=======
     record = []
     for k,v in row.items():
       if type( v ) == datetime.datetime:
@@ -320,7 +289,6 @@
                        columnSeparator = " | ", printOut = False )
   
   subLogger.notice( output )
->>>>>>> 86b13dde
 
 #...............................................................................
 
