--- conflicted
+++ resolved
@@ -274,112 +274,10 @@
 
   # JobCache Methods ...........................................................
 
-<<<<<<< HEAD
-  def selectJobCache( self, site = None, timespan = None, checking = None, 
-                      completed = None, done = None, failed = None, 
-                      killed = None, matched = None, received = None,
-                      running = None, staging = None, stalled = None, waiting = None, 
-                      lastCheckTime = None, meta = None ):
-=======
   def selectJobCache( self, site = None, maskStatus = None, efficiency = None,
                       status = None, lastCheckTime = None, meta = None ):
->>>>>>> 00c1c790
     '''
     Gets from JobCache all rows that match the parameters given.
-
-    :Parameters:
-      **site** - `[, string, list ]`
-<<<<<<< HEAD
-        name(s) of the site(s)
-      **timespan** - `[, int, list ]`
-        number of seconds of the considered timespan  
-      **checking** - `[, int, list ]`
-        number of checking jobs within the range
-      **completed** - `[, int, list ]`
-        number of completed jobs within the range
-      **done** - `[, int, list ]`
-        number of done jobs within the range
-      **failed** - `[, int, list ]`
-        number of failed jobs within the range
-      **killed** - `[, int, list ]`
-        number of killed jobs within the range
-      **matched** - `[, int, list ]`
-        number of matched jobs within the range
-      **received** - `[, int, list ]`
-        number of received jobs within the range
-      **running** - `[, int, list ]`
-        number of running jobs within the range                         
-      **staging** - `[, int, list ]`
-        number of staging jobs within the range  
-      **stalled** - `[, int, list ]`
-        number of stalled jobs within the range  
-      **waiting** - `[, int, list ]`
-        number of waiting jobs within the range
-=======
-        name of the site element
-      **maskStatus** - `[, string, list ]`
-        maskStatus for the site
-      **efficiency** - `[, float, list ]`
-        job efficiency ( successful / total )
-      **status** - `[, string, list ]`
-        status for the site computed
->>>>>>> 00c1c790
-      **lastCheckTime** - `[, datetime, list ]`
-        measure calculated
-      **meta** - `[, dict]`
-        meta-data for the MySQL query. It will be filled automatically with the\
-       `table` key and the proper table name.
-
-    :return: S_OK() || S_ERROR()
-    '''
-    # Unused argument    
-    # pylint: disable-msg=W0613
-    return self._query( 'select', 'JobCache', locals() )
-<<<<<<< HEAD
-  
-  
-  def deleteJobCache( self, site = None, timespan = None, checking = None, 
-                      completed = None, done = None, failed = None, 
-                      killed = None, matched = None, received = None,
-                      running = None, staging = None, stalled = None, waiting = None, 
-                      lastCheckTime = None, meta = None ):
-    '''
-    Deletes from PilotCache all rows that match the parameters given.
-    
-    :Parameters:
-      **site** - `[, string, list ]`
-        name(s) of the site(s)
-      **timespan** - `[, int, list ]`
-        number of seconds of the considered timespan  
-      **checking** - `[, int, list ]`
-        number of checking jobs within the range
-      **completed** - `[, int, list ]`
-        number of completed jobs within the range
-      **done** - `[, int, list ]`
-        number of done jobs within the range
-      **failed** - `[, int, list ]`
-        number of failed jobs within the range
-      **killed** - `[, int, list ]`
-        number of killed jobs within the range
-      **matched** - `[, int, list ]`
-        number of matched jobs within the range
-      **received** - `[, int, list ]`
-        number of received jobs within the range
-      **running** - `[, int, list ]`
-        number of running jobs within the range                         
-      **staging** - `[, int, list ]`
-        number of staging jobs within the range  
-      **stalled** - `[, int, list ]`
-        number of stalled jobs within the range  
-      **waiting** - `[, int, list ]`
-        number of waiting jobs within the range
-=======
-
-
-  def deleteJobCache( self, site = None, maskStatus = None, efficiency = None,
-                      status = None, lastCheckTime = None, meta = None ):
-    '''
-    Deletes from JobCache all rows that match the parameters given.
 
     :Parameters:
       **site** - `[, string, list ]`
@@ -390,7 +288,6 @@
         job efficiency ( successful / total )
       **status** - `[, string, list ]`
         status for the site computed
->>>>>>> 00c1c790
       **lastCheckTime** - `[, datetime, list ]`
         measure calculated
       **meta** - `[, dict]`
@@ -401,54 +298,12 @@
     '''
     # Unused argument    
     # pylint: disable-msg=W0613
-    return self._query( 'delete', 'JobCache', locals() )
-<<<<<<< HEAD
-  
-  
-  def addOrModifyJobCache( self, site = None, timespan = None, checking = None, 
-                           completed = None, done = None, failed = None, 
-                           killed = None, matched = None, received = None,
-                           running = None, staging = None, stalled = None, 
-                           waiting = None, lastCheckTime = None, meta = None ):
-    '''
-    Adds or updates-if-duplicated to JobCache. Using `site` and `timespan`
-    to query the database, decides whether to insert or update the table.
-    
-    :Parameters:
-      **site** - `[, string, list ]`
-        name(s) of the site(s)
-      **timespan** - `[, int, list ]`
-        number of seconds of the considered timespan  
-      **checking** - `[, int, list ]`
-        number of checking jobs within the range
-      **completed** - `[, int, list ]`
-        number of completed jobs within the range
-      **done** - `[, int, list ]`
-        number of done jobs within the range
-      **failed** - `[, int, list ]`
-        number of failed jobs within the range
-      **killed** - `[, int, list ]`
-        number of killed jobs within the range
-      **matched** - `[, int, list ]`
-        number of matched jobs within the range
-      **received** - `[, int, list ]`
-        number of received jobs within the range
-      **running** - `[, int, list ]`
-        number of running jobs within the range                         
-      **staging** - `[, int, list ]`
-        number of staging jobs within the range  
-      **stalled** - `[, int, list ]`
-        number of stalled jobs within the range  
-      **waiting** - `[, int, list ]`
-        number of waiting jobs within the range
-=======
-
-
-  def addOrModifyJobCache( self, site = None, maskStatus = None, efficiency = None,
-                           status = None, lastCheckTime = None, meta = None ):
-    '''
-    Adds or updates-if-duplicated to JobCache. Using `site` to query
-    the database, decides whether to insert or update the table.
+    return self._query( 'select', 'JobCache', locals() )
+
+  def deleteJobCache( self, site = None, maskStatus = None, efficiency = None,
+                      status = None, lastCheckTime = None, meta = None ):
+    '''
+    Deletes from JobCache all rows that match the parameters given.
 
     :Parameters:
       **site** - `[, string, list ]`
@@ -459,7 +314,33 @@
         job efficiency ( successful / total )
       **status** - `[, string, list ]`
         status for the site computed
->>>>>>> 00c1c790
+      **lastCheckTime** - `[, datetime, list ]`
+        measure calculated
+      **meta** - `[, dict]`
+        meta-data for the MySQL query. It will be filled automatically with the\
+       `table` key and the proper table name.
+
+    :return: S_OK() || S_ERROR()
+    '''
+    # Unused argument    
+    # pylint: disable-msg=W0613
+    return self._query( 'delete', 'JobCache', locals() )
+
+  def addOrModifyJobCache( self, site = None, maskStatus = None, efficiency = None,
+                           status = None, lastCheckTime = None, meta = None ):
+    '''
+    Adds or updates-if-duplicated to JobCache. Using `site` to query
+    the database, decides whether to insert or update the table.
+
+    :Parameters:
+      **site** - `[, string, list ]`
+        name of the site element
+      **maskStatus** - `[, string, list ]`
+        maskStatus for the site
+      **efficiency** - `[, float, list ]`
+        job efficiency ( successful / total )
+      **status** - `[, string, list ]`
+        status for the site computed
       **lastCheckTime** - `[, datetime, list ]`
         measure calculated
       **meta** - `[, dict]`
@@ -562,45 +443,6 @@
 
   # PilotCache Methods .........................................................
 
-<<<<<<< HEAD
-  def selectPilotCache( self, cE = None, timespan = None, scheduled = None, 
-                        waiting = None, submitted = None, running = None, 
-                        done = None, aborted = None, cancelled = None,
-                        deleted = None, failed = None, held = None, killed = None,
-                        stalled = None, lastCheckTime = None, meta = None ):
-    '''
-    Gets from PilotCache all rows that match the parameters given.
-    
-    :Parameters:
-      **cE** - `[, string, list ]`
-        name(s) of the CE(s)
-      **timespan** - `[, int, list ]`
-        number of seconds of the considered timespan  
-      **scheduled** - `[, int, list ]`
-        number of scheduled pilots within the range
-      **waiting** - `[, int, list ]`
-        number of waiting pilots within the range
-      **submitted** - `[, int, list ]`
-        number of submitted pilots within the range
-      **running** - `[, int, list ]`
-        number of running pilots within the range
-      **done** - `[, int, list ]`
-        number of done pilots within the range
-      **aborted** - `[, int, list ]`
-        number of aborted pilots within the range
-      **cancelled** - `[, int, list ]`
-        number of cancelled pilots within the range
-      **deleted** - `[, int, list ]`
-        number of deleted pilots within the range                         
-      **failed** - `[, int, list ]`
-        number of failed pilots within the range  
-      **held** - `[, int, list ]`
-        number of held pilots within the range  
-      **killed** - `[, int, list ]`
-        number of killed pilots within the range
-      **stalled** - `[, int, list ]`
-        number of stalled pilots within the range
-=======
   def selectPilotCache( self, site = None, cE = None, pilotsPerJob = None,
                         pilotJobEff = None, status = None, lastCheckTime = None,
                         meta = None ):
@@ -618,7 +460,6 @@
         percentage
       **status** - `[, float, list ]`
         status of the CE / Site
->>>>>>> 00c1c790
       **lastCheckTime** - `[, datetime, list ]`
         measure calculated
       **meta** - `[, dict]`
@@ -630,48 +471,6 @@
     # Unused argument    
     # pylint: disable=W0613
     return self._query( 'select', 'PilotCache', locals() )
-<<<<<<< HEAD
-  
-  
-  def deletePilotCache( self, cE = None, timespan = None, scheduled = None, 
-                        waiting = None, submitted = None, running = None, 
-                        done = None, aborted = None, cancelled = None,
-                        deleted = None, failed = None, held = None, killed = None,
-                        stalled = None, lastCheckTime = None, meta = None ):
-    '''
-    Deletes from PilotCache all rows that match the parameters given.
-    
-    :Parameters:
-      **cE** - `[, string, list ]`
-        name(s) of the CE(s)
-      **timespan** - `[, int, list ]`
-        number of seconds of the considered timespan  
-      **scheduled** - `[, int, list ]`
-        number of scheduled pilots within the range
-      **waiting** - `[, int, list ]`
-        number of waiting pilots within the range
-      **submitted** - `[, int, list ]`
-        number of submitted pilots within the range
-      **running** - `[, int, list ]`
-        number of running pilots within the range
-      **done** - `[, int, list ]`
-        number of done pilots within the range
-      **aborted** - `[, int, list ]`
-        number of aborted pilots within the range
-      **cancelled** - `[, int, list ]`
-        number of cancelled pilots within the range
-      **deleted** - `[, int, list ]`
-        number of deleted pilots within the range                         
-      **failed** - `[, int, list ]`
-        number of failed pilots within the range  
-      **held** - `[, int, list ]`
-        number of held pilots within the range  
-      **killed** - `[, int, list ]`
-        number of killed pilots within the range
-      **stalled** - `[, int, list ]`
-        number of stalled pilots within the range
-=======
-
 
   def deletePilotCache( self, site = None, cE = None, pilotsPerJob = None,
                         pilotJobEff = None, status = None, lastCheckTime = None,
@@ -690,7 +489,6 @@
         percentage
       **status** - `[, float, list ]`
         status of the CE / Site
->>>>>>> 00c1c790
       **lastCheckTime** - `[, datetime, list ]`
         measure calculated
       **meta** - `[, dict]`
@@ -702,56 +500,15 @@
     # Unused argument    
     # pylint: disable=W0613
     return self._query( 'delete', 'PilotCache', locals() )
-<<<<<<< HEAD
-  
-  
-  def addOrModifyPilotCache( self, cE = None, timespan = None, scheduled = None, 
-                             waiting = None, submitted = None, running = None, 
-                             done = None, aborted = None, cancelled = None,
-                             deleted = None, failed = None, held = None, killed = None,
-                             stalled = None, lastCheckTime = None, meta = None ):
-=======
-
 
   def addOrModifyPilotCache( self, site = None, cE = None, pilotsPerJob = None,
                              pilotJobEff = None, status = None, lastCheckTime = None,
                              meta = None ):
->>>>>>> 00c1c790
     '''
     Adds or updates-if-duplicated to PilotCache. Using `cE` and `timespan`
     to query the database, decides whether to insert or update the table.
 
     :Parameters:
-<<<<<<< HEAD
-      **cE** - `string`
-        name(s) of the CE(s)
-      **timespan** - `int`
-        number of seconds of the considered timespan  
-      **scheduled** - `int`
-        number of scheduled pilots within the range
-      **waiting** - `int`
-        number of waiting pilots within the range
-      **submitted** - `int`
-        number of submitted pilots within the range
-      **running** - `int`
-        number of running pilots within the range
-      **done** - `int`
-        number of done pilots within the range
-      **aborted** - `int`
-        number of aborted pilots within the range
-      **cancelled** - `int`
-        number of cancelled pilots within the range
-      **deleted** - `int`
-        number of deleted pilots within the range                         
-      **failed** - `int`
-        number of failed pilots within the range  
-      **held** - `int`
-        number of held pilots within the range  
-      **killed** - `int`
-        number of killed pilots within the range
-      **stalled** - `int`
-        number of stalled pilots within the range    
-=======
       **site** - `string`
         name of the site
       **cE** - `string`
@@ -762,7 +519,6 @@
         percentage
       **status** - `string`
         status of the CE / Site
->>>>>>> 00c1c790
       **lastCheckTime** - `datetime`
         measure calculated
       **meta** - `[, dict]`
@@ -775,12 +531,7 @@
     # pylint: disable=W0613
     meta = { 'onlyUniqueKeys' : True }
     return self._query( 'addOrModify', 'PilotCache', locals() )
-<<<<<<< HEAD
-    
-=======
-
-
->>>>>>> 00c1c790
+
   # PolicyResult Methods .......................................................
 
   def selectPolicyResult( self, element = None, name = None, policyName = None,
@@ -887,14 +638,9 @@
     # Unused argument
     # pylint: disable=W0613
     meta = { 'onlyUniqueKeys' : True }
-<<<<<<< HEAD
-    return self._query( 'addOrModify', 'PolicyResult', locals() )      
-    
-=======
     return self._query( 'addOrModify', 'PolicyResult', locals() )
 
 
->>>>>>> 00c1c790
   # PolicyResultLog Methods ....................................................
 
   def selectPolicyResultLog( self, element = None, name = None,
@@ -999,14 +745,9 @@
     # Unused argument
     # pylint: disable=W0613
     meta = { 'onlyUniqueKeys' : True }
-<<<<<<< HEAD
-    return self._query( 'addOrModify', 'PolicyResultLog', locals() )         
-    
-=======
     return self._query( 'addOrModify', 'PolicyResultLog', locals() )
 
 
->>>>>>> 00c1c790
   # SpaceTokenOccupancyCache Methods ...........................................
 
   def selectSpaceTokenOccupancyCache( self, endpoint = None, token = None,
@@ -1065,15 +806,6 @@
     :return: S_OK() || S_ERROR()
     '''
     # Unused argument
-<<<<<<< HEAD
-    # pylint: disable=W0613
-    return self._query( 'delete', 'SpaceTokenOccupancyCache', locals() )  
-  
-  
-  def addOrModifySpaceTokenOccupancyCache( self, endpoint = None, token = None, 
-                                           total = None, guaranteed = None, 
-                                           free = None, lastCheckTime = None, 
-=======
     # pylint: disable-msg=W0613
     return self._query( 'delete', 'SpaceTokenOccupancyCache', locals() )
 
@@ -1081,7 +813,6 @@
   def addOrModifySpaceTokenOccupancyCache( self, endpoint = None, token = None,
                                            total = None, guaranteed = None,
                                            free = None, lastCheckTime = None,
->>>>>>> 00c1c790
                                            meta = None ):
     '''
     Adds or updates-if-duplicated to SpaceTokenOccupancyCache. Using `site` and `token`
@@ -1109,14 +840,9 @@
     # Unused argument
     # pylint: disable=W0613
     meta = { 'onlyUniqueKeys' : True }
-<<<<<<< HEAD
-    return self._query( 'addOrModify', 'SpaceTokenOccupancyCache', locals() )        
-        
-=======
     return self._query( 'addOrModify', 'SpaceTokenOccupancyCache', locals() )
 
 
->>>>>>> 00c1c790
   # UserRegistryCache Methods ..................................................
 
   def selectUserRegistryCache( self, login = None, name = None, email = None,
@@ -1247,19 +973,11 @@
     :return: S_OK() || S_ERROR()
     '''
     # Unused argument
-<<<<<<< HEAD
-    # pylint: disable=W0613
-    return self._query( 'delete', 'VOBOXCache', locals() )  
-  
-  
-  def addOrModifyVOBOXCache( self, site = None, system = None, serviceUp = None, 
-=======
     # pylint: disable-msg=W0613
     return self._query( 'delete', 'VOBOXCache', locals() )
 
 
   def addOrModifyVOBOXCache( self, site = None, system = None, serviceUp = None,
->>>>>>> 00c1c790
                              machineUp = None, lastCheckTime = None, meta = None ):
     '''
     Adds or updates-if-duplicated to VOBOXCache. Using `site` and `system` to query
