""" PilotsClient class is a client for to get pilots stats.
"""
from DIRAC.Core.Utilities.SitesDIRACGOCDBmapping     import getGOCSiteName

from DIRAC.ResourceStatusSystem.Utilities.Exceptions import InvalidRes, RSSException
from DIRAC.ResourceStatusSystem.Utilities.Utils      import where
from DIRAC.ResourceStatusSystem                      import ValidRes

class PilotsClient:

#############################################################################

  def getPilotsStats(self, granularity, name, periods):
    """
    Return pilot stats

    :Parameters:
      `granularity`
        string - should be a ValidRes

      `name`
        string - should be the name of the ValidRes

      `periods`
        list - contains the periods to consider in the query

    :return:
      {
        'MeanProcessedPilots': X'

        'LastProcessedPilots': X'
      }
    """

    if granularity.capitalize() not in ValidRes:
      raise InvalidRes, where(self, self.getPilotsStats)

    if granularity == 'Site':
      entity = getGOCSiteName(name)
      if not entity['OK']:
        raise RSSException, entity['Message']
      entity = entity['Value']
      _granularity = 'Site'
    else:
      entity = name
      _granularity = 'GridCE'

    #######TODO
#    numberOfPilotsLash2Hours = self.rc.getReport('Pilot', 'NumberOfPilots',
#                                                 datetime.datetime.utcnow()-datetime.timedelta(hours = 2),
#                                                 datetime.datetime.utcnow(), {granularity:[entity]},
#                                                 'GridStatus')
#    numberOfPilotsLash2Hours = self.rc.getReport('Pilot', 'NumberOfPilots',
#                                                 datetime.datetime.utcnow()-datetime.timedelta(hours = 2),
#                                                 datetime.datetime.utcnow(), {granularity:[entity]},
#                                                 'GridStatus')
#
#    for x in numberOfPilots['Value']['data'].itervalues():
#      total = 0
#      for y in x.values():
#        total = total+y
#
#    print r


#############################################################################
#
#  def getPilotsEff(self, granularity, name, periods):
#    """
#    Return pilot stats of entity in args for periods
#
#    :Parameters:
#      `granularity`
#        string - should be a ValidRes
#
#      `name`
#        string - should be the name of the ValidRes
#
#      `name`
#        list - periods contains the periods to consider in the query
#
#    :return:
#      {
#        'PilotsEff': X (0-1)'
#      }
#    """
#
#    if granularity == 'Site':
#      entity = getSiteRealName(name)
#      _granularity = 'Site'
#    else:
##      entity = name
#      granularity = 'GridCE'
#
    #######TODO
#    numberOfPilots = self.rc.getReport('Pilot', 'NumberOfPilots',
#                                       datetime.datetime.utcnow()-datetime.timedelta(hours = 24),
#                                       datetime.datetime.utcnow(), {self._granularity:[self_entity]},
#                                       'GridStatus')


#############################################################################


  def getPilotsSimpleEff(self, granularity, name, siteName = None,
                         RPCWMSAdmin = None, timeout = None):
    """
    Return pilots simple efficiency of entity in args for periods

    :Parameters:
      `granularity`
        string - should be a ValidRes (Site or Resource)

      `name`
        string or list - names of the ValidRes

      `siteName`
        string - optional site name, in case granularity is `Resource`

      `RPCWMSAdmin`
        RPCClient to RPCWMSAdmin

    :return:
      {
      'PilotsEff': 'Good'|'Fair'|'Poor'|'Idle'|'Bad'
      }
    """

    if RPCWMSAdmin is not None:
      RPC = RPCWMSAdmin
    else:
      from DIRAC.Core.DISET.RPCClient import RPCClient
      RPC = RPCClient("WorkloadManagement/WMSAdministrator", timeout = timeout)

    if granularity in ('Site', 'Sites'):
      res = RPC.getPilotSummaryWeb({'GridSite':name},[],0,300)
    elif granularity in ('Resource', 'Resources'):
      if siteName is None:
        from DIRAC.ResourceStatusSystem.Client.ResourceStatusClient import ResourceStatusClient
        rsc = ResourceStatusClient()
        siteName = rsc.getGeneralName(granularity, name, 'Site')
        if not siteName[ 'OK' ]:
          raise RSSException, where( self, self.getPilotsSimpleEff ) + " " + res[ 'Message' ]
        if siteName[ 'Value' ] is None or siteName[ 'Value' ] == []:
<<<<<<< HEAD
          return None
=======
          return {}
>>>>>>> 24cb9344
        siteName = siteName['Value']

      res = RPC.getPilotSummaryWeb({'ExpandSite':siteName},[],0,50)
    else:
      raise InvalidRes, where(self, self.getPilotsSimpleEff)

    if not res['OK']:
      raise RSSException, where(self, self.getPilotsSimpleEff) + " " + res['Message']
    else:
      res = res['Value']['Records']

    if len(res) == 0:
      return {}

    effRes = {}

    try:
      if granularity in ('Site', 'Sites'):
        for r in res:
          name = r[0]
          try:
            eff = r[14]
          except IndexError:
            eff = 'Idle'
          effRes[name] = eff

      elif granularity in ('Resource', 'Resources'):
        eff = None
        for r in res:
          if r[1] == name:
            try:
              eff = r[14]
            except IndexError:
              eff = 'Idle'
            break
        effRes[name] = eff

      return effRes

    except IndexError:
      return {}

#############################################################################<|MERGE_RESOLUTION|>--- conflicted
+++ resolved
@@ -142,11 +142,7 @@
         if not siteName[ 'OK' ]:
           raise RSSException, where( self, self.getPilotsSimpleEff ) + " " + res[ 'Message' ]
         if siteName[ 'Value' ] is None or siteName[ 'Value' ] == []:
-<<<<<<< HEAD
-          return None
-=======
           return {}
->>>>>>> 24cb9344
         siteName = siteName['Value']
 
       res = RPC.getPilotSummaryWeb({'ExpandSite':siteName},[],0,50)
