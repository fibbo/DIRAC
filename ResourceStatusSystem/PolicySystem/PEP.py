################################################################################
# $HeadURL $
################################################################################
__RCSID__  = "$Id$"

"""
  Module used for enforcing policies. Its class is used for:
    1. invoke a PDP and collects results
    2. enforcing results by:
       a. saving result on a DB
       b. rasing alarms
       c. other....
"""

from DIRAC.ResourceStatusSystem.Utilities import CS
from DIRAC.ResourceStatusSystem.Utilities import Utils

from DIRAC.ResourceStatusSystem import ValidRes, ValidStatus, ValidStatusTypes, \
    ValidSiteType, ValidServiceType, ValidResourceType

from DIRAC.ResourceStatusSystem.Utilities.Exceptions import InvalidRes, InvalidStatus, \
    InvalidResourceType, InvalidServiceType, InvalidSiteType

from DIRAC.ResourceStatusSystem.PolicySystem.Actions.Empty_PolType    import EmptyPolTypeActions

from DIRAC.ResourceStatusSystem.PolicySystem.PDP import PDP

class PEP:
  """
  PEP (Policy Enforcement Point) initialization

  :params:
    :attr:`VOExtension`: string - VO extension (e.g. 'LHCb')

    :attr:`granularity`: string - a ValidRes (optional)

    :attr:`name`: string - optional name (e.g. of a site)

    :attr:`status`: string - optional status

    :attr:`formerStatus`: string - optional former status

    :attr:`reason`: string - optional reason for last status change

    :attr:`siteType`: string - optional site type

    :attr:`serviceType`: string - optional service type

    :attr:`resourceType`: string - optional resource type

    :attr:`futureEnforcement`: optional
      [
        {
          'PolicyType': a PolicyType
          'Granularity': a ValidRes (optional)
        }
      ]

  """

  def __init__( self, VOExtension, pdp = None, nc = None, setup = None,
                da = None, csAPI = None, knownInfo = None, clients = {} ):
    """
    enforce policies, using a PDP  (Policy Decision Point), based on

     self.__granularity (optional)

     self.__name (optional)

     self.__status (optional)

     self.__formerStatus (optional)

     self.__reason (optional)

     self.__siteType (optional)

     self.__serviceType (optional)

     self.__realBan (optional)

     self.__user (optional)

     self.__futurePolicyType (optional)

     self.__futureGranularity (optional)

     :params:
       :attr:`pdpIn`: a custom PDP object (optional)

       :attr:`rsDBIn`: a custom (statuses) database object (optional)

       :attr:`rmDBIn`: a custom (management) database object (optional)

       :attr:`setupIn`: a string with the present setup (optional)

       :attr:`ncIn`: a custom notification client object (optional)

       :attr:`daIn`: a custom DiracAdmin object (optional)

       :attr:`csAPIIn`: a custom CSAPI object (optional)

       :attr:`knownInfo`: a string of known provided information (optional)
    """

    self.VOExtension = VOExtension

    #DB
    if not clients.has_key( 'ResourceStatusAPI' ):
      # Use standard DIRAC DB
      from DIRAC.ResourceStatusSystem.API.ResourceStatusAPI import ResourceStatusAPI
      self.rsAPI = ResourceStatusAPI( )
    else:
      self.rsAPI = clients[ 'ResourceStatusAPI' ]

    if not clients.has_key( 'ResourceManagementAPI'):
      # Use standard DIRAC DB
      from DIRAC.ResourceStatusSystem.API.ResourceManagementAPI import ResourceManagementAPI
      self.rmAPI = ResourceManagementAPI()
    else:
      self.rmAPI = clients[ 'ResourceManagementAPI' ]

    #setup
    if setup is None:
      # get present setup
      setup = CS.getSetup()[ 'Value' ]
    self.setup = setup

    #notification client
    if nc is None:
      from DIRAC.FrameworkSystem.Client.NotificationClient import NotificationClient
      nc = NotificationClient()
    self.nc = nc

    #DiracAdmin
    if da is None:
      from DIRAC.Interfaces.API.DiracAdmin import DiracAdmin
      da = DiracAdmin()
    self.da = da

    #CSAPI
    if csAPI is None:
      from DIRAC.ConfigurationSystem.Client.CSAPI import CSAPI
      csAPI = CSAPI()
    self.csAPI = csAPI

    if pdp is None:
      self.pdp = PDP( **clients )

################################################################################

  def enforce( self, granularity = None, name = None, statusType = None,
                status = None, formerStatus = None, reason = None, siteType = None,
                serviceType = None, resourceType = None, tokenOwner = None,
                useNewRes = False, knownInfo = None  ):

    ###################
    #  real ban flag  #
    ###################

    realBan = False
    if tokenOwner is not None:
      if tokenOwner == 'RS_SVC':
        realBan = True

    ###################
    # policy setup #
    ###################

    granularity = Utils.assignOrRaise( granularity, ValidRes, InvalidRes, self, self.__init__ )
    try:
      statusType   = Utils.assignOrRaise( statusType, ValidStatusTypes[ granularity ]['StatusType'], \
                                            InvalidStatus, self, self.enforce )
    except KeyError:
      statusType = "''" # "strange" default value returned by CS

    status       = Utils.assignOrRaise( status, ValidStatus, InvalidStatus, self, self.enforce )
    formerStatus = Utils.assignOrRaise( formerStatus, ValidStatus, InvalidStatus, self, self.enforce )
    siteType     = Utils.assignOrRaise( siteType, ValidSiteType, InvalidSiteType, self, self.enforce )
    serviceType  = Utils.assignOrRaise( serviceType, ValidServiceType, InvalidServiceType, self, self.enforce )
    resourceType = Utils.assignOrRaise( resourceType, ValidResourceType, InvalidResourceType, self, self.enforce )

    self.pdp.setup( self.VOExtension, granularity = granularity, name = name,
                    statusType = statusType, status = status,
                    formerStatus = formerStatus, reason = reason, siteType = siteType,
                    serviceType = serviceType, resourceType = resourceType,
                    useNewRes = useNewRes )

    ###################
    # policy decision #
    ###################

    resDecisions = self.pdp.takeDecision( knownInfo = knownInfo )
    assert(type(resDecisions) == dict and resDecisions != {})

    res          = resDecisions[ 'PolicyCombinedResult' ]
    actionBaseMod = "DIRAC.ResourceStatusSystem.PolicySystem.Actions"

    # Security mechanism in case there is no PolicyType returned
    if res == {}:
      EmptyPolTypeActions( granularity, name, resDecisions, res )

    else:
      policyType   = res[ 'PolicyType' ]

      if 'Resource_PolType' in policyType:
        m = Utils.voimport(actionBaseMod + ".Resource_PolType", self.VOExtension)
        m.ResourcePolTypeActions( granularity, name, statusType,
                                  resDecisions, self.rsAPI, self.rmAPI )

      if 'Alarm_PolType' in policyType:
        m = Utils.voimport(actionBaseMod + ".Alarm_PolType", self.VOExtension)

        m.AlarmPolType(name, res, statusType, self.nc, self.setup, self.rsAPI, self.rmAPI,
                       Granularity = granularity,
                       SiteType = siteType,
                       ServiceType = serviceType,
                       ResourceType = resourceType)


      if 'RealBan_PolType' in policyType and realBan == True:
        m = Utils.voimport(actionBaseMod + ".RealBan_PolType", self.VOExtension)
        m.RealBanPolTypeActions( granularity, name, res, self.da, self.csAPI, self.setup )
<<<<<<< HEAD

################################################################################
# # # # # # # # # # # # # # # # # # # # # # # # # # # # # # # # # # # # # # # #
################################################################################

'''
  HOW DOES THIS WORK.

    will come soon...
'''

=======
    
    return resDecisions
            
>>>>>>> 54af07f9
################################################################################
#EOF#EOF#EOF#EOF#EOF#EOF#EOF#EOF#EOF#EOF#EOF#EOF#EOF#EOF#EOF#EOF#EOF#EOF#EOF#EOF<|MERGE_RESOLUTION|>--- conflicted
+++ resolved
@@ -1,14 +1,12 @@
 ################################################################################
 # $HeadURL $
 ################################################################################
-__RCSID__  = "$Id$"
-
 """
   Module used for enforcing policies. Its class is used for:
     1. invoke a PDP and collects results
     2. enforcing results by:
        a. saving result on a DB
-       b. rasing alarms
+       b. raising alarms
        c. other....
 """
 
@@ -221,22 +219,8 @@
       if 'RealBan_PolType' in policyType and realBan == True:
         m = Utils.voimport(actionBaseMod + ".RealBan_PolType", self.VOExtension)
         m.RealBanPolTypeActions( granularity, name, res, self.da, self.csAPI, self.setup )
-<<<<<<< HEAD
-
-################################################################################
-# # # # # # # # # # # # # # # # # # # # # # # # # # # # # # # # # # # # # # # #
-################################################################################
-
-'''
-  HOW DOES THIS WORK.
-
-    will come soon...
-'''
-
-=======
-    
+
     return resDecisions
-            
->>>>>>> 54af07f9
+
 ################################################################################
 #EOF#EOF#EOF#EOF#EOF#EOF#EOF#EOF#EOF#EOF#EOF#EOF#EOF#EOF#EOF#EOF#EOF#EOF#EOF#EOF