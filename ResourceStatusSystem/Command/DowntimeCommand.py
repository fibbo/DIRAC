--- conflicted
+++ resolved
@@ -100,15 +100,6 @@
 
     # The DIRAC se names mean nothing on the grid, but their hosts do mean.
     elif elementType == 'StorageElement':
-<<<<<<< HEAD
-      
-      result = CSHelpers.getSEProtocolOption( elementName, 'Host' )
-      if not result['OK']:
-        return S_ERROR( 'No seHost for %s' % elementName )
-      elementName = result['Value']
-             
-    return S_OK( ( element, elementName, hours ) )
-=======
       # We need to distinguish if it's tape or disk
       if getStorageElementOptions( elementName )['Value']['TapeSE']:
         gocdbServiceType = "srm"
@@ -122,7 +113,6 @@
 
 
     return S_OK( ( element, elementName, hours, gocdbServiceType ) )
->>>>>>> 00c1c790
 
   def doNew( self, masterParams = None ):
     '''
@@ -297,13 +287,8 @@
     #fc = CSHelpers.getFileCatalogs()
     #if fc[ 'OK' ]:
     #  resources = resources + fc[ 'Value' ]
-<<<<<<< HEAD
     
     ce = self.resources.getEligibleResources( 'Computing' )
-=======
-
-    ce = CSHelpers.getComputingElements()
->>>>>>> 00c1c790
     if ce[ 'OK' ]:
       resources = resources + ce[ 'Value' ]
 
