--- conflicted
+++ resolved
@@ -465,13 +465,6 @@
     usableSites = result['Value']
 
     siteName = resourceDict['Site']
-<<<<<<< HEAD
-    if siteName not in usableSites:
-      if 'GridCE' not in resourceDict:
-        return S_ERROR( 'Site not in mask and GridCE not specified' )
-      #Even if the site is banned, if it defines a CE, it must be able to check it
-      del resourceDict['Site']
-=======
     if siteName not in maskList:
       
       # if 'GridCE' not in resourceDict:
@@ -481,7 +474,6 @@
       
       # Banned site can only take Test jobs 
       resourceDict['JobType'] = 'Test'
->>>>>>> 34df68e2
 
     resourceDict['Setup'] = self.serviceInfoDict['clientSetup']
 
