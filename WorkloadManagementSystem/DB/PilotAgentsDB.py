--- conflicted
+++ resolved
@@ -285,11 +285,7 @@
         failed.append( table )
 
     if failed:
-<<<<<<< HEAD
-      return S_ERROR( 'Failed to remove pilot from %s table' % failed )
-=======
       return S_ERROR( 'Failed to remove pilot from %s tables' % ', '.join( failed ) )
->>>>>>> 3341a630
     else:
       return S_OK()
 
