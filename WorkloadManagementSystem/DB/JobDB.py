--- conflicted
+++ resolved
@@ -51,25 +51,14 @@
 import sys, types
 import time, operator
 
-<<<<<<< HEAD
-from DIRAC                                                   import S_OK, S_ERROR, Time
-from DIRAC.ConfigurationSystem.Client.Config                 import gConfig
-from DIRAC.ConfigurationSystem.Client.Helpers                import Registry
-from DIRAC.Core.Base.DB                                      import DB
-from DIRAC.WorkloadManagementSystem.Client.JobState.JobManifest   import JobManifest
-from DIRAC.Core.Utilities                                    import Time
-=======
-from DIRAC.Core.Utilities.ClassAd.ClassAdLight                   import ClassAd
-from DIRAC                                                       import S_OK, S_ERROR
+from DIRAC                                                       import S_OK, S_ERROR, Time
 from DIRAC.ConfigurationSystem.Client.Config                     import gConfig
+from DIRAC.ConfigurationSystem.Client.Helpers                    import Registry
 from DIRAC.Core.Base.DB                                          import DB
-from DIRAC.ConfigurationSystem.Client.Helpers.Registry           import getUsernameForDN, getDNForUsername, \
-                                                                        getVOForGroup, getVOOption, getGroupOption
 from DIRAC.ConfigurationSystem.Client.Helpers.Resources          import getSites
-from DIRAC.ResourceStatusSystem.Client.SiteStatus                import SiteStatus                                                                       
+from DIRAC.ResourceStatusSystem.Client.SiteStatus                import SiteStatus
 from DIRAC.WorkloadManagementSystem.Client.JobState.JobManifest  import JobManifest
 from DIRAC.Core.Utilities                                        import Time
->>>>>>> 3228d919
 
 DEBUG = False
 JOB_STATES = ['Received', 'Checking', 'Staging', 'Waiting', 'Matched',
@@ -94,8 +83,8 @@
 
   _tablesDict = {}
   # Jobs table
-  _tablesDict[ 'Jobs' ] = { 
-                           'Fields' : 
+  _tablesDict[ 'Jobs' ] = {
+                           'Fields' :
                                      {
                                       'JobID'                : 'INTEGER NOT NULL AUTO_INCREMENT',
                                       'JobType'              : 'VARCHAR(32) NOT NULL DEFAULT "normal"',
@@ -125,13 +114,13 @@
                                       'VerifiedFlag'         : 'ENUM ("True","False") NOT NULL DEFAULT "False"',
                                       'DeletedFlag'          : 'ENUM ("True","False") NOT NULL DEFAULT "False"',
                                       'KilledFlag'           : 'ENUM ("True","False") NOT NULL DEFAULT "False"',
-                                      'FailedFlag'           : 'ENUM ("True","False") NOT NULL DEFAULT "False"',                                  
+                                      'FailedFlag'           : 'ENUM ("True","False") NOT NULL DEFAULT "False"',
                                       'ISandboxReadyFlag'    : 'ENUM ("True","False") NOT NULL DEFAULT "False"',
                                       'OSandboxReadyFlag'    : 'ENUM ("True","False") NOT NULL DEFAULT "False"',
                                       'RetrievedFlag'        : 'ENUM ("True","False") NOT NULL DEFAULT "False"',
                                       'AccountedFlag'        : 'ENUM ("True","False","Failed") NOT NULL DEFAULT "False"'
                                      },
-                           'Indexes' : 
+                           'Indexes' :
                                       {
                                        'JobType'           : [ 'JobType' ],
                                        'DIRACSetup'        : [ 'DIRACSetup' ],
@@ -150,19 +139,19 @@
                           }
   # JobJDLs table
   _tablesDict[ 'JobJDLs' ] = {
-                              'Fields' : 
+                              'Fields' :
                                         {
                                          'JobID'           : 'INTEGER NOT NULL AUTO_INCREMENT',
                                          'JDL'             : 'BLOB NOT NULL',
                                          'JobRequirements' : 'BLOB NOT NULL',
                                          'OriginalJDL'     : 'BLOB NOT NULL',
-                                         
+
                                         },
                               'PrimaryKey' : [ 'JobID' ]
                              }
   # SubJobs table
   _tablesDict[ 'SubJobs' ] = {
-                              'Fields' : 
+                              'Fields' :
                                         {
                                          'JobID'    : 'INTEGER NOT NULL',
                                          'SubJobID' : 'INTEGER NOT NULL',
@@ -188,7 +177,7 @@
                                }
   # JobParameters table
   _tablesDict[ 'JobParameters' ] = {
-                                    'Fields' : 
+                                    'Fields' :
                                               {
                                                'JobID' : 'INTEGER NOT NULL',
                                                'Name'  : 'VARCHAR(100) NOT NULL',
@@ -198,7 +187,7 @@
                                    }
   # OptimizerParameters table
   _tablesDict[ 'OptimizerParameters' ] = {
-                                          'Fields' : 
+                                          'Fields' :
                                                     {
                                                      'JobID' : 'INTEGER NOT NULL',
                                                      'Name'  : 'VARCHAR(100) NOT NULL',
@@ -208,7 +197,7 @@
                                          }
   # AtticJobParameters table
   _tablesDict[ 'AtticJobParameters' ] = {
-                                         'Fields' : 
+                                         'Fields' :
                                                    {
                                                     'JobID'           : 'INTEGER NOT NULL',
                                                     'RescheduleCycle' : 'INTEGER NOT NULL',
@@ -246,7 +235,7 @@
                                           'Status'         : 'VARCHAR(64) NOT NULL',
                                           'LastUpdateTime' : 'DATETIME NOT NULL',
                                           'Author'         : 'VARCHAR(255) NOT NULL',
-                                          'Comment'        : 'BLOB NOT NULL'                
+                                          'Comment'        : 'BLOB NOT NULL'
                                          },
                                'PrimaryKey' : [ 'Site' ]
                               }
@@ -258,17 +247,17 @@
                                                  'Status'     : 'VARCHAR(64) NOT NULL',
                                                  'UpdateTime' : 'DATETIME NOT NULL',
                                                  'Author'     : 'VARCHAR(255) NOT NULL',
-                                                 'Comment'    : 'BLOB NOT NULL'                                                
-                                                } 
+                                                 'Comment'    : 'BLOB NOT NULL'
+                                                }
                                      }
   # HeartBeatLoggingInfo table
   _tablesDict[ 'HeartBeatLoggingInfo' ] = {
-                                           'Fields' : 
+                                           'Fields' :
                                                      {
                                                       'JobID'         : 'INTEGER NOT NULL',
                                                       'Name'          : 'VARCHAR(100) NOT NULL',
                                                       'Value'         : 'BLOB NOT NULL',
-                                                      'HeartBeatTime' : 'DATETIME NOT NULL'                  
+                                                      'HeartBeatTime' : 'DATETIME NOT NULL'
                                                      },
                                            'Indexes' : { 'JobID' : [ 'JobID' ] }
                                           }
@@ -281,11 +270,11 @@
                                              'Arguments'     : 'VARCHAR(100) NOT NULL',
                                              'Status'        : 'VARCHAR(64) NOT NULL DEFAULT "Received"',
                                              'ReceptionTime' : 'DATETIME NOT NULL',
-                                             'ExecutionTime' : 'DATETIME',                                             
+                                             'ExecutionTime' : 'DATETIME',
                                             },
                                   'Indexes' : { 'JobID' : [ 'JobID' ] }
                                  }
-  
+
 
   def __init__( self, maxQueueSize = 10 ):
     """ Standard Constructor
@@ -312,8 +301,50 @@
     if DEBUG:
       result = self.dumpParameters()
 
-<<<<<<< HEAD
     self.__updateDBSchema()
+
+
+  def _checkTable( self ):
+    """ _checkTable.
+
+    Method called on the MatcherHandler instead of on the JobDB constructor
+    to avoid an awful number of unnecessary queries with "show tables".
+    """
+
+    return self.__createTables()
+
+
+  def __createTables( self ):
+    """ __createTables
+
+    Writes the schema in the database. If a table is already in the schema, it is
+    skipped to avoid problems trying to create a table that already exists.
+    """
+
+    # Horrible SQL here !!
+    existingTables = self._query( "show tables" )
+    if not existingTables[ 'OK' ]:
+      return existingTables
+    existingTables = [ existingTable[0] for existingTable in existingTables[ 'Value' ] ]
+
+    # Makes a copy of the dictionary _tablesDict
+    tables = {}
+    tables.update( self._tablesDict )
+
+    for existingTable in existingTables:
+      if existingTable in tables:
+        del tables[ existingTable ]
+
+    res = self._createTables( tables )
+    if not res[ 'OK' ]:
+      return res
+
+    # Human readable S_OK message
+    if res[ 'Value' ] == 0:
+      res[ 'Value' ] = 'No tables created'
+    else:
+      res[ 'Value' ] = 'Tables created: %s' % ( ','.join( tables.keys() ) )
+    return res
 
   def __updateDBSchema( self ):
     result = self.__checkDBVersion()
@@ -439,51 +470,6 @@
       version = -1
     return S_OK( version )
 
-=======
-
-  def _checkTable( self ):
-    """ _checkTable.
-     
-    Method called on the MatcherHandler instead of on the JobDB constructor
-    to avoid an awful number of unnecessary queries with "show tables".
-    """
-    
-    return self.__createTables()
-
-
-  def __createTables( self ):
-    """ __createTables
-    
-    Writes the schema in the database. If a table is already in the schema, it is
-    skipped to avoid problems trying to create a table that already exists.
-    """
-
-    # Horrible SQL here !!
-    existingTables = self._query( "show tables" )
-    if not existingTables[ 'OK' ]:
-      return existingTables
-    existingTables = [ existingTable[0] for existingTable in existingTables[ 'Value' ] ]
-
-    # Makes a copy of the dictionary _tablesDict
-    tables = {}
-    tables.update( self._tablesDict )
-        
-    for existingTable in existingTables:
-      if existingTable in tables:
-        del tables[ existingTable ]  
-              
-    res = self._createTables( tables )
-    if not res[ 'OK' ]:
-      return res
-    
-    # Human readable S_OK message
-    if res[ 'Value' ] == 0:
-      res[ 'Value' ] = 'No tables created'
-    else:
-      res[ 'Value' ] = 'Tables created: %s' % ( ','.join( tables.keys() ) )
-    return res  
-  
->>>>>>> 3228d919
 
   def dumpParameters( self ):
     """  Dump the JobDB connection parameters to the stdout
@@ -527,13 +513,6 @@
     cmd = 'INSERT INTO Jobs (SubmissionTime) VALUES (UTC_TIMESTAMP())'
     err = 'JobDB.getJobID: Failed to retrieve a new Id.'
 
-<<<<<<< HEAD
-    res = self._update( cmd, connection )
-    if not res['OK']:
-      return S_ERROR( '1 %s\n%s' % ( err, res['Message'] ) )
-
-    return S_OK( int( result[ 'lastRowId' ] ) )
-=======
     res = self._update( cmd )
     if not res['OK']:
       return S_ERROR( '1 %s\n%s' % ( err, res['Message'] ) )
@@ -542,11 +521,7 @@
       return S_ERROR( '2 %s' % err )
 
     jobID = int( res['Value']['lastRowId'] )
-
     self.log.info( 'JobDB: New JobID served "%s"' % jobID )
-
-    return S_OK( jobID )
->>>>>>> 3228d919
 
 #############################################################################
   def getAttributesForJobList( self, jobIDList, attrList = None ):
@@ -1403,15 +1378,6 @@
     """Insert a new JDL in the system, this produces a new JobID
     """
 
-<<<<<<< HEAD
-    if not res['OK']:
-      connection.close()
-      self.log.error( 'Can not insert manifest', res['Message'] )
-      return res
-
-    jid = res[ 'lastRowId' ]
-    return S_OK( jid )
-=======
     err = 'JobDB.__insertNewJDL: Failed to retrieve a new Id.'
 
     res = self.insertFields( 'JobJDLs' , ['OriginalJDL'], [jdl] )
@@ -1419,15 +1385,8 @@
       self.log.error( 'Can not insert New JDL', res['Message'] )
       return res
 
-    if not 'lastRowId' in res['Value']:
-      return S_ERROR( '%s' % err )
-
-    jobID = int( res['Value']['lastRowId'] )
-
-    self.log.info( 'JobDB: New JobID served "%s"' % jobID )
-
-    return S_OK( jobID )
->>>>>>> 3228d919
+    jid = res[ 'lastRowId' ]
+    return S_OK( jid )
 
 
 #############################################################################
@@ -1647,89 +1606,7 @@
       Check Consistency of Submitted JDL and set some defaults
       Prepare subJDL with Job Requirements
     """
-<<<<<<< HEAD
     VO = Registry.getVOForGroup( ownerGroup )
-=======
-    error = ''
-    vo = getVOForGroup( ownerGroup )
-
-    jdlDiracSetup = classAdJob.getAttributeString( 'DIRACSetup' )
-    jdlOwner = classAdJob.getAttributeString( 'Owner' )
-    jdlOwnerDN = classAdJob.getAttributeString( 'OwnerDN' )
-    jdlOwnerGroup = classAdJob.getAttributeString( 'OwnerGroup' )
-    jdlVO = classAdJob.getAttributeString( 'VirtualOrganization' )
-
-    # The below is commented out since this is always overwritten by the submitter IDs
-    # but the check allows to findout inconsistent client environments
-    if jdlDiracSetup and jdlDiracSetup != diracSetup:
-      error = 'Wrong DIRAC Setup in JDL'
-    if jdlOwner and jdlOwner != owner:
-      error = 'Wrong Owner in JDL'
-    elif jdlOwnerDN and jdlOwnerDN != ownerDN:
-      error = 'Wrong Owner DN in JDL'
-    elif jdlOwnerGroup and jdlOwnerGroup != ownerGroup:
-      error = 'Wrong Owner Group in JDL'
-    elif jdlVO and jdlVO != vo:
-      error = 'Wrong Virtual Organization in JDL'
-
-
-    classAdJob.insertAttributeString( 'Owner', owner )
-    classAdJob.insertAttributeString( 'OwnerDN', ownerDN )
-    classAdJob.insertAttributeString( 'OwnerGroup', ownerGroup )
-
-    submitPools = getGroupOption( ownerGroup, "SubmitPools" )
-    if not submitPools and vo:
-      submitPools = getVOOption( vo, 'SubmitPools' )
-    if submitPools and not classAdJob.lookupAttribute( 'SubmitPools' ):
-      classAdJob.insertAttributeString( 'SubmitPools', submitPools )
-
-    if vo:
-      classAdJob.insertAttributeString( 'VirtualOrganization', vo )
-
-    classAdReq.insertAttributeString( 'Setup', diracSetup )
-    classAdReq.insertAttributeString( 'OwnerDN', ownerDN )
-    classAdReq.insertAttributeString( 'OwnerGroup', ownerGroup )
-    if vo:
-      classAdReq.insertAttributeString( 'VirtualOrganization', vo )
-
-    setup = gConfig.getValue( '/DIRAC/Setup', '' )
-    voPolicyDict = gConfig.getOptionsDict( '/DIRAC/VOPolicy/%s/%s' % ( vo, setup ) )
-    #voPolicyDict = gConfig.getOptionsDict('/DIRAC/VOPolicy')
-    if voPolicyDict['OK']:
-      voPolicy = voPolicyDict['Value']
-      for param, val in voPolicy.items():
-        if not classAdJob.lookupAttribute( param ):
-          classAdJob.insertAttributeString( param, val )
-
-    priority = classAdJob.getAttributeInt( 'Priority' )
-    systemConfig = classAdJob.getAttributeString( 'Platform' )
-    # Legacy check to suite the LHCb logic
-    if not systemConfig:
-      systemConfig = classAdJob.getAttributeString( 'SystemConfig' )
-    cpuTime = classAdJob.getAttributeInt( 'CPUTime' )
-    if cpuTime == 0:
-      # Just in case check for MaxCPUTime for backward compatibility
-      cpuTime = classAdJob.getAttributeInt( 'MaxCPUTime' )
-      if cpuTime > 0:
-        classAdJob.insertAttributeInt( 'CPUTime', cpuTime )
-
-    classAdReq.insertAttributeInt( 'UserPriority', priority )
-    classAdReq.insertAttributeInt( 'CPUTime', cpuTime )
-
-    if systemConfig and systemConfig.lower() != 'any':
-      # FIXME: need to reformulate in a VO independent mode
-      # Get the LHCb Platforms that are compatible with the requested systemConfig
-      platformReqs = [systemConfig]
-      result = gConfig.getOptionsDict( '/Resources/Computing/OSCompatibility' )
-      if result['OK'] and result['Value']:
-        platforms = result['Value']
-        for platform in platforms:
-          if systemConfig in [ x.strip() for x in platforms[platform].split( ',' ) ] and platform != systemConfig:
-            platformReqs.append( platform )
-        classAdReq.insertAttributeVectorString( 'Platforms', platformReqs )
-      else:
-        error = "OS compatibility info not found"
->>>>>>> 3228d919
 
     manifestData = { 'OwnerName' : owner, 'OwnerDN': ownerDN, 'OwnerGroup' : ownerGroup,
                      'DIRACSetup' : DIRACSetup, 'JobID' : jid, 'VirtualOrganization' : VO }
@@ -1749,6 +1626,9 @@
           jobManifest.setOption( k, voPolicy[ k ] )
 
     jobManifest.remove( "JobRequirements" )
+    # Legacy check to suite the LHCb logic
+    if not systemConfig:
+      systemConfig = classAdJob.getAttributeString( 'SystemConfig' )
 
     result = jobManifest.check()
     if not result['OK']:
@@ -1877,18 +1757,9 @@
 
     # Exit if the limit of the reschedulings is reached
     if rescheduleCounter > self.maxRescheduling:
-<<<<<<< HEAD
       self.log.warn( 'Maximum number of reschedulings is reached', 'Job %s' % jid )
       return self.__failJob( jid, 'Maximum of reschedulings reached',
                              'Maximum number of reschedulings is reached: %s' % self.maxRescheduling )
-=======
-      self.log.warn( 'Maximum number of reschedulings is reached', 'Job %s' % jobID )
-      result = self.setJobStatus( jobID, status = 'Failed', minor = 'Maximum of reschedulings reached' )
-      return S_ERROR( 'Maximum number of reschedulings is reached: %s' % self.maxRescheduling )
-
-    jobAttrNames = []
-    jobAttrValues = []
->>>>>>> 3228d919
 
 
     # Save the job parameters for later debugging
