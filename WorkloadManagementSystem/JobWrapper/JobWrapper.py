########################################################################
# $HeadURL: $
# File :   JobWrapper.py
# Author : Stuart Paterson
########################################################################
""" The Job Wrapper Class is instantiated with arguments tailored for running
    a particular job. The JobWrapper starts a thread for execution of the job
    and a Watchdog Agent that can monitor progress.
"""
__RCSID__ = "$Id: $"

from DIRAC.DataManagementSystem.Client.ReplicaManager               import ReplicaManager
from DIRAC.DataManagementSystem.Client.FailoverTransfer             import FailoverTransfer
from DIRAC.Resources.Catalog.PoolXMLFile                            import getGUID
from DIRAC.RequestManagementSystem.Client.Request                   import Request
from DIRAC.RequestManagementSystem.Client.Operation                 import Operation
from DIRAC.RequestManagementSystem.Client.ReqClient                 import ReqClient
from DIRAC.RequestManagementSystem.private.RequestValidator         import gRequestValidator
from DIRAC.WorkloadManagementSystem.Client.SandboxStoreClient       import SandboxStoreClient
from DIRAC.WorkloadManagementSystem.JobWrapper.WatchdogFactory      import WatchdogFactory
from DIRAC.AccountingSystem.Client.Types.Job                        import Job as AccountingJob
from DIRAC.ConfigurationSystem.Client.PathFinder                    import getSystemSection
from DIRAC.ConfigurationSystem.Client.Helpers.Registry              import getVOForGroup
from DIRAC.ConfigurationSystem.Client.Helpers.Operations            import Operations
from DIRAC.WorkloadManagementSystem.Client.JobReport                import JobReport
from DIRAC.Core.DISET.RPCClient                                     import RPCClient
from DIRAC.Core.Utilities.SiteSEMapping                             import getSEsForSite
from DIRAC.Core.Utilities.ModuleFactory                             import ModuleFactory
from DIRAC.Core.Utilities.Subprocess                                import systemCall
from DIRAC.Core.Utilities.Subprocess                                import Subprocess
from DIRAC.Core.Utilities.File                                      import getGlobbedTotalSize, getGlobbedFiles
from DIRAC.Core.Utilities.Version                                   import getCurrentVersion
from DIRAC.Core.Utilities.Adler                                     import fileAdler
from DIRAC.Core.Utilities                                           import List, Time
from DIRAC.Core.Utilities                                           import DEncode
from DIRAC                                                          import S_OK, S_ERROR, gConfig, gLogger, Time

import DIRAC

import os
import re
import sys
import time
import shutil
import threading
import tarfile
import glob
import types
import urllib

EXECUTION_RESULT = {}

class JobWrapper:

  #############################################################################
  def __init__( self, jobID = None, jobReport = None ):
    """ Standard constructor
    """
    self.initialTiming = os.times()
    self.section = os.path.join( getSystemSection( 'WorkloadManagement/JobWrapper' ), 'JobWrapper' )
    self.log = gLogger
    # Create the accounting report
    self.accountingReport = AccountingJob()
    # Initialize for accounting
    self.wmsMajorStatus = "unknown"
    self.wmsMinorStatus = "unknown"
    # Set now as start time
    self.accountingReport.setStartTime()
    if not jobID:
      self.jobID = 0
    else:
      self.jobID = jobID
    self.siteName = gConfig.getValue( '/LocalSite/Site', 'Unknown' )
    if jobReport:
      self.jobReport = jobReport
    else:
      self.jobReport = JobReport( self.jobID, 'JobWrapper@%s' % self.siteName )
    self.failoverTransfer = FailoverTransfer()  

    # self.root is the path the Wrapper is running at
    self.root = os.getcwd()
    # self.localSiteRoot is the path where the local DIRAC installation used to run the payload
    # is taken from
    self.localSiteRoot = gConfig.getValue( '/LocalSite/Root', DIRAC.rootPath )
    # FIXME: Why do we need to load any .cfg file here????
    self.__loadLocalCFGFiles( self.localSiteRoot )
    result = getCurrentVersion()
    if result['OK']:
      self.diracVersion = result['Value']
    else:
      self.diracVersion = 'DIRAC version %s' % DIRAC.buildVersion
    self.maxPeekLines = gConfig.getValue( self.section + '/MaxJobPeekLines', 20 )
    if self.maxPeekLines < 0:
      self.maxPeekLines = 0
    self.defaultCPUTime = gConfig.getValue( self.section + '/DefaultCPUTime', 600 )
    self.defaultOutputFile = gConfig.getValue( self.section + '/DefaultOutputFile', 'std.out' )
    self.defaultErrorFile = gConfig.getValue( self.section + '/DefaultErrorFile', 'std.err' )
    self.diskSE = gConfig.getValue( self.section + '/DiskSE', ['-disk', '-DST', '-USER'] )
    self.tapeSE = gConfig.getValue( self.section + '/TapeSE', ['-tape', '-RDST', '-RAW'] )
    self.sandboxSizeLimit = gConfig.getValue( self.section + '/OutputSandboxLimit', 1024 * 1024 * 10 )
    self.cleanUpFlag = gConfig.getValue( self.section + '/CleanUpFlag', True )
    self.pilotRef = gConfig.getValue( '/LocalSite/PilotReference', 'Unknown' )
    self.cpuNormalizationFactor = gConfig.getValue ( "/LocalSite/CPUNormalizationFactor", 0.0 )
    self.bufferLimit = gConfig.getValue( self.section + '/BufferLimit', 10485760 )
    self.defaultOutputSE = gConfig.getValue( '/Resources/StorageElementGroups/SE-USER', [] )
    self.defaultCatalog = gConfig.getValue( self.section + '/DefaultCatalog', [] )
    self.defaultFailoverSE = gConfig.getValue( '/Resources/StorageElementGroups/Tier1-Failover', [] )
    self.defaultOutputPath = ''
    self.rm = ReplicaManager()
    self.log.verbose( '===========================================================================' )
    self.log.verbose( 'SVN version %s' % ( __RCSID__ ) )
    self.log.verbose( self.diracVersion )
    self.log.verbose( 'Developer tag: 2' )
    self.currentPID = os.getpid()
    self.log.verbose( 'Job Wrapper started under PID: %s' % self.currentPID )
    # Define a new process group for the job wrapper
    self.parentPGID = os.getpgid( self.currentPID )
    self.log.verbose( 'Job Wrapper parent process group ID: %s' % self.parentPGID )
    os.setpgid( self.currentPID, self.currentPID )
    self.currentPGID = os.getpgid( self.currentPID )
    self.log.verbose( 'Job Wrapper process group ID: %s' % self.currentPGID )
    self.log.verbose( '==========================================================================' )
    self.log.verbose( 'sys.path is: \n%s' % '\n'.join( sys.path ) )
    self.log.verbose( '==========================================================================' )
    if not os.environ.has_key( 'PYTHONPATH' ):
      self.log.verbose( 'PYTHONPATH is: null' )
    else:
      pypath = os.environ['PYTHONPATH']
      self.log.verbose( 'PYTHONPATH is: \n%s' % '\n'.join( pypath.split( ':' ) ) )
      self.log.verbose( '==========================================================================' )
    if os.environ.has_key( 'LD_LIBRARY_PATH_SAVE' ):
      if os.environ.has_key( 'LD_LIBRARY_PATH' ):
        os.environ['LD_LIBRARY_PATH'] = os.environ['LD_LIBRARY_PATH'] + ':' + os.environ['LD_LIBRARY_PATH_SAVE']
      else:
        os.environ['LD_LIBRARY_PATH'] = os.environ['LD_LIBRARY_PATH_SAVE']

    if not os.environ.has_key( 'LD_LIBRARY_PATH' ):
      self.log.verbose( 'LD_LIBRARY_PATH is: null' )
    else:
      ldpath = os.environ['LD_LIBRARY_PATH']
      self.log.verbose( 'LD_LIBRARY_PATH is: \n%s' % '\n'.join( ldpath.split( ':' ) ) )
      self.log.verbose( '==========================================================================' )
    if not self.cleanUpFlag:
      self.log.verbose( 'CleanUp Flag is disabled by configuration' )
    # Failure flag
    self.failedFlag = True
    # Set defaults for some global parameters to be defined for the accounting report
    self.owner = 'unknown'
    self.jobGroup = 'unknown'
    self.jobType = 'unknown'
    self.processingType = 'unknown'
    self.userGroup = 'unknown'
    self.jobClass = 'Single'
    self.inputDataFiles = 0
    self.outputDataFiles = 0
    self.inputDataSize = 0
    self.inputSandboxSize = 0
    self.outputSandboxSize = 0
    self.outputDataSize = 0
    self.processedEvents = 0
    self.wmsAccountingSent = False

    self.jobArgs = {}
    self.optArgs = {}
    self.ceArgs = {}

  #############################################################################
  def initialize( self, arguments ):
    """ Initializes parameters and environment for job.
    """
    self.__report( 'Running', 'Job Initialization' )
    self.log.info( 'Starting Job Wrapper Initialization for Job %s' % ( self.jobID ) )
    self.jobArgs = arguments['Job']
    self.log.verbose( self.jobArgs )
    self.ceArgs = arguments ['CE']
    self.log.verbose( self.ceArgs )
    self.__setInitialJobParameters()
    if arguments.has_key( 'Optimizer' ):
      self.optArgs = arguments['Optimizer']
    else:
      self.optArgs = {}
    # Fill some parameters for the accounting report
    if self.jobArgs.has_key( 'Owner' ):
      self.owner = self.jobArgs['Owner']
    if self.jobArgs.has_key( 'JobGroup' ):
      self.jobGroup = self.jobArgs['JobGroup']
    if self.jobArgs.has_key( 'JobType' ):
      self.jobType = self.jobArgs['JobType']
    if self.jobArgs.has_key( 'InputData' ):
      dataParam = self.jobArgs['InputData']
      if dataParam and not type( dataParam ) == type( [] ):
        dataParam = [dataParam]
      self.inputDataFiles = len( dataParam )
    if self.jobArgs.has_key( 'OutputData' ):
      dataParam = self.jobArgs['OutputData']
      if dataParam and not type( dataParam ) == type( [] ):
        dataParam = [dataParam]
      self.outputDataFiles = len( dataParam )
    if self.jobArgs.has_key( 'ProcessingType' ):
      self.processingType = self.jobArgs['ProcessingType']
    if self.jobArgs.has_key( 'OwnerGroup' ):
      self.userGroup = self.jobArgs['OwnerGroup']

    # Prepare the working directory and cd to there
    if self.jobID:
      if os.path.exists( str( self.jobID ) ):
        shutil.rmtree( str( self.jobID ) )
      os.mkdir( str( self.jobID ) )
      os.chdir( str( self.jobID ) )
    else:
      self.log.info( 'JobID is not defined, running in current directory' )

    infoFile = open( 'job.info', 'w' )
    infoFile.write( self.__dictAsInfoString( self.jobArgs, '/Job' ) )
    infoFile.close()

  #############################################################################
  def __setInitialJobParameters( self ):
    """Sets some initial job parameters
    """
    parameters = []
    if self.ceArgs.has_key( 'LocalSE' ):
      parameters.append( ( 'AgentLocalSE', ','.join( self.ceArgs['LocalSE'] ) ) )
    if self.ceArgs.has_key( 'CompatiblePlatforms' ):
      parameters.append( ( 'AgentCompatiblePlatforms', ','.join( self.ceArgs['CompatiblePlatforms'] ) ) )
    if self.ceArgs.has_key( 'PilotReference' ):
      parameters.append( ( 'Pilot_Reference', self.ceArgs['PilotReference'] ) )
    if self.ceArgs.has_key( 'CPUScalingFactor' ):
      parameters.append( ( 'CPUScalingFactor', self.ceArgs['CPUScalingFactor'] ) )
    if self.ceArgs.has_key( 'CPUNormalizationFactor' ):
      parameters.append( ( 'CPUNormalizationFactor', self.ceArgs['CPUNormalizationFactor'] ) )

    parameters.append( ( 'PilotAgent', self.diracVersion ) )
    parameters.append( ( 'JobWrapperPID', self.currentPID ) )
    result = self.__setJobParamList( parameters )
    return result

  #############################################################################
  def __loadLocalCFGFiles( self, localRoot ):
    """Loads any extra CFG files residing in the local DIRAC site root.
    """
    files = os.listdir( localRoot )
    self.log.debug( 'Checking directory %s for *.cfg files' % localRoot )
    for i in files:
      if re.search( '.cfg$', i ):
        gConfig.loadFile( '%s/%s' % ( localRoot, i ) )
        self.log.debug( 'Found local .cfg file %s' % i )

  #############################################################################
  def __dictAsInfoString( self, dData, infoString = '', currentBase = "" ):
    for key in dData:
      value = dData[ key ]
      if type( value ) == types.DictType:
        infoString = self.__dictAsInfoString( value, infoString, "%s/%s" % ( currentBase, key ) )
      elif type( value ) in ( types.ListType, types.TupleType ):
        if len( value ) and value[0] == '[':
          infoString += "%s/%s = %s\n" % ( currentBase, key, " ".join( value ) )
        else:
          infoString += "%s/%s = %s\n" % ( currentBase, key, ", ".join( value ) )
      else:
        infoString += "%s/%s = %s\n" % ( currentBase, key, str( value ) )

    return infoString


  #############################################################################
  def execute( self, arguments ):
    """The main execution method of the Job Wrapper
    """
    self.log.info( 'Job Wrapper is starting execution phase for job %s' % ( self.jobID ) )
    os.environ['DIRACJOBID'] = str( self.jobID )
    os.environ['DIRACROOT'] = self.localSiteRoot
    self.log.verbose( 'DIRACROOT = %s' % ( self.localSiteRoot ) )
    os.environ['DIRACPYTHON'] = sys.executable
    self.log.verbose( 'DIRACPYTHON = %s' % ( sys.executable ) )
    os.environ['DIRACSITE'] = DIRAC.siteName()
    self.log.verbose( 'DIRACSITE = %s' % ( DIRAC.siteName() ) )

    outputFile = self.defaultOutputFile
    errorFile = self.defaultErrorFile
    if self.jobArgs.has_key( 'StdError' ):
      errorFile = self.jobArgs['StdError']
    if self.jobArgs.has_key( 'StdOutput' ):
      outputFile = self.jobArgs['StdOutput']

    if self.jobArgs.has_key( 'CPUTime' ):
      jobCPUTime = int( self.jobArgs['CPUTime'] )
    else:
      self.log.info( 'Job %s has no CPU time limit specified, '
                     'applying default of %s' % ( self.jobID, self.defaultCPUTime ) )
      jobCPUTime = self.defaultCPUTime

    if self.jobArgs.has_key( 'Executable' ):
      executable = self.jobArgs['Executable'].strip()
    else:
      msg = 'Job %s has no specified executable' % ( self.jobID )
      self.log.warn( msg )
      return S_ERROR( msg )

    jobArguments = ''
    if self.jobArgs.has_key( 'Arguments' ):
      jobArguments = self.jobArgs['Arguments']

    executable = os.path.expandvars( executable )
    exeThread = None
    spObject = None

    if re.search( 'DIRACROOT', executable ):
      executable = executable.replace( '$DIRACROOT', self.localSiteRoot )
      self.log.verbose( 'Replaced $DIRACROOT for executable as %s' % ( self.localSiteRoot ) )

    # Make the full path since . is not always in the PATH
    executable = os.path.abspath( executable )
    if not os.access( executable, os.X_OK ):
      try:
        os.chmod( executable, 0775 )
      except Exception:
        self.log.warn( 'Failed to change mode to 775 for the executable', executable )

    exeEnv = dict( os.environ )
    if self.jobArgs.has_key( 'ExecutionEnvironment' ):
      self.log.verbose( 'Adding variables to execution environment' )
      variableList = self.jobArgs['ExecutionEnvironment']
      if type( variableList ) == type( " " ):
        variableList = [variableList]
      for var in variableList:
        nameEnv = var.split( '=' )[0]
        valEnv = urllib.unquote( var.split( '=' )[1] )
        exeEnv[nameEnv] = valEnv
        self.log.verbose( '%s = %s' % ( nameEnv, valEnv ) )

    if os.path.exists( executable ):
      self.__report( 'Running', 'Application', sendFlag = True )
      spObject = Subprocess( timeout = False, bufferLimit = int( self.bufferLimit ) )
      command = executable
      if jobArguments:
        command += ' ' + jobArguments
      self.log.verbose( 'Execution command: %s' % ( command ) )
      maxPeekLines = self.maxPeekLines
      exeThread = ExecutionThread( spObject, command, maxPeekLines, outputFile, errorFile, exeEnv )
      exeThread.start()
      time.sleep( 10 )
      payloadPID = spObject.getChildPID()
      if not payloadPID:
        return S_ERROR( 'Payload process could not start after 10 seconds' )
    else:
      self.__report( 'Failed', 'Application not found', sendFlag = True )
      return S_ERROR( 'Path to executable %s not found' % ( executable ) )

    self.__setJobParam( 'PayloadPID', payloadPID )

    watchdogFactory = WatchdogFactory()
    watchdogInstance = watchdogFactory.getWatchdog( self.currentPID, exeThread, spObject, jobCPUTime )
    if not watchdogInstance['OK']:
      self.log.warn( watchdogInstance['Message'] )
      return S_ERROR( 'Could not create Watchdog instance' )

    self.log.verbose( 'WatchdogInstance %s' % ( watchdogInstance ) )
    watchdog = watchdogInstance['Value']

    self.log.verbose( 'Initializing Watchdog instance' )
    watchdog.initialize()
    self.log.verbose( 'Calibrating Watchdog instance' )
    watchdog.calibrate()
    # do not kill SAM jobs by CPU time
    if self.jobArgs.has_key( 'JobType' ) and self.jobArgs['JobType'] == 'SAM':
      watchdog.testCPUConsumed = False

    if self.jobArgs.has_key( 'DisableCPUCheck' ):
      watchdog.testCPUConsumed = False

    if exeThread.isAlive():
      self.log.info( 'Application thread is started in Job Wrapper' )
      watchdog.run()
    else:
      self.log.warn( 'Application thread stopped very quickly...' )

    if exeThread.isAlive():
      self.log.warn( 'Watchdog exited before completion of execution thread' )
      while exeThread.isAlive():
        time.sleep( 5 )

    outputs = None
    if EXECUTION_RESULT.has_key( 'Thread' ):
      threadResult = EXECUTION_RESULT['Thread']
      if not threadResult['OK']:
        self.log.error( 'Failed to execute the payload', threadResult['Message'] )

        self.__report( 'Failed', 'Application failed, check job parameters', sendFlag = True )
        if 'Value' in threadResult:
          outputs = threadResult['Value']
        if outputs:
          self.__setJobParam( 'ApplicationError', outputs[0], sendFlag = True )
        else:
          self.__setJobParam( 'ApplicationError', 'None reported', sendFlag = True )
      else:
        outputs = threadResult['Value']

    if EXECUTION_RESULT.has_key( 'CPU' ):
      cpuString = ' '.join( ['%.2f' % x for x in EXECUTION_RESULT['CPU'] ] )  
      self.log.info( 'EXECUTION_RESULT[CPU] in JobWrapper execute', cpuString )


    if watchdog.checkError:
      # In this case, the Watchdog has killed the Payload and the ExecutionThread can not get the CPU statistics
      # os.times only reports for waited children
      # Take the CPU from the last value recorded by the Watchdog
      self.__report( 'Failed', watchdog.checkError, sendFlag = True )
      if EXECUTION_RESULT.has_key( 'CPU' ):
        if 'LastUpdateCPU(s)' in watchdog.currentStats:
          EXECUTION_RESULT['CPU'][0] = 0
          EXECUTION_RESULT['CPU'][0] = 0
          EXECUTION_RESULT['CPU'][0] = 0
          EXECUTION_RESULT['CPU'][0] = watchdog.currentStats['LastUpdateCPU(s)']

    if watchdog.currentStats:
      self.log.info( 'Statistics collected by the Watchdog:\n ',
                        '\n  '.join( ['%s: %s' % items for items in watchdog.currentStats.items() ] ) )
    if outputs:
      status = threadResult['Value'][0]
      # Send final heartbeat of a configurable number of lines here
      self.log.verbose( 'Sending final application standard output heartbeat' )
      self.__sendFinalStdOut( exeThread )
      self.log.verbose( 'Execution thread status = %s' % ( status ) )

      if not watchdog.checkError and not status:
        self.failedFlag = False
        self.__report( 'Completed', 'Application Finished Successfully', sendFlag = True )
      elif not watchdog.checkError:
        self.__report( 'Completed', 'Application Finished With Errors', sendFlag = True )

    else:
      return S_ERROR( 'No outputs generated from job execution' )

    self.log.info( 'Checking directory contents after execution:' )
    res = systemCall( 5, ['ls', '-al'] )
    if not res['OK']:
      self.log.error( 'Failed to list the current directory', res['Message'] )
    elif res['Value'][0]:
      self.log.error( 'Failed to list the current directory', res['Value'][2] )
    else:
      # no timeout and exit code is 0
      self.log.info( res['Value'][1] )

    return S_OK()

  #############################################################################
  def __sendFinalStdOut( self, exeThread ):
    """After the Watchdog process has finished, this function sends a final
       report to be presented in the StdOut in the web page via the heartbeat
       mechanism.
    """
    cpuConsumed = self.__getCPU()['Value']
    self.log.info( 'Total CPU Consumed is: %s' % cpuConsumed[1] )
    self.__setJobParam( 'TotalCPUTime(s)', cpuConsumed[0] )
    normCPU = cpuConsumed[0] * self.cpuNormalizationFactor
    self.__setJobParam( 'NormCPUTime(s)', normCPU )
    if self.cpuNormalizationFactor:
      self.log.info( 'Normalized CPU Consumed is:', normCPU )

    result = exeThread.getOutput( self.maxPeekLines )
    if not result['OK']:
      lines = 0
      appStdOut = ''
    else:
      lines = len( result['Value'] )
      appStdOut = '\n'.join( result['Value'] )

    header = 'Last %s lines of application output from JobWrapper on %s :' % ( lines, Time.toString() )
    border = '=' * len( header )

    cpuTotal = 'CPU Total: %s (h:m:s)' % cpuConsumed[1]
    cpuTotal += " Normalized CPU Total %.1f s @ HEP'06" % normCPU
    header = '\n%s\n%s\n%s\n%s\n' % ( border, header, cpuTotal, border )
    appStdOut = header + appStdOut
    self.log.info( appStdOut )
    heartBeatDict = {}
    staticParamDict = {'StandardOutput':appStdOut}
    if self.jobID:
      jobReport = RPCClient( 'WorkloadManagement/JobStateUpdate', timeout = 120 )
      result = jobReport.sendHeartBeat( self.jobID, heartBeatDict, staticParamDict )
      if not result['OK']:
        self.log.error( 'Problem sending final heartbeat from JobWrapper', result['Message'] )

    return

  #############################################################################
  def __getCPU( self ):
    """Uses os.times() to get CPU time and returns HH:MM:SS after conversion.
    """
    # TODO: normalize CPU consumed via scale factor
<<<<<<< HEAD
    cpuString = ' '.join( ['%.2f' % x for x in EXECUTION_RESULT['CPU'] ] )  
    self.log.info( 'EXECUTION_RESULT[CPU] in __getCPU', cpuString )
    utime, stime, cutime, cstime, elapsed = EXECUTION_RESULT['CPU']
=======
    self.log.info( 'EXECUTION_RESULT[CPU] in __getCPU', str( EXECUTION_RESULT['CPU'] ) )
    utime, stime, cutime, cstime, _elapsed = EXECUTION_RESULT['CPU']
>>>>>>> cffd4ac6
    cpuTime = utime + stime + cutime + cstime
    self.log.verbose( "Total CPU time consumed = %s" % ( cpuTime ) )
    result = self.__getCPUHMS( cpuTime )
    return result

  #############################################################################
  def __getCPUHMS( self, cpuTime ):
    mins, secs = divmod( cpuTime, 60 )
    hours, mins = divmod( mins, 60 )
    humanTime = '%02d:%02d:%02d' % ( hours, mins, secs )
    self.log.verbose( 'Human readable CPU time is: %s' % humanTime )
    return S_OK( ( cpuTime, humanTime ) )

  #############################################################################
  def resolveInputData( self ):
    """Input data is resolved here using a VO specific plugin module.
    """
    self.__report( 'Running', 'Input Data Resolution', sendFlag = True )

    if self.ceArgs.has_key( 'LocalSE' ):
      localSEList = self.ceArgs['LocalSE']
    else:
      localSEList = gConfig.getValue( '/LocalSite/LocalSE', [] )
      if not localSEList:
        msg = 'Job has input data requirement but no site LocalSE defined'
        self.log.warn( msg )
        return S_ERROR( msg )

    inputData = self.jobArgs['InputData']
    self.log.verbose( 'Input Data is: \n%s' % ( inputData ) )
    if type( inputData ) in types.StringTypes:
      inputData = [inputData]

    if type( localSEList ) in types.StringTypes:
      localSEList = List.fromChar( localSEList )

    msg = 'Job Wrapper cannot resolve local replicas of input data with null '
    if not inputData:
      msg += 'job input data parameter '
      self.log.warn( msg )
      return S_ERROR( msg )
    if not localSEList:
      msg += 'site localSEList list'
      self.log.warn( msg )
#      return S_ERROR( msg )

    if not self.jobArgs.has_key( 'InputDataModule' ):
      msg = 'Job has no input data resolution module specified'
      self.log.warn( msg )
      # Use the default one
      inputDataPolicy = 'DIRAC.WorkloadManagementSystem.Client.InputDataResolution'
    else:
      inputDataPolicy = self.jobArgs['InputDataModule']

    self.log.verbose( 'Job input data requirement is \n%s' % ',\n'.join( inputData ) )
    self.log.verbose( 'Job input data resolution policy module is %s' % ( inputDataPolicy ) )
    self.log.info( 'Site has the following local SEs: %s' % ', '.join( localSEList ) )
    lfns = [ fname.replace( 'LFN:', '' ) for fname in inputData ]

    optReplicas = {}
    if self.optArgs:
      optDict = None
      try:
        optDict = eval( self.optArgs['InputData'] )
        optReplicas = optDict['Value']
        self.log.info( 'Found optimizer catalogue result' )
        self.log.verbose( optReplicas )
      except Exception, x:
        optDict = None
        self.log.warn( str( x ) )
        self.log.warn( 'Optimizer information could not be converted to a dictionary will call catalogue directly' )

    resolvedData = {}
    result = self.__checkFileCatalog( lfns, optReplicas )
    if not result['OK']:
      self.log.info( 'Could not obtain replica information from Optimizer File Catalog information' )
      self.log.warn( result )
      result = self.__checkFileCatalog( lfns )
      if not result['OK']:
        self.log.warn( 'Could not obtain replica information from File Catalog directly' )
        self.log.warn( result )
        return S_ERROR( result['Message'] )
      else:
        resolvedData = result
    else:
      resolvedData = result

    # add input data size to accounting report (since resolution successful)
    for lfn, mdata in resolvedData['Value']['Successful'].items():
      if mdata.has_key( 'Size' ):
        lfnSize = mdata['Size']
        if not type( lfnSize ) == type( long( 1 ) ):
          try:
            lfnSize = long( lfnSize )
          except Exception, x:
            lfnSize = 0
            self.log.info( 'File size for LFN:%s was not a long integer, setting size to 0' % ( lfn ) )
        self.inputDataSize += lfnSize

    configDict = {'JobID':self.jobID, 'LocalSEList':localSEList, 'DiskSEList':self.diskSE, 'TapeSEList':self.tapeSE}
    self.log.info( configDict )
    argumentsDict = {'FileCatalog':resolvedData, 'Configuration':configDict, 'InputData':lfns, 'Job':self.jobArgs}
    self.log.info( argumentsDict )
    moduleFactory = ModuleFactory()
    moduleInstance = moduleFactory.getModule( inputDataPolicy, argumentsDict )
    if not moduleInstance['OK']:
      return moduleInstance

    module = moduleInstance['Value']
    result = module.execute()
    if not result['OK']:
      self.log.warn( 'Input data resolution failed' )
      return result

    return S_OK()

  #############################################################################
  def __checkFileCatalog( self, lfns, optReplicaInfo = None ):
    """This function returns dictionaries containing all relevant parameters
       to allow data access from the relevant file catalogue.  Optionally, optimizer
       parameters can be supplied here but if these are not sufficient, the file catalogue
       is subsequently consulted.

       N.B. this will be considerably simplified when the DMS evolves to have a
       generic FC interface and a single call for all available information.
    """
    replicas = optReplicaInfo
    if not replicas:
      replicas = self.__getReplicaMetadata( lfns )
      if not replicas['OK']:
        return replicas

    self.log.verbose( replicas )

    failedGUIDs = []
    for lfn, reps in replicas['Value']['Successful'].items():
      if not reps.has_key( 'GUID' ):
        failedGUIDs.append( lfn )

    if failedGUIDs:
      self.log.info( 'The following file(s) were found not to have a GUID:\n%s' % ',\n'.join( failedGUIDs ) )

    if failedGUIDs:
      return S_ERROR( 'File metadata is not available' )
    else:
      return replicas

  #############################################################################
  def __getReplicaMetadata( self, lfns ):
    """ Wrapper function to consult catalog for all necessary file metadata
        and check the result.
    """
    start = time.time()
    repsResult = self.rm.getReplicas( lfns )
    timing = time.time() - start
    self.log.info( 'Replica Lookup Time: %.2f seconds ' % ( timing ) )
    if not repsResult['OK']:
      self.log.warn( repsResult['Message'] )
      return repsResult

    badLFNCount = 0
    badLFNs = []
    catalogResult = repsResult['Value']

    if catalogResult.has_key( 'Failed' ):
      for lfn, cause in catalogResult['Failed'].items():
        badLFNCount += 1
        badLFNs.append( 'LFN:%s Problem: %s' % ( lfn, cause ) )

    if catalogResult.has_key( 'Successful' ):
      for lfn, replicas in catalogResult['Successful'].items():
        if not replicas:
          badLFNCount += 1
          badLFNs.append( 'LFN:%s Problem: Null replica value' % ( lfn ) )

    if badLFNCount:
      self.log.warn( 'Job Wrapper found %s problematic LFN(s) for job %s' % ( badLFNCount, self.jobID ) )
      param = '\n'.join( badLFNs )
      self.log.info( param )
      self.__setJobParam( 'MissingLFNs', param )
      return S_ERROR( 'Input Data Not Available' )

    # Must retrieve GUIDs from LFC for files
    start = time.time()
    guidDict = self.rm.getCatalogFileMetadata( lfns )
    timing = time.time() - start
    self.log.info( 'GUID Lookup Time: %.2f seconds ' % ( timing ) )
    if not guidDict['OK']:
      self.log.warn( 'Failed to retrieve GUIDs from file catalogue' )
      self.log.warn( guidDict['Message'] )
      return guidDict

    failed = guidDict['Value']['Failed']
    if failed:
      self.log.warn( 'Could not retrieve GUIDs from catalogue for the following files' )
      self.log.warn( failed )
      return S_ERROR( 'Missing GUIDs' )

    for lfn, reps in repsResult['Value']['Successful'].items():
      guidDict['Value']['Successful'][lfn].update( reps )

    catResult = guidDict
    return catResult

  #############################################################################
  def processJobOutputs( self, arguments ):
    """Outputs for a job may be treated here.
    """

    # first iteration of this, no checking of wildcards or oversize sandbox files etc.
    outputSandbox = []
    if self.jobArgs.has_key( 'OutputSandbox' ):
      outputSandbox = self.jobArgs['OutputSandbox']
      if not type( outputSandbox ) == type( [] ):
        outputSandbox = [ outputSandbox ]
      self.log.verbose( 'OutputSandbox files are: %s' % ', '.join( outputSandbox ) )
    outputData = []
    if self.jobArgs.has_key( 'OutputData' ):
      outputData = self.jobArgs['OutputData']
      if type( outputData ) != list:
        outputData = outputData.split( ';' )
      self.log.verbose( 'OutputData files are: %s' % ', '.join( outputData ) )

    # First resolve any wildcards for output files and work out if any files are missing
    resolvedSandbox = self.__resolveOutputSandboxFiles( outputSandbox )
    if not resolvedSandbox['OK']:
      self.log.warn( 'Output sandbox file resolution failed:' )
      self.log.warn( resolvedSandbox['Message'] )
      self.__report( 'Failed', 'Resolving Output Sandbox' )

    fileList = resolvedSandbox['Value']['Files']
    missingFiles = resolvedSandbox['Value']['Missing']
    if missingFiles:
      self.jobReport.setJobParameter( 'OutputSandboxMissingFiles', ', '.join( missingFiles ), sendFlag = False )

    if not self.jobArgs.has_key( 'Owner' ):
      msg = 'Job has no owner specified'
      self.log.warn( msg )
      return S_OK( msg )

    # Do not overwrite in case of Error
    if not self.failedFlag:
      self.__report( 'Completed', 'Uploading Output Sandbox' )

    if fileList and self.jobID:
      self.outputSandboxSize = getGlobbedTotalSize( fileList )
      self.log.info( 'Attempting to upload Sandbox with limit:', self.sandboxSizeLimit )
      sandboxClient = SandboxStoreClient()
      result = sandboxClient.uploadFilesAsSandboxForJob( fileList, self.jobID,
                                                         'Output', self.sandboxSizeLimit )  # 1024*1024*10
      if not result['OK']:
        self.log.error( 'Output sandbox upload failed with message', result['Message'] )
        if result.has_key( 'SandboxFileName' ):
          outputSandboxData = result['SandboxFileName']
          self.log.info( 'Attempting to upload %s as output data' % ( outputSandboxData ) )
          outputData.append( outputSandboxData )
          self.jobReport.setJobParameter( 'OutputSandbox', 'Sandbox uploaded to grid storage', sendFlag = False )
          self.jobReport.setJobParameter( 'OutputSandboxLFN',
                                          self.__getLFNfromOutputFile( outputSandboxData )[0], sendFlag = False )
        else:
          self.log.info( 'Could not get SandboxFileName to attempt upload to Grid storage' )
          return S_ERROR( 'Output sandbox upload failed and no file name supplied for failover to Grid storage' )
      else:
        # Do not overwrite in case of Error
        if not self.failedFlag:
          self.__report( 'Completed', 'Output Sandbox Uploaded' )
        self.log.info( 'Sandbox uploaded successfully' )

    if outputData and not self.failedFlag:
      # Do not upload outputdata if the job has failed.
      if self.jobArgs.has_key( 'OutputSE' ):
        outputSE = self.jobArgs['OutputSE']
        if type( outputSE ) in types.StringTypes:
          outputSE = [outputSE]
      else:
        outputSE = self.defaultOutputSE

      if self.jobArgs.has_key( 'OutputPath' ) and type( self.jobArgs['OutputPath'] ) in types.StringTypes:
        outputPath = self.jobArgs['OutputPath']
      else:
        outputPath = self.defaultOutputPath

      if not outputSE and not self.defaultFailoverSE:
        return S_ERROR( 'No output SEs defined in VO configuration' )

      result = self.__transferOutputDataFiles( outputData, outputSE, outputPath )
      if not result['OK']:
        return result

    return S_OK( 'Job outputs processed' )

  #############################################################################
  def __resolveOutputSandboxFiles( self, outputSandbox ):
    """Checks the output sandbox file list and resolves any specified wildcards.
       Also tars any specified directories.
    """
    missing = []
    okFiles = []
    for i in outputSandbox:
      self.log.verbose( 'Looking at OutputSandbox file/directory/wildcard: %s' % i )
      globList = glob.glob( i )
      for check in globList:
        if os.path.isfile( check ):
          self.log.verbose( 'Found locally existing OutputSandbox file: %s' % check )
          okFiles.append( check )
        if os.path.isdir( check ):
          self.log.verbose( 'Found locally existing OutputSandbox directory: %s' % check )
          cmd = ['tar', 'cf', '%s.tar' % check, check]
          result = systemCall( 60, cmd )
          if not result['OK']:
            self.log.error( 'Failed to create OutputSandbox tar', result['Message'] )
          elif result['Value'][0]:
            self.log.error( 'Failed to create OutputSandbox tar', result['Value'][2] )
          if os.path.isfile( '%s.tar' % ( check ) ):
            self.log.verbose( 'Appending %s.tar to OutputSandbox' % check )
            okFiles.append( '%s.tar' % ( check ) )
          else:
            self.log.warn( 'Could not tar OutputSandbox directory: %s' % check )
            missing.append( check )

    for i in outputSandbox:
      if not i in okFiles:
        if not '%s.tar' % i in okFiles:
          if not re.search( '\*', i ):
            if not i in missing:
              missing.append( i )

    result = {'Missing':missing, 'Files':okFiles}
    return S_OK( result )

  #############################################################################
  def __transferOutputDataFiles( self, outputData, outputSE, outputPath ):
    """Performs the upload and registration in the LFC
    """
    self.log.verbose( 'Uploading output data files' )
    self.__report( 'Completed', 'Uploading Output Data' )
    self.log.info( 'Output data files %s to be uploaded to %s SE' % ( ', '.join( outputData ), outputSE ) )
    missing = []
    uploaded = []

    # Separate outputdata in the form of lfns and local files
    lfnList = []
    nonlfnList = []
    for out in outputData:
      if out.lower().find( 'lfn:' ) != -1:
        lfnList.append( out )
      else:
        nonlfnList.append( out )

    # Check whether list of outputData has a globbable pattern
    globbedOutputList = List.uniqueElements( getGlobbedFiles( nonlfnList ) )
    if not globbedOutputList == nonlfnList and globbedOutputList:
      self.log.info( 'Found a pattern in the output data file list, files to upload are:',
                     ', '.join( globbedOutputList ) )
      nonlfnList = globbedOutputList
    outputData = lfnList + nonlfnList

    pfnGUID = {}
    result = getGUID( outputData )
    if not result['OK']:
      self.log.warn( 'Failed to determine POOL GUID(s) for output file list (OK if not POOL files)',
                     result['Message'] )
    else:
      pfnGUID = result['Value']

    for outputFile in outputData:
      ( lfn, localfile ) = self.__getLFNfromOutputFile( outputFile, outputPath )
      if not os.path.exists( localfile ):
        self.log.error( 'Missing specified output data file:', outputFile )
        continue

      # # file size
      localfileSize = getGlobbedTotalSize( localfile )

      self.outputDataSize += getGlobbedTotalSize( localfile )

      outputFilePath = os.path.join( os.getcwd(), localfile )

      # # file GUID
      fileGUID = pfnGUID[localfile] if localfile in pfnGUID else None
      if fileGUID:
        self.log.verbose( 'Found GUID for file from POOL XML catalogue %s' % localfile )

      # #  file checksum
      cksm = fileAdler( outputFilePath )

      fileMetaDict = { "Size": localfileSize,
                       "LFN" : lfn,
                       "ChecksumType" : "Adler32",
                       "Checksum": cksm,
                       "GUID" : fileGUID }

      outputSEList = self.__getSortedSEList( outputSE )
      upload = self.failoverTransfer.transferAndRegisterFile( localfile,
                                                              outputFilePath,
                                                              lfn,
                                                              outputSEList,
                                                              fileMetaDict,
                                                              self.defaultCatalog )
      if upload['OK']:
        self.log.info( '"%s" successfully uploaded to "%s" as "LFN:%s"' % ( localfile,
                                                                            upload['Value']['uploadedSE'],
                                                                            lfn ) )
        uploaded.append( lfn )
        continue

      self.log.error( 'Could not putAndRegister file',
                      '%s with LFN %s to %s with GUID %s trying failover storage' % ( localfile, lfn,
                                                                                      ', '.join( outputSEList ),
                                                                                      fileGUID ) )
      if not self.defaultFailoverSE:
        self.log.info( 'No failover SEs defined for JobWrapper,',
                       'cannot try to upload output file %s anywhere else.' % outputFile )
        missing.append( outputFile )
        continue

      failoverSEs = self.__getSortedSEList( self.defaultFailoverSE )
      targetSE = outputSEList[0]
      result = self.failoverTransfer.transferAndRegisterFileFailover( localfile,
                                                                      outputFilePath,
                                                                      lfn,
                                                                      targetSE,
                                                                      failoverSEs,
                                                                      fileMetaDict,
                                                                      self.defaultCatalog )
      if not result['OK']:
        self.log.error( 'Completely failed to upload file to failover SEs with result:\n%s' % result )
        missing.append( outputFile )
      else:
        self.log.info( 'File %s successfully uploaded to failover storage element' % lfn )
        uploaded.append( lfn )


    # For files correctly uploaded must report LFNs to job parameters
    if uploaded:
      report = ', '.join( uploaded )
      # In case the VO payload has also uploaded data using the same parameter
      # name this should be checked prior to setting.
      monitoring = RPCClient( 'WorkloadManagement/JobMonitoring', timeout = 120 )
      result = monitoring.getJobParameter( int( self.jobID ), 'UploadedOutputData' )
      if result['OK']:
        if result['Value'].has_key( 'UploadedOutputData' ):
          report += ', %s' % result['Value']['UploadedOutputData']

      self.jobReport.setJobParameter( 'UploadedOutputData', report, sendFlag = False )

    # TODO Notify the user of any output data / output sandboxes
    if missing:
      self.__setJobParam( 'OutputData', 'MissingFiles: %s' % ', '.join( missing ) )
      self.__report( 'Failed', 'Uploading Job OutputData' )
      return S_ERROR( 'Failed to upload OutputData' )

    self.__report( 'Completed', 'Output Data Uploaded' )
    return S_OK( 'OutputData uploaded successfully' )

  #############################################################################
  def __getSortedSEList( self, seList ):
    """ Randomize SE, putting first those that are Local/Close to the Site
    """
    if not seList:
      return seList

    localSEs = []
    otherSEs = []
    siteSEs = []
    seMapping = getSEsForSite( DIRAC.siteName() )

    if seMapping['OK'] and seMapping['Value']:
      siteSEs = seMapping['Value']

    for seName in seList:
      if seName in siteSEs:
        localSEs.append( seName )
      else:
        otherSEs.append( seName )

    return List.randomize( localSEs ) + List.randomize( otherSEs )


  #############################################################################
  def __getLFNfromOutputFile( self, outputFile, outputPath = '' ):
    """Provides a generic convention for VO output data
       files if no path is specified.
    """

    if not re.search( '^LFN:', outputFile ):
      localfile = outputFile
      initial = self.owner[:1]
      vo = getVOForGroup( self.userGroup )
      if not vo:
        vo = 'dirac'

      ops = Operations( vo = vo )
      user_prefix = ops.getValue( "LFNUserPrefix", 'user' )
      basePath = '/' + vo + '/' + user_prefix + '/' + initial + '/' + self.owner
      if outputPath:
        # If output path is given, append it to the user path and put output files in this directory
        if outputPath.startswith( '/' ):
          outputPath = outputPath[1:]
      else:
        # By default the output path is constructed from the job id
        subdir = str( self.jobID / 1000 )
        outputPath = subdir + '/' + str( self.jobID )
      lfn = os.path.join( basePath, outputPath, os.path.basename( localfile ) )
    else:
      # if LFN is given, take it as it is
      localfile = os.path.basename( outputFile.replace( "LFN:", "" ) )
      lfn = outputFile.replace( "LFN:", "" )

    return ( lfn, localfile )

  #############################################################################
  def transferInputSandbox( self, inputSandbox ):
    """Downloads the input sandbox for the job
    """
    sandboxFiles = []
    registeredISB = []
    lfns = []
    self.__report( 'Running', 'Downloading InputSandbox' )
    if type( inputSandbox ) not in ( types.TupleType, types.ListType ):
      inputSandbox = [ inputSandbox ]
    for isb in inputSandbox:
      if isb.find( "LFN:" ) == 0 or isb.find( "lfn:" ) == 0:
        lfns.append( isb )
      else:
        if isb.find( "SB:" ) == 0:
          registeredISB.append( isb )
        else:
          sandboxFiles.append( os.path.basename( isb ) )


    self.log.info( 'Downloading InputSandbox for job %s: %s' % ( self.jobID, ', '.join( sandboxFiles ) ) )
    if os.path.exists( '%s/inputsandbox' % ( self.root ) ):
      # This is a debugging tool, get the file from local storage to debug Job Wrapper
      sandboxFiles.append( 'jobDescription.xml' )
      for inputFile in sandboxFiles:
        if os.path.exists( '%s/inputsandbox/%s' % ( self.root, inputFile ) ):
          self.log.info( 'Getting InputSandbox file %s from local directory for testing' % ( inputFile ) )
          shutil.copy( self.root + '/inputsandbox/' + inputFile, inputFile )
      result = S_OK( sandboxFiles )
    else:
      if registeredISB:
        for isb in registeredISB:
          self.log.info( "Downloading Input SandBox %s" % isb )
          result = SandboxStoreClient().downloadSandbox( isb )
          if not result[ 'OK' ]:
            self.__report( 'Running', 'Failed Downloading InputSandbox' )
            return S_ERROR( "Cannot download Input sandbox %s: %s" % ( isb, result[ 'Message' ] ) )
          else:
            self.inputSandboxSize += result[ 'Value' ]

    if lfns:
      self.__report( 'Running', 'Downloading InputSandbox LFN(s)' )
      lfns = [fname.replace( 'LFN:', '' ).replace( 'lfn:', '' ) for fname in lfns]
      download = self.rm.getFile( lfns )
      if not download['OK']:
        self.log.warn( download )
        self.__report( 'Running', 'Failed Downloading InputSandbox LFN(s)' )
        return S_ERROR( download['Message'] )
      failed = download['Value']['Failed']
      if failed:
        self.log.warn( 'Could not download InputSandbox LFN(s)' )
        self.log.warn( failed )
        return S_ERROR( str( failed ) )
      for lfn in lfns:
        if os.path.exists( '%s/%s' % ( self.root, os.path.basename( download['Value']['Successful'][lfn] ) ) ):
          sandboxFiles.append( os.path.basename( download['Value']['Successful'][lfn] ) )

    userFiles = sandboxFiles + [ os.path.basename( lfn ) for lfn in lfns ]
    for possibleTarFile in userFiles:
      if not os.path.exists( possibleTarFile ) :
        continue
      try:
        if os.path.isfile( possibleTarFile ) and tarfile.is_tarfile( possibleTarFile ):
          self.log.info( 'Unpacking input sandbox file %s' % ( possibleTarFile ) )
          tarFile = tarfile.open( possibleTarFile, 'r' )
          for member in tarFile.getmembers():
            tarFile.extract( member, os.getcwd() )
      except Exception, x :
        return S_ERROR( 'Could not untar %s with exception %s' % ( possibleTarFile, str( x ) ) )

    if userFiles:
      self.inputSandboxSize = getGlobbedTotalSize( userFiles )
      self.log.info( "Total size of input sandbox:",
                     "%0.2f MiB (%s bytes)" % ( self.inputSandboxSize / 1048576.0, self.inputSandboxSize ) )

    return S_OK( 'InputSandbox downloaded' )

  #############################################################################
  def finalize( self, arguments ):
    """Perform any final actions to clean up after job execution.
    """
    self.log.info( 'Running JobWrapper finalization' )
    requests = self.__getRequestFiles()
    if self.failedFlag and requests:
      self.log.info( 'Application finished with errors and there are pending requests for this job.' )
      self.__report( 'Failed', 'Pending Requests' )
    elif not self.failedFlag and requests:
      self.log.info( 'Application finished successfully with pending requests for this job.' )
      self.__report( 'Completed', 'Pending Requests' )
    elif self.failedFlag and not requests:
      self.log.info( 'Application finished with errors with no pending requests.' )
      self.__report( 'Failed' )
    elif not self.failedFlag and not requests:
      self.log.info( 'Application finished successfully with no pending requests for this job.' )
      self.__report( 'Done', 'Execution Complete' )

    self.sendFailoverRequest()
    self.__cleanUp()
    if self.failedFlag:
      return 1
    else:
      return 0

  #############################################################################
  def sendWMSAccounting( self, status = '', minorStatus = '' ):
    """Send WMS accounting data.
    """
    if self.wmsAccountingSent:
      return S_OK()
    if status:
      self.wmsMajorStatus = status
    if minorStatus:
      self.wmsMinorStatus = minorStatus

    self.accountingReport.setEndTime()
    # CPUTime and ExecTime
    if not 'CPU' in EXECUTION_RESULT:
      # If the payload has not started execution (error with input data, SW, SB,...)
      # Execution result is not filled use self.initialTiming
      self.log.info( 'EXECUTION_RESULT[CPU] missing in sendWMSAccounting' )
      finalStat = os.times()
      EXECUTION_RESULT['CPU'] = []
      for i in range( len( finalStat ) ):
        EXECUTION_RESULT['CPU'].append( finalStat[i] - self.initialTiming[i] )

    cpuString = ' '.join( ['%.2f' % x for x in EXECUTION_RESULT['CPU'] ] )  
    self.log.info( 'EXECUTION_RESULT[CPU] in sendWMSAccounting', cpuString )

    utime, stime, cutime, cstime, elapsed = EXECUTION_RESULT['CPU']
    cpuTime = utime + stime + cutime + cstime
    execTime = elapsed
    diskSpaceConsumed = getGlobbedTotalSize( os.path.join( self.root, str( self.jobID ) ) )
    # Fill the data
    acData = {
               'User' : self.owner,
               'UserGroup' : self.userGroup,
               'JobGroup' : self.jobGroup,
               'JobType' : self.jobType,
               'JobClass' : self.jobClass,
               'ProcessingType' : self.processingType,
               'FinalMajorStatus' : self.wmsMajorStatus,
               'FinalMinorStatus' : self.wmsMinorStatus,
               'CPUTime' : cpuTime,
               # Based on the factor to convert raw CPU to Normalized units (based on the CPU Model)
               'NormCPUTime' : cpuTime * self.cpuNormalizationFactor,
               'ExecTime' : execTime,
               'InputDataSize' : self.inputDataSize,
               'OutputDataSize' : self.outputDataSize,
               'InputDataFiles' : self.inputDataFiles,
               'OutputDataFiles' : self.outputDataFiles,
               'DiskSpace' : diskSpaceConsumed,
               'InputSandBoxSize' : self.inputSandboxSize,
               'OutputSandBoxSize' : self.outputSandboxSize,
               'ProcessedEvents' : self.processedEvents
             }
    self.log.verbose( 'Accounting Report is:' )
    self.log.verbose( acData )
    self.accountingReport.setValuesFromDict( acData )
    result = self.accountingReport.commit()
    # Even if it fails a failover request will be created
    self.wmsAccountingSent = True
    return result

  #############################################################################
  def sendFailoverRequest( self, status = '', minorStatus = '' ):
    """ Create and send a combined job failover request if any
    """
    request = Request()

    requestName = 'job_%s' % self.jobID
    if 'JobName' in self.jobArgs:
      # To make the request names more appealing for users
      jobName = self.jobArgs['JobName']
      if type( jobName ) == type( ' ' ) and jobName:
        jobName = jobName.replace( ' ', '' ).replace( '(', '' ).replace( ')', '' ).replace( '"', '' )
        jobName = jobName.replace( '.', '' ).replace( '{', '' ).replace( '}', '' ).replace( ':', '' )
        requestName = '%s_%s' % ( jobName, requestName )

    if '"' in requestName:
      requestName = requestName.replace( '"', '' )

    request.RequestName = requestName
    request.JobID = self.jobID
    request.SourceComponent = "Job_%s" % self.jobID

    # JobReport part first
    result = self.jobReport.generateForwardDISET()
    if result['OK']:
      if result["Value"]:
        request.addOperation( result["Value"] )

    # Accounting part
    if not self.jobID:
      self.log.verbose( 'No accounting to be sent since running locally' )
    else:
      result = self.sendWMSAccounting( status, minorStatus )
      if not result['OK']:
        self.log.warn( 'Could not send WMS accounting with result: \n%s' % result )
        if 'rpcStub' in result:
          self.log.verbose( 'Adding accounting report to failover request object' )
          forwardDISETOp = Operation()
          forwardDISETOp.Type = "ForwardDISET"
          forwardDISETOp.Arguments = DEncode.encode( result['rpcStub'] )
          request.addOperation( forwardDISETOp )
        else:
          self.log.warn( 'No rpcStub found to construct failover request for WMS accounting report' )

    # Failover transfer requests
    failoverRequest = self.failoverTransfer.getRequest()
    for storedOperation in failoverRequest:
      request.addOperation( storedOperation )

    # Any other requests in the current directory
    rfiles = self.__getRequestFiles()
    for rfname in rfiles:
      rfile = open( rfname, 'r' )
      reqString = rfile.read()
      rfile.close()
      requestStored = Request( eval( reqString ) )
      for storedOperation in requestStored:
        request.addOperation( storedOperation )

    # The request is ready, send it now
    isValid = gRequestValidator.validate( request )
    if not isValid["OK"]:
      self.log.error( "failover request is not valid: %s" % isValid["Message"] )
    else:
      # We try several times to put the request before failing the job: it's very important that requests go through,
      # or the job will be in an unclear status (workflow ok, but, e.g., the output files won't be registered).
      # It's a poor man solution, but I don't see fancy alternatives
      for counter in range( 10 ):
        requestClient = ReqClient()
        result = requestClient.putRequest( request )
        if result['OK']:
          resDigest = request.getDigest()
          digest = resDigest['Value']
          self.jobReport.setJobParameter( 'PendingRequest', digest )
          break
        else:
          self.__report( 'Failed', 'Failover Request Failed' )
          self.log.error( 'Failed to set failover request %d: %s. Sleeping a bit before re-trying' % ( counter,
                                                                                                   result['Message'] ) )
          del requestClient
          time.sleep( counter ** 3 )
      return result

    return S_OK()

  #############################################################################
  def __getRequestFiles( self ):
    """Simple wrapper to return the list of request files.
    """
    return glob.glob( '*_request.json' )

  #############################################################################
  def __cleanUp( self ):
    """Cleans up after job processing. Can be switched off via environment
       variable DO_NOT_DO_JOB_CLEANUP or by JobWrapper configuration option.
    """
    # Environment variable is a feature for DIRAC (helps local debugging).
    if os.environ.has_key( 'DO_NOT_DO_JOB_CLEANUP' ) or not self.cleanUpFlag:
      cleanUp = False
    else:
      cleanUp = True

    os.chdir( self.root )
    if cleanUp:
      self.log.verbose( 'Cleaning up job working directory' )
      if os.path.exists( str( self.jobID ) ):
        shutil.rmtree( str( self.jobID ) )

  #############################################################################
  def __report( self, status = '', minorStatus = '', sendFlag = False ):
    """Wraps around setJobStatus of state update client
    """
    if status:
      self.wmsMajorStatus = status
    if minorStatus:
      self.wmsMinorStatus = minorStatus
    jobStatus = self.jobReport.setJobStatus( status = status, minor = minorStatus, sendFlag = sendFlag )
    if not jobStatus['OK']:
      self.log.warn( jobStatus['Message'] )
    if self.jobID:
      self.log.verbose( 'setJobStatus(%s,%s,%s,%s)' % ( self.jobID, status, minorStatus, 'JobWrapper' ) )

    return jobStatus

  #############################################################################
  def __setJobParam( self, name, value, sendFlag = False ):
    """Wraps around setJobParameter of state update client
    """
    jobParam = self.jobReport.setJobParameter( str( name ), str( value ), sendFlag )
    if not jobParam['OK']:
      self.log.warn( jobParam['Message'] )
    if self.jobID:
      self.log.verbose( 'setJobParameter(%s,%s,%s)' % ( self.jobID, name, value ) )

    return jobParam

  #############################################################################
  def __setJobParamList( self, value, sendFlag = False ):
    """Wraps around setJobParameters of state update client
    """
    jobParam = self.jobReport.setJobParameters( value, sendFlag )
    if not jobParam['OK']:
      self.log.warn( jobParam['Message'] )
    if self.jobID:
      self.log.verbose( 'setJobParameters(%s,%s)' % ( self.jobID, value ) )

    return jobParam

###############################################################################
###############################################################################

class ExecutionThread( threading.Thread ):

  #############################################################################
  def __init__( self, spObject, cmd, maxPeekLines, stdoutFile, stderrFile, exeEnv ):
    threading.Thread.__init__( self )
    self.cmd = cmd
    self.spObject = spObject
    self.outputLines = []
    self.maxPeekLines = maxPeekLines
    self.stdout = stdoutFile
    self.stderr = stderrFile
    self.exeEnv = exeEnv

  #############################################################################
  def run( self ):
    # FIXME: why local instances of object variables are created?
    cmd = self.cmd
    spObject = self.spObject
    start = time.time()
    initialStat = os.times()
    output = spObject.systemCall( cmd, env = self.exeEnv, callbackFunction = self.sendOutput, shell = True )
    EXECUTION_RESULT['Thread'] = output
    timing = time.time() - start
    EXECUTION_RESULT['Timing'] = timing
    finalStat = os.times()
    EXECUTION_RESULT['CPU'] = []
    for i in range( len( finalStat ) ):
      EXECUTION_RESULT['CPU'].append( finalStat[i] - initialStat[i] )
    cpuString = ' '.join( ['%.2f' % x for x in EXECUTION_RESULT['CPU'] ] )  
    gLogger.info( 'EXECUTION_RESULT[CPU] after Execution of spObject.systemCall', cpuString )
    gLogger.info( 'EXECUTION_RESULT[Thread] after Execution of spObject.systemCall', str( EXECUTION_RESULT['Thread'] ) )

  #############################################################################
  def getCurrentPID( self ):
    return self.spObject.getChildPID()

  #############################################################################
  def sendOutput( self, stdid, line ):
    if stdid == 0 and self.stdout:
      outputFile = open( self.stdout, 'a+' )
      print >> outputFile, line
      outputFile.close()
    elif stdid == 1 and self.stderr:
      errorFile = open( self.stderr, 'a+' )
      print >> errorFile, line
      errorFile.close()
    self.outputLines.append( line )
    size = len( self.outputLines )
    if size > self.maxPeekLines:
      # reduce max size of output peeking
      self.outputLines.pop( 0 )

  #############################################################################
  def getOutput( self, lines = 0 ):
    if self.outputLines:
      # restrict to smaller number of lines for regular
      # peeking by the watchdog
      # FIXME: this is multithread, thus single line would be better
      if lines:
        size = len( self.outputLines )
        cut = size - lines
        self.outputLines = self.outputLines[cut:]
      return S_OK( self.outputLines )
    return S_ERROR( 'No Job output found' )

def rescheduleFailedJob( jobID, message, jobReport = None ):

  rescheduleResult = 'Rescheduled'

  try:

    gLogger.warn( 'Failure during %s' % ( message ) )

    # Setting a job parameter does not help since the job will be rescheduled,
    # instead set the status with the cause and then another status showing the
    # reschedule operation.

    if not jobReport:
      gLogger.info( 'Creating a new JobReport Object' )
      jobReport = JobReport( int( jobID ), 'JobWrapper' )

    jobReport.setApplicationStatus( 'Failed %s ' % message, sendFlag = False )
    jobReport.setJobStatus( 'Rescheduled', message, sendFlag = False )

    # We must send Job States and Parameters before it gets reschedule
    jobReport.sendStoredStatusInfo()
    jobReport.sendStoredJobParameters()

    gLogger.info( 'Job will be rescheduled' )

    jobManager = RPCClient( 'WorkloadManagement/JobManager' )
    result = jobManager.rescheduleJob( int( jobID ) )
    if not result['OK']:
      gLogger.error( result['Message'] )
      if 'Maximum number of reschedulings is reached' in result['Message']:
        rescheduleResult = 'Failed'

    return rescheduleResult
  except Exception:
    gLogger.exception( 'JobWrapperTemplate failed to reschedule Job' )
    return 'Failed'


# EOF<|MERGE_RESOLUTION|>--- conflicted
+++ resolved
@@ -489,14 +489,9 @@
     """Uses os.times() to get CPU time and returns HH:MM:SS after conversion.
     """
     # TODO: normalize CPU consumed via scale factor
-<<<<<<< HEAD
     cpuString = ' '.join( ['%.2f' % x for x in EXECUTION_RESULT['CPU'] ] )  
     self.log.info( 'EXECUTION_RESULT[CPU] in __getCPU', cpuString )
     utime, stime, cutime, cstime, elapsed = EXECUTION_RESULT['CPU']
-=======
-    self.log.info( 'EXECUTION_RESULT[CPU] in __getCPU', str( EXECUTION_RESULT['CPU'] ) )
-    utime, stime, cutime, cstime, _elapsed = EXECUTION_RESULT['CPU']
->>>>>>> cffd4ac6
     cpuTime = utime + stime + cutime + cstime
     self.log.verbose( "Total CPU time consumed = %s" % ( cpuTime ) )
     result = self.__getCPUHMS( cpuTime )
