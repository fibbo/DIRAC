########################################################################
# $HeadURL: $
# File :   JobWrapper.py
# Author : Stuart Paterson
########################################################################
""" The Job Wrapper Class is instantiated with arguments tailored for running
    a particular job. The JobWrapper starts a thread for execution of the job
    and a Watchdog Agent that can monitor progress.
"""

__RCSID__ = "$Id: $"

from DIRAC.DataManagementSystem.Client.ReplicaManager               import ReplicaManager
from DIRAC.DataManagementSystem.Client.FailoverTransfer             import FailoverTransfer
from DIRAC.Resources.Catalog.PoolXMLFile                            import getGUID
from DIRAC.RequestManagementSystem.Client.Request                   import Request
from DIRAC.RequestManagementSystem.Client.Operation                 import Operation
from DIRAC.RequestManagementSystem.Client.ReqClient                 import ReqClient
from DIRAC.RequestManagementSystem.private.RequestValidator         import gRequestValidator
from DIRAC.WorkloadManagementSystem.Client.SandboxStoreClient       import SandboxStoreClient
from DIRAC.WorkloadManagementSystem.JobWrapper.WatchdogFactory      import WatchdogFactory
from DIRAC.AccountingSystem.Client.Types.Job                        import Job as AccountingJob
from DIRAC.ConfigurationSystem.Client.PathFinder                    import getSystemSection
from DIRAC.ConfigurationSystem.Client.Helpers.Registry              import getVOForGroup
from DIRAC.ConfigurationSystem.Client.Helpers.Operations            import Operations
from DIRAC.WorkloadManagementSystem.Client.JobReport                import JobReport
from DIRAC.Core.DISET.RPCClient                                     import RPCClient
from DIRAC.Core.Utilities.SiteSEMapping                             import getSEsForSite
from DIRAC.Core.Utilities.ModuleFactory                             import ModuleFactory
from DIRAC.Core.Utilities.Subprocess                                import systemCall
from DIRAC.Core.Utilities.Subprocess                                import Subprocess
from DIRAC.Core.Utilities.File                                      import getGlobbedTotalSize, getGlobbedFiles
from DIRAC.Core.Utilities.Version                                   import getCurrentVersion
<<<<<<< HEAD
from DIRAC.Core.Utilities                                           import List, Time
from DIRAC                                                          import S_OK, S_ERROR, gConfig, gLogger
=======
from DIRAC.Core.Utilities                                           import List
from DIRAC.Core.Utilities                                           import DEncode
from DIRAC                                                          import S_OK, S_ERROR, gConfig, gLogger, List, Time
>>>>>>> bb3a6551
from DIRAC.FrameworkSystem.Client.NotificationClient                import NotificationClient

import DIRAC

import os
import re
import sys
import time
import shutil
import threading
import tarfile
import glob
import types
import urllib

EXECUTION_RESULT = {}

class JobWrapper:

  #############################################################################
  def __init__( self, jobID = None, jobReport = None ):
    """ Standard constructor
    """
    self.initialTiming = os.times()
    self.section = os.path.join( getSystemSection( 'WorkloadManagement/JobWrapper' ), 'JobWrapper' )
    self.log = gLogger
    # Create the accounting report
    self.accountingReport = AccountingJob()
    # Initialize for accounting
    self.wmsMajorStatus = "unknown"
    self.wmsMinorStatus = "unknown"
    # Set now as start time
    self.accountingReport.setStartTime()
    if not jobID:
      self.jobID = 0
    else:
      self.jobID = jobID
    self.siteName = gConfig.getValue( '/LocalSite/Site', 'Unknown' )
    if jobReport:
      self.jobReport = jobReport
    else:
      self.jobReport = JobReport( self.jobID, 'JobWrapper@%s' % self.siteName )

    # self.root is the path the Wrapper is running at
    self.root = os.getcwd()
    # self.localSiteRoot is the path where the local DIRAC installation used to run the payload
    # is taken from
    self.localSiteRoot = gConfig.getValue( '/LocalSite/Root', DIRAC.rootPath )
    # FIXME: Why do we need to load any .cfg file here????
    self.__loadLocalCFGFiles( self.localSiteRoot )
    result = getCurrentVersion()
    if result['OK']:
      self.diracVersion = result['Value']
    else:
      self.diracVersion = 'DIRAC version %s' % DIRAC.buildVersion
    self.maxPeekLines = gConfig.getValue( self.section + '/MaxJobPeekLines', 20 )
    if self.maxPeekLines < 0:
      self.maxPeekLines = 0
    self.defaultCPUTime = gConfig.getValue( self.section + '/DefaultCPUTime', 600 )
    self.defaultOutputFile = gConfig.getValue( self.section + '/DefaultOutputFile', 'std.out' )
    self.defaultErrorFile = gConfig.getValue( self.section + '/DefaultErrorFile', 'std.err' )
    self.diskSE = gConfig.getValue( self.section + '/DiskSE', ['-disk', '-DST', '-USER'] )
    self.tapeSE = gConfig.getValue( self.section + '/TapeSE', ['-tape', '-RDST', '-RAW'] )
    self.sandboxSizeLimit = gConfig.getValue( self.section + '/OutputSandboxLimit', 1024 * 1024 * 10 )
    self.cleanUpFlag = gConfig.getValue( self.section + '/CleanUpFlag', True )
    self.pilotRef = gConfig.getValue( '/LocalSite/PilotReference', 'Unknown' )
    self.cpuNormalizationFactor = gConfig.getValue ( "/LocalSite/CPUNormalizationFactor", 0.0 )
    self.bufferLimit = gConfig.getValue( self.section + '/BufferLimit', 10485760 )
    self.defaultOutputSE = gConfig.getValue( '/Resources/StorageElementGroups/SE-USER', [] )
    self.defaultCatalog = gConfig.getValue( self.section + '/DefaultCatalog', [] )
    self.defaultFailoverSE = gConfig.getValue( '/Resources/StorageElementGroups/Tier1-Failover', [] )
    self.defaultOutputPath = ''
    self.rm = ReplicaManager()
    self.log.verbose( '===========================================================================' )
    self.log.verbose( 'SVN version %s' % ( __RCSID__ ) )
    self.log.verbose( self.diracVersion )
    self.log.verbose( 'Developer tag: 2' )
    self.currentPID = os.getpid()
    self.log.verbose( 'Job Wrapper started under PID: %s' % self.currentPID )
    # Define a new process group for the job wrapper
    self.parentPGID = os.getpgid( self.currentPID )
    self.log.verbose( 'Job Wrapper parent process group ID: %s' % self.parentPGID )
    os.setpgid( self.currentPID, self.currentPID )
    self.currentPGID = os.getpgid( self.currentPID )
    self.log.verbose( 'Job Wrapper process group ID: %s' % self.currentPGID )
    self.log.verbose( '==========================================================================' )
    self.log.verbose( 'sys.path is: \n%s' % '\n'.join( sys.path ) )
    self.log.verbose( '==========================================================================' )
    if not os.environ.has_key( 'PYTHONPATH' ):
      self.log.verbose( 'PYTHONPATH is: null' )
    else:
      pypath = os.environ['PYTHONPATH']
      self.log.verbose( 'PYTHONPATH is: \n%s' % '\n'.join( pypath.split( ':' ) ) )
      self.log.verbose( '==========================================================================' )
    if os.environ.has_key( 'LD_LIBRARY_PATH_SAVE' ):
      if os.environ.has_key( 'LD_LIBRARY_PATH' ):
        os.environ['LD_LIBRARY_PATH'] = os.environ['LD_LIBRARY_PATH'] + ':' + os.environ['LD_LIBRARY_PATH_SAVE']
      else:
        os.environ['LD_LIBRARY_PATH'] = os.environ['LD_LIBRARY_PATH_SAVE']

    if not os.environ.has_key( 'LD_LIBRARY_PATH' ):
      self.log.verbose( 'LD_LIBRARY_PATH is: null' )
    else:
      ldpath = os.environ['LD_LIBRARY_PATH']
      self.log.verbose( 'LD_LIBRARY_PATH is: \n%s' % '\n'.join( ldpath.split( ':' ) ) )
      self.log.verbose( '==========================================================================' )
    if not self.cleanUpFlag:
      self.log.verbose( 'CleanUp Flag is disabled by configuration' )
    # Failure flag
    self.failedFlag = True
    # Set defaults for some global parameters to be defined for the accounting report
    self.owner = 'unknown'
    self.jobGroup = 'unknown'
    self.jobType = 'unknown'
    self.processingType = 'unknown'
    self.userGroup = 'unknown'
    self.jobClass = 'unknown'
    self.inputDataFiles = 0
    self.outputDataFiles = 0
    self.inputDataSize = 0
    self.inputSandboxSize = 0
    self.outputSandboxSize = 0
    self.outputDataSize = 0
    self.processedEvents = 0
    self.wmsAccountingSent = False

    self.jobArgs = {}
    self.optArgs = {}
    self.ceArgs = {}

  #############################################################################
  def initialize( self, arguments ):
    """ Initializes parameters and environment for job.
    """
    self.__report( 'Running', 'Job Initialization' )
    self.log.info( 'Starting Job Wrapper Initialization for Job %s' % ( self.jobID ) )
    self.jobArgs = arguments['Job']
    self.log.verbose( self.jobArgs )
    self.ceArgs = arguments ['CE']
    self.log.verbose( self.ceArgs )
    self.__setInitialJobParameters()
    if arguments.has_key( 'Optimizer' ):
      self.optArgs = arguments['Optimizer']
    else:
      self.optArgs = {}
    # Fill some parameters for the accounting report
    if self.jobArgs.has_key( 'Owner' ):
      self.owner = self.jobArgs['Owner']
    if self.jobArgs.has_key( 'JobGroup' ):
      self.jobGroup = self.jobArgs['JobGroup']
    if self.jobArgs.has_key( 'JobType' ):
      self.jobType = self.jobArgs['JobType']
    if self.jobArgs.has_key( 'InputData' ):
      dataParam = self.jobArgs['InputData']
      if dataParam and not type( dataParam ) == type( [] ):
        dataParam = [dataParam]
      self.inputDataFiles = len( dataParam )
    if self.jobArgs.has_key( 'OutputData' ):
      dataParam = self.jobArgs['OutputData']
      if dataParam and not type( dataParam ) == type( [] ):
        dataParam = [dataParam]
      self.outputDataFiles = len( dataParam )
    if self.jobArgs.has_key( 'ProcessingType' ):
      self.processingType = self.jobArgs['ProcessingType']
    if self.jobArgs.has_key( 'OwnerGroup' ):
      self.userGroup = self.jobArgs['OwnerGroup']
    if self.jobArgs.has_key( 'JobSplitType' ):
      self.jobClass = self.jobArgs['JobSplitType']

    # Prepare the working directory and cd to there
    if self.jobID:
      if os.path.exists( str( self.jobID ) ):
        shutil.rmtree( str( self.jobID ) )
      os.mkdir( str( self.jobID ) )
      os.chdir( str( self.jobID ) )
    else:
      self.log.info( 'JobID is not defined, running in current directory' )

    infoFile = open( 'job.info', 'w' )
    infoFile.write( self.__dictAsInfoString( self.jobArgs, '/Job' ) )
    infoFile.close()

  #############################################################################
  def __setInitialJobParameters( self ):
    """Sets some initial job parameters
    """
    parameters = []
    if self.ceArgs.has_key( 'LocalSE' ):
      parameters.append( ( 'AgentLocalSE', ','.join( self.ceArgs['LocalSE'] ) ) )
    if self.ceArgs.has_key( 'CompatiblePlatforms' ):
      parameters.append( ( 'AgentCompatiblePlatforms', ','.join( self.ceArgs['CompatiblePlatforms'] ) ) )
    if self.ceArgs.has_key( 'PilotReference' ):
      parameters.append( ( 'Pilot_Reference', self.ceArgs['PilotReference'] ) )
    if self.ceArgs.has_key( 'CPUScalingFactor' ):
      parameters.append( ( 'CPUScalingFactor', self.ceArgs['CPUScalingFactor'] ) )
    if self.ceArgs.has_key( 'CPUNormalizationFactor' ):
      parameters.append( ( 'CPUNormalizationFactor', self.ceArgs['CPUNormalizationFactor'] ) )

    parameters.append( ( 'PilotAgent', self.diracVersion ) )
    parameters.append( ( 'JobWrapperPID', self.currentPID ) )
    result = self.__setJobParamList( parameters )
    return result

  #############################################################################
  def __loadLocalCFGFiles( self, localRoot ):
    """Loads any extra CFG files residing in the local DIRAC site root.
    """
    files = os.listdir( localRoot )
    self.log.debug( 'Checking directory %s for *.cfg files' % localRoot )
    for i in files:
      if re.search( '.cfg$', i ):
        gConfig.loadFile( '%s/%s' % ( localRoot, i ) )
        self.log.debug( 'Found local .cfg file %s' % i )

  #############################################################################
  def __dictAsInfoString( self, dData, infoString = '', currentBase = "" ):
    for key in dData:
      value = dData[ key ]
      if type( value ) == types.DictType:
        infoString = self.__dictAsInfoString( value, infoString, "%s/%s" % ( currentBase, key ) )
      elif type( value ) in ( types.ListType, types.TupleType ):
        if len( value ) and value[0] == '[':
          infoString += "%s/%s = %s\n" % ( currentBase, key, " ".join( value ) )
        else:
          infoString += "%s/%s = %s\n" % ( currentBase, key, ", ".join( value ) )
      else:
        infoString += "%s/%s = %s\n" % ( currentBase, key, str( value ) )

    return infoString


  #############################################################################
  def execute( self, arguments ):
    """The main execution method of the Job Wrapper
    """
    self.log.info( 'Job Wrapper is starting execution phase for job %s' % ( self.jobID ) )
    os.environ['DIRACJOBID'] = str( self.jobID )
    os.environ['DIRACROOT'] = self.localSiteRoot
    self.log.verbose( 'DIRACROOT = %s' % ( self.localSiteRoot ) )
    os.environ['DIRACPYTHON'] = sys.executable
    self.log.verbose( 'DIRACPYTHON = %s' % ( sys.executable ) )
    os.environ['DIRACSITE'] = DIRAC.siteName()
    self.log.verbose( 'DIRACSITE = %s' % ( DIRAC.siteName() ) )

    outputFile = self.defaultOutputFile
    errorFile = self.defaultErrorFile
    if self.jobArgs.has_key( 'StdError' ):
      errorFile = self.jobArgs['StdError']
    if self.jobArgs.has_key( 'StdOutput' ):
      outputFile = self.jobArgs['StdOutput']

    if self.jobArgs.has_key( 'CPUTime' ):
      jobCPUTime = int( self.jobArgs['CPUTime'] )
    else:
      self.log.info( 'Job %s has no CPU time limit specified, '
                     'applying default of %s' % ( self.jobID, self.defaultCPUTime ) )
      jobCPUTime = self.defaultCPUTime

    if self.jobArgs.has_key( 'Executable' ):
      executable = self.jobArgs['Executable'].strip()
    else:
      msg = 'Job %s has no specified executable' % ( self.jobID )
      self.log.warn( msg )
      return S_ERROR( msg )

    jobArguments = ''
    if self.jobArgs.has_key( 'Arguments' ):
      jobArguments = self.jobArgs['Arguments']

    executable = os.path.expandvars( executable )
    exeThread = None
    spObject = None

    if re.search( 'DIRACROOT', executable ):
      executable = executable.replace( '$DIRACROOT', self.localSiteRoot )
      self.log.verbose( 'Replaced $DIRACROOT for executable as %s' % ( self.localSiteRoot ) )

    # Make the full path since . is not always in the PATH
    executable = os.path.abspath( executable )
    if not os.access( executable, os.X_OK ):
      try:
        os.chmod( executable, 0775 )
      except Exception:
        self.log.warn( 'Failed to change mode to 775 for the executable', executable )

    exeEnv = dict( os.environ )
    if self.jobArgs.has_key( 'ExecutionEnvironment' ):
      self.log.verbose( 'Adding variables to execution environment' )
      variableList = self.jobArgs['ExecutionEnvironment']
      if type( variableList ) == type( " " ):
        variableList = [variableList]
      for var in variableList:
        nameEnv = var.split( '=' )[0]
        valEnv = urllib.unquote( var.split( '=' )[1] )
        exeEnv[nameEnv] = valEnv
        self.log.verbose( '%s = %s' % ( nameEnv, valEnv ) )

    if os.path.exists( executable ):
      self.__report( 'Running', 'Application', sendFlag = True )
      spObject = Subprocess( timeout = False, bufferLimit = int( self.bufferLimit ) )
      command = executable
      if jobArguments:
        command += ' ' + jobArguments
      self.log.verbose( 'Execution command: %s' % ( command ) )
      maxPeekLines = self.maxPeekLines
      exeThread = ExecutionThread( spObject, command, maxPeekLines, outputFile, errorFile, exeEnv )
      exeThread.start()
      time.sleep( 10 )
      payloadPID = spObject.getChildPID()
      if not payloadPID:
        return S_ERROR( 'Payload process could not start after 10 seconds' )
    else:
      self.__report( 'Failed', 'Application not found', sendFlag = True )
      return S_ERROR( 'Path to executable %s not found' % ( executable ) )

    self.__setJobParam( 'PayloadPID', payloadPID )

    watchdogFactory = WatchdogFactory()
    watchdogInstance = watchdogFactory.getWatchdog( self.currentPID, exeThread, spObject, jobCPUTime )
    if not watchdogInstance['OK']:
      self.log.warn( watchdogInstance['Message'] )
      return S_ERROR( 'Could not create Watchdog instance' )

    self.log.verbose( 'WatchdogInstance %s' % ( watchdogInstance ) )
    watchdog = watchdogInstance['Value']

    self.log.verbose( 'Initializing Watchdog instance' )
    watchdog.initialize()
    self.log.verbose( 'Calibrating Watchdog instance' )
    watchdog.calibrate()
    # do not kill SAM jobs by CPU time
    if self.jobArgs.has_key( 'JobType' ) and self.jobArgs['JobType'] == 'SAM':
      watchdog.testCPUConsumed = False

    if self.jobArgs.has_key( 'DisableCPUCheck' ):
      watchdog.testCPUConsumed = False

    if exeThread.isAlive():
      self.log.info( 'Application thread is started in Job Wrapper' )
      watchdog.run()
    else:
      self.log.warn( 'Application thread stopped very quickly...' )

    if exeThread.isAlive():
      self.log.warn( 'Watchdog exited before completion of execution thread' )
      while exeThread.isAlive():
        time.sleep( 5 )

    outputs = None
    if EXECUTION_RESULT.has_key( 'Thread' ):
      threadResult = EXECUTION_RESULT['Thread']
      if not threadResult['OK']:
        self.log.error( 'Failed to execute the payload', threadResult['Message'] )

        self.__report( 'Failed', 'Application failed, check job parameters', sendFlag = True )
        if 'Value' in threadResult:
          outputs = threadResult['Value']
        if outputs:
          self.__setJobParam( 'ApplicationError', outputs[-200:], sendFlag = True )
        else:
          self.__setJobParam( 'ApplicationError', 'None reported', sendFlag = True )
      else:
        outputs = threadResult['Value']

    if EXECUTION_RESULT.has_key( 'CPU' ):
      self.log.info( 'EXECUTION_RESULT[CPU] in JobWrapper execute', str( EXECUTION_RESULT['CPU'] ) )


    if watchdog.checkError:
      # In this case, the Watchdog has killed the Payload and the ExecutionThread can not get the CPU statistics
      # os.times only reports for waited children
      # Take the CPU from the last value recorded by the Watchdog
      self.__report( 'Failed', watchdog.checkError, sendFlag = True )
      if EXECUTION_RESULT.has_key( 'CPU' ):
        if 'LastUpdateCPU(s)' in watchdog.currentStats:
          EXECUTION_RESULT['CPU'][0] = 0
          EXECUTION_RESULT['CPU'][0] = 0
          EXECUTION_RESULT['CPU'][0] = 0
          EXECUTION_RESULT['CPU'][0] = watchdog.currentStats['LastUpdateCPU(s)']

    if watchdog.currentStats:
      self.log.info( 'Statistics collected by the Watchdog:\n ',
                        '\n  '.join( ['%s: %s' % items for items in watchdog.currentStats.items() ] ) )
    if outputs:
      status = threadResult['Value'][0]
      # Send final heartbeat of a configurable number of lines here
      self.log.verbose( 'Sending final application standard output heartbeat' )
      self.__sendFinalStdOut( exeThread )
      self.log.verbose( 'Execution thread status = %s' % ( status ) )

      if not watchdog.checkError and not status:
        self.failedFlag = False
        self.__report( 'Completed', 'Application Finished Successfully', sendFlag = True )
      elif not watchdog.checkError:
        self.__report( 'Completed', 'Application Finished With Errors', sendFlag = True )

    else:
      return S_ERROR( 'No outputs generated from job execution' )

    self.log.info( 'Checking directory contents after execution:' )
    res = systemCall( 5, ['ls', '-al'] )
    if not res['OK']:
      self.log.error( 'Failed to list the current directory', res['Message'] )
    elif res['Value'][0]:
      self.log.error( 'Failed to list the current directory', res['Value'][2] )
    else:
      # no timeout and exit code is 0
      self.log.info( res['Value'][1] )

    return S_OK()

  #############################################################################
  def __sendFinalStdOut( self, exeThread ):
    """After the Watchdog process has finished, this function sends a final
       report to be presented in the StdOut in the web page via the heartbeat
       mechanism.
    """
    cpuConsumed = self.__getCPU()['Value']
    self.log.info( 'Total CPU Consumed is: %s' % cpuConsumed[1] )
    self.__setJobParam( 'TotalCPUTime(s)', cpuConsumed[0] )
    normCPU = cpuConsumed[0] * self.cpuNormalizationFactor
    self.__setJobParam( 'NormCPUTime(s)', normCPU )
    if self.cpuNormalizationFactor:
      self.log.info( 'Normalized CPU Consumed is:', normCPU )

    result = exeThread.getOutput( self.maxPeekLines )
    if not result['OK']:
      lines = 0
      appStdOut = ''
    else:
      lines = len( result['Value'] )
      appStdOut = '\n'.join( result['Value'] )

    header = 'Last %s lines of application output from JobWrapper on %s :' % ( lines, Time.toString() )
    border = '=' * len( header )

    cpuTotal = 'CPU Total: %s (h:m:s)' % cpuConsumed[1]
    cpuTotal += " Normalized CPU Total %.1f s @ HEP'06" % normCPU
    header = '\n%s\n%s\n%s\n%s\n' % ( border, header, cpuTotal, border )
    appStdOut = header + appStdOut
    self.log.info( appStdOut )
    heartBeatDict = {}
    staticParamDict = {'StandardOutput':appStdOut}
    if self.jobID:
      jobReport = RPCClient( 'WorkloadManagement/JobStateUpdate', timeout = 120 )
      result = jobReport.sendHeartBeat( self.jobID, heartBeatDict, staticParamDict )
      if not result['OK']:
        self.log.error( 'Problem sending final heartbeat from JobWrapper', result['Message'] )

    return

  #############################################################################
  def __getCPU( self ):
    """Uses os.times() to get CPU time and returns HH:MM:SS after conversion.
    """
    # TODO: normalize CPU consumed via scale factor
    self.log.info( 'EXECUTION_RESULT[CPU] in __getCPU', str( EXECUTION_RESULT['CPU'] ) )
    utime, stime, cutime, cstime, elapsed = EXECUTION_RESULT['CPU']
    cpuTime = utime + stime + cutime + cstime
    self.log.verbose( "Total CPU time consumed = %s" % ( cpuTime ) )
    result = self.__getCPUHMS( cpuTime )
    return result

  #############################################################################
  def __getCPUHMS( self, cpuTime ):
    mins, secs = divmod( cpuTime, 60 )
    hours, mins = divmod( mins, 60 )
    humanTime = '%02d:%02d:%02d' % ( hours, mins, secs )
    self.log.verbose( 'Human readable CPU time is: %s' % humanTime )
    return S_OK( ( cpuTime, humanTime ) )

  #############################################################################
  def resolveInputData( self ):
    """Input data is resolved here using a VO specific plugin module.
    """
    self.__report( 'Running', 'Input Data Resolution', sendFlag = True )

    if self.ceArgs.has_key( 'LocalSE' ):
      localSEList = self.ceArgs['LocalSE']
    else:
      localSEList = gConfig.getValue( '/LocalSite/LocalSE', [] )
      if not localSEList:
        msg = 'Job has input data requirement but no site LocalSE defined'
        self.log.warn( msg )
        return S_ERROR( msg )

    inputData = self.jobArgs['InputData']
    self.log.verbose( 'Input Data is: \n%s' % ( inputData ) )
    if type( inputData ) in types.StringTypes:
      inputData = [inputData]

    if type( localSEList ) in types.StringTypes:
      localSEList = List.fromChar( localSEList )

    msg = 'Job Wrapper cannot resolve local replicas of input data with null '
    if not inputData:
      msg += 'job input data parameter '
      self.log.warn( msg )
      return S_ERROR( msg )
    if not localSEList:
      msg += 'site localSEList list'
      self.log.warn( msg )
#      return S_ERROR( msg )

    if not self.jobArgs.has_key( 'InputDataModule' ):
      msg = 'Job has no input data resolution module specified'
      self.log.warn( msg )
      # Use the default one
      inputDataPolicy = 'DIRAC.WorkloadManagementSystem.Client.InputDataResolution'
    else:
      inputDataPolicy = self.jobArgs['InputDataModule']

    self.log.verbose( 'Job input data requirement is \n%s' % ',\n'.join( inputData ) )
    self.log.verbose( 'Job input data resolution policy module is %s' % ( inputDataPolicy ) )
    self.log.info( 'Site has the following local SEs: %s' % ', '.join( localSEList ) )
    lfns = [ fname.replace( 'LFN:', '' ) for fname in inputData ]

    optReplicas = {}
    if self.optArgs:
      optDict = None
      try:
        optDict = eval( self.optArgs['InputData'] )
        optReplicas = optDict['Value']
        self.log.info( 'Found optimizer catalogue result' )
        self.log.verbose( optReplicas )
      except Exception, x:
        optDict = None
        self.log.warn( str( x ) )
        self.log.warn( 'Optimizer information could not be converted to a dictionary will call catalogue directly' )

    resolvedData = {}
    result = self.__checkFileCatalog( lfns, optReplicas )
    if not result['OK']:
      self.log.info( 'Could not obtain replica information from Optimizer File Catalog information' )
      self.log.warn( result )
      result = self.__checkFileCatalog( lfns )
      if not result['OK']:
        self.log.warn( 'Could not obtain replica information from File Catalog directly' )
        self.log.warn( result )
        return S_ERROR( result['Message'] )
      else:
        resolvedData = result
    else:
      resolvedData = result

    # add input data size to accounting report (since resolution successful)
    for lfn, mdata in resolvedData['Value']['Successful'].items():
      if mdata.has_key( 'Size' ):
        lfnSize = mdata['Size']
        if not type( lfnSize ) == type( long( 1 ) ):
          try:
            lfnSize = long( lfnSize )
          except Exception, x:
            lfnSize = 0
            self.log.info( 'File size for LFN:%s was not a long integer, setting size to 0' % ( lfn ) )
        self.inputDataSize += lfnSize

    configDict = {'JobID':self.jobID, 'LocalSEList':localSEList, 'DiskSEList':self.diskSE, 'TapeSEList':self.tapeSE}
    self.log.info( configDict )
    argumentsDict = {'FileCatalog':resolvedData, 'Configuration':configDict, 'InputData':lfns, 'Job':self.jobArgs}
    self.log.info( argumentsDict )
    moduleFactory = ModuleFactory()
    moduleInstance = moduleFactory.getModule( inputDataPolicy, argumentsDict )
    if not moduleInstance['OK']:
      return moduleInstance

    module = moduleInstance['Value']
    result = module.execute()
    if not result['OK']:
      self.log.warn( 'Input data resolution failed' )
      return result

    return S_OK()

  #############################################################################
  def __checkFileCatalog( self, lfns, optReplicaInfo = None ):
    """This function returns dictionaries containing all relevant parameters
       to allow data access from the relevant file catalogue.  Optionally, optimizer
       parameters can be supplied here but if these are not sufficient, the file catalogue
       is subsequently consulted.

       N.B. this will be considerably simplified when the DMS evolves to have a
       generic FC interface and a single call for all available information.
    """
    replicas = optReplicaInfo
    if not replicas:
      replicas = self.__getReplicaMetadata( lfns )
      if not replicas['OK']:
        return replicas

    self.log.verbose( replicas )

    failedGUIDs = []
    for lfn, reps in replicas['Value']['Successful'].items():
      if not reps.has_key( 'GUID' ):
        failedGUIDs.append( lfn )

    if failedGUIDs:
      self.log.info( 'The following file(s) were found not to have a GUID:\n%s' % ',\n'.join( failedGUIDs ) )

    if failedGUIDs:
      return S_ERROR( 'File metadata is not available' )
    else:
      return replicas

  #############################################################################
  def __getReplicaMetadata( self, lfns ):
    """ Wrapper function to consult catalog for all necessary file metadata
        and check the result.
    """
    start = time.time()
    repsResult = self.rm.getReplicas( lfns )
    timing = time.time() - start
    self.log.info( 'Replica Lookup Time: %.2f seconds ' % ( timing ) )
    if not repsResult['OK']:
      self.log.warn( repsResult['Message'] )
      return repsResult

    badLFNCount = 0
    badLFNs = []
    catalogResult = repsResult['Value']

    if catalogResult.has_key( 'Failed' ):
      for lfn, cause in catalogResult['Failed'].items():
        badLFNCount += 1
        badLFNs.append( 'LFN:%s Problem: %s' % ( lfn, cause ) )

    if catalogResult.has_key( 'Successful' ):
      for lfn, replicas in catalogResult['Successful'].items():
        if not replicas:
          badLFNCount += 1
          badLFNs.append( 'LFN:%s Problem: Null replica value' % ( lfn ) )

    if badLFNCount:
      self.log.warn( 'Job Wrapper found %s problematic LFN(s) for job %s' % ( badLFNCount, self.jobID ) )
      param = '\n'.join( badLFNs )
      self.log.info( param )
      self.__setJobParam( 'MissingLFNs', param )
      return S_ERROR( 'Input Data Not Available' )

    # Must retrieve GUIDs from LFC for files
    start = time.time()
    guidDict = self.rm.getCatalogFileMetadata( lfns )
    timing = time.time() - start
    self.log.info( 'GUID Lookup Time: %.2f seconds ' % ( timing ) )
    if not guidDict['OK']:
      self.log.warn( 'Failed to retrieve GUIDs from file catalogue' )
      self.log.warn( guidDict['Message'] )
      return guidDict

    failed = guidDict['Value']['Failed']
    if failed:
      self.log.warn( 'Could not retrieve GUIDs from catalogue for the following files' )
      self.log.warn( failed )
      return S_ERROR( 'Missing GUIDs' )

    for lfn, reps in repsResult['Value']['Successful'].items():
      guidDict['Value']['Successful'][lfn].update( reps )

    catResult = guidDict
    return catResult

  #############################################################################
  def processJobOutputs( self, arguments ):
    """Outputs for a job may be treated here.
    """

    # first iteration of this, no checking of wildcards or oversize sandbox files etc.
    outputSandbox = []
    if self.jobArgs.has_key( 'OutputSandbox' ):
      outputSandbox = self.jobArgs['OutputSandbox']
      if not type( outputSandbox ) == type( [] ):
        outputSandbox = [ outputSandbox ]
      self.log.verbose( 'OutputSandbox files are: %s' % ', '.join( outputSandbox ) )
    outputData = []
    if self.jobArgs.has_key( 'OutputData' ):
      #HACK: This absurdity is to please pylint and shut it up
      outputDataJar = self.jobArgs['OutputData']
      if not type( outputDataJar ) == type( [] ):
        outputData = outputDataJar.split( ';' )
      else:
        outputData = outputDataJar
      self.log.verbose( 'OutputData files are: %s' % ', '.join( outputData ) )

    # First resolve any wildcards for output files and work out if any files are missing
    resolvedSandbox = self.__resolveOutputSandboxFiles( outputSandbox )
    if not resolvedSandbox['OK']:
      self.log.warn( 'Output sandbox file resolution failed:' )
      self.log.warn( resolvedSandbox['Message'] )
      self.__report( 'Failed', 'Resolving Output Sandbox' )

    fileList = resolvedSandbox['Value']['Files']
    missingFiles = resolvedSandbox['Value']['Missing']
    if missingFiles:
      self.jobReport.setJobParameter( 'OutputSandboxMissingFiles', ', '.join( missingFiles ), sendFlag = False )

    if not self.jobArgs.has_key( 'Owner' ):
      msg = 'Job has no owner specified'
      self.log.warn( msg )
      return S_OK( msg )

    # Do not overwrite in case of Error
    if not self.failedFlag:
      self.__report( 'Completed', 'Uploading Output Sandbox' )

    if fileList and self.jobID:
      self.outputSandboxSize = getGlobbedTotalSize( fileList )
      self.log.info( 'Attempting to upload Sandbox with limit:', self.sandboxSizeLimit )
      sandboxClient = SandboxStoreClient()
      result = sandboxClient.uploadFilesAsSandboxForJob( fileList, self.jobID,
                                                         'Output', self.sandboxSizeLimit )  # 1024*1024*10
      if not result['OK']:
        self.log.error( 'Output sandbox upload failed with message', result['Message'] )
        if result.has_key( 'SandboxFileName' ):
          outputSandboxData = result['SandboxFileName']
          self.log.info( 'Attempting to upload %s as output data' % ( outputSandboxData ) )
          outputData.append( outputSandboxData )
          self.jobReport.setJobParameter( 'OutputSandbox', 'Sandbox uploaded to grid storage', sendFlag = False )
          self.jobReport.setJobParameter( 'OutputSandboxLFN',
                                          self.__getLFNfromOutputFile( outputSandboxData )[0], sendFlag = False )
        else:
          self.log.info( 'Could not get SandboxFileName to attempt upload to Grid storage' )
          return S_ERROR( 'Output sandbox upload failed and no file name supplied for failover to Grid storage' )
      else:
        # Do not overwrite in case of Error
        if not self.failedFlag:
          self.__report( 'Completed', 'Output Sandbox Uploaded' )
        self.log.info( 'Sandbox uploaded successfully' )

    if outputData and not self.failedFlag:
      # Do not upload outputdata if the job has failed.
      if self.jobArgs.has_key( 'OutputSE' ):
        outputSE = self.jobArgs['OutputSE']
        if type( outputSE ) in types.StringTypes:
          outputSE = [outputSE]
      else:
        outputSE = self.defaultOutputSE

      if self.jobArgs.has_key( 'OutputPath' ) and type( self.jobArgs['OutputPath'] ) in types.StringTypes:
        outputPath = self.jobArgs['OutputPath']
      else:
        outputPath = self.defaultOutputPath

      if not outputSE and not self.defaultFailoverSE:
        return S_ERROR( 'No output SEs defined in VO configuration' )

      result = self.__transferOutputDataFiles( outputData, outputSE, outputPath )
      if not result['OK']:
        return result

    return S_OK( 'Job outputs processed' )

  #############################################################################
  def __resolveOutputSandboxFiles( self, outputSandbox ):
    """Checks the output sandbox file list and resolves any specified wildcards.
       Also tars any specified directories.
    """
    missing = []
    okFiles = []
    for i in outputSandbox:
      self.log.verbose( 'Looking at OutputSandbox file/directory/wildcard: %s' % i )
      globList = glob.glob( i )
      for check in globList:
        if os.path.isfile( check ):
          self.log.verbose( 'Found locally existing OutputSandbox file: %s' % check )
          okFiles.append( check )
        if os.path.isdir( check ):
          self.log.verbose( 'Found locally existing OutputSandbox directory: %s' % check )
          cmd = ['tar', 'cf', '%s.tar' % check, check]
          result = systemCall( 60, cmd )
          if not result['OK']:
            self.log.error( 'Failed to create OutputSandbox tar', result['Message'] )
          elif result['Value'][0]:
            self.log.error( 'Failed to create OutputSandbox tar', result['Value'][2] )
          if os.path.isfile( '%s.tar' % ( check ) ):
            self.log.verbose( 'Appending %s.tar to OutputSandbox' % check )
            okFiles.append( '%s.tar' % ( check ) )
          else:
            self.log.warn( 'Could not tar OutputSandbox directory: %s' % check )
            missing.append( check )

    for i in outputSandbox:
      if not i in okFiles:
        if not '%s.tar' % i in okFiles:
          if not re.search( '\*', i ):
            if not i in missing:
              missing.append( i )

    result = {'Missing':missing, 'Files':okFiles}
    return S_OK( result )

  #############################################################################
  def __transferOutputDataFiles( self, outputData, outputSE, outputPath ):
    """Performs the upload and registration in the LFC
    """
    self.log.verbose( 'Uploading output data files' )
    self.__report( 'Completed', 'Uploading Output Data' )
    self.log.info( 'Output data files %s to be uploaded to %s SE' % ( ', '.join( outputData ), outputSE ) )
    missing = []
    uploaded = []

    # Separate outputdata in the form of lfns and local files
    lfnList = []
    nonlfnList = []
    for out in outputData:
      if out.lower().find( 'lfn:' ) != -1:
        lfnList.append( out )
      else:
        nonlfnList.append( out )

    # Check whether list of outputData has a globbable pattern
    globbedOutputList = List.uniqueElements( getGlobbedFiles( nonlfnList ) )
    if not globbedOutputList == nonlfnList and globbedOutputList:
      self.log.info( 'Found a pattern in the output data file list, files to upload are:',
                     ', '.join( globbedOutputList ) )
      nonlfnList = globbedOutputList
    outputData = lfnList + nonlfnList

    pfnGUID = {}
    result = getGUID( outputData )
    if not result['OK']:
      self.log.warn( 'Failed to determine POOL GUID(s) for output file list (OK if not POOL files)',
                     result['Message'] )
    else:
      pfnGUID = result['Value']

    # Instantiate the failover transfer client
    failoverTransfer = FailoverTransfer()

    for outputFile in outputData:
      ( lfn, localfile ) = self.__getLFNfromOutputFile( outputFile, outputPath )
      if not os.path.exists( localfile ):
        self.log.error( 'Missing specified output data file:', outputFile )
        continue

      localfileSize = getGlobbedTotalSize( localfile )

      self.outputDataSize += getGlobbedTotalSize( localfile )

      outputFilePath = os.path.join( os.getcwd(), localfile )

      fileGUID = pfnGUID[localfile] if localfile in pfnGUID else None
      if fileGUID:
        self.log.verbose( 'Found GUID for file from POOL XML catalogue %s' % localfile )

      outputSEList = self.__getSortedSEList( outputSE )
      upload = failoverTransfer.transferAndRegisterFile( localfile, outputFilePath, lfn,
                                                         outputSEList, fileGUID, self.defaultCatalog, localfileSize )
      if upload['OK']:
        self.log.info( '"%s" successfully uploaded to "%s" as "LFN:%s"' % ( localfile,
                                                                            upload['Value']['uploadedSE'],
                                                                            lfn ) )
        uploaded.append( lfn )
        continue

      self.log.error( 'Could not putAndRegister file',
                      '%s with LFN %s to %s with GUID %s trying failover storage' % ( localfile, lfn,
                                                                                      ', '.join( outputSEList ),
                                                                                      fileGUID ) )
      if not self.defaultFailoverSE:
        self.log.info( 'No failover SEs defined for JobWrapper,',
                       'cannot try to upload output file %s anywhere else.' % outputFile )
        missing.append( outputFile )
        continue

      failoverSEs = self.__getSortedSEList( self.defaultFailoverSE )
      targetSE = outputSEList[0]
      result = failoverTransfer.transferAndRegisterFileFailover( localfile, outputFilePath,
                                                                 lfn, targetSE, failoverSEs,
                                                                 fileGUID, self.defaultCatalog )
      if not result['OK']:
        self.log.error( 'Completely failed to upload file to failover SEs with result:\n%s' % result )
        missing.append( outputFile )
      else:
        self.log.info( 'File %s successfully uploaded to failover storage element' % lfn )
        uploaded.append( lfn )


    # For files correctly uploaded must report LFNs to job parameters
    if uploaded:
      report = ', '.join( uploaded )
      # In case the VO payload has also uploaded data using the same parameter
      # name this should be checked prior to setting.
      monitoring = RPCClient( 'WorkloadManagement/JobMonitoring', timeout = 120 )
      result = monitoring.getJobParameter( int( self.jobID ), 'UploadedOutputData' )
      if result['OK']:
        if result['Value'].has_key( 'UploadedOutputData' ):
          report += ', %s' % result['Value']['UploadedOutputData']

      self.jobReport.setJobParameter( 'UploadedOutputData', report, sendFlag = False )

    # Write out failover transfer request object in case of deferred operations
    result = failoverTransfer.getRequestObject()
    if not result['OK']:
      self.log.error( result )
      return S_ERROR( 'Could not retrieve modified request' )

    # no fucking way!!!
    # request = result['Value']
    # if not request.isEmpty()['Value']:
    #  request.toFile( 'transferOutputDataFiles_request.xml' )

    # TODO Notify the user of any output data / output sandboxes
    if missing:
      self.__setJobParam( 'OutputData', 'MissingFiles: %s' % ', '.join( missing ) )
      self.__report( 'Failed', 'Uploading Job OutputData' )
      return S_ERROR( 'Failed to upload OutputData' )

    self.__report( 'Completed', 'Output Data Uploaded' )
    return S_OK( 'OutputData uploaded successfully' )

  #############################################################################
  def __getSortedSEList( self, seList ):
    """ Randomize SE, putting first those that are Local/Close to the Site
    """
    if not seList:
      return seList

    localSEs = []
    otherSEs = []
    siteSEs = []
    seMapping = getSEsForSite( DIRAC.siteName() )

    if seMapping['OK'] and seMapping['Value']:
      siteSEs = seMapping['Value']

    for seName in seList:
      if seName in siteSEs:
        localSEs.append( seName )
      else:
        otherSEs.append( seName )

    return List.randomize( localSEs ) + List.randomize( otherSEs )


  #############################################################################
  def __getLFNfromOutputFile( self, outputFile, outputPath = '' ):
    """Provides a generic convention for VO output data
       files if no path is specified.
    """

    if not re.search( '^LFN:', outputFile ):
      localfile = outputFile
      initial = self.owner[:1]
      vo = getVOForGroup( self.userGroup )
      if not vo:
        vo = 'dirac'

      ops = Operations( vo = vo )
      user_prefix = ops.getValue( "LFNUserPrefix", 'user' )
      basePath = '/' + vo + '/' + user_prefix + '/' + initial + '/' + self.owner
      if outputPath:
        # If output path is given, append it to the user path and put output files in this directory
        if outputPath.startswith( '/' ):
          outputPath = outputPath[1:]
      else:
        # By default the output path is constructed from the job id
        subdir = str( self.jobID / 1000 )
        outputPath = subdir + '/' + str( self.jobID )
      lfn = os.path.join( basePath, outputPath, os.path.basename( localfile ) )
    else:
      # if LFN is given, take it as it is
      localfile = os.path.basename( outputFile.replace( "LFN:", "" ) )
      lfn = outputFile.replace( "LFN:", "" )

    return ( lfn, localfile )

  #############################################################################
  def transferInputSandbox( self, inputSandbox ):
    """Downloads the input sandbox for the job
    """
    sandboxFiles = []
    registeredISB = []
    lfns = []
    self.__report( 'Running', 'Downloading InputSandbox' )
    if type( inputSandbox ) not in ( types.TupleType, types.ListType ):
      inputSandbox = [ inputSandbox ]
    for isb in inputSandbox:
      if isb.find( "LFN:" ) == 0 or isb.find( "lfn:" ) == 0:
        lfns.append( isb )
      else:
        if isb.find( "SB:" ) == 0:
          registeredISB.append( isb )
        else:
          sandboxFiles.append( os.path.basename( isb ) )


    self.log.info( 'Downloading InputSandbox for job %s: %s' % ( self.jobID, ', '.join( sandboxFiles ) ) )
    if os.path.exists( '%s/inputsandbox' % ( self.root ) ):
      # This is a debugging tool, get the file from local storage to debug Job Wrapper
      sandboxFiles.append( 'jobDescription.xml' )
      for inputFile in sandboxFiles:
        if os.path.exists( '%s/inputsandbox/%s' % ( self.root, inputFile ) ):
          self.log.info( 'Getting InputSandbox file %s from local directory for testing' % ( inputFile ) )
          shutil.copy( self.root + '/inputsandbox/' + inputFile, inputFile )
      result = S_OK( sandboxFiles )
    else:
      if registeredISB:
        for isb in registeredISB:
          self.log.info( "Downloading Input SandBox %s" % isb )
          result = SandboxStoreClient().downloadSandbox( isb )
          if not result[ 'OK' ]:
            self.__report( 'Running', 'Failed Downloading InputSandbox' )
            return S_ERROR( "Cannot download Input sandbox %s: %s" % ( isb, result[ 'Message' ] ) )
          else:
            self.inputSandboxSize += result[ 'Value' ]

    if lfns:
      self.__report( 'Running', 'Downloading InputSandbox LFN(s)' )
      lfns = [fname.replace( 'LFN:', '' ).replace( 'lfn:', '' ) for fname in lfns]
      download = self.rm.getFile( lfns )
      if not download['OK']:
        self.log.warn( download )
        self.__report( 'Running', 'Failed Downloading InputSandbox LFN(s)' )
        return S_ERROR( download['Message'] )
      failed = download['Value']['Failed']
      if failed:
        self.log.warn( 'Could not download InputSandbox LFN(s)' )
        self.log.warn( failed )
        return S_ERROR( str( failed ) )
      for lfn in lfns:
        if os.path.exists( '%s/%s' % ( self.root, os.path.basename( download['Value']['Successful'][lfn] ) ) ):
          sandboxFiles.append( os.path.basename( download['Value']['Successful'][lfn] ) )

    userFiles = sandboxFiles + [ os.path.basename( lfn ) for lfn in lfns ]
    for possibleTarFile in userFiles:
      if not os.path.exists( possibleTarFile ) :
        continue
      try:
        if os.path.isfile( possibleTarFile ) and tarfile.is_tarfile( possibleTarFile ):
          self.log.info( 'Unpacking input sandbox file %s' % ( possibleTarFile ) )
          tarFile = tarfile.open( possibleTarFile, 'r' )
          for member in tarFile.getmembers():
            tarFile.extract( member, os.getcwd() )
      except Exception, x :
        return S_ERROR( 'Could not untar %s with exception %s' % ( possibleTarFile, str( x ) ) )

    if userFiles:
      self.inputSandboxSize = getGlobbedTotalSize( userFiles )
      self.log.info( "Total size of input sandbox:",
                     "%0.2f MiB (%s bytes)" % ( self.inputSandboxSize / 1048576.0, self.inputSandboxSize ) )

    return S_OK( 'InputSandbox downloaded' )

  #############################################################################
  def finalize( self, arguments ):
    """Perform any final actions to clean up after job execution.
    """
    self.log.info( 'Running JobWrapper finalization' )
    requests = self.__getRequestFiles()
    if self.failedFlag and requests:
      self.log.info( 'Application finished with errors and there are pending requests for this job.' )
      self.__report( 'Failed', 'Pending Requests' )
    elif not self.failedFlag and requests:
      self.log.info( 'Application finished successfully with pending requests for this job.' )
      self.__report( 'Completed', 'Pending Requests' )
    elif self.failedFlag and not requests:
      self.log.info( 'Application finished with errors with no pending requests.' )
      self.__report( 'Failed' )
    elif not self.failedFlag and not requests:
      self.log.info( 'Application finished successfully with no pending requests for this job.' )
      self.__report( 'Done', 'Execution Complete' )

    self.sendFailoverRequest()
    self.__cleanUp()
    if self.failedFlag:
      return 1
    else:
      return 0

  #############################################################################
  def sendWMSAccounting( self, status = '', minorStatus = '' ):
    """Send WMS accounting data.
    """
    if self.wmsAccountingSent:
      return S_OK()
    if status:
      self.wmsMajorStatus = status
    if minorStatus:
      self.wmsMinorStatus = minorStatus

    self.accountingReport.setEndTime()
    # CPUTime and ExecTime
    if not 'CPU' in EXECUTION_RESULT:
      # If the payload has not started execution (error with input data, SW, SB,...)
      # Execution result is not filled use self.initialTiming
      self.log.info( 'EXECUTION_RESULT[CPU] missing in sendWMSAccounting' )
      finalStat = os.times()
      EXECUTION_RESULT['CPU'] = []
      for i in range( len( finalStat ) ):
        EXECUTION_RESULT['CPU'].append( finalStat[i] - self.initialTiming[i] )

    self.log.info( 'EXECUTION_RESULT[CPU] in sendWMSAccounting', str( EXECUTION_RESULT['CPU'] ) )

    utime, stime, cutime, cstime, elapsed = EXECUTION_RESULT['CPU']
    cpuTime = utime + stime + cutime + cstime
    execTime = elapsed
    diskSpaceConsumed = getGlobbedTotalSize( os.path.join( self.root, str( self.jobID ) ) )
    # Fill the data
    acData = {
               'User' : self.owner,
               'UserGroup' : self.userGroup,
               'JobGroup' : self.jobGroup,
               'JobType' : self.jobType,
               'JobClass' : self.jobClass,
               'ProcessingType' : self.processingType,
               'FinalMajorStatus' : self.wmsMajorStatus,
               'FinalMinorStatus' : self.wmsMinorStatus,
               'CPUTime' : cpuTime,
               # Based on the factor to convert raw CPU to Normalized units (based on the CPU Model)
               'NormCPUTime' : cpuTime * self.cpuNormalizationFactor,
               'ExecTime' : execTime,
               'InputDataSize' : self.inputDataSize,
               'OutputDataSize' : self.outputDataSize,
               'InputDataFiles' : self.inputDataFiles,
               'OutputDataFiles' : self.outputDataFiles,
               'DiskSpace' : diskSpaceConsumed,
               'InputSandBoxSize' : self.inputSandboxSize,
               'OutputSandBoxSize' : self.outputSandboxSize,
               'ProcessedEvents' : self.processedEvents
             }
    self.log.verbose( 'Accounting Report is:' )
    self.log.verbose( acData )
    self.accountingReport.setValuesFromDict( acData )
    result = self.accountingReport.commit()
    # Even if it fails a failover request will be created
    self.wmsAccountingSent = True
    return result

  #############################################################################
  def sendFailoverRequest( self, status = '', minorStatus = '' ):
    """ Create and send a combined job failover request if any
    """
    request = Request()

    requestName = '%s.xml' % self.jobID
    if 'JobName' in self.jobArgs:
      # To make the request names more appealing for users
      jobName = self.jobArgs['JobName']
      if type( jobName ) == type( ' ' ) and jobName:
        jobName = jobName.replace( ' ', '' ).replace( '(', '' ).replace( ')', '' ).replace( '"', '' )
        jobName = jobName.replace( '.', '' ).replace( '{', '' ).replace( '}', '' ).replace( ':', '' )
        requestName = '%s_%s' % ( jobName, requestName )

    if '"' in requestName:
      requestName = requestName.replace( '"', '' )

    request.RequestName = requestName
    request.JobID = self.jobID
    request.SourceComponent = "Job_%s" % self.jobID

    # JobReport part first
    result = self.jobReport.generateForwardDISET()
    if result['OK']:
      if result["Value"]:
        request.addOperation( result["Value"] )

    # Accounting part
    if not self.jobID:
      self.log.verbose( 'No accounting to be sent since running locally' )
    else:
      result = self.sendWMSAccounting( status, minorStatus )
      if not result['OK']:
        self.log.warn( 'Could not send WMS accounting with result: \n%s' % result )
        if 'rpcStub' in result:
          self.log.verbose( 'Adding accounting report to failover request object' )
          forwardDISETOp = Operation()
          forwardDISETOp.Type = "ForwardDISET"
          forwardDISETOp.Arguments = DEncode.encode( result['rpcStub'] )
          request.addOperation( forwardDISETOp )
        else:
          self.log.warn( 'No rpcStub found to construct failover request for WMS accounting report' )

    # Any other requests in the current directory
    rfiles = self.__getRequestFiles()
    for rfname in rfiles:
      rfile = open( rfname, 'r' )
      reqString = rfile.read()
      rfile.close()
      requestStored = Request( eval( reqString ) )
      for storedOperation in requestStored:
        request.addOperation( storedOperation )

    # The request is ready, send it now
    isValid = gRequestValidator.validate( request )
    if not isValid["OK"]:
      self.log.error( "failover request is not valid: %s" % isValid["Message"] )
    else:
      requestClient = ReqClient()
      result = requestClient.putRequest( request )
      if result['OK']:
        resDigest = request.getDigest()
        digest = resDigest['Value']
        self.jobReport.setJobParameter( 'PendingRequest', digest )
      else:
        self.__report( 'Failed', 'Failover Request Failed' )
        self.log.error( 'Failed to set failover request', result['Message'] )
      return result

    return S_OK()

  #############################################################################
  def __getRequestFiles( self ):
    """Simple wrapper to return the list of request files.
    """
    return glob.glob( '*_request.json' )

  #############################################################################
  def __cleanUp( self ):
    """Cleans up after job processing. Can be switched off via environment
       variable DO_NOT_DO_JOB_CLEANUP or by JobWrapper configuration option.
    """
    # Environment variable is a feature for DIRAC (helps local debugging).
    if os.environ.has_key( 'DO_NOT_DO_JOB_CLEANUP' ) or not self.cleanUpFlag:
      cleanUp = False
    else:
      cleanUp = True

    os.chdir( self.root )
    if cleanUp:
      self.log.verbose( 'Cleaning up job working directory' )
      if os.path.exists( str( self.jobID ) ):
        shutil.rmtree( str( self.jobID ) )

  #############################################################################
  def __report( self, status = '', minorStatus = '', sendFlag = False ):
    """Wraps around setJobStatus of state update client
    """
    if status:
      self.wmsMajorStatus = status
    if minorStatus:
      self.wmsMinorStatus = minorStatus
    jobStatus = self.jobReport.setJobStatus( status = status, minor = minorStatus, sendFlag = sendFlag )
    if not jobStatus['OK']:
      self.log.warn( jobStatus['Message'] )
    if self.jobID:
      self.log.verbose( 'setJobStatus(%s,%s,%s,%s)' % ( self.jobID, status, minorStatus, 'JobWrapper' ) )

    return jobStatus

  #############################################################################
  def __setJobParam( self, name, value, sendFlag = False ):
    """Wraps around setJobParameter of state update client
    """
    jobParam = self.jobReport.setJobParameter( str( name ), str( value ), sendFlag )
    if not jobParam['OK']:
      self.log.warn( jobParam['Message'] )
    if self.jobID:
      self.log.verbose( 'setJobParameter(%s,%s,%s)' % ( self.jobID, name, value ) )

    return jobParam

  #############################################################################
  def __setJobParamList( self, value, sendFlag = False ):
    """Wraps around setJobParameters of state update client
    """
    jobParam = self.jobReport.setJobParameters( value, sendFlag )
    if not jobParam['OK']:
      self.log.warn( jobParam['Message'] )
    if self.jobID:
      self.log.verbose( 'setJobParameters(%s,%s)' % ( self.jobID, value ) )

    return jobParam

###############################################################################
###############################################################################

class ExecutionThread( threading.Thread ):

  #############################################################################
  def __init__( self, spObject, cmd, maxPeekLines, stdoutFile, stderrFile, exeEnv ):
    threading.Thread.__init__( self )
    self.cmd = cmd
    self.spObject = spObject
    self.outputLines = []
    self.maxPeekLines = maxPeekLines
    self.stdout = stdoutFile
    self.stderr = stderrFile
    self.exeEnv = exeEnv

  #############################################################################
  def run( self ):
    # FIXME: why local instances of object variables are created?
    cmd = self.cmd
    spObject = self.spObject
    start = time.time()
    initialStat = os.times()
    output = spObject.systemCall( cmd, env = self.exeEnv, callbackFunction = self.sendOutput, shell = True )
    EXECUTION_RESULT['Thread'] = output
    timing = time.time() - start
    EXECUTION_RESULT['Timing'] = timing
    finalStat = os.times()
    EXECUTION_RESULT['CPU'] = []
    for i in range( len( finalStat ) ):
      EXECUTION_RESULT['CPU'].append( finalStat[i] - initialStat[i] )
    gLogger.info( 'EXECUTION_RESULT[CPU] after Execution of spObject.systemCall', str( EXECUTION_RESULT['CPU'] ) )
    gLogger.info( 'EXECUTION_RESULT[Thread] after Execution of spObject.systemCall', str( EXECUTION_RESULT['Thread'] ) )

  #############################################################################
  def getCurrentPID( self ):
    return self.spObject.getChildPID()

  #############################################################################
  def sendOutput( self, stdid, line ):
    if stdid == 0 and self.stdout:
      outputFile = open( self.stdout, 'a+' )
      print >> outputFile, line
      outputFile.close()
    elif stdid == 1 and self.stderr:
      errorFile = open( self.stderr, 'a+' )
      print >> errorFile, line
      errorFile.close()
    self.outputLines.append( line )
    size = len( self.outputLines )
    if size > self.maxPeekLines:
      # reduce max size of output peeking
      self.outputLines.pop( 0 )

  #############################################################################
  def getOutput( self, lines = 0 ):
    if self.outputLines:
      # restrict to smaller number of lines for regular
      # peeking by the watchdog
      # FIXME: this is multithread, thus single line would be better
      if lines:
        size = len( self.outputLines )
        cut = size - lines
        self.outputLines = self.outputLines[cut:]
      return S_OK( self.outputLines )
    return S_ERROR( 'No Job output found' )

def rescheduleFailedJob( jobID, message, jobReport = None ):

  rescheduleResult = 'Rescheduled'

  try:

    gLogger.warn( 'Failure during %s' % ( message ) )

    # Setting a job parameter does not help since the job will be rescheduled,
    # instead set the status with the cause and then another status showing the
    # reschedule operation.

    if not jobReport:
      gLogger.info( 'Creating a new JobReport Object' )
      jobReport = JobReport( int( jobID ), 'JobWrapper' )

    jobReport.setApplicationStatus( 'Failed %s ' % message, sendFlag = False )
    jobReport.setJobStatus( 'Rescheduled', message, sendFlag = False )

    # We must send Job States and Parameters before it gets reschedule
    jobReport.sendStoredStatusInfo()
    jobReport.sendStoredJobParameters()

    gLogger.info( 'Job will be rescheduled' )

    jobManager = RPCClient( 'WorkloadManagement/JobManager' )
    result = jobManager.rescheduleJob( int( jobID ) )
    if not result['OK']:
      gLogger.error( result['Message'] )
      if 'Maximum number of reschedulings is reached' in result['Message']:
        rescheduleResult = 'Failed'

    # Send mail to debug errors
    mailAddress = DIRAC.alarmMail
    site = DIRAC.siteName()
    subject = 'Job rescheduled at %s' % site
    ret = systemCall( 5, 'hostname' )
    wn = ret['Value'][1]
    msg = 'Job %s rescheduled at %s, wn=%s\n' % ( jobID, site, wn )
    msg += message

    NotificationClient().sendMail( mailAddress, subject, msg, fromAddress = "lhcb-dirac@cern.ch", localAttempt = False )

    return rescheduleResult
  except Exception:
    gLogger.exception( 'JobWrapperTemplate failed to reschedule Job' )
    return 'Failed'


# EOF<|MERGE_RESOLUTION|>--- conflicted
+++ resolved
@@ -31,14 +31,9 @@
 from DIRAC.Core.Utilities.Subprocess                                import Subprocess
 from DIRAC.Core.Utilities.File                                      import getGlobbedTotalSize, getGlobbedFiles
 from DIRAC.Core.Utilities.Version                                   import getCurrentVersion
-<<<<<<< HEAD
-from DIRAC.Core.Utilities                                           import List, Time
-from DIRAC                                                          import S_OK, S_ERROR, gConfig, gLogger
-=======
 from DIRAC.Core.Utilities                                           import List
 from DIRAC.Core.Utilities                                           import DEncode
 from DIRAC                                                          import S_OK, S_ERROR, gConfig, gLogger, List, Time
->>>>>>> bb3a6551
 from DIRAC.FrameworkSystem.Client.NotificationClient                import NotificationClient
 
 import DIRAC
