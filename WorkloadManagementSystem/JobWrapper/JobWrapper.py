--- conflicted
+++ resolved
@@ -491,11 +491,7 @@
     # TODO: normalize CPU consumed via scale factor
     cpuString = ' '.join( ['%.2f' % x for x in EXECUTION_RESULT['CPU'] ] )  
     self.log.info( 'EXECUTION_RESULT[CPU] in __getCPU', cpuString )
-<<<<<<< HEAD
-    utime, stime, cutime, cstime, elapsed = EXECUTION_RESULT['CPU']
-=======
     utime, stime, cutime, cstime, _elapsed = EXECUTION_RESULT['CPU']
->>>>>>> c6f0481e
     cpuTime = utime + stime + cutime + cstime
     self.log.verbose( "Total CPU time consumed = %s" % ( cpuTime ) )
     result = self.__getCPUHMS( cpuTime )
@@ -1145,11 +1141,7 @@
         EXECUTION_RESULT['CPU'].append( finalStat[i] - self.initialTiming[i] )
 
     cpuString = ' '.join( ['%.2f' % x for x in EXECUTION_RESULT['CPU'] ] )  
-<<<<<<< HEAD
-    self.log.info( 'EXECUTION_RESULT[CPU] in sendWMSAccounting', cpuString )
-=======
     self.log.info( 'EXECUTION_RESULT[CPU] in sendJobAccounting', cpuString )
->>>>>>> c6f0481e
 
     utime, stime, cutime, cstime, elapsed = EXECUTION_RESULT['CPU']
     cpuTime = utime + stime + cutime + cstime
