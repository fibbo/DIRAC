--- conflicted
+++ resolved
@@ -133,22 +133,14 @@
     ces = None
     if not self.am_getOption( 'CEs', 'Any' ).lower() == "any":
       ces = self.am_getOption( 'CEs', [] )
-<<<<<<< HEAD
-      
+      if not ces:
+        ces = None      
     self._resources = Resources.Resources( vo = self.vo )  
     result = self._resources.getEligibleQueuesInfo( siteList = siteNames,
                                                     ceList = ces,
                                                     ceTypeList = ceTypes,
                                                     mode = 'Direct' )
-=======
-      if not ces:
-        ces = None
-    result = Resources.getQueues( community = self.vo,
-                                  siteList = siteNames,
-                                  ceList = ces,
-                                  ceTypeList = ceTypes,
-                                  mode = 'Direct' )
->>>>>>> 6a329b63
+
     if not result['OK']:
       return result
     resourceDict = result['Value']
