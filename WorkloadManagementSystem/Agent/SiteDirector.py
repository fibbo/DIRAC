--- conflicted
+++ resolved
@@ -334,8 +334,6 @@
       self.log.verbose( 'No Waiting jobs suitable for the director' )
       return S_OK()
 
-<<<<<<< HEAD
-=======
     jobSites = set()
     anySite = False
     testSites = set()
@@ -360,7 +358,6 @@
       return S_ERROR( 'Can not get the site mask' )
     siteMaskList = result['Value']
 
->>>>>>> 34df68e2
     queues = self.queueDict.keys()
     random.shuffle( queues )
     for queue in queues:
@@ -763,10 +760,7 @@
         self.log.error( 'Failed to get pilots info from DB', result['Message'] )
         continue
       pilotDict = result['Value']
-<<<<<<< HEAD
-=======
-
->>>>>>> 34df68e2
+
       stampedPilotRefs = []
       for pRef in pilotDict:
         if pilotDict[pRef]['PilotStamp']:
