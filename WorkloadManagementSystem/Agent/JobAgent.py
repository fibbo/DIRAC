########################################################################
# $HeadURL$
# File :   JobAgent.py
# Author : Stuart Paterson
########################################################################
"""
  The Job Agent class instantiates a CE that acts as a client to a
  compute resource and also to the WMS.
  The Job Agent constructs a classAd based on the local resource description in the CS
  and the current resource status that is used for matching.
"""
__RCSID__ = "$Id$"

from DIRAC.Core.Utilities.ModuleFactory                     import ModuleFactory
from DIRAC.Core.Utilities.ClassAd.ClassAdLight              import ClassAd
from DIRAC.Core.Utilities.TimeLeft.TimeLeft                 import TimeLeft
from DIRAC.Core.Base.AgentModule                            import AgentModule
from DIRAC.Core.DISET.RPCClient                             import RPCClient
from DIRAC.Resources.Computing.ComputingElementFactory      import ComputingElementFactory
from DIRAC                                                  import S_OK, S_ERROR, gConfig
from DIRAC.FrameworkSystem.Client.ProxyManagerClient        import gProxyManager
from DIRAC.Core.Security.ProxyInfo                          import getProxyInfo
from DIRAC.Core.Security                                    import Properties
from DIRAC.WorkloadManagementSystem.Client.JobReport        import JobReport
from DIRAC.WorkloadManagementSystem.JobWrapper.JobWrapper   import rescheduleFailedJob


import os, sys, re, time

class JobAgent( AgentModule ):
  """
      The specific agents must provide the following methods:
      - initialize() for initial settings
      - beginExecution()
      - execute() - the main method called in the agent cycle
      - endExecution()
      - finalize() - the graceful exit of the method, this one is usually used
                 for the agent restart
  """

  #############################################################################
  def initialize( self, loops = 0 ):
    """Sets default parameters and creates CE instance
    """
    #Disable monitoring
    self.am_setOption( 'MonitoringEnabled', False )
   # self.log.setLevel('debug') #temporary for debugging
    self.am_setOption( 'MaxCycles', loops )

    ceType = self.am_getOption( 'CEType', 'InProcess' )
    localCE = gConfig.getValue( '/LocalSite/LocalCE', '' )
    if localCE:
      self.log.info( 'Defining CE from local configuration = %s' % localCE )
      ceType = localCE

    ceFactory = ComputingElementFactory()
    self.ceName = ceType
    ceInstance = ceFactory.getCE( ceType )
    if not ceInstance['OK']:
      self.log.warn( ceInstance['Message'] )
      return ceInstance

    self.initTimes = os.times()

    self.computingElement = ceInstance['Value']
    self.diracRoot = os.path.dirname( os.path.dirname( os.path.dirname( os.path.dirname( __file__ ) ) ) )
    #Localsite options
    self.siteRoot = gConfig.getValue( '/LocalSite/Root', os.getcwd() )
    self.siteName = gConfig.getValue( '/LocalSite/Site', 'Unknown' )
    self.pilotReference = gConfig.getValue( '/LocalSite/PilotReference', 'Unknown' )
    self.defaultProxyLength = gConfig.getValue( '/Registry/DefaultProxyLifeTime', 86400 * 5 )
    #Agent options
    # This is the factor to convert raw CPU to Normalized units (based on the CPU Model)
    self.cpuFactor = gConfig.getValue( '/LocalSite/CPUNormalizationFactor', 0.0 )
    defaultWrapperLocation = 'DIRAC/WorkloadManagementSystem/JobWrapper/JobWrapperTemplate.py'
    self.jobWrapperTemplate = os.path.join( self.diracRoot,
                                            self.am_getOption( 'JobWrapperTemplate',
                                                                defaultWrapperLocation ) )
    self.jobSubmissionDelay = self.am_getOption( 'SubmissionDelay', 10 )
    self.defaultLogLevel = self.am_getOption( 'DefaultLogLevel', 'info' )
    self.fillingMode = self.am_getOption( 'FillingModeFlag', False )
    self.stopOnApplicationFailure = self.am_getOption( 'StopOnApplicationFailure', True )
    self.stopAfterFailedMatches = self.am_getOption( 'StopAfterFailedMatches', 10 )
    self.jobCount = 0
    self.matchFailedCount = 0
    #Timeleft
    self.timeLeftUtil = TimeLeft()
    self.timeLeft = gConfig.getValue( '/Resources/Computing/CEDefaults/MaxCPUTime', 0.0 )
    self.gridCEQueue = gConfig.getValue( '/Resources/Computing/CEDefaults/GridCEQueue', '' )
    self.timeLeftError = ''
    self.scaledCPUTime = 0.0
    self.pilotInfoReportedFlag = False
    return S_OK()

  #############################################################################
  def execute( self ):
    """The JobAgent execution method.
    """
    if self.jobCount:
      #Only call timeLeft utility after a job has been picked up
      self.log.info( 'Attempting to check CPU time left for filling mode' )
      if self.fillingMode:
        if self.timeLeftError:
          self.log.warn( self.timeLeftError )
          return self.__finish( self.timeLeftError )
        self.log.info( '%s normalized CPU units remaining in slot' % ( self.timeLeft ) )
        # Need to update the Configuration so that the new value is published in the next matching request
        result = self.computingElement.setCPUTimeLeft( cpuTimeLeft = self.timeLeft )
        if not result['OK']:
          return self.__finish( result['Message'] )
      else:
        return self.__finish( 'Filling Mode is Disabled' )

    self.log.verbose( 'Job Agent execution loop' )
    available = self.computingElement.available()
    if not available['OK'] or not available['Value']:
      self.log.info( 'Resource is not available' )
      self.log.info( available['Message'] )
      return self.__finish( 'CE Not Available' )

    self.log.info( available['Message'] )

    result = self.computingElement.getDescription()
    if not result['OK']:
      return result
    ceDict = result['Value']

    # Add pilot information
    gridCE = gConfig.getValue( 'LocalSite/GridCE', 'Unknown' )
    if gridCE != 'Unknown':
      ceDict['GridCE'] = gridCE
    if not 'PilotReference' in ceDict:
      ceDict['PilotReference'] = str( self.pilotReference )
    ceDict['PilotBenchmark'] = self.cpuFactor
    ceDict['PilotInfoReportedFlag'] = self.pilotInfoReportedFlag

    # Add possible job requirements
    result = gConfig.getOptionsDict( '/AgentJobRequirements' )
    if result['OK']:
      requirementsDict = result['Value']
      ceDict.update( requirementsDict )

    self.log.verbose( ceDict )
    start = time.time()
    jobRequest = self.__requestJob( ceDict )
    matchTime = time.time() - start
    self.log.info( 'MatcherTime = %.2f (s)' % ( matchTime ) )

    self.stopAfterFailedMatches = self.am_getOption( 'StopAfterFailedMatches', self.stopAfterFailedMatches )

    if not jobRequest['OK']:
      if re.search( 'No match found', jobRequest['Message'] ):
        self.log.notice( 'Job request OK: %s' % ( jobRequest['Message'] ) )
        self.matchFailedCount += 1
        if self.matchFailedCount > self.stopAfterFailedMatches:
          return self.__finish( 'Nothing to do for more than %d cycles' % self.stopAfterFailedMatches )
        return S_OK( jobRequest['Message'] )
      elif jobRequest['Message'].find( "seconds timeout" ) != -1:
        self.log.error( jobRequest['Message'] )
        self.matchFailedCount += 1
        if self.matchFailedCount > self.stopAfterFailedMatches:
          return self.__finish( 'Nothing to do for more than %d cycles' % self.stopAfterFailedMatches )
        return S_OK( jobRequest['Message'] )
      elif jobRequest['Message'].find( "Pilot version does not match" ) != -1 :
        self.log.error( jobRequest['Message'] )
        return S_ERROR( jobRequest['Message'] )
      else:
        self.log.notice( 'Failed to get jobs: %s' % ( jobRequest['Message'] ) )
        self.matchFailedCount += 1
        if self.matchFailedCount > self.stopAfterFailedMatches:
          return self.__finish( 'Nothing to do for more than %d cycles' % self.stopAfterFailedMatches )
        return S_OK( jobRequest['Message'] )

    # Reset the Counter
    self.matchFailedCount = 0

    matcherInfo = jobRequest['Value']
    jobID = matcherInfo['JobID']
    self.pilotInfoReportedFlag = matcherInfo.get( 'PilotInfoReportedFlag', False )
    matcherParams = ['JDL', 'DN', 'Group']
    for param in matcherParams:
      if not matcherInfo.has_key( param ):
        self.__report( jobID, 'Failed', 'Matcher did not return %s' % ( param ) )
        return self.__finish( 'Matcher Failed' )
      elif not matcherInfo[param]:
        self.__report( jobID, 'Failed', 'Matcher returned null %s' % ( param ) )
        return self.__finish( 'Matcher Failed' )
      else:
        self.log.verbose( 'Matcher returned %s = %s ' % ( param, matcherInfo[param] ) )

    jobJDL = matcherInfo['JDL']
    jobGroup = matcherInfo['Group']
    ownerDN = matcherInfo['DN']

    optimizerParams = {}
    for key in matcherInfo.keys():
      if not key in matcherParams:
        value = matcherInfo[key]
        optimizerParams[key] = value

    parameters = self.__getJDLParameters( jobJDL )
    if not parameters['OK']:
      self.__report( jobID, 'Failed', 'Could Not Extract JDL Parameters' )
      self.log.warn( parameters['Message'] )
      return self.__finish( 'JDL Problem' )

    params = parameters['Value']
    if not params.has_key( 'JobID' ):
      msg = 'Job has not JobID defined in JDL parameters'
      self.__report( jobID, 'Failed', msg )
      self.log.warn( msg )
      return self.__finish( 'JDL Problem' )
    else:
      jobID = params['JobID']

    if not params.has_key( 'JobType' ):
      self.log.warn( 'Job has no JobType defined in JDL parameters' )
      jobType = 'Unknown'
    else:
      jobType = params['JobType']

    if not params.has_key( 'SystemConfig' ):
      self.log.warn( 'Job has no system configuration defined in JDL parameters' )
      systemConfig = gConfig.getValue( '/LocalSite/Architecture', '' )
      self.log.info( 'Setting system config to /LocalSite/Architecture = %s since it was not specified' % systemConfig )
      if not systemConfig:
        self.log.warn( '/LocalSite/Architecture is not defined' )
      params['SystemConfig'] = systemConfig
    else:
      systemConfig = params['SystemConfig']
      if systemConfig.lower() == 'any':
        systemConfig = gConfig.getValue( '/LocalSite/Architecture', '' )
        self.log.info( 'Setting SystemConfig = /LocalSite/Architecture =',
                       '"%s" since it was set to "ANY" in the job description' % systemConfig )
        if not systemConfig:
          self.log.warn( '/LocalSite/Architecture is not defined' )
        params['SystemConfig'] = systemConfig

    if not params.has_key( 'CPUTime' ):
      self.log.warn( 'Job has no CPU requirement defined in JDL parameters' )

    self.log.verbose( 'Job request successful: \n %s' % ( jobRequest['Value'] ) )
    self.log.info( 'Received JobID=%s, JobType=%s, SystemConfig=%s' % ( jobID, jobType, systemConfig ) )
    self.log.info( 'OwnerDN: %s JobGroup: %s' % ( ownerDN, jobGroup ) )
    self.jobCount += 1
    try:
      jobReport = JobReport( jobID, 'JobAgent@%s' % self.siteName )
      jobReport.setJobParameter( 'MatcherServiceTime', str( matchTime ), sendFlag = False )
      if self.gridCEQueue:
        jobReport.setJobParameter( 'GridCEQueue', self.gridCEQueue, sendFlag = False )

      if os.environ.has_key( 'BOINC_JOB_ID' ):
        # Report BOINC environment 
        for p in ['BoincUserID', 'BoincHostID', 'BoincHostPlatform', 'BoincHostName']:
          jobReport.setJobParameter( p, gConfig.getValue( '/LocalSite/%s' % p, 'Unknown' ), sendFlag = False )

      jobReport.setJobStatus( 'Matched', 'Job Received by Agent' )
      # self.__setJobSite( jobID, self.siteName )
      if not self.pilotInfoReportedFlag:
        self.__reportPilotInfo( jobID )
      result = self.__setupProxy( ownerDN, jobGroup )
      if not result[ 'OK' ]:
        return self.__rescheduleFailedJob( jobID, result[ 'Message' ], self.stopOnApplicationFailure )
      if 'Value' in result and result[ 'Value' ]:
        proxyChain = result[ 'Value' ]

      # Is this necessary at all?
      saveJDL = self.__saveJobJDLRequest( jobID, jobJDL )
      #self.__report(jobID,'Matched','Job Prepared to Submit')

      #resourceParameters = self.__getJDLParameters( resourceJDL )
      #if not resourceParameters['OK']:
      #  return resourceParameters
      #resourceParams = resourceParameters['Value']

      software = self.__checkInstallSoftware( jobID, params, ceDict )
      if not software['OK']:
        self.log.error( 'Failed to install software for job %s' % ( jobID ) )
        errorMsg = software['Message']
        if not errorMsg:
          errorMsg = 'Failed software installation'
        return self.__rescheduleFailedJob( jobID, errorMsg, self.stopOnApplicationFailure )

      self.log.verbose( 'Before %sCE submitJob()' % ( self.ceName ) )
      submission = self.__submitJob( jobID, params, ceDict, optimizerParams, jobJDL, proxyChain )
      if not submission['OK']:
        self.log.notice( "Submission failed in %sCE with error: %s" % ( self.ceName, submission[ 'Message' ] ) )
        self.__report( jobID, 'Failed', submission['Message'] )
        return self.__finish( submission['Message'] )
      elif 'PayloadFailed' in submission:
        self.log.notice( "Payload failed in %sCE with error: %s" % ( self.ceName, submission[ 'PayloadFailed' ] ) )
        # Do not keep running and do not overwrite the Payload error
        return self.__finish( 'Payload execution failed with error code %s' % submission['PayloadFailed'],
                              self.stopOnApplicationFailure )
      else:
        self.log.notice( "Payload finished successfully with %sCE" % self.ceName )
      self.log.verbose( 'After %sCE submitJob()' % ( self.ceName ) )
    except Exception:
      self.log.exception()
      return self.__rescheduleFailedJob( jobID , 'Job processing failed with exception', self.stopOnApplicationFailure )

    currentTimes = list( os.times() )
    for i in range( len( currentTimes ) ):
      currentTimes[i] -= self.initTimes[i]

    utime, stime, cutime, cstime, elapsed = currentTimes
    cpuTime = utime + stime + cutime + cstime

    result = self.timeLeftUtil.getTimeLeft( cpuTime )
    if result['OK']:
      self.timeLeft = result['Value']
    else:
      if result['Message'] != 'Current batch system is not supported':
        self.timeLeftError = result['Message']
      else:
        if self.cpuFactor:
          # if the batch system is not defined used the CPUNormalizationFactor 
          # defined locally
          self.timeLeft = self.__getCPUTimeLeft()
    scaledCPUTime = self.timeLeftUtil.getScaledCPU()['Value']

    self.__setJobParam( jobID, 'ScaledCPUTime', str( scaledCPUTime - self.scaledCPUTime ) )
    self.scaledCPUTime = scaledCPUTime

    return S_OK( 'Job Agent cycle complete' )

  #############################################################################
  def __getCPUTimeLeft( self ):
    """Return the TimeLeft as estimated by DIRAC using the Normalization Factor in the Local Config.
    """
    utime, stime, cutime, cstime, elapsed = os.times()
    cpuTime = utime + stime + cutime
    self.log.info( 'Current raw CPU time consumed is %s' % cpuTime )
    timeleft = self.timeLeft - cpuTime * self.cpuFactor
    return timeleft

  #############################################################################
  def __changeProxy( self, oldProxy, newProxy ):
    """Can call glexec utility here to set uid or simply log the changeover
       of a proxy.
    """
    self.log.verbose( 'Log proxy change (to be instrumented)' )
    return S_OK()

  #############################################################################
  def __setupProxy( self, ownerDN, ownerGroup ):
    """
    Retrieve a proxy for the execution of the job
    """
    if gConfig.getValue( '/DIRAC/Security/UseServerCertificate' , False ):
      proxyResult = self.__requestProxyFromProxyManager( ownerDN, ownerGroup )
      if not proxyResult['OK']:
        self.log.error( 'Invalid Proxy', proxyResult['Message'] )
        return S_ERROR( 'Failed to setup proxy: %s' % proxyResult[ 'Message' ] )
      return S_OK( proxyResult['Value'] )
    else:
      ret = getProxyInfo( disableVOMS = True )
      if not ret['OK']:
        self.log.error( 'Invalid Proxy', ret['Message'] )
        return S_ERROR( 'Invalid Proxy' )

      proxyChain = ret['Value']['chain']
      if not 'groupProperties' in ret['Value']:
        print ret['Value']
        print proxyChain.dumpAllToString()
        self.log.error( 'Invalid Proxy', 'Group has no properties defined' )
        return S_ERROR( 'Proxy has no group properties defined' )

      groupProps = ret['Value']['groupProperties']
      if Properties.GENERIC_PILOT in groupProps or Properties.PILOT in groupProps:
        proxyResult = self.__requestProxyFromProxyManager( ownerDN, ownerGroup )
        if not proxyResult['OK']:
          self.log.error( 'Invalid Proxy', proxyResult['Message'] )
          return S_ERROR( 'Failed to setup proxy: %s' % proxyResult[ 'Message' ] )
        proxyChain = proxyResult['Value']

    return S_OK( proxyChain )

  #############################################################################
  def __requestProxyFromProxyManager( self, ownerDN, ownerGroup ):
    """Retrieves user proxy with correct role for job and sets up environment to
       run job locally.
    """

    self.log.info( "Requesting proxy for %s@%s" % ( ownerDN, ownerGroup ) )
    token = gConfig.getValue( "/Security/ProxyToken", "" )
    if not token:
      self.log.info( "No token defined. Trying to download proxy without token" )
      token = False
    retVal = gProxyManager.getPayloadProxyFromDIRACGroup( ownerDN, ownerGroup,
                                                          self.defaultProxyLength, token )
    if not retVal[ 'OK' ]:
      self.log.error( 'Could not retrieve proxy' )
      self.log.warn( retVal )
      os.system( 'dirac-proxy-info' )
      sys.stdout.flush()
      return S_ERROR( 'Error retrieving proxy' )

    chain = retVal[ 'Value' ]
    return S_OK( chain )

  #############################################################################
  def __checkInstallSoftware( self, jobID, jobParams, resourceParams ):
    """Checks software requirement of job and whether this is already present
       before installing software locally.
    """
    if not jobParams.has_key( 'SoftwareDistModule' ):
      msg = 'Job has no software installation requirement'
      self.log.verbose( msg )
      return S_OK( msg )

    self.__report( jobID, 'Matched', 'Installing Software' )
    softwareDist = jobParams['SoftwareDistModule']
    self.log.verbose( 'Found VO Software Distribution module: %s' % ( softwareDist ) )
    argumentsDict = {'Job':jobParams, 'CE':resourceParams}
    moduleFactory = ModuleFactory()
    moduleInstance = moduleFactory.getModule( softwareDist, argumentsDict )
    if not moduleInstance['OK']:
      return moduleInstance

    module = moduleInstance['Value']
    result = module.execute()
    return result

  #############################################################################
  def __submitJob( self, jobID, jobParams, resourceParams, optimizerParams, jobJDL, proxyChain ):
    """Submit job to the Computing Element instance after creating a custom
       Job Wrapper with the available job parameters.
    """
    result = self.__createJobWrapper( jobID, jobParams, resourceParams, optimizerParams )

    if not result['OK']:
      return result

    wrapperFile = result['Value']
    self.__report( jobID, 'Matched', 'Submitted To CE' )

    wrapperName = os.path.basename( wrapperFile )
    self.log.info( 'Submitting %s to %sCE' % ( wrapperName, self.ceName ) )

    #Pass proxy to the CE
    proxy = proxyChain.dumpAllToString()
    if not proxy['OK']:
      self.log.error( proxy )
      return S_ERROR( 'Payload Proxy Not Found' )

    payloadProxy = proxy['Value']
    # FIXME: how can we set the batchID before we submit, this makes no sense
    batchID = 'dc%s' % ( jobID )
    submission = self.computingElement.submitJob( wrapperFile, payloadProxy )

    ret = S_OK( 'Job submitted' )

    if submission['OK']:
      batchID = submission['Value']
      self.log.info( 'Job %s submitted as %s' % ( jobID, batchID ) )
      self.log.verbose( 'Set JobParameter: Local batch ID %s' % ( batchID ) )
      self.__setJobParam( jobID, 'LocalBatchID', str( batchID ) )
      if 'PayloadFailed' in submission:
        ret['PayloadFailed'] = submission['PayloadFailed']
        return ret
      time.sleep( self.jobSubmissionDelay )
    else:
      self.log.error( 'Job submission failed', jobID )
      self.__setJobParam( jobID, 'ErrorMessage', '%s CE Submission Error' % ( self.ceName ) )
      if 'ReschedulePayload' in submission:
        rescheduleFailedJob( jobID, submission['Message'], self.__report )
      else:
        if 'Value' in submission:
<<<<<<< HEAD
          self.log.error( 'Error in DIRAC JobWrapper:', 'exit code = %s' % str( submission['Value'] ) )
=======
          self.log.error( 'Error in DIRAC JobWrapper:', 'exit code = %s' % ( str( submission['Value'] ) ) )
>>>>>>> d81c7c25
        # make sure the Job is declared Failed
        self.__report( jobID, 'Failed', submission['Message'] )
      return S_ERROR( '%s CE Submission Error: %s' % ( self.ceName, submission['Message'] ) )

    return ret

  #############################################################################
  def __createJobWrapper( self, jobID, jobParams, resourceParams, optimizerParams ):
    """This method creates a job wrapper filled with the CE and Job parameters
       to executed the job.
    """
    arguments = {'Job':jobParams,
                 'CE':resourceParams,
                 'Optimizer':optimizerParams}
    self.log.verbose( 'Job arguments are: \n %s' % ( arguments ) )

    workingDir = gConfig.getValue( '/LocalSite/WorkingDirectory', self.siteRoot )
    if not os.path.exists( '%s/job/Wrapper' % ( workingDir ) ):
      try:
        os.makedirs( '%s/job/Wrapper' % ( workingDir ) )
      except Exception:
        self.log.exception()
        return S_ERROR( 'Could not create directory for wrapper script' )

    jobWrapperFile = '%s/job/Wrapper/Wrapper_%s' % ( workingDir, jobID )
    if os.path.exists( jobWrapperFile ):
      self.log.verbose( 'Removing existing Job Wrapper for %s' % ( jobID ) )
      os.remove( jobWrapperFile )
    fd = open( self.jobWrapperTemplate, 'r' )
    wrapperTemplate = fd.read()
    fd.close()

    dateStr = time.strftime( "%Y-%m-%d", time.localtime( time.time() ) )
    timeStr = time.strftime( "%H:%M", time.localtime( time.time() ) )
    date_time = '%s %s' % ( dateStr, timeStr )
    signature = __RCSID__
    dPython = sys.executable

    systemConfig = ''
    if jobParams.has_key( 'SystemConfig' ):
      systemConfig = jobParams['SystemConfig']
      self.log.verbose( 'Job system configuration requirement is %s' % ( systemConfig ) )
      if resourceParams.has_key( 'Root' ):
        jobPython = '%s/%s/bin/python' % ( resourceParams['Root'], systemConfig )
        if os.path.exists( jobPython ):
          self.log.verbose( 'Found local python for job:\n%s' % ( jobPython ) )
          dPython = jobPython
        else:
          if systemConfig == 'ANY':
            self.log.verbose( 'Using standard available python %s for job' % ( dPython ) )
          else:
            self.log.warn( 'Job requested python \n%s\n but this is not available locally' % ( jobPython ) )
      else:
        self.log.warn( 'No LocalSite/Root defined' )
    else:
      self.log.warn( 'Job has no system configuration requirement' )

    if not systemConfig or systemConfig.lower() == 'any':
      systemConfig = gConfig.getValue( '/LocalSite/Architecture', '' )
      if not systemConfig:
        self.log.warn( 'Could not establish SystemConfig' )

    logLevel = self.defaultLogLevel
    if jobParams.has_key( 'LogLevel' ):
      logLevel = jobParams['LogLevel']
      self.log.info( 'Found Job LogLevel JDL parameter with value: %s' % ( logLevel ) )
    else:
      self.log.info( 'Applying default LogLevel JDL parameter with value: %s' % ( logLevel ) )

    realPythonPath = os.path.realpath( dPython )
    self.log.debug( 'Real python path after resolving links is:' )
    self.log.debug( realPythonPath )
    dPython = realPythonPath

    siteRootPython = self.siteRoot
    self.log.debug( 'DIRACPython is:\n%s' % dPython )
    self.log.debug( 'SiteRootPythonDir is:\n%s' % siteRootPython )
    wrapperTemplate = wrapperTemplate.replace( "@SIGNATURE@", str( signature ) )
    wrapperTemplate = wrapperTemplate.replace( "@JOBID@", str( jobID ) )
    wrapperTemplate = wrapperTemplate.replace( "@DATESTRING@", str( date_time ) )
    wrapperTemplate = wrapperTemplate.replace( "@JOBARGS@", str( arguments ) )
    wrapperTemplate = wrapperTemplate.replace( "@SITEPYTHON@", str( siteRootPython ) )
    wrapper = open ( jobWrapperFile, "w" )
    wrapper.write( wrapperTemplate )
    wrapper.close ()
    jobExeFile = '%s/job/Wrapper/Job%s' % ( workingDir, jobID )
    jobFileContents = \
"""#!/bin/sh
%s %s -o LogLevel=%s -o /DIRAC/Security/UseServerCertificate=no
""" % ( dPython, jobWrapperFile, logLevel )
    jobFile = open( jobExeFile, 'w' )
    jobFile.write( jobFileContents )
    jobFile.close()
    return S_OK( jobExeFile )

  #############################################################################
  def __saveJobJDLRequest( self, jobID, jobJDL ):
    """Save job JDL local to JobAgent.
    """
    classAdJob = ClassAd( jobJDL )
    classAdJob.insertAttributeString( 'LocalCE', self.ceName )
    jdlFileName = jobID + '.jdl'
    jdlFile = open( jdlFileName, 'w' )
    jdl = classAdJob.asJDL()
    jdlFile.write( jdl )
    jdlFile.close()
    return S_OK( jdlFileName )

  #############################################################################
  def __requestJob( self, ceDict ):
    """Request a single job from the matcher service.
    """
    try:
      matcher = RPCClient( 'WorkloadManagement/Matcher', timeout = 600 )
      result = matcher.requestJob( ceDict )
      return result
    except Exception, x:
      self.log.exception( lException = x )
      return S_ERROR( 'Job request to matcher service failed with exception' )

  #############################################################################
  def __getJDLParameters( self, jdl ):
    """Returns a dictionary of JDL parameters.
    """
    try:
      parameters = {}
#      print jdl
      if not re.search( '\[', jdl ):
        jdl = '[' + jdl + ']'
      classAdJob = ClassAd( jdl )
      paramsDict = classAdJob.contents
      for param, value in paramsDict.items():
        if value.strip().startswith( '{' ):
          self.log.debug( 'Found list type parameter %s' % ( param ) )
          rawValues = value.replace( '{', '' ).replace( '}', '' ).replace( '"', '' ).split()
          valueList = []
          for val in rawValues:
            if re.search( ',$', val ):
              valueList.append( val[:-1] )
            else:
              valueList.append( val )
          parameters[param] = valueList
        else:
          parameters[param] = value.replace( '"', '' ).replace( '{', '"{' ).replace( '}', '}"' )
          self.log.debug( 'Found standard parameter %s: %s' % ( param, parameters[param] ) )
      return S_OK( parameters )
    except Exception, x:
      self.log.exception( lException = x )
      return S_ERROR( 'Exception while extracting JDL parameters for job' )

  #############################################################################
  def __report( self, jobID, status, minorStatus ):
    """Wraps around setJobStatus of state update client
    """
    jobReport = RPCClient( 'WorkloadManagement/JobStateUpdate' )
    jobStatus = jobReport.setJobStatus( int( jobID ), status, minorStatus, 'JobAgent@%s' % self.siteName )
    self.log.verbose( 'setJobStatus(%s,%s,%s,%s)' % ( jobID, status, minorStatus, 'JobAgent@%s' % self.siteName ) )
    if not jobStatus['OK']:
      self.log.warn( jobStatus['Message'] )

    return jobStatus

  #############################################################################
  def __reportPilotInfo( self, jobID ):
    """Sends back useful information for the pilotAgentsDB via the WMSAdministrator
       service.
    """

    gridCE = gConfig.getValue( 'LocalSite/GridCE', 'Unknown' )

    wmsAdmin = RPCClient( 'WorkloadManagement/WMSAdministrator' )
    if gridCE != 'Unknown':
      result = wmsAdmin.setJobForPilot( int( jobID ), str( self.pilotReference ), gridCE )
    else:
      result = wmsAdmin.setJobForPilot( int( jobID ), str( self.pilotReference ) )

    if not result['OK']:
      self.log.warn( result['Message'] )

    result = wmsAdmin.setPilotBenchmark( str( self.pilotReference ), float( self.cpuFactor ) )
    if not result['OK']:
      self.log.warn( result['Message'] )


    self.__setJobParam( jobID, "Pilot_Reference", str( self.pilotReference ) )

    return S_OK()

  #############################################################################
  def __setJobSite( self, jobID, site ):
    """Wraps around setJobSite of state update client
    """
    jobReport = RPCClient( 'WorkloadManagement/JobStateUpdate' )
    jobSite = jobReport.setJobSite( int( jobID ), site )
    self.log.verbose( 'setJobSite(%s,%s)' % ( jobID, site ) )
    if not jobSite['OK']:
      self.log.warn( jobSite['Message'] )

    return jobSite

  #############################################################################
  def __setJobParam( self, jobID, name, value ):
    """Wraps around setJobParameter of state update client
    """
    jobReport = RPCClient( 'WorkloadManagement/JobStateUpdate' )
    jobParam = jobReport.setJobParameter( int( jobID ), str( name ), str( value ) )
    self.log.verbose( 'setJobParameter(%s,%s,%s)' % ( jobID, name, value ) )
    if not jobParam['OK']:
      self.log.warn( jobParam['Message'] )

    return jobParam

  #############################################################################
  def __finish( self, message, stop = True ):
    """Force the JobAgent to complete gracefully.
    """
    self.log.info( 'JobAgent will stop with message "%s", execution complete.' % message )
    if stop:
      self.am_stopExecution()
      return S_ERROR( message )
    else:
      return S_OK( message )

  #############################################################################
  def __rescheduleFailedJob( self, jobID, message, stop = True ):
    """
    Set Job Status to "Rescheduled" and issue a reschedule command to the Job Manager
    """

    self.log.warn( 'Failure during %s' % ( message ) )

    jobManager = RPCClient( 'WorkloadManagement/JobManager' )
    jobReport = JobReport( int( jobID ), 'JobAgent@%s' % self.siteName )

    #Setting a job parameter does not help since the job will be rescheduled,
    #instead set the status with the cause and then another status showing the
    #reschedule operation.

    jobReport.setJobStatus( status = 'Rescheduled',
                            application = message,
                            sendFlag = True )

    self.log.info( 'Job will be rescheduled' )
    result = jobManager.rescheduleJob( jobID )
    if not result['OK']:
      self.log.error( result['Message'] )
      return self.__finish( 'Problem Rescheduling Job', stop )

    self.log.info( 'Job Rescheduled %s' % ( jobID ) )
    return self.__finish( 'Job Rescheduled', stop )

  #############################################################################
  def finalize( self ):
    """ Job Agent finalization method
    """

    gridCE = gConfig.getValue( '/LocalSite/GridCE', '' )
    queue = gConfig.getValue( '/LocalSite/CEQueue', '' )
    wmsAdmin = RPCClient( 'WorkloadManagement/WMSAdministrator' )
    result = wmsAdmin.setPilotStatus( str( self.pilotReference ), 'Done', gridCE,
                                      'Report from JobAgent', self.siteName, queue )
    if not result['OK']:
      self.log.warn( result['Message'] )

    return S_OK()

#EOF#EOF#EOF#EOF#EOF#EOF#EOF#EOF#EOF#EOF#EOF#EOF#EOF#EOF#EOF#EOF#EOF#EOF#EOF#<|MERGE_RESOLUTION|>--- conflicted
+++ resolved
@@ -284,16 +284,13 @@
       self.log.verbose( 'Before %sCE submitJob()' % ( self.ceName ) )
       submission = self.__submitJob( jobID, params, ceDict, optimizerParams, jobJDL, proxyChain )
       if not submission['OK']:
-        self.log.notice( "Submission failed in %sCE with error: %s" % ( self.ceName, submission[ 'Message' ] ) )
         self.__report( jobID, 'Failed', submission['Message'] )
         return self.__finish( submission['Message'] )
       elif 'PayloadFailed' in submission:
-        self.log.notice( "Payload failed in %sCE with error: %s" % ( self.ceName, submission[ 'PayloadFailed' ] ) )
         # Do not keep running and do not overwrite the Payload error
         return self.__finish( 'Payload execution failed with error code %s' % submission['PayloadFailed'],
                               self.stopOnApplicationFailure )
-      else:
-        self.log.notice( "Payload finished successfully with %sCE" % self.ceName )
+
       self.log.verbose( 'After %sCE submitJob()' % ( self.ceName ) )
     except Exception:
       self.log.exception()
@@ -467,11 +464,7 @@
         rescheduleFailedJob( jobID, submission['Message'], self.__report )
       else:
         if 'Value' in submission:
-<<<<<<< HEAD
-          self.log.error( 'Error in DIRAC JobWrapper:', 'exit code = %s' % str( submission['Value'] ) )
-=======
           self.log.error( 'Error in DIRAC JobWrapper:', 'exit code = %s' % ( str( submission['Value'] ) ) )
->>>>>>> d81c7c25
         # make sure the Job is declared Failed
         self.__report( jobID, 'Failed', submission['Message'] )
       return S_ERROR( '%s CE Submission Error: %s' % ( self.ceName, submission['Message'] ) )
@@ -655,9 +648,6 @@
     if not result['OK']:
       self.log.warn( result['Message'] )
 
-
-    self.__setJobParam( jobID, "Pilot_Reference", str( self.pilotReference ) )
-
     return S_OK()
 
   #############################################################################
