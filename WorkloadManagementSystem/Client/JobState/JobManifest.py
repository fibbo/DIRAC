--- conflicted
+++ resolved
@@ -158,13 +158,8 @@
     for k in [ 'OwnerName', 'OwnerDN', 'OwnerGroup', 'DIRACSetup' ]:
       if k not in self.__manifest:
         return S_ERROR( "Missing var %s in manifest" % k )
-<<<<<<< HEAD
     #Check CPUTime
     result = self.__checkNumericalVar( "CPUTime", 86400, 100, 500000 )
-=======
-    # Check CPUTime
-    result = self.__checkNumericalVar( "CPUTime", 86400, 0, 500000 )
->>>>>>> 4b124c87
     if not result[ 'OK' ]:
       return result
     result = self.__checkNumericalVar( "Priority", 1, 0, 10 )
