--- conflicted
+++ resolved
@@ -112,8 +112,6 @@
   else:
     return getPropertiesForGroup( group, defaultValue )
 
-<<<<<<< HEAD
-=======
 def __matchProps( sProps, rProps ):
   foundProps = []
   for prop in sProps:
@@ -130,7 +128,6 @@
     propList = [ propList ]
   return __matchProps( propList, getPropertiesForHost( hostName ) )
 
->>>>>>> 24cb9344
 def getUserOption( userName, optName, defaultValue = "" ):
   return gConfig.getValue( "%s/Users/%s/%s" % ( gBaseSecuritySection, userName, optName ), defaultValue )
 
