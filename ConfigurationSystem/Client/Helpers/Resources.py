# $HeadURL$

""" Resources helper class gives access to various computing resources descriptions

    The following naming conventions are used:
    
    Site names as input arguments can be specified in a full form, e.g. LCG.CERN.ch, or 
    a short form, e.g. CERN. Site names in the output are given in the short form. To convert
    short site names into long site names use the following utilities:
      
      getSites( sites, fullName=True ) 
      getSiteFullNamesDict( sites )

    All the resources and nodes use the following naming convention for arguments and in
    the outputs: <SiteShortName>::<ResourceName>::<NodeName> where names are the same
    as the names of corresponding sections in the CS. For example
    
      CE: CPPM::marce01
      Queue: CPPM::marce01::jobmanager-pbs-lhcb
      SE: CERN::disk
      AccessProtocol: CERN::disk::SRM
      
    Object names are guaranteed to be unique for the given object type.  

    Objects of the Resources class are constructed with a possible specification
    of the target user community. In this case, the values will be automatically
    resolved specifically for the corresponding VO. Community can be specified either by
    vo or group parameter.

    The following methods to access generic CS resources data are provided following the pattern
    of the configuration client:

      getSiteOption( site, option )
      getSiteOptionsDict( site )
      getSiteValue( site, option, default )

      getResourceOption( resourceName, resourceType, option )
      getResourceOptionsDict( resourceName, resourceType )
      getResourceValue( resourceName, resourceType, option, default )

      getNodeOption( nodeName, nodeType, option )
      getNodeOptionsDict( nodeName, nodeType )
      getNodeValue( nodeName, nodeType, option, default )

    For particular Resource and Node types the following methods can be used

      get<ResourceType>Option( resourceName, option )
      get<ResourceType>OptionsDict( resourceName )
      get<ResourceType>Value( resourceName, option, default )

      get<NodeType>Option( nodeName, option )
      get<NodeType>OptionsDict( nodeName )
      get<NodeType>Value( nodeName, option, default )

    The eligible Resource types and Node types are defined in the RESOURCE_NODE_MAPPING global
    dictionary, there is a one-to-one correspondence as we have a single node type per given
    Resource type, mostly for clarity/readability reasons

    For example,

      getComputingOption( ceName, option ) or getComputingElementOption( ceName, option )
      getQueueOptionsDict( queueName )
      getAccessProtocolValue( accessProtocol, option, default )

    The following series of methods allow to get a list of elements ( sites, resources, nodes )
    which are allowed for usage by the community specified for the Resources() object:

      getSites( selectDict )
      getResources( site, resourceType, selectDict )
      getNodes( resourceName, nodeType, selectDict )
      
      get<ResourceType>Elements( site, selectDict )
      get<NodeType>s( resourceName, selectDict )

    selectDict is an optional dictionary of resource selection criteria. For example:

      getSites( {"Name":['CERN','CPPM','RAL']} )
      getStorageElements( 'LCG.CERN.ch', {'ReadAccess':'Active'} )
      getQueues( 'CERN::ce130', { 'Platform' : ['Linux_x86_64_glibc-2.5','x86_64_ScientificSL_Boron_5.4'] } )

    The following methods allow to get a list of Resources and Nodes across sites

      getEligibleResources( resourceType, selectDict )
      getEligibleNodes( nodeType, resourceSelectDict, nodeSelectDict )
      
    A subset of sites or resources can be specified in the selection dictionaries to limit
    the choice. For example
    
      getEligibleResources( 'Storage', { 'Site':['CERN','CPPM','RAL'] } ) 
      getEligibleNodes( 'Queue', { 'Resource': 'CPPM::marce01', 'Platform':'Linux_x86_64_glibc-2.5' } 

    The following are methods specialized for particular resources:

      getEligibleStorageElements( selectDict={} )
      getStorageElementOptionsDict( seName )
      getQueueDescription( queue )
      getEligibleQueuesInfo( siteList, ceList, ceTypeList, mode ):

"""

__RCSID__ = "$Id$"

import re
from distutils.version import LooseVersion

from DIRAC                                              import S_OK, S_ERROR, gConfig
from DIRAC.ConfigurationSystem.Client.Helpers.Path      import cfgPath
from DIRAC.ConfigurationSystem.Client.Helpers           import CSGlobals, Registry
from DIRAC.Core.Utilities.List                          import uniqueElements
<<<<<<< HEAD
import re, os
from types import ListType
=======

>>>>>>> 67d4434f

############################################################################
#
#  Global constants

gBaseResourcesSection = "/Resources_new"
RESOURCE_NODE_MAPPING = {
  'Computing':'Queue',
  'Storage':'AccessProtocol',
  'Catalog':'',
  'Transfer':'Channel',
  'CommunityManagement':'',
  'DBServer':'Database'
}
RESOURCE_NAME_SEPARATOR = "::"

############################################################################
#
#  General utilities

def getSites( siteList = [], fullName = False ):
  """ Get the list of site names possibly limited by a given list of sites names
      in arbitrary form
  """
  if not siteList:
    result = gConfig.getSections( cfgPath( gBaseResourcesSection, 'Sites' ) )
    if not result['OK']:
      return result
    sList = result['Value']
  else:
    if not type( siteList ) == ListType:
      siteList = [ siteList ]
    sList = []
    for s in siteList:
      result = getSiteName( s ) 
      if not result['OK']:
        continue
      sList.append( result['Value'] )
    
  resultList = []  
  if fullName:    
    for site in sList:
      result = getSiteFullNames( site )
      if not result['OK']:
        continue
      resultList += result['Value']
  else:  
    for site in sList:
      result = getSiteName( site )
      if not result['OK']:
        continue
      resultList.append( result['Value'] )
    
  return S_OK( resultList )

def getSiteFullNames( site_ ):
  """ Get site full names in all the eligible domains
  """
  result = getSiteName( site_ )
  if not result['OK']:
    return result
  site = result['Value']
  
  result = getSiteDomain( site )
  if not result['OK']:
    return result
  domains = result['Value']
  
  result = getSitePath( site )
  if not result['OK']:
    return result
  sitePath = result['Value']
  country = gConfig.getValue( cfgPath( sitePath, 'Country' ), 'xx' )
  
  resultList = [ '.'.join( [domain,site,country] ) for domain in domains ]
  return S_OK( resultList )
  

def getSiteName( site_, verify=False ):
  """ Get the site name in its basic form
  """

  site = None
  if not '.' in site_:
    if verify:
      result = getSites()
      if not result['OK']:
        return result
      sites = result['Value']
      if site_ in sites:
        site = site_
      if site is not None:
        return S_OK( site )  
      else:
        return S_ERROR( 'Unknown site: %s' % site )
    else:
      return S_OK( site_ )  
  else:
    site = site_
  if site is None:
    return S_ERROR( 'Unknown site %s' % site_ )

  domain = ''
  if len( site.split( '.' ) ) == 2:
    siteName,country = site.split( '.' )
    if verify and len( country ) != 2:
      return S_ERROR( 'Invalid site name: %s' % site )
    else:
      result = S_OK( siteName )
      result['Country'] = country
      return result
  elif len( site.split( '.' ) ) == 3:
    domain,siteName,country = site.split( '.' )
    if verify and len( country ) != 2:
      return S_ERROR( 'Invalid site name: %s' % site )
    else:
      result = S_OK( siteName )
      result['Domain'] = domain
      result['Country'] = country
      return result
  else:
    return S_ERROR( 'Invalid site name: %s' % site )

def getSiteNamesDict( siteList_ ):
  """ Get site names in their basic form for a given list of sites.
      Returns a list of basic site names  
  """
  resultDict = {}
  siteList = siteList_
  if type( siteList_ ) != ListType:
    siteList = [siteList_] 
  
  for site in siteList:
    result = getSiteName( site )
    if not result['OK']:
      return S_ERROR( 'Illegal site name: %s' % site )
    resultDict[site] = result['Value']
    
  return S_OK( resultDict )  

def getSitePath( site ):
  """ Return path to the Site section on CS
  """
  result = getSiteName( site )
  if not result['OK']:
    return result
  siteName = result['Value']
  return S_OK( cfgPath( gBaseResourcesSection, 'Sites', siteName ) )

def getSiteDomain( site ):
  """ Get the domains to which the site participates
  """
  result = getSitePath( site )
  if not result['OK']:
    return result
  sitePath = result['Value']
  siteDomains = gConfig.getValue( cfgPath( sitePath, 'Domain' ), [] )
  if not result['OK']:
    if not "does not exist" in result['Message']:
      return result
  if not siteDomains:
    result = getDomains()
    if not result['OK']:
      return result
    siteDomains = result['Value']
  return S_OK( siteDomains )

def getDomains():
  """ Get the list of all the configured Resources Domains
  """
  result = gConfig.getSections( cfgPath( gBaseResourcesSection, 'Domains' ) )
  return result

def getResourceTypes( site ):
  """ Get existing resource types at the given site
  """
  result = getSitePath( site )
  if not result['OK']:
    return result
  sitePath = result['Value']
  return gConfig.getSections( sitePath )

def getSiteForResource( resourceName ):
  """ Get the site name for the given resource or node specified by name
  """

  result = getSites()
  if not result['OK']:
    return result
  sites = result['Value']

  names = resourceName.split( RESOURCE_NAME_SEPARATOR )
  if len( names ) in [2,3]:
    site = names[0]
    if site in sites:
      return S_OK( names[0])
    else:
      return S_ERROR( 'Unknown site %s' % site ) 
  else:
    return S_ERROR( 'Illegal Resource name %s' % resourceName )
  
#  for site in sites:
#    result = Resources().getResources( site, resourceType )
#    if not result['OK']:
#      continue
#    resources = result['Value']
#    for resource in resources:
#      if resource == resourceName:
#        return S_OK( site )
#
#  return S_ERROR( 'Resource %s of type %s is not found' % ( resourceName, resourceType ) )

####################################################################################
#
#  The Resources helper itself

class Resources( object ):
  """ Class to access Resources configuration data according to a standard three-level
      hierarchy: Site > Resource > Node
  """

  class __InnerResources( object ):
    """ Internal class providing implementation for generic Resources data access methods
    """

    def getOption( self, optionPath, optionVOPath ):
      value = None
      if optionVOPath:
        result = gConfig.getOption( optionVOPath )
        if not result['OK']:
          if not 'does not exist' in result['Message']:
            return result
        else:
          value = result['Value']
      if value is None:
        return gConfig.getOption( optionPath )
      else:
        return S_OK(value)

    def getOptionsDict( self, optionPath, optionVOPath ):
      comOptDict = {}
      if optionVOPath is not None:
        result = gConfig.getOptionsDict( optionVOPath )
        if result['OK']:
          comOptDict = result['Value']
      result = gConfig.getOptionsDict( optionPath )
      if not result['OK']:
        return result
      optDict = result['Value']
      optDict.update( comOptDict )
      return S_OK( optDict )

    def getValue( self, optionPath, optionVOPath, default ):
      
      if optionVOPath is not None:
        value = gConfig.getValue( optionVOPath )
        if value is None:
          return gConfig.getValue( optionPath, default )
        else:
          return gConfig.getValue( optionVOPath, default )
      else:
        return gConfig.getValue( optionPath, default )

    def getElements( self, typePath, community, prefix, selectDict={} ):
      
      result = gConfig.getSections( typePath )
      if not result['OK']:
        return result
      elements = result['Value']
      elementList = []
      for element in elements:
        elementPath = cfgPath( typePath, element )
        if community:
          if not self.__checkElementCommunity( elementPath, community ):
            continue
        if selectDict:
          if not self.__checkElementProperties( element, elementPath, selectDict ):
            continue
        if prefix:  
          elementList.append( RESOURCE_NAME_SEPARATOR.join( [prefix, element] ) )
        else:
          elementList.append( element )

      return S_OK( elementList )

    def __checkElementCommunity( self, elementPath, community ):
      """ Check recursively the given element for eligibility with respect to the given community
      """
      communities = gConfig.getValue( cfgPath( elementPath, 'Communities'), [] )
      if community in communities:
        return True
      if communities:
        return False
      parentPath = os.path.dirname( os.path.dirname( elementPath ) )
      if parentPath == gBaseResourcesSection:
        return True
      else:
        return self.__checkElementCommunity( parentPath, community )

    def __checkElementProperties( self, element, elementPath, selectDict ):
      """ Check the given element for the compliance with the given selection criteria
      """
      if not selectDict:
        return True
      result = gConfig.getOptionsDict( elementPath )
      if not result['OK']:
        return False
      elementDict = result['Value']
      elementDict['Name'] = element      
      finalResult = True
      for property_ in selectDict:
        if not property_ in elementDict:
          return False
        if type( selectDict[property_] ) == ListType:
          if not elementDict[property_] in selectDict[property_]:
            return False
        else:
          if elementDict[property_] != selectDict[property_]:
            return False

      return finalResult

  #########################################################################################
  #
  # The Resources class implementation itself

  def __init__( self, vo=None, group=None ):

    self.__uVO = vo
    self.__uGroup = group
    self.__vo = None
    self.__discoverSettings()
    self.__innerResources = self.__InnerResources()

  def __discoverSettings( self ):
    #Set the VO
    globalVO = CSGlobals.getVO()
    if globalVO:
      self.__vo = globalVO
    elif self.__uVO:
      self.__vo = self.__uVO
    else:
      self.__vo = Registry.getVOForGroup( self.__uGroup )
      if not self.__vo:
        self.__vo = None

  def __getResourcePath( self, resourceName, resourceType ):
    """ Get path to the resource CS section
    """
    items = resourceName.split( RESOURCE_NAME_SEPARATOR )
    return cfgPath( gBaseResourcesSection, 'Sites', items[0], resourceType, items[1] )
  
  def __getResourcePrefix( self, resourceName ):
    """ Get resource name prefix
    """
    items = resourceName.split( RESOURCE_NAME_SEPARATOR )
    return RESOURCE_NAME_SEPARATOR.join( items[:2] )

  def __getNodePath( self, nodeName, resourceType ):
    """ Get path to the resource CS section
    """
    site,resource,node = nodeName.split( RESOURCE_NAME_SEPARATOR )
    return cfgPath( gBaseResourcesSection, 'Sites', site, resourceType, resource, 
                    RESOURCE_NODE_MAPPING[resourceType]+'s', node )

  def __execute( self, *params, **kwargs ):
    """ internal redirector to the appropriate CS sections
    """

    name = self.call
    resourceType = None
    nodeType = None
    siteType = None

    args = list( params )
    args.reverse()

    opType = None
    for op in ['OptionsDict','Option','Value','Elements','s']:
      if name.endswith( op ):
        opType  = op
        break
    if opType is None:
      return S_ERROR('Illegal method name: %s' % name)  
    if opType == 's':
      opType = "Elements"
    method = getattr( self.__innerResources, 'get'+opType )

    resourceName = ''
    sitePath = ''
    if name != "getSites":
      # This is the only generic method not needing the site name as the first argument
      resourceName = args.pop()
      if RESOURCE_NAME_SEPARATOR in resourceName:
        sitePath = resourceName.split( RESOURCE_NAME_SEPARATOR )[0]
      else:
        result = getSitePath( resourceName )      
        if not result['OK']:
          return result
        sitePath = result['Value']

    if name.startswith( 'getSite' ):
      siteType = True
    elif name.startswith( 'getResource' ):
      resourceType = args.pop()
    elif name.startswith( 'getNode' ):
      nodeType = args.pop()
      for rType in RESOURCE_NODE_MAPPING:
        if nodeType == RESOURCE_NODE_MAPPING[rType]:
          resourceType = rType
    else:
      for rType in RESOURCE_NODE_MAPPING:
        if name.startswith( 'get'+rType ):
          resourceType = rType
        nType = RESOURCE_NODE_MAPPING[rType]
        if nType and name.startswith( 'get'+nType ):
          nodeType = nType
          for rType in RESOURCE_NODE_MAPPING:
            if nType == RESOURCE_NODE_MAPPING[rType]:
              resourceType = rType

    optionVOPath = None
    optionPath = None
    typePath = None
    if siteType is not None:
      typePath = cfgPath( gBaseResourcesSection, 'Sites' )
      prefix = ''
      if resourceName:
        optionPath = sitePath
        if self.__vo is not None:
          optionVOPath = cfgPath( optionPath, self.__vo )
    elif nodeType is not None:
      resourcePath = self.__getResourcePath( resourceName, resourceType )
      typePath = cfgPath( resourcePath, nodeType+'s' )
      prefix = self.__getResourcePrefix( resourceName )
      if opType != "Elements":
        nodePath = self.__getNodePath( resourceName, resourceType )
        optionPath = nodePath
        if self.__vo is not None:
          optionVOPath = cfgPath( optionPath, self.__vo )
    elif resourceType is not None:
      typePath = cfgPath( sitePath, resourceType )
      prefix = os.path.basename( sitePath)
      if opType != "Elements":
        resourcePath = self.__getResourcePath( resourceName, resourceType )
        optionPath = resourcePath
        if self.__vo is not None:
          optionVOPath = cfgPath( optionPath, self.__vo )
    else:      
      return S_ERROR( 'Illegal method name: %s' % name )

    if opType in ['Option','Value']:
      option = args.pop()
      optionPath = cfgPath( optionPath, option )
      if optionVOPath:
        optionVOPath = cfgPath( optionVOPath, option )

    if opType == 'Value':
      default = None
      if len( args ) > 0:
        default = args[0]
      elif 'default' in kwargs:
        default = kwargs['default']
      return method( optionPath, optionVOPath, default )
    elif opType == 'Elements':
      selectDict = {}
      if len( args ) > 0:
        selectDict = args[0]
      elif 'selectDict' in kwargs:
        selectDict = kwargs['selectDict']
      if typePath is None:
        return S_ERROR( 'Illegal method arguments' )  
      return method( typePath, self.__vo, prefix, selectDict )
    else:
      return method( optionPath, optionVOPath )

  def __getattr__( self, name ):
    self.call = name
    return self.__execute

  def getEligibleSites( self, selectDict={} ):
    """ Get all the sites eligible according to the selection criteria
    """
    return self.getSites( selectDict=selectDict )

  def getEligibleResources( self, resourceType, selectDict={} ):
    """ Get all the resources eligible according to the selection criteria
    """

    sites = selectDict.get( 'Sites', selectDict.get( 'Site', [] ) )
    if type( sites ) != ListType:
      sites = [sites]
    for key in ['Site','Sites']:
      if key in selectDict:
        selectDict.pop(key)

    result = getSites( sites )
    if not result['OK']:
      return result
    sites = result['Value']

    result = self.getSites( selectDict = {'Name':sites} )
    if not result['OK']:
      return result
    eligibleSites = result['Value']

    resultList = []
    for site in eligibleSites:
      result = self.getResources( site, resourceType, selectDict=selectDict )
      if not result['OK']:
        continue
      if result['Value']:
        resultList += result['Value']

    return S_OK( resultList )

  def getEligibleNodes( self, nodeType, resourceSelectDict={}, nodeSelectDict={} ):
    """ Get all the Access Points eligible according to the selection criteria
    """

    sites = resourceSelectDict.get( 'Sites', resourceSelectDict.get( 'Site', [] ) )
    if type( sites ) != ListType:
      sites = [sites]
    for key in ['Site','Sites']:
      if key in resourceSelectDict:
        resourceSelectDict.pop(key)

    result = getSites( sites )
    if not result['OK']:
      return result
    eligibleSites = result['Value']

    eligibleResources = resourceSelectDict.get( 'Resources', resourceSelectDict.get( 'Resource', [] ) )
    if type( eligibleResources ) != ListType:
      eligibleResources = [eligibleResources]
    for key in ['Resources','Resource']:
      if key in resourceSelectDict:
        resourceSelectDict.pop(key)

    resourceType = None
    for rType in RESOURCE_NODE_MAPPING:
      if RESOURCE_NODE_MAPPING[rType] == nodeType:
        resourceType = rType
    if resourceType is None:
      return S_ERROR( 'Invalid Node type %s' % nodeType )

    resultList = []

    for site in eligibleSites:
      if eligibleResources:
        siteER = eligibleResources
      else:
        result = self.getResources( site, resourceType, selectDict=resourceSelectDict )
        if not result['OK']:
          continue
        siteER = result['Value']
      for resource in siteER:
        result = self.getNodes( resource, nodeType, selectDict=nodeSelectDict )
        if not result['OK']:
          continue
        if result['Value']:
          resultList += result['Value']
          
    return S_OK( resultList )



  ####################################################################################
  #
  #  Specialized tools for particular resources

  def getEligibleStorageElements( self, selectDict={} ):
    """ Get all the eligible Storage Elements according to the selection criteria with
        the names following the SE convention.
    """
    return self.getEligibleResources( 'Storage', selectDict )

  def getCatalogOptionsDict( self, catalogName ):
    """ Get the CS Catalog Options
    """
    result = getSiteForResource( catalogName )
    if not result['OK']:
      return result
    site = result['Value']
    result = self.getResourceOptionsDict( catalogName, 'Catalog' )
    return result

  def getStorageElementOptionsDict( self, seName ):
    """ Get the CS StorageElementOptions
    """
    # Construct the SE path first
    result = getSiteForResource( seName )
    if not result['OK']:
      return result
    site = result['Value']

    result = self.getStorageOptionsDict( seName )
    if not result['OK']:
      return result
    options = result['Value']

    # Help distinguishing storage type
    diskSE = True
    tapeSE = False
    if options.has_key( 'SEType' ):
      # Type should follow the convention TXDY
      seType = options['SEType']
      diskSE = re.search( 'D[1-9]', seType ) != None
      tapeSE = re.search( 'T[1-9]', seType ) != None
    options['DiskSE'] = diskSE
    options['TapeSE'] = tapeSE

    result = self.getAccessProtocols( seName )
    if result['OK']:
      protocol = result['Value'][0]
      result = self.getAccessProtocolOptionsDict( protocol )
      if result['OK']:
        options.update( result['Value'] )

    return S_OK( options )

  def getQueueDescription( self, queue ):
    """ Get parameters of the specified queue
    """
    result = self.getComputingElementOptionsDict( queue )
    if not result['OK']:
      return result
    resultDict = result['Value']
    result = self.getQueueOptionsDict( queue )
    if not result['OK']:
      return result
    resultDict.update( result['Value'] )
    resultDict['Queue'] = queue

    return S_OK( resultDict )

  def getEligibleQueuesInfo( self, siteList = None, ceList = None, ceTypeList = None, mode = None ):
    """ Get CE/queue options according to the specified selection
    """

    ceSelectDict = {}
    if siteList:
      ceSelectDict['Sites'] = siteList
    if ceTypeList is not None:
      ceSelectDict['CEType'] = ceTypeList
    if mode is not None:
      ceSelectDict['SubmissionMode'] = mode

    result = self.getEligibleNodes( 'Queue', resourceSelectDict=ceSelectDict )
    if not result['OK']:
      return result

    queueList = result['Value']
    resultDict = {}
    for queueName in queueList:
      site,ce,queue = queueName.split( RESOURCE_NAME_SEPARATOR )
      result = self.getComputingOptionsDict( site, ce )
      if not result['OK']:
        return result
      ceDict = result['Value']
      result = self.getQueueOptionsDict( site, ce, queue )
      if not result['OK']:
        return result
      queueDict = result['Value']

      resultDict.setdefault( site, {} )
      resultDict[site].setdefault( ce, ceDict )
      resultDict[site][ce].setdefault( 'Queues', {} )
      resultDict[site][ce]['Queues'][queueName] = queueDict

    return S_OK( resultDict )

  def getSiteFullName( self, site ):
    """ Get the site full name including the domain prefix, site name and country code
    """
    # Check if the site name is already in a full form
    if '.' in site and len( site.split('.') ) == 3:
      return S_OK( site )

    result = getSiteName( site )
    if not result['OK']:
      return result
    siteShortName = result['Value']
    result = self.getSiteOption( siteShortName, 'Country' )
    if not result['OK']:
      return result
    country = result['Value']
    result = self.getSiteDomain( site )
    if not result['OK']:
      return result
    domain = result['Value']

    siteFullName = '.'.join( [domain, siteShortName, country] )
    return S_OK( siteFullName )

  def getSiteDomain( self, site ):
    """ Return Domain component from Site Name
    """
    #siteTuple = site.split( "." )
    #if len( siteTuple ) != 3:
    #  # Site does not contain the Domain, check what we can do still
    #  result = getSiteDomain( site )
    #  if not result['OK']:
    #    return S_ERROR('No domains defined for site')
    #  domains = result['Value']
    #  if domains:
    #    return S_OK( domains[0] )
    #  else:
    #    return S_ERROR('No domains defined for site')
    #else:
    #  return S_OK( siteTuple[0] )

    return self.getSiteOption( site, 'Domain' )

############################################################################################
#
#  Other methods

def getSiteTier( site ):
  """ Get the site Tier level according to the MoU agreement
  """
  return Resources().getSiteOption( site, 'MoUTierLevel' )

def getCompatiblePlatforms( originalPlatforms ):
  """ Get a list of platforms compatible with the given list
  """
  if type( originalPlatforms ) == type( ' ' ):
    platforms = [originalPlatforms]
  else:
    platforms = list( originalPlatforms )

  result = gConfig.getOptionsDict( '/Resources/Computing/OSCompatibility' )
  if not ( result['OK'] and result['Value'] ):
    return S_ERROR( "OS compatibility info not found" )

  platformsDict = dict( [( k, v.replace( ' ', '' ).split( ',' ) ) for k, v in result['Value'].iteritems()] )
  for k, v in platformsDict.iteritems():
    if k not in v:
      v.append( k )

  resultList = list( platforms )
  for p in platforms:
    tmpList = platformsDict.get( p, [] )
    for pp in platformsDict:
      if p in platformsDict[pp]:
        tmpList.append( pp )
        tmpList += platformsDict[pp]
    if tmpList:
      resultList += tmpList

  return S_OK( uniqueElements( resultList ) )

def getDIRACPlatform( OS ):
  """ Get standard DIRAC platform(s) compatible with the argument.

      NB: The returned value is a list! ordered, in reverse, using distutils.version.LooseVersion
      In practice the "highest" version (which should be the most "desirable" one is returned first)
  """
  result = gConfig.getOptionsDict( '/Resources/Computing/OSCompatibility' )
  if not ( result['OK'] and result['Value'] ):
    return S_ERROR( "OS compatibility info not found" )

  platformsDict = dict( [( k, v.replace( ' ', '' ).split( ',' ) ) for k, v in result['Value'].iteritems()] )
  for k, v in platformsDict.iteritems():
    if k not in v:
      v.append( k )

  # making an os -> platforms dict
  os2PlatformDict = dict()
  for platform, osItems in platformsDict.iteritems():
    for osItem in osItems:
      if os2PlatformDict.get( osItem ):
        os2PlatformDict[osItem].append( platform )
      else:
        os2PlatformDict[osItem] = [platform]

  if OS not in os2PlatformDict:
    return S_ERROR( 'No compatible DIRAC platform found for %s' % platform )

  platforms = os2PlatformDict[OS]
  platforms.sort( key = LooseVersion, reverse = True )

  return S_OK( platforms )

#############################################################################

def getGOCSiteName( diracSiteName ):
  """
  Get GOC DB site name, given the DIRAC site name, as it stored in the CS

  :params:
    :attr:`diracSiteName` - string: DIRAC site name (e.g. 'LCG.CERN.ch')
  """
  resources = Resources()
  gocDBName = resources.getSiteValue( diracSiteName, "GOCName" )
  
  if not gocDBName:
    return S_ERROR( "No GOC site name for %s in CS (Not a LCG site ?)" % diracSiteName )
  else:
    return S_OK( gocDBName )

#############################################################################

def getDIRACSiteName( gocSiteName ):
  """
  Get DIRAC site name, given the GOC DB site name, as it stored in the CS

  :params:
    :attr:`gocSiteName` - string: GOC DB site name (e.g. 'CERN-PROD')
  """
  resources = Resources()
  result = resources.getEligibleSites( { "GOCName":gocSiteName } )
  if not result['OK']:
    return result
  
  diracSites = result['Value']
  if diracSites:
    return S_OK( diracSites )

  return S_ERROR( "There's no site with GOCDB name = %s in DIRAC CS" % gocSiteName )

def getFTSServersForSites( self, siteList=None ):
  """ get FTSServers for sites 
  
  :param list siteList: list of sites
  """
  siteList = siteList if siteList else None
  if not siteList:
    siteList = getSites()
    if not siteList["OK"]:
      return siteList
    siteList = siteList["Value"]
  ftsServers = dict()
  resources = Resources()
  for site in siteList:
    result = resources.getEligibleResources( "Transfer", { "Site": site } )
    if not result['OK']:
      continue
    if result['Value']:
      transferSvcs = result['Value'] 
      serv = resources.getTransferValue( transferSvcs, "FTSServer", "" )    
      if serv:
        ftsServers[site] = serv
         
  return S_OK( ftsServers )<|MERGE_RESOLUTION|>--- conflicted
+++ resolved
@@ -100,19 +100,14 @@
 
 __RCSID__ = "$Id$"
 
-import re
+import re, os
+from types import ListType
 from distutils.version import LooseVersion
 
 from DIRAC                                              import S_OK, S_ERROR, gConfig
 from DIRAC.ConfigurationSystem.Client.Helpers.Path      import cfgPath
 from DIRAC.ConfigurationSystem.Client.Helpers           import CSGlobals, Registry
 from DIRAC.Core.Utilities.List                          import uniqueElements
-<<<<<<< HEAD
-import re, os
-from types import ListType
-=======
-
->>>>>>> 67d4434f
 
 ############################################################################
 #
