########################################################################
# $HeadURL$
# File :    CSGlobals.py
# Author :  Ricardo Graciani
########################################################################
"""
Some Helper functions to retrieve common location from the CS
"""
__RCSID__ = "$Id$"

import imp
from DIRAC.Core.Utilities.DIRACSingleton import DIRACSingleton

class Extensions( object ):
  __metaclass__ = DIRACSingleton

  def __init__( self ):
    self.__modules = {}
    self.__orderedExtNames = []
    self.__csExt = False

  def __load( self ):
    if self.__orderedExtNames:
      return
    for extName in self.getCSExtensions() + [ '' ]:
      try:
        extension = '%sDIRAC' % extName
        res = imp.find_module( extension )
        if res[0]:
          res[0].close()
        self.__orderedExtNames.append( extension )
        self.__modules[ extension ] = res
      except ImportError:
        pass

  def getCSExtensions( self ):
    if not self.__csExt:
      from DIRAC import gConfig
      exts = gConfig.getValue( '/DIRAC/Extensions', [] )
      for iP in range( len( exts ) ):
        ext = exts[ iP ]
        if ext.find( "DIRAC" ) == len( ext ) - 5:
          ext = ext[:5]
          exts[ iP ] = ext
      self.__csExt = exts
    return self.__csExt

  def getInstalledExtensions( self ):
    self.__load()
    return list( self.__orderedExtNames )

  def getExtensionPath( self, extName ):
    self.__load()
    return self.__modules[ extName ][1]

  def getExtensionData( self, extName ):
    self.__load()
    return self.__modules[ extName ]


def getSetup():
  from DIRAC import gConfig
  return gConfig.getValue( "/DIRAC/Setup", "" )

def getVO( defaultVO = '' ):
  """
    Return VO from configuration
  """
  from DIRAC import gConfig
  return gConfig.getValue( '/DIRAC/VirtualOrganization', defaultVO )

def getCSExtensions():
  """
    Return list of extensions registered in the CS
    They do not include DIRAC
  """
  return Extensions().getCSExtensions()

def getInstalledExtensions():
  """
    Return list of extensions registered in the CS and available in local installation
  """
<<<<<<< HEAD
  return Extensions().getInstalledExtensions()
=======
  import imp
  extensions = []
  for extension in getCSExtensions():
    try:
      if not "DIRAC" in extension: 
        extension = '%sDIRAC' % extension
      imp.find_module( extension )
      extensions.append( extension )
    except ImportError:
      pass
  extensions.append( 'DIRAC' )
  return extensions

>>>>>>> 612ca041

def skipCACheck():
  from DIRAC import gConfig
  return gConfig.getValue( "/DIRAC/Security/SkipCAChecks", "false" ).lower() in ( "y", "yes", "true" )

def useServerCertificate():
  from DIRAC import gConfig
  return gConfig.getValue( "/DIRAC/Security/UseServerCertificate", "false" ).lower() in ( "y", "yes", "true" )


<|MERGE_RESOLUTION|>--- conflicted
+++ resolved
@@ -24,7 +24,8 @@
       return
     for extName in self.getCSExtensions() + [ '' ]:
       try:
-        extension = '%sDIRAC' % extName
+        if not extName.endswith( "DIRAC" ): 
+          extension = '%sDIRAC' % extName
         res = imp.find_module( extension )
         if res[0]:
           res[0].close()
@@ -80,23 +81,7 @@
   """
     Return list of extensions registered in the CS and available in local installation
   """
-<<<<<<< HEAD
   return Extensions().getInstalledExtensions()
-=======
-  import imp
-  extensions = []
-  for extension in getCSExtensions():
-    try:
-      if not "DIRAC" in extension: 
-        extension = '%sDIRAC' % extension
-      imp.find_module( extension )
-      extensions.append( extension )
-    except ImportError:
-      pass
-  extensions.append( 'DIRAC' )
-  return extensions
-
->>>>>>> 612ca041
 
 def skipCACheck():
   from DIRAC import gConfig
