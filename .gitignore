--- conflicted
+++ resolved
@@ -18,13 +18,7 @@
 .coverage
 .tox
 
-<<<<<<< HEAD
 # Eclipse
 .project
 .pydevproject
-=======
-#eclipse
-.project
->>>>>>> b3754d10
 .pyproject
-.pydevproject
