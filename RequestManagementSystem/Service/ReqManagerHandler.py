--- conflicted
+++ resolved
@@ -43,13 +43,7 @@
       return S_ERROR( error )
 
     # # create tables for empty db
-<<<<<<< HEAD
     return cls.__requestDB.createTables()
-=======
-    getTables = cls.__requestDB.getTables()
-    toCreate = [ tab for tab in cls.__requestDB.getTableMeta().keys() if tab not in getTables ]
-    return cls.__requestDB.createTables( toCreate )
->>>>>>> 5e0ef977
 
   # # helper functions
   @classmethod
