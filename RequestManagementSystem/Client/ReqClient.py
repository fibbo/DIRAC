"""
:mod:  ReqClient

.. module:  ReqClient
  :synopsis: implementation of client for RequestDB using DISET framework

"""
# # from DIRAC
from DIRAC import gLogger, S_OK, S_ERROR
from DIRAC.Core.DISET.RPCClient import RPCClient
from DIRAC.Core.Utilities.List import randomize, fromChar
from DIRAC.ConfigurationSystem.Client import PathFinder
from DIRAC.Core.Base.Client import Client
from DIRAC.RequestManagementSystem.Client.Request import Request
from DIRAC.RequestManagementSystem.private.RequestValidator import RequestValidator
import datetime
import os
import time
import random

class ReqClient( Client ):
  """
  .. class:: ReqClient

  ReqClient is a class manipulating and operation on Requests.

  :param RPCClient requestManager: RPC client to RequestManager
  :param dict requestProxiesDict: RPC client to ReqestProxy
  :param RequestValidator requestValidator: RequestValidator instance
  """
  __requestManager = None
  __requestProxiesDict = {}
  __requestValidator = None

  def __init__( self ):
    """c'tor

    :param self: self reference
    """
    Client.__init__( self )
    self.log = gLogger.getSubLogger( "RequestManagement/ReqClient/pid_%s" % ( os.getpid() ) )
    self.setServer( "RequestManagement/ReqManager" )


  def setServer( self, url ):
    Client.setServer( self, url )
    self.__requestManager = None
    self.requestManager()


  def requestManager( self, timeout = 120 ):
    """ facade for RequestManager RPC client """
    if not self.__requestManager:
      url = PathFinder.getServiceURL( self.serverURL )
      if not url:
        raise RuntimeError( "CS option %s URL is not set!" % self.serverURL )
      self.__requestManager = RPCClient( url, timeout = timeout )
    return self.__requestManager

  def requestProxies( self, timeout = 120 ):
    """ get request proxies dict """
    if not self.__requestProxiesDict:
      self.__requestProxiesDict = {}
      proxiesURLs = fromChar( PathFinder.getServiceURL( "RequestManagement/ReqProxyURLs" ) )
      if not proxiesURLs:
        self.log.warn( "CS option RequestManagement/ReqProxyURLs is not set!" )
      for proxyURL in proxiesURLs:
        self.log.debug( "creating RequestProxy for url = %s" % proxyURL )
        self.__requestProxiesDict[proxyURL] = RPCClient( proxyURL, timeout = timeout )
    return self.__requestProxiesDict

  def requestValidator( self ):
    """ get request validator """
    if not self.__requestValidator:
      self.__requestValidator = RequestValidator()
    return self.__requestValidator

  def putRequest( self, request, useFailoverProxy = True, retryMainService = 0 ):
    """ put request to RequestManager

    :param self: self reference
    :param Request request: Request instance
    :param useFailoverProxy: if False, will not attempt to forward the request to ReqProxies
    :param retryMainService : Amount of time we retry on the main ReqHandler in case of failures.

    """
    errorsDict = { "OK" : False }
    valid = self.requestValidator().validate( request )
    if not valid["OK"]:
      self.log.error( "putRequest: request not valid", "%s" % valid["Message"] )
      return valid
    # # dump to json
    requestJSON = request.toJSON()
    if not requestJSON["OK"]:
      return requestJSON
    requestJSON = requestJSON["Value"]

    retryMainService += 1

    while retryMainService:
      retryMainService -= 1
      setRequestMgr = self.requestManager().putRequest( requestJSON )
      if setRequestMgr["OK"]:
        return setRequestMgr
      errorsDict["RequestManager"] = setRequestMgr["Message"]
      # sleep a bit
      time.sleep( random.randint( 1, 5 ) )

    self.log.warn( "putRequest: unable to set request '%s' at RequestManager" % request.RequestName, setRequestMgr["Message"] )
    proxies = self.requestProxies() if useFailoverProxy else {}
    for proxyURL in randomize( proxies.keys() ):
      proxyClient = proxies[proxyURL]
      self.log.debug( "putRequest: trying RequestProxy at %s" % proxyURL )
      setRequestProxy = proxyClient.putRequest( requestJSON )
      if setRequestProxy["OK"]:
        if setRequestProxy["Value"]["set"]:
          self.log.info( "putRequest: request '%s' successfully set using RequestProxy %s" % ( request.RequestName,
                                                                                               proxyURL ) )
        elif setRequestProxy["Value"]["saved"]:
          self.log.info( "putRequest: request '%s' successfully forwarded to RequestProxy %s" % ( request.RequestName,
                                                                                                  proxyURL ) )
        return setRequestProxy
      else:
        self.log.warn( "putRequest: unable to set request using RequestProxy %s: %s" % ( proxyURL,
                                                                                         setRequestProxy["Message"] ) )
        errorsDict["RequestProxy(%s)" % proxyURL] = setRequestProxy["Message"]
    # # if we're here neither requestManager nor requestProxy were successful
    self.log.error( "putRequest: unable to set request", "'%s'" % request.RequestName )
    errorsDict["Message"] = "ReqClient.putRequest: unable to set request '%s'" % request.RequestName
    return errorsDict

<<<<<<< HEAD
  def getRequest( self, requestID = 0 ):
=======
  def getRequest( self, requestName = None ):
>>>>>>> 8889b154
    """ get request from RequestDB

    :param self: self reference
    :param requestID : ID of the request. If 0, choice is made for you

    :return: S_OK( Request instance ) or S_OK() or S_ERROR
    """
    self.log.debug( "getRequest: attempting to get request." )
    getRequest = self.requestManager().getRequest( requestID )
    if not getRequest["OK"]:
<<<<<<< HEAD
      self.log.error( "getRequest: unable to get request", "request: '%s' %s" % ( requestID, getRequest["Message"] ) )
=======
      self.log.error( "getRequest: unable to get request", "'%s' %s" % ( requestName, getRequest["Message"] ) )
>>>>>>> 8889b154
      return getRequest
    if not getRequest["Value"]:
      return getRequest
    return S_OK( Request( getRequest["Value"] ) )

  def getBulkRequests( self, numberOfRequest = 10 ):
    """ get bulk requests from RequestDB

    :param self: self reference
    :param str numberOfRequest: size of the bulk (default 10)

    :return: S_OK( Successful : { requestID, RequestInstance }, Failed : message  ) or S_ERROR
    """
    self.log.debug( "getRequests: attempting to get request." )
    getRequests = self.requestManager().getBulkRequests( numberOfRequest )
    if not getRequests["OK"]:
      self.log.error( "getRequests: unable to get '%s' requests: %s" % ( numberOfRequest, getRequests["Message"] ) )
      return getRequests
    # No Request returned
    if not getRequests["Value"]:
      return getRequests
    # No successful Request
    if not getRequests["Value"]["Successful"]:
      return getRequests

    jsonReq = getRequests["Value"]["Successful"]
    reqInstances = dict( ( rId, Request( jsonReq[rId] ) ) for rId in jsonReq )
    return S_OK( {"Successful" : reqInstances, "Failed" : getRequests["Value"]["Failed"] } )

  def peekRequest( self, requestID ):
    """ peek request """
    self.log.debug( "peekRequest: attempting to get request." )
    peekRequest = self.requestManager().peekRequest( int( requestID ) )
    if not peekRequest["OK"]:
      self.log.error( "peekRequest: unable to peek request", "request: '%s' %s" % ( requestID, peekRequest["Message"] ) )
      return peekRequest
    if not peekRequest["Value"]:
      return peekRequest
    return S_OK( Request( peekRequest["Value"] ) )

  def deleteRequest( self, requestID ):
    """ delete request given it's ID

    :param self: self reference
    :param str requestID: request ID
    """
    requestID = int( requestID )
    self.log.debug( "deleteRequest: attempt to delete '%s' request" % requestID )
    deleteRequest = self.requestManager().deleteRequest( requestID )
    if not deleteRequest["OK"]:
      self.log.error( "deleteRequest: unable to delete request", 
                      "'%s' request: %s" % ( requestID, deleteRequest["Message"] ) )
    return deleteRequest

  def getRequestIDsList( self, statusList = None, limit = None, since = None, until = None ):
    """ get at most :limit: request ids with statuses in :statusList: """
    statusList = statusList if statusList else list( Request.FINAL_STATES )
    limit = limit if limit else 100
    since = since.strftime( '%Y-%m-%d' ) if since else ""
    until = until.strftime( '%Y-%m-%d' ) if until else ""

    return self.requestManager().getRequestIDsList( statusList, limit, since, until )

  def getScheduledRequest( self, operationID ):
    """ get scheduled request given its scheduled OperationID """
    self.log.debug( "getScheduledRequest: attempt to get scheduled request..." )
    scheduled = self.requestManager().getScheduledRequest( operationID )
    if not scheduled["OK"]:
      self.log.error( "getScheduledRequest failed", scheduled["Message"] )
      return scheduled
    if scheduled["Value"]:
      return S_OK( Request( scheduled["Value"] ) )
    return scheduled

  def getDBSummary( self ):
    """ Get the summary of requests in the RequestDBs. """
    self.log.debug( "getDBSummary: attempting to get RequestDB summary." )
    dbSummary = self.requestManager().getDBSummary()
    if not dbSummary["OK"]:
      self.log.error( "getDBSummary: unable to get RequestDB summary", dbSummary["Message"] )
    return dbSummary

  def getDigest( self, requestID ):
    """ Get the request digest given a request ID.

    :param self: self reference
    :param str requestID: request id
    """
    self.log.debug( "getDigest: attempting to get digest for '%s' request." % requestID )
    digest = self.requestManager().getDigest( int( requestID ) )
    if not digest["OK"]:
      self.log.error( "getDigest: unable to get digest for request",
                      "request: '%s' %s" % ( requestID, digest["Message"] ) )

    return digest

  def getRequestStatus( self, requestID ):
    """ Get the request status given a request id.

    :param self: self reference
    :param str requestID: id of the request
    """
    self.log.debug( "getRequestStatus: attempting to get status for '%s' request." % requestID )
    requestStatus = self.requestManager().getRequestStatus( requestID )
    if not requestStatus["OK"]:
      self.log.error( "getRequestStatus: unable to get status for request",
                      "request: '%s' %s" % ( requestID, requestStatus["Message"] ) )
    return requestStatus

#   def getRequestName( self, requestID ):
#     """ get request name for a given requestID """
#     return self.requestManager().getRequestName( requestID )

  def getRequestInfo( self, requestID ):
    """ The the request info given a request id.

    :param self: self reference
    :param str requestID: request nid
    """
    self.log.debug( "getRequestInfo: attempting to get info for '%s' request." % requestID )
    requestInfo = self.requestManager().getRequestInfo( int( requestID ) )
    if not requestInfo["OK"]:
      self.log.error( "getRequestInfo: unable to get status for request",
                      "request: '%s' %s" % ( requestID, requestInfo["Message"] ) )
    return requestInfo

  def getRequestFileStatus( self, requestID, lfns ):
    """ Get file status for request given a request id.

    :param self: self reference
    :param int requestID: request id
    :param list lfns: list of LFNs
    """
    self.log.debug( "getRequestFileStatus: attempting to get file statuses for '%s' request." % requestID )
    fileStatus = self.requestManager().getRequestFileStatus( int( requestID ), lfns )
    if not fileStatus["OK"]:
      self.log.verbose( "getRequestFileStatus: unable to get file status for request",
                      "request: '%s' %s" % ( requestID, fileStatus["Message"] ) )
    return fileStatus

  def finalizeRequest( self, requestID, jobID ):
    """ check request status and perform finalization if necessary
        update the request status and the corresponding job parameter

    :param self: self reference
    :param str requestID: request id
    :param int jobID: job id
    """
    stateServer = RPCClient( "WorkloadManagement/JobStateUpdate", useCertificates = True )

    # Checking if to update the job status - we should fail here, so it will be re-tried later
    # Checking the state, first
    res = self.getRequestStatus( requestID )
    if not res['OK']:
      self.log.error( "finalizeRequest: failed to get request",
                      "request: %s status: %s" % ( requestID, res["Message"] ) )
      return res
    if res["Value"] != "Done":
      return S_ERROR( "The request %s isn't 'Done' but '%s', this should never happen, why are we here?" % ( requestID, res['Value'] ) )

    # The request is 'Done', let's update the job status. If we fail, we should re-try later
    monitorServer = RPCClient( "WorkloadManagement/JobMonitoring", useCertificates = True )
    res = monitorServer.getJobPrimarySummary( int( jobID ) )
    if not res["OK"]:
      self.log.error( "finalizeRequest: Failed to get job status", "JobID: %d" % jobID )
      return S_ERROR( "finalizeRequest: Failed to get job %d status" % jobID )
    elif not res['Value']:
      self.log.info( "finalizeRequest: job %d does not exist (anymore): finalizing" % jobID )
      return S_OK()
    else:
      jobStatus = res["Value"]["Status"]
      jobMinorStatus = res["Value"]["MinorStatus"]

      # update the job pending request digest in any case since it is modified
      self.log.info( "finalizeRequest: Updating request digest for job %d" % jobID )

      digest = self.getDigest( requestName )
      if digest["OK"]:
        digest = digest["Value"]
        self.log.verbose( digest )
        res = stateServer.setJobParameter( jobID, "PendingRequest", digest )
        if not res["OK"]:
          self.log.info( "finalizeRequest: Failed to set job %d parameter: %s" % ( jobID, res["Message"] ) )
          return res
      else:
        self.log.error( "finalizeRequest: Failed to get request digest for %s: %s" % ( requestName,
                                                                                       digest["Message"] ) )
      stateUpdate = None
      if jobStatus == 'Completed':
        # What to do? Depends on what we have in the minorStatus
        if jobMinorStatus == "Pending Requests":
          self.log.info( "finalizeRequest: Updating job status for %d to Done/Requests done" % jobID )
          stateUpdate = stateServer.setJobStatus( jobID, "Done", "Requests done", "" )

        elif jobMinorStatus == "Application Finished With Errors":
          self.log.info( "finalizeRequest: Updating job status for %d to Failed/Requests done" % jobID )
          stateUpdate = stateServer.setJobStatus( jobID, "Failed", "Requests done", "" )

      if not stateUpdate:
        self.log.info( "finalizeRequest: Updating job minor status for %d to Requests done (status is %s)" % ( jobID, jobStatus ) )
        stateUpdate = stateServer.setJobStatus( jobID, jobStatus, "Requests done", "" )

      if not stateUpdate["OK"]:
        self.log.error( "finalizeRequest: Failed to set job status",
                        "JobID: %d status: %s" % ( jobID, stateUpdate['Message'] ) )
        return stateUpdate

    return S_OK()

  def getRequestIDsForJobs( self, jobIDs ):
    """ get the request ids for the supplied jobIDs.

    :param self: self reference
    :param list jobID: list of job IDs (integers)
    :return: S_ERROR or S_OK( "Successful": { jobID1: reqID1, jobID2: requID2, ... },
                              "Failed" : { jobIDn: errMsg, jobIDm: errMsg, ...}  )
    """
    self.log.info( "getRequestIDsForJobs: attempt to get request(s) for job %s" % jobIDs )
    requests = self.requestManager().getRequestIDsForJobs( jobIDs )
    if not requests["OK"]:
      self.log.error( "getRequestIDsForJobs: unable to get request(s) for jobs",
                      "%s: %s" % ( jobIDs, requests["Message"] ) )
    return requests

  def readRequestsForJobs( self, jobIDs ):
    """ read requests for jobs

    :param list jobIDs: list with jobIDs
    :return: S_OK( { "Successful" : { jobID1 : Request, ... },
                     "Failed" : { jobIDn : "Fail reason" } } )
    """
    readReqsForJobs = self.requestManager().readRequestsForJobs( jobIDs )
    if not readReqsForJobs["OK"]:
      return readReqsForJobs
    ret = readReqsForJobs["Value"]
    # # create Requests out of JSONs for successful reads
    if "Successful" in ret:
      for jobID, fromJSON in ret["Successful"].items():
        ret["Successful"][jobID] = Request( fromJSON )
    return S_OK( ret )

  def resetFailedRequest( self, requestID, all = False ):
    """ Reset a failed request to "Waiting" status
    """

    # # we can safely only peek the request as it is Failed and therefore not owned by an agent
    res = self.peekRequest( requestID )
    if not res['OK']:
      return res
    req = res['Value']
    if all or recoverableRequest( req ):
      # Only reset requests that can be recovered
      for i, op in enumerate( req ):
        op.Error = ''
        if op.Status == 'Failed':
          printOperation( ( i, op ), onlyFailed = True )
        for f in op:
          if f.Status == 'Failed':
            if 'Max attempts limit reached' in f.Error:
              f.Attempt = 1
            else:
              f.Attempt += 1
            f.Error = ''
            f.Status = 'Waiting'
        if op.Status == 'Failed':
          op.Status = 'Waiting'

      return self.putRequest( req )
    return S_OK( "Not reset" )

#============= Some useful functions to be shared ===========

output = ''
def prettyPrint( mainItem, key = '', offset = 0 ):
  global output
  if key:
    key += ': '
  blanks = offset * ' '
  if mainItem and type( mainItem ) == type( {} ):
    output += "%s%s%s\n" % ( blanks, key, '{' ) if blanks or key else ''
    for key in sorted( mainItem ):
      prettyPrint( mainItem[key], key = key, offset = offset )
    output += "%s%s\n" % ( blanks, '}' ) if blanks else ''
  elif mainItem and type( mainItem ) == type( [] ) or type( mainItem ) == type( tuple() ):
    output += "%s%s%s\n" % ( blanks, key, '[' if type( mainItem ) == type( [] ) else '(' )
    for item in mainItem:
      prettyPrint( item, offset = offset + 2 )
    output += "%s%s\n" % ( blanks, ']' if type( mainItem ) == type( [] ) else ')' )
  elif type( mainItem ) == type( '' ):
    if '\n' in mainItem:
      prettyPrint( mainItem.strip( '\n' ).split( '\n' ), offset = offset )
    else:
      output += "%s%s'%s'\n" % ( blanks, key, mainItem )
  else:
    output += "%s%s%s\n" % ( blanks, key, str( mainItem ) )
  output = output.replace( '[\n%s{' % blanks, '[{' ).replace( '}\n%s]' % blanks, '}]' ) \
                 .replace( '(\n%s{' % blanks, '({' ).replace( '}\n%s)' % blanks, '})' ) \
                 .replace( '(\n%s(' % blanks, '((' ).replace( ')\n%s)' % blanks, '))' ) \
                 .replace( '(\n%s[' % blanks, '[' ).replace( ']\n%s)' % blanks, ']' )

def printRequest( request, status = None, full = False, verbose = True, terse = False ):
  global output

  ftsClient = None
  try:
    from DIRAC.DataManagementSystem.Client.FTSClient                                  import FTSClient
    ftsClient = FTSClient()
  except Exception, e:
    gLogger.debug( "Could not instantiate FtsClient", e )


  if full:
    output = ''
    prettyPrint( request.toJSON()['Value'] )
    gLogger.always( output )
  else:
    if not status:
      status = request.Status
    gLogger.always( "Request name='%s' ID=%s Status='%s'%s%s%s" % ( request.RequestName,
                                                                     request.RequestID,
                                                                     request.Status, " ('%s' in DB)" % status if status != request.Status else '',
                                                                     ( " Error='%s'" % request.Error ) if request.Error and request.Error.strip() else "" ,
                                                                     ( " Job=%s" % request.JobID ) if request.JobID else "" ) )
    gLogger.always( "Created %s, Updated %s" % ( request.CreationTime, request.LastUpdate ) )
    if request.OwnerDN:
      gLogger.always( "Owner: '%s', Group: %s" % ( request.OwnerDN, request.OwnerGroup ) )
    for indexOperation in enumerate( request ):
      op = indexOperation[1]
      if not terse or op.Status == 'Failed':
        printOperation( indexOperation, verbose, onlyFailed = terse )

  if ftsClient:
    # Check if FTS job exists
    res = ftsClient.getFTSJobsForRequest( request.RequestID )
    if res['OK']:
      ftsJobs = res['Value']
      if ftsJobs:
        gLogger.always( '         FTS jobs associated: %s' % ','.join( ['%s (%s)' % ( job.FTSGUID, job.Status ) \
                                                                 for job in ftsJobs] ) )

def printOperation( indexOperation, verbose = True, onlyFailed = False ):
  global output
  i, op = indexOperation
  prStr = ''
  if op.SourceSE:
    prStr += 'SourceSE: %s' % op.SourceSE
  if op.TargetSE:
    prStr += ( ' - ' if prStr else '' ) + 'TargetSE: %s' % op.TargetSE
  if prStr:
    prStr += ' - '
  prStr += 'Created %s, Updated %s' % ( op.CreationTime, op.LastUpdate )
  if op.Type == 'ForwardDISET':
    from DIRAC.Core.Utilities import DEncode
    decode, _length = DEncode.decode( op.Arguments )
    if verbose:
      output = ''
      prettyPrint( decode, offset = 10 )
      prStr += '\n      Arguments:\n' + output.strip( '\n' )
    else:
      prStr += '\n      Service: %s' % decode[0][0]
  gLogger.always( "  [%s] Operation Type='%s' ID=%s Order=%s Status='%s'%s%s" % ( i, op.Type, op.OperationID,
                                                                                       op.Order, op.Status,
                                                                                       ( " Error='%s'" % op.Error ) if op.Error and op.Error.strip() else "",
                                                                                       ( " Catalog=%s" % op.Catalog ) if op.Catalog else "" ) )
  if prStr:
    gLogger.always( "      %s" % prStr )
  for indexFile in enumerate( op ):
    if not onlyFailed or indexFile[1].Status == 'Failed':
      printFile( indexFile )

def printFile( indexFile ):
  j, f = indexFile
  gLogger.always( "    [%02d] ID=%s LFN='%s' Status='%s'%s%s" % ( j + 1, f.FileID, f.LFN, f.Status,
                                                                       ( " Error='%s'" % f.Error ) if f.Error and f.Error.strip() else "",
                                                                       ( " Attempts=%d" % f.Attempt ) if f.Attempt > 1 else "" ) )

def recoverableRequest( request ):
  excludedErrors = ( 'File does not exist', 'No such file or directory',
                     'sourceSURL equals to targetSURL',
                     'Max attempts limit reached', 'Max attempts reached' )
  operationErrorsOK = ( 'is banned for', 'Failed to perform exists from any catalog' )
  for op in request:
    if op.Status == 'Failed' and ( not op.Error or not [errStr for errStr in operationErrorsOK if errStr in op.Error] ):
      for f in op:
        if f.Status == 'Failed':
          if [errStr for errStr in excludedErrors if errStr in f.Error]:
            return False
          return True
  return True<|MERGE_RESOLUTION|>--- conflicted
+++ resolved
@@ -129,11 +129,7 @@
     errorsDict["Message"] = "ReqClient.putRequest: unable to set request '%s'" % request.RequestName
     return errorsDict
 
-<<<<<<< HEAD
-  def getRequest( self, requestID = 0 ):
-=======
   def getRequest( self, requestName = None ):
->>>>>>> 8889b154
     """ get request from RequestDB
 
     :param self: self reference
@@ -144,11 +140,7 @@
     self.log.debug( "getRequest: attempting to get request." )
     getRequest = self.requestManager().getRequest( requestID )
     if not getRequest["OK"]:
-<<<<<<< HEAD
-      self.log.error( "getRequest: unable to get request", "request: '%s' %s" % ( requestID, getRequest["Message"] ) )
-=======
       self.log.error( "getRequest: unable to get request", "'%s' %s" % ( requestName, getRequest["Message"] ) )
->>>>>>> 8889b154
       return getRequest
     if not getRequest["Value"]:
       return getRequest
