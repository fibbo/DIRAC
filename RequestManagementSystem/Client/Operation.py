########################################################################
# $HeadURL$
# File: Operation.py
# Author: Krzysztof.Ciba@NOSPAMgmail.com
# Date: 2012/07/24 12:12:05
########################################################################

"""
:mod: Operation

.. module: Operation
  :synopsis: Operation implementation

.. moduleauthor:: Krzysztof.Ciba@NOSPAMgmail.com

Operation implementation
"""
# for properties
# pylint: disable=E0211,W0612,W0142,E1101,E0102,C0103
__RCSID__ = "$Id$"
# #
# @file Operation.py
# @author Krzysztof.Ciba@NOSPAMgmail.com
# @date 2012/07/24 12:12:18
# @brief Definition of Operation class.
# # imports
import datetime
# # from DIRAC
from DIRAC import S_OK
from DIRAC.Core.Utilities.TypedList import TypedList
from DIRAC.RequestManagementSystem.private.Record import Record
from DIRAC.RequestManagementSystem.Client.File import File

########################################################################
class Operation( Record ):
  """
  .. class:: Operation

  :param long OperationID: OperationID as read from DB backend
  :param long RequestID: parent RequestID
  :param str Status: execution status
  :param str Type: operation to perform
  :param str Arguments: additional arguments
  :param str SourceSE: source SE name
  :param str TargetSE: target SE names as comma separated list
  :param str Catalog: catalog to use as comma separated list
  :param str Error: error string if any
  :param Request parent: parent Request instance
  """
  # # max files in a single operation
  MAX_FILES = 100

  # # all states
  ALL_STATES = ( "Queued", "Waiting", "Scheduled", "Assigned", "Failed", "Done", "Canceled" )
  # # final states
  FINAL_STATES = ( "Failed", "Done", "Canceled" )

  def __init__( self, fromDict = None ):
    """ c'tor

    :param self: self reference
    :param dict fromDict: attributes dictionary
    """
    Record.__init__( self )
    self._parent = None
    # # sub-request attributes
    # self.__data__ = dict.fromkeys( self.tableDesc()["Fields"].keys(), None )
    now = datetime.datetime.utcnow().replace( microsecond = 0 )
    self.__data__["SubmitTime"] = now
    self.__data__["LastUpdate"] = now
    self.__data__["CreationTime"] = now
    self.__data__["OperationID"] = 0
    self.__data__["RequestID"] = 0
    self.__data__["Status"] = "Queued"

    # # operation files
    self.__files__ = TypedList( allowedTypes = File )
    # # dirty fileIDs
    self.__dirty = []

    # # init from dict
    fromDict = fromDict if fromDict else {}

    self.__dirty = fromDict.get( "__dirty", [] )
    if "__dirty" in fromDict:
      del fromDict["__dirty"]

    for fileDict in fromDict.get( "Files", [] ):
      self.addFile( File( fileDict ) )
    if "Files" in fromDict:
      del fromDict["Files"]

    for key, value in fromDict.items():
      if key not in self.__data__:
        raise AttributeError( "Unknown Operation attribute '%s'" % key )
      if key != "Order" and value:
        setattr( self, key, value )

  @staticmethod
  def tableDesc():
    """ get table desc """
    return { "Fields" :
             { "OperationID" : "INTEGER NOT NULL AUTO_INCREMENT",
               "RequestID" : "INTEGER NOT NULL",
               "Type" : "VARCHAR(64) NOT NULL",
               "Status" : "ENUM('Waiting', 'Assigned', 'Queued', 'Done', 'Failed', 'Canceled', 'Scheduled') "\
                 "DEFAULT 'Queued'",
               "Arguments" : "MEDIUMBLOB",
               "Order" : "INTEGER NOT NULL",
               "SourceSE" : "VARCHAR(255)",
               "TargetSE" : "VARCHAR(255)",
               "Catalog" : "VARCHAR(255)",
               "Error": "VARCHAR(255)",
               "CreationTime" : "DATETIME",
               "SubmitTime" : "DATETIME",
               "LastUpdate" : "DATETIME" },
             'ForeignKeys': {'RequestID': 'Request.RequestID' },
             "PrimaryKey" : "OperationID" }

  # # protected methods for parent only
  def _notify( self ):
    """ notify self about file status change """
    fStatus = set( self.fileStatusList() )

    if fStatus == set( ['Failed'] ):
      # All files Failed -> Failed
      newStatus = 'Failed'
    elif "Waiting" in fStatus:
      newStatus = 'Queued'
    elif 'Scheduled' in fStatus:
      newStatus = 'Scheduled'
    elif 'Failed' in fStatus:
      newStatus = 'Failed'
    else:
      self.__data__['Error'] = ''
      newStatus = 'Done'

    # If the status moved to Failed or Done, update the lastUpdate time
    if newStatus in ('Failed', 'Done'):
      if self.__data__["Status"] != newStatus:
        self.LastUpdate = datetime.datetime.utcnow().replace( microsecond = 0 )


    self.__data__["Status"] = newStatus
    if self._parent:
      self._parent._notify()

  def _setQueued( self, caller ):
    """ don't touch """
    if caller == self._parent:
      self.__data__["Status"] = "Queued"

  def _setWaiting( self, caller ):
    """ don't touch as well """
    if caller == self._parent:
      self.__data__["Status"] = "Waiting"

  # # Files arithmetics
  def __contains__( self, opFile ):
    """ in operator """
    return opFile in self.__files__

  def __iadd__( self, opFile ):
    """ += operator """
    if len( self ) >= Operation.MAX_FILES:
      raise RuntimeError( "too many Files in a single Operation" )
    self.addFile( opFile )
    return self

  def addFile( self, opFile ):
    """ add :opFile: to operation """
    if len( self ) > Operation.MAX_FILES:
      raise RuntimeError( "too many Files in a single Operation" )
    if opFile not in self:
      self.__files__.append( opFile )
      opFile._parent = self
    self._notify()

  # # helpers for looping
  def __iter__( self ):
    """ files iterator """
    return self.__files__.__iter__()

  def __getitem__( self, i ):
    """ [] op for opFiles """
    return self.__files__.__getitem__( i )

  def __delitem__( self, i ):
    """ remove file from op, only if OperationID is NOT set """
    if not self.OperationID:
      self.__files__.__delitem__( i )
    else:
      if self[i].FileID:
        self.__dirty.append( self[i].FileID )
      self.__files__.__delitem__( i )
    self._notify()

  def __setitem__( self, i, opFile ):
    """ overwrite opFile """
    self.__files__._typeCheck( opFile )
    toDelete = self[i]
    if toDelete.FileID:
      self.__dirty.append( toDelete.FileID )
    self.__files__.__setitem__( i, opFile )
    opFile._parent = self
    self._notify()

  def fileStatusList( self ):
    """ get list of files statuses """
    return [ subFile.Status for subFile in self ]

  def __nonzero__( self ):
    """ for comparisons
    """
    return True

  def __len__( self ):
    """ nb of subFiles """
    return len( self.__files__ )

  # # properties
  @property
  def RequestID( self ):
    """ RequestID getter (RO) """
    return self._parent.RequestID if self._parent else -1

  @RequestID.setter
  def RequestID( self, value ):
    """ can't set RequestID by hand """
    self.__data__["RequestID"] = self._parent.RequestID if self._parent else -1

  @property
  def OperationID( self ):
    """ OperationID getter """
    return self.__data__["OperationID"]

  @OperationID.setter
  def OperationID( self, value ):
    """ OperationID setter """
    self.__data__["OperationID"] = long( value ) if value else 0

  @property
  def Type( self ):
    """ operation type prop """
    return self.__data__["Type"]

  @Type.setter
  def Type( self, value ):
    """ operation type setter """
    self.__data__["Type"] = str( value )

  @property
  def Arguments( self ):
    """ arguments getter """
    return self.__data__["Arguments"]

  @Arguments.setter
  def Arguments( self, value ):
    """ arguments setter """
    self.__data__["Arguments"] = value if value else ""

  @property
  def SourceSE( self ):
    """ source SE prop """
    return self.__data__["SourceSE"] if self.__data__["SourceSE"] else ""

  @SourceSE.setter
  def SourceSE( self, value ):
    """ source SE setter """
    value = ",".join( self._uniqueList( value ) )
    if len( value ) > 256:
      raise ValueError( "SourceSE list too long" )
    self.__data__["SourceSE"] = str( value )[:255] if value else ""

  @property
  def sourceSEList( self ):
    """ helper property returning source SEs as a list"""
    return self.SourceSE.split( "," )

  @property
  def TargetSE( self ):
    """ target SE prop """
    return self.__data__["TargetSE"] if self.__data__["TargetSE"] else ""

  @TargetSE.setter
  def TargetSE( self, value ):
    """ target SE setter """
    value = ",".join( self._uniqueList( value ) )
    if len( value ) > 256:
      raise ValueError( "TargetSE list too long" )
    self.__data__["TargetSE"] = value[:255] if value else ""

  @property
  def targetSEList( self ):
    """ helper property returning target SEs as a list"""
    return self.TargetSE.split( "," )

  @property
  def Catalog( self ):
    """ catalog prop """
    return self.__data__["Catalog"]

  @Catalog.setter
  def Catalog( self, value ):
    """ catalog setter """
    value = ",".join( self._uniqueList( value ) )
    if len( value ) > 255:
      raise ValueError( "Catalog list too long" )
    self.__data__["Catalog"] = value if value else ""

  @property
  def catalogList( self ):
    """ helper property returning catalogs as list """
    return self.__data__["Catalog"].split( "," )

  @property
  def Error( self ):
    """ error prop """
    return self.__data__["Error"]

  @Error.setter
  def Error( self, value ):
    """ error setter """
    if type( value ) != str:
      raise TypeError( "Error has to be a string!" )
    self.__data__["Error"] = self._escapeStr( value, 255 )

  @property
  def Status( self ):
    """ Status prop """
    return self.__data__["Status"]

  @Status.setter
  def Status( self, value ):
    """ Status setter """
    if value not in Operation.ALL_STATES:
      raise ValueError( "unknown Status '%s'" % str( value ) )
    if self.__files__:
      self._notify()
    else:
      # If the status moved to Failed or Done, update the lastUpdate time
      if value in ( 'Failed', 'Done' ):
        if self.__data__["Status"] != value:
          self.LastUpdate = datetime.datetime.utcnow().replace( microsecond = 0 )

      self.__data__["Status"] = value
      if self._parent:
        self._parent._notify()
    if self.__data__['Status'] == 'Done':
      self.__data__['Error'] = ''

  @property
  def Order( self ):
    """ order prop """
    if self._parent:
      self.__data__["Order"] = self._parent.indexOf( self ) if self._parent else -1
    return self.__data__["Order"]

  @property
  def CreationTime( self ):
    """ operation creation time prop """
    return self.__data__["CreationTime"]

  @CreationTime.setter
  def CreationTime( self, value = None ):
    """ creation time setter """
    if type( value ) not in ( datetime.datetime, str ):
      raise TypeError( "CreationTime should be a datetime.datetime!" )
    if type( value ) == str:
      value = datetime.datetime.strptime( value.split( "." )[0], '%Y-%m-%d %H:%M:%S' )
    self.__data__["CreationTime"] = value

  @property
  def SubmitTime( self ):
    """ subrequest's submit time prop """
    return self.__data__["SubmitTime"]

  @SubmitTime.setter
  def SubmitTime( self, value = None ):
    """ submit time setter """
    if type( value ) not in ( datetime.datetime, str ):
      raise TypeError( "SubmitTime should be a datetime.datetime!" )
    if type( value ) == str:
      value = datetime.datetime.strptime( value.split( "." )[0], '%Y-%m-%d %H:%M:%S' )
    self.__data__["SubmitTime"] = value

  @property
  def LastUpdate( self ):
    """ last update prop """
    return self.__data__["LastUpdate"]

  @LastUpdate.setter
  def LastUpdate( self, value = None ):
    """ last update setter """
    if type( value ) not in ( datetime.datetime, str ):
      raise TypeError( "LastUpdate should be a datetime.datetime!" )
    if type( value ) == str:
      value = datetime.datetime.strptime( value.split( "." )[0], '%Y-%m-%d %H:%M:%S' )
    self.__data__["LastUpdate"] = value

  def __str__( self ):
    """ str operator """
    return str( self.toJSON()["Value"] )

  def toSQL( self ):
    """ get SQL INSERT or UPDATE statement """
    if not getattr( self, "RequestID" ):
      raise AttributeError( "RequestID not set" )
    colVals = [ ( "`%s`" % column, "'%s'" % getattr( self, column )
                  if type( getattr( self, column ) ) in ( str, datetime.datetime ) else str( getattr( self, column ) ) )
                for column in self.__data__
<<<<<<< HEAD
                if getattr( self, column ) and column not in ( "OperationID", "Order" ) ]
    # colVals.append( ( "`LastUpdate`", "UTC_TIMESTAMP()" ) )
=======
                if ( column == 'Error' or getattr( self, column ) ) and column not in ( "OperationID", "LastUpdate", "Order" ) ]
    colVals.append( ( "`LastUpdate`", "UTC_TIMESTAMP()" ) )
>>>>>>> b8510e64
    colVals.append( ( "`Order`", str( self.Order ) ) )
    # colVals.append( ( "`Status`", "'%s'" % str(self.Status) ) )
    query = []
    if self.OperationID:
      query.append( "UPDATE `Operation` SET " )
      query.append( ", ".join( [ "%s=%s" % item for item in colVals  ] ) )
      query.append( " WHERE `OperationID`=%d;\n" % self.OperationID )
    else:
      query.append( "INSERT INTO `Operation` " )
      columns = "(%s)" % ",".join( [ column for column, value in colVals ] )
      values = "(%s)" % ",".join( [ value for column, value in colVals ] )
      query.append( columns )
      query.append( " VALUES %s;\n" % values )

    return S_OK( "".join( query ) )

  def cleanUpSQL( self ):
    """ query deleting dirty records from File table """
    if self.OperationID and self.__dirty:
      fIDs = ",".join( [ str( fid ) for fid in self.__dirty ] )
      return "DELETE FROM `File` WHERE `OperationID` = %s AND `FileID` IN (%s);\n" % ( self.OperationID, fIDs )

  def toJSON( self ):
    """ get json digest """
    digest = dict( [( key, str( val ) ) for key, val in self.__data__.items()] )
    digest["RequestID"] = str( self.RequestID )
    digest["Order"] = str( self.Order )
    if self.__dirty:
      digest["__dirty"] = self.__dirty
    digest["Files"] = [opFile.toJSON()['Value'] for opFile in self]

    return S_OK( digest )<|MERGE_RESOLUTION|>--- conflicted
+++ resolved
@@ -409,13 +409,8 @@
     colVals = [ ( "`%s`" % column, "'%s'" % getattr( self, column )
                   if type( getattr( self, column ) ) in ( str, datetime.datetime ) else str( getattr( self, column ) ) )
                 for column in self.__data__
-<<<<<<< HEAD
-                if getattr( self, column ) and column not in ( "OperationID", "Order" ) ]
-    # colVals.append( ( "`LastUpdate`", "UTC_TIMESTAMP()" ) )
-=======
                 if ( column == 'Error' or getattr( self, column ) ) and column not in ( "OperationID", "LastUpdate", "Order" ) ]
     colVals.append( ( "`LastUpdate`", "UTC_TIMESTAMP()" ) )
->>>>>>> b8510e64
     colVals.append( ( "`Order`", str( self.Order ) ) )
     # colVals.append( ( "`Status`", "'%s'" % str(self.Status) ) )
     query = []
