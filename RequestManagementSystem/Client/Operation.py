--- conflicted
+++ resolved
@@ -219,7 +219,6 @@
   @Catalog.setter
   def Catalog( self, value ):
     """ catalog setter """
-<<<<<<< HEAD
     if type( value ) not in ( str, unicode, list ):
       raise TypeError( "wrong type for value" )
     if type( value ) in ( str, unicode ):
@@ -227,15 +226,6 @@
 
     value = ",".join( list ( set ( [ str( item ).strip() for item in value if str( item ).strip() ] ) ) )
 
-=======
-    # FIXME
-    ######### THIS IS A TEMPORARY HOT FIX MEANT TO SMOOTH THE LFC->DFC MIGRATION
-    if value == "LcgFileCatalogCombined":
-      value = "FileCatalog,LcgFileCatalogCombined"
-    ###########################################################################
-
-    value = ",".join( self._uniqueList( value ) )
->>>>>>> 32aac12a
     if len( value ) > 255:
       raise ValueError( "Catalog list too long" )
     self._Catalog = value.encode() if value else ""
@@ -320,17 +310,11 @@
     """ last update setter """
     if type( value ) not in ( [datetime.datetime] + list( StringTypes ) ):
       raise TypeError( "LastUpdate should be a datetime.datetime!" )
-<<<<<<< HEAD
     if type( value ) in StringTypes:
       value = datetime.datetime.strptime( value.split( "." )[0], self._datetimeFormat )
     self._LastUpdate = value
-=======
-    if type( value ) == str:
-      value = datetime.datetime.strptime( value.split( "." )[0], '%Y-%m-%d %H:%M:%S' )
-    self.__data__["LastUpdate"] = value
     if self._parent:
       self._parent.LastUpdate = value
->>>>>>> rel-v6r12
 
   def __str__( self ):
     """ str operator """
