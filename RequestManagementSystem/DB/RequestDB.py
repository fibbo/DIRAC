--- conflicted
+++ resolved
@@ -15,20 +15,9 @@
 __RCSID__ = "$Id $"
 
 import random
-<<<<<<< HEAD
-import threading
-# Get rid of the annoying Deprecation warning of the current MySQLdb
-# FIXME: compile a newer MySQLdb version
-import warnings
-with warnings.catch_warnings():
-  warnings.simplefilter( 'ignore', DeprecationWarning )
-  import MySQLdb.cursors
-from MySQLdb import Error as MySQLdbError
-=======
 import socket
-
 import datetime
->>>>>>> 61f88f7a
+
 # # from DIRAC
 from DIRAC import S_OK, S_ERROR, gConfig, gLogger
 from DIRAC.Core.Base.DB import DB
@@ -245,25 +234,10 @@
 
   def createTables( self, toCreate = None, force = False ):
     """ create tables """
-<<<<<<< HEAD
-    toCreate = toCreate if toCreate else []
-    if not toCreate:
-      return S_OK()
-    tableMeta = self.getTableMeta()
-    metaCreate = {}
-    for tableName in toCreate:
-      metaCreate[tableName] = tableMeta[tableName]
-    if metaCreate:
-      result = self._createTables( metaCreate, force = force )
-      if result['OK'] and result['Value']:
-        self.log.info( "RequestDB: created tables %s" % result['Value'] ) 
-      return result   
-=======
     try:
       metadata.create_all( self.engine )
     except Exception, e:
       return S_ERROR( e )
->>>>>>> 61f88f7a
     return S_OK()
 
   @staticmethod
